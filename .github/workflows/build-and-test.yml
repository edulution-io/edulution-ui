name: Build + Tests and Checks

on:
  pull_request:
    types: [opened, synchronize, reopened, ready_for_review]
  workflow_dispatch:

env:
  CI: true

jobs:
  prepare:
    if: github.event.pull_request.draft == false
    runs-on: ubuntu-24.04
    timeout-minutes: 15
    steps:
      - name: Checkout
        uses: actions/checkout@v5.0.0
        with:
          token: ${{ github.token }}

      - name: Use Node.js
        uses: actions/setup-node@v6.0.0
        with:
          node-version: 20.x

      - name: Cache Node.js modules
        uses: actions/cache@v4.3.0
        continue-on-error: true
        with:
          path: |
            **/node_modules
          key: ${{ runner.os }}-node-${{ hashFiles('**/package-lock.json') }}
          restore-keys: |
            ${{ runner.os }}-node-

      - name: Install dependencies
        run: npm ci

  build-frontend:
    runs-on: ubuntu-24.04
    needs: prepare
    timeout-minutes: 15
    steps:
      - name: Generate Frontend Docker Tags
        id: generate_docker_tags_fe
        run: |
          docker_registry_path="ghcr.io/edulution-io/edulution-ui"
          docker_tags_fe="$docker_registry_path:$(echo ${{ github.ref }} | cut -d'/' -f3- | sed 's/[^a-z0-9_-]/-/gi')"
          if [[ ${{ github.ref }} = 'refs/heads/master' ]] || [[ ${{ github.ref }} =~ ^refs/tags/v.*$ ]]; then
            docker_tags_fe+=",$docker_registry_path:latest"
          fi
          echo "docker_tags_fe=$docker_tags_fe" >> $GITHUB_OUTPUT

      - name: Checkout
        uses: actions/checkout@v5.0.0
        with:
          token: ${{ github.token }}

      - name: Use Node.js
        uses: actions/setup-node@v6.0.0
        with:
          node-version: 20.x

      - name: Restore cached Node.js modules
        uses: actions/cache@v4.3.0
        continue-on-error: true
        with:
          path: |
            **/node_modules
          key: ${{ runner.os }}-node-${{ hashFiles('**/package-lock.json') }}
          restore-keys: |
            ${{ runner.os }}-node-

      - name: Build Frontend
        run: |
          export NODE_OPTIONS="--max-old-space-size=4096"
          npm run build

      - name: Set up Docker Buildx
        uses: docker/setup-buildx-action@v3
        with:
          driver: docker-container

      - name: Build docker image
<<<<<<< HEAD
        uses: docker/build-push-action@v6.10.0
=======
        uses: docker/build-push-action@v6.18.0
>>>>>>> e6684738
        with:
          build-args: |
            buildId=${{ github.sha }}
            version=${{ steps.generate_docker_tags_fe.outputs.docker_tags_fe }}
          context: .
          file: apps/frontend/Dockerfile
          push: false
          tags: ${{ steps.generate_docker_tags_fe.outputs.docker_tags_fe }}
          cache-from: type=gha
          cache-to: type=gha,mode=max

  build-api:
    runs-on: ubuntu-24.04
    needs: prepare
    timeout-minutes: 15
    steps:
      - name: Generate API Docker Tags
        id: generate_docker_tags_api
        run: |
          docker_registry_path="ghcr.io/edulution-io/edulution-api"
          docker_tags_api="$docker_registry_path:$(echo ${{ github.ref }} | cut -d'/' -f3- | sed 's/[^a-z0-9_-]/-/gi')"
          if [[ ${{ github.ref }} = 'refs/heads/master' ]] || [[ ${{ github.ref }} =~ ^refs/tags/v.*$ ]]; then
            docker_tags_api+=",$docker_registry_path:latest"
          fi
          echo "docker_tags_api=$docker_tags_api" >> $GITHUB_OUTPUT

      - name: Checkout
        uses: actions/checkout@v5.0.0
        with:
          token: ${{ github.token }}

      - name: Use Node.js
        uses: actions/setup-node@v6.0.0
        with:
          node-version: 20.x

      - name: Restore cached Node.js modules
        uses: actions/cache@v4.3.0
        continue-on-error: true
        with:
          path: |
            **/node_modules
          key: ${{ runner.os }}-node-${{ hashFiles('**/package-lock.json') }}
          restore-keys: |
            ${{ runner.os }}-node-

      - name: Build Backend
        run: npm run build:api

      - name: Set up Docker Buildx
        uses: docker/setup-buildx-action@v3
        with:
          driver: docker-container

      - name: Build docker image
<<<<<<< HEAD
        uses: docker/build-push-action@v6.10.0
=======
        uses: docker/build-push-action@v6.18.0
>>>>>>> e6684738
        with:
          build-args: |
            buildId=${{ github.sha }}
            version=${{ steps.generate_docker_tags_api.outputs.docker_tags_api }}
          context: .
          file: apps/api/Dockerfile
          push: false
          tags: ${{ steps.generate_docker_tags_api.outputs.docker_tags_api }}
          cache-from: type=gha
          cache-to: type=gha,mode=max

  test:
    runs-on: ubuntu-24.04
    needs: prepare
    timeout-minutes: 15
    steps:
      - name: Checkout
        uses: actions/checkout@v5.0.0
        with:
          token: ${{ github.token }}

      - name: Use Node.js
        uses: actions/setup-node@v6.0.0
        with:
          node-version: 20.x

      - name: Restore cached Node.js modules
        uses: actions/cache@v4.3.0
        continue-on-error: true
        with:
          path: |
            **/node_modules
          key: ${{ runner.os }}-node-${{ hashFiles('**/package-lock.json') }}
          restore-keys: |
            ${{ runner.os }}-node-

      - name: Run Checks and Tests
        run: |
          npm run check-circular-deps
          npm run check-translations
          npm run check-error-message-translations
          npx pretty-quick --check
          npm run lint
          npm run test<|MERGE_RESOLUTION|>--- conflicted
+++ resolved
@@ -83,11 +83,7 @@
           driver: docker-container
 
       - name: Build docker image
-<<<<<<< HEAD
-        uses: docker/build-push-action@v6.10.0
-=======
         uses: docker/build-push-action@v6.18.0
->>>>>>> e6684738
         with:
           build-args: |
             buildId=${{ github.sha }}
@@ -143,11 +139,7 @@
           driver: docker-container
 
       - name: Build docker image
-<<<<<<< HEAD
-        uses: docker/build-push-action@v6.10.0
-=======
         uses: docker/build-push-action@v6.18.0
->>>>>>> e6684738
         with:
           build-args: |
             buildId=${{ github.sha }}
