--- conflicted
+++ resolved
@@ -23,11 +23,7 @@
         },
       },
       '/webdav': {
-<<<<<<< HEAD
-        target: 'https://server.schulung.multi.schule/',
-=======
         target: 'https://server.schulung.multi.schule',
->>>>>>> 0b9798d7
         changeOrigin: true,
         secure: false,
         headers: {
