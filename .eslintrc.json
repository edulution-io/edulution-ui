{
  "env": {
    "node": true,
    "browser": true,
    "es2022": true,
    "jest": true
  },
  "extends": [
    "airbnb",
    "airbnb-typescript",
    "plugin:react/recommended",
    "plugin:jsx-a11y/recommended",
    "plugin:@typescript-eslint/recommended",
    "plugin:@typescript-eslint/recommended-requiring-type-checking",
    "prettier"
  ],
  "parser": "@typescript-eslint/parser",
  "parserOptions": {
    "ecmaVersion": "latest",
    "sourceType": "module",
    "project": ["./tsconfig.base.json"]
  },
  "plugins": [
    "react",
    "react-refresh",
    "@typescript-eslint",
    "import",
    "prettier",
    "jsx-a11y",
    "react-hooks",
    "n",
    "promise"
  ],
  "settings": {
    "import/resolver": {
      "typescript": {}
    }
  },
  "ignorePatterns": [
    "vite.config.ts",
<<<<<<< HEAD
=======
    "prettier.config.cjs",
>>>>>>> 23d067d4
    "vitest.workspace.ts",
    "tailwind.config.ts",
    "jest.preset.cjs",
    "jest.config.ts",
    "postcss.config.mjs",
    "webpack.config.cjs",
<<<<<<< HEAD
    "dist/apps/*"
=======
    "dist/apps/*",
    "scripts/*"
>>>>>>> 23d067d4
  ],
  "rules": {
    // Allowed console logs for debug purpose
    "no-console": ["error", { "allow": ["info", "error"] }],
    // https://github.com/jsx-eslint/eslint-plugin-react/blob/master/docs/rules/function-component-definition.md
    "react/function-component-definition": [
      "error",
      {
        "namedComponents": "arrow-function"
      }
    ],
    // Spreading is very useful
    "react/jsx-props-no-spreading": "off",
    // TypeScript cares abput prop-types
    "react/prop-types": "off",
    "react/require-default-props": "off",
    "no-console": ["error", { "allow": ["info", "error"] }],
    // Issue with react-hook-form -> https://github.com/orgs/react-hook-form/discussions/8622
    "@typescript-eslint/no-misused-promises": [
      "error",
      {
        "checksVoidReturn": {
          "attributes": false
        }
      }
    ]
  },
  "overrides": [
    {
      "files": ["index.ts"],
      "rules": {
        "import/prefer-default-export": "off"
      }
    }
  ]
}<|MERGE_RESOLUTION|>--- conflicted
+++ resolved
@@ -38,39 +38,26 @@
   },
   "ignorePatterns": [
     "vite.config.ts",
-<<<<<<< HEAD
-=======
     "prettier.config.cjs",
->>>>>>> 23d067d4
     "vitest.workspace.ts",
     "tailwind.config.ts",
     "jest.preset.cjs",
     "jest.config.ts",
     "postcss.config.mjs",
     "webpack.config.cjs",
-<<<<<<< HEAD
-    "dist/apps/*"
-=======
     "dist/apps/*",
     "scripts/*"
->>>>>>> 23d067d4
   ],
   "rules": {
     // Allowed console logs for debug purpose
     "no-console": ["error", { "allow": ["info", "error"] }],
     // https://github.com/jsx-eslint/eslint-plugin-react/blob/master/docs/rules/function-component-definition.md
-    "react/function-component-definition": [
-      "error",
-      {
-        "namedComponents": "arrow-function"
-      }
-    ],
+    "react/function-component-definition": ["error", { "namedComponents": "arrow-function" }],
     // Spreading is very useful
     "react/jsx-props-no-spreading": "off",
     // TypeScript cares abput prop-types
     "react/prop-types": "off",
     "react/require-default-props": "off",
-    "no-console": ["error", { "allow": ["info", "error"] }],
     // Issue with react-hook-form -> https://github.com/orgs/react-hook-form/discussions/8622
     "@typescript-eslint/no-misused-promises": [
       "error",
@@ -84,9 +71,7 @@
   "overrides": [
     {
       "files": ["index.ts"],
-      "rules": {
-        "import/prefer-default-export": "off"
-      }
+      "rules": { "import/prefer-default-export": "off" }
     }
   ]
 }