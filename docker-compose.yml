services:
  edu-ui:
    container_name: edulution-ui
    image: ghcr.io/edulution-io/edulution-ui:latest
    ports:
      - '80:80'
      - '443:443'
    restart: always

  edu-api:
    container_name: edulution-api
    image: ghcr.io/edulution-io/edulution-api:latest
    ports:
      - 3000:3000
    restart: always
    environment:
      EDUI_PORT: 3000
      EDUI_TOTP_SECRET: JBSWY3DPEHPK3PXP

<<<<<<< HEAD
      LMN_VDI_API_URL: http://10.0.0.1:5555
=======
      LMN_VDI_API_URL: http://localhost:5555
>>>>>>> 69ecb7f5
      LMN_VDI_API_SECRET: ABCDEFGHIJKLMNOPQRSTUVWXYZ

      GUACAMOLE_API_URL: http://localhost:8081
      GUACAMOLE_API_USER: 'admin'
      GUACAMOLE_API_PASSWORD: 'DemoMuster123!'

<<<<<<< HEAD
      PUBLIC_KEY_FILE_PATH: public.pem
=======
      PUBLIC_KEY_FILE_PATH: <PATH_TO_YOUR_PUBLIC_KEY_FILE>
>>>>>>> 69ecb7f5

      EDUI_CORS_URL: '*'

      MONGODB_DATABASE_NAME: edulution
      MONGODB_USERNAME: root
      MONGODB_PASSWORD: example
      MONGODB_SERVER_URL: mongodb://root:example@mongoEdu:27017/

      KEYCLOAK_API: https://auth.schulung.multi.schule/auth/admin/realms/edulution/
    volumes:
      - ./public.pem:/opt/edulution/api/public.pem

  mongoEdu:
    container_name: mongoEdu
    image: mongo
    restart: always
    ports:
      - 27017:27017
    environment:
      MONGO_INITDB_ROOT_USERNAME: root
      MONGO_INITDB_ROOT_PASSWORD: example

  # A simole web frontend for mongoDB
  # mongoEdu-express:
  #   image: mongo-express
  #   restart: always
  #   ports:
  #     - 8081:8081
  #   environment:
  #     ME_CONFIG_MONGODB_ADMINUSERNAME: <DBUSER>
  #     ME_CONFIG_MONGODB_ADMINPASSWORD: <DBPASSWORD>
  #     ME_CONFIG_MONGODB_SERVER_URL: mongodb://<DBUSER>:<DBPASSWORD>@mongoEdu:27017/
  #     ME_CONFIG_BASICAUTH: false<|MERGE_RESOLUTION|>--- conflicted
+++ resolved
@@ -15,54 +15,35 @@
     restart: always
     environment:
       EDUI_PORT: 3000
-      EDUI_TOTP_SECRET: JBSWY3DPEHPK3PXP
+      EDUI_TOTP_SECRET: <SECRET>
 
-<<<<<<< HEAD
-      LMN_VDI_API_URL: http://10.0.0.1:5555
-=======
-      LMN_VDI_API_URL: http://localhost:5555
->>>>>>> 69ecb7f5
-      LMN_VDI_API_SECRET: ABCDEFGHIJKLMNOPQRSTUVWXYZ
+      LMN_VDI_API_URL: <LMNVDIURL>
+      LMN_VDI_API_SECRET: <LMNVDISECRET>
 
-      GUACAMOLE_API_URL: http://localhost:8081
-      GUACAMOLE_API_USER: 'admin'
-      GUACAMOLE_API_PASSWORD: 'DemoMuster123!'
+      GUACAMOLE_API_URL: <GUACAMOLEURL>
+      GUACAMOLE_API_USER: <GUACAMOLEUSER>
+      GUACAMOLE_API_PASSWORD: <GUACAMOLEPASSWORD>
 
-<<<<<<< HEAD
-      PUBLIC_KEY_FILE_PATH: public.pem
-=======
       PUBLIC_KEY_FILE_PATH: <PATH_TO_YOUR_PUBLIC_KEY_FILE>
->>>>>>> 69ecb7f5
 
       EDUI_CORS_URL: '*'
 
       MONGODB_DATABASE_NAME: edulution
-      MONGODB_USERNAME: root
-      MONGODB_PASSWORD: example
-      MONGODB_SERVER_URL: mongodb://root:example@mongoEdu:27017/
+      MONGODB_USERNAME: <DBUSER>
+      MONGODB_PASSWORD: <DBPASSWORD>
+      MONGODB_SERVER_URL: mongodb://<DBUSER>:<DBPASSWORD>@mongoEdu:27017/
 
-      KEYCLOAK_API: https://auth.schulung.multi.schule/auth/admin/realms/edulution/
+      KEYCLOAK_API: <KEYCLOAKURL>
     volumes:
       - ./public.pem:/opt/edulution/api/public.pem
+      - ./public/downloads:/opt/edulution/public/downloads
 
   mongoEdu:
     container_name: mongoEdu
-    image: mongo
+    image: mongo:7
     restart: always
     ports:
       - 27017:27017
     environment:
-      MONGO_INITDB_ROOT_USERNAME: root
-      MONGO_INITDB_ROOT_PASSWORD: example
-
-  # A simole web frontend for mongoDB
-  # mongoEdu-express:
-  #   image: mongo-express
-  #   restart: always
-  #   ports:
-  #     - 8081:8081
-  #   environment:
-  #     ME_CONFIG_MONGODB_ADMINUSERNAME: <DBUSER>
-  #     ME_CONFIG_MONGODB_ADMINPASSWORD: <DBPASSWORD>
-  #     ME_CONFIG_MONGODB_SERVER_URL: mongodb://<DBUSER>:<DBPASSWORD>@mongoEdu:27017/
-  #     ME_CONFIG_BASICAUTH: false+      MONGO_INITDB_ROOT_USERNAME: <DBUSER>
+      MONGO_INITDB_ROOT_PASSWORD: <DBPASSWORD>