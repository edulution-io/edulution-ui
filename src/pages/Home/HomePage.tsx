--- conflicted
+++ resolved
@@ -1,211 +1,6 @@
-<<<<<<< HEAD
-import React from 'react';
-import {
-  Box,
-  Heading,
-  Text,
-  Flex,
-  Button,
-  Spinner,
-  Card,
-  CardBody,
-  Stack,
-  Center,
-  Image,
-} from '@chakra-ui/react';
-import { useRepoData } from '@/hooks/queries';
-import { useTranslation } from 'react-i18next';
-import Sidebar from '@/components/ui/Sidebar';
-import Drucker from '@/assets/icons/Drucker.png';
-import Raumbuchung from '@/assets/icons/Raumbuchung.png';
-import Filesharing from '@/assets/icons/Filesharing.png';
-import Cloud from '@/assets/icons/Cloud.png';
-import MainLayout from "@/components/layout/MainLayout.tsx";
-
-
-const HomePage: React.FC = () => {
-  const { t } = useTranslation();
-  const { isLoading, error } = useRepoData();
-
-  if (isLoading) return <Spinner color='red.500' size='xl' />;
-
-  if (error) {
-    return <p>Error: {error.message}</p>;
-  }
-  return (
-
-    <Flex direction='column' backgroundColor='#3B3B3B' color='#FFFFFE'>
-      {/* Main Navigation */}
-      <MainLayout></MainLayout>
-      <Sidebar />
-      {/* Content Area */}
-      {/* Main Content */}
-      <Center>
-        <Box p='6'>
-          <Heading size='lg'>{t('heading')}</Heading>
-          <Text mt='4'>{t('content')}</Text>
-        </Box>
-      </Center>
-      <Center>
-        <Stack p='6' spacing='8' width={['100%', '50%', '25%']}>
-          <Card
-            size='md'
-            border='4px solid'
-            borderColor='green.500'
-            backgroundColor='brown.500'
-          >
-            <CardBody>
-              <Text color='white' fontWeight='bold'>
-                <p className="text-red-700">MEINE FAVORITEN Styled by tailwind</p>
-              </Text>
-              <Flex
-                mt='4'
-                direction='column'
-                gap='24px'
-                justifyContent='space-between'
-              >
-                <Button
-                  colorScheme='teal'
-                  background='green.500'
-                  color='#FFFFFE'
-                  p='4'
-                  borderRadius='8px'
-                  width='fit-content'
-                  rightIcon={
-                    <Image
-                      src={Filesharing}
-                      alt='Filesharing'
-                      width='40px'
-                      height='40px'
-                    />
-                  }
-                >
-                  Filesharing
-                </Button>
-                <Button
-                  color='#FFFFFE'
-                  colorScheme='teal'
-                  background='#628AB9'
-                  p='4'
-                  borderRadius='8px'
-                  width='fit-content'
-                  rightIcon={
-                    <Image
-                      src={Raumbuchung}
-                      alt='Raumbuchung'
-                      width='40px'
-                      height='40px'
-                    />
-                  }
-                >
-                  Raumbuchung
-                </Button>
-                <Button
-                  background='#8CBB64'
-                  color='#FFFFFE'
-                  p='4'
-                  borderRadius='8px'
-                  width='fit-content'
-                  rightIcon={
-                    <Image
-                      src={Drucker}
-                      alt='Drucker'
-                      width='40px'
-                      height='40px'
-                    />
-                  }
-                >
-                  Drucker
-                </Button>
-              </Flex>
-            </CardBody>
-          </Card>
-          <Card
-            size='md'
-            border='4px solid #8CBB64'
-            backgroundColor='brown.500'
-          >
-            <CardBody>
-              <Flex direction='column' gap='6'>
-                <Text fontSize='md' fontWeight='bold' color='white'>
-                  MOBILDER DATENZUGRIFF
-                </Text>
-                <Text color='white'>
-                  You can access the school server from many mobile devices.
-                  Select your ope- rating system to see how it works.
-                </Text>
-                <Button
-                  colorScheme='teal'
-                  variant='outline'
-                  color='white'
-                  background='#8CBB64'
-                  p='4'
-                  borderRadius='8px'
-                  width='fit-content'
-                  leftIcon={
-                    <Image src={Cloud} alt='Cloud' width='40px' height='40px' />
-                  }
-                >
-                  Anleitung
-                </Button>
-              </Flex>
-            </CardBody>
-          </Card>
-          <Card
-            size='md'
-            border='4px solid'
-            borderColor='green.500'
-            backgroundColor='brown.500'
-          >
-            <CardBody>
-              <Box textColor='white'>
-                <Flex direction='column' gap='3'>
-                  <Text fontWeight='bold'>KONTO- INFORMATIONEN</Text>
-                  <Text>Name: Netzint Testlehrer</Text>
-                  <Text>E-Mail: frau.mustermann@netzint.de</Text>
-                  <Text>Schule: Testschule</Text>
-                  <Text>Rolle: Lehrer</Text>
-                </Flex>
-                <Button
-                  colorScheme='teal'
-                  variant='outline'
-                  mt='4'
-                  background='green.500'
-                  textColor='white'
-                >
-                  Passwort ändern
-                </Button>
-              </Box>
-
-              <Box mt='8' textColor='white'>
-                <Text fontWeight='bold'>MEINE INFORMATIONEN</Text>
-                <Text>Mail Alias: teachertest@sgmaulbronn.de</Text>
-                <Button
-                  colorScheme='teal'
-                  variant='outline'
-                  mt='4'
-                  background='green.500'
-                  textColor='white'
-                >
-                  Meine Daten ändern
-                </Button>
-              </Box>
-            </CardBody>
-          </Card>
-        </Stack>
-      </Center>
-
-    </Flex>
-
-  );
-};
-
-export default HomePage;
-=======
 import React from "react";
 import Home from "@/components/feature/Home";
 
 export const HomePage: React.FC = () => {
   return <Home />;
-};
->>>>>>> d713789a
+};