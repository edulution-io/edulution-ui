--- conflicted
+++ resolved
@@ -1,7 +1,4 @@
-<<<<<<< HEAD
-=======
 import React from 'react';
->>>>>>> 44f19efa
 import { FiArrowRightCircle } from 'react-icons/fi';
 import { RoomBooking } from '@/components/feature/RookBooking';
 
