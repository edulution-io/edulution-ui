import { create } from 'zustand';

type Store = {
  isAuthenticated: boolean;
  user: { name: string } | null;
  login: (username: string, password: string) => Promise<void>;
  logout: () => void;
};

const useAuthStore = create<Store>()((set) => ({
  isAuthenticated: false,
  user: null,
<<<<<<< HEAD
  login: async (
    username: string,
    // password: string
  ): Promise<void> => {
    // Perform login logic...
    // console.log('Logging in...', password);
=======
  login: async (username: string): Promise<void> => {
>>>>>>> 171a95c9
    set({ isAuthenticated: true, user: { name: username } });
    await Promise.resolve();
  },
  logout: () => set({ isAuthenticated: false, user: null }),
}));

export default useAuthStore;<|MERGE_RESOLUTION|>--- conflicted
+++ resolved
@@ -10,16 +10,7 @@
 const useAuthStore = create<Store>()((set) => ({
   isAuthenticated: false,
   user: null,
-<<<<<<< HEAD
-  login: async (
-    username: string,
-    // password: string
-  ): Promise<void> => {
-    // Perform login logic...
-    // console.log('Logging in...', password);
-=======
   login: async (username: string): Promise<void> => {
->>>>>>> 171a95c9
     set({ isAuthenticated: true, user: { name: username } });
     await Promise.resolve();
   },
