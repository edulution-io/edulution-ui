--- conflicted
+++ resolved
@@ -1,9 +1,5 @@
 import React from 'react';
-<<<<<<< HEAD
-import { cn } from '@/lib/utils';
-=======
 import cn from '@/lib/utils';
->>>>>>> 44f19efa
 import { Card as SHCard, CardContent as SHCardContent } from '@/components/ui/card';
 import { cva, type VariantProps } from 'class-variance-authority';
 
@@ -20,23 +16,6 @@
   },
 });
 
-<<<<<<< HEAD
-export interface CardProps extends React.HTMLAttributes<HTMLDivElement>, VariantProps<typeof cardVariants> {}
-
-const Card = React.forwardRef<HTMLDivElement, CardProps>(({ className, variant, ...props }, ref) => (
-  <SHCard
-    ref={ref}
-    className={cn(cardVariants({ variant }), 'border-4 border-solid', className)}
-    {...props}
-  />
-));
-
-const CardContent = React.forwardRef<HTMLDivElement, React.HTMLAttributes<HTMLDivElement>>(
-  ({ className, ...props }, ref) => (
-    <SHCardContent
-      ref={ref}
-      className={cn('p-[20px]', className)}
-=======
 type CardProps = React.HTMLAttributes<HTMLDivElement> &
   VariantProps<typeof cardVariants> & {
     asChild?: boolean;
@@ -53,7 +32,6 @@
     <SHCard
       ref={ref}
       className={cn(cardVariants({ variant }), 'border-4 border-solid', className)}
->>>>>>> 44f19efa
       {...props}
     />
   );
@@ -61,8 +39,6 @@
 
 Card.defaultProps = defaultProps;
 
-<<<<<<< HEAD
-=======
 const CardContent = React.forwardRef<HTMLDivElement, React.HTMLAttributes<HTMLDivElement>>(
   ({ className, ...props }, ref): JSX.Element => {
     CardContent.displayName = 'CardContent';
@@ -76,5 +52,4 @@
   },
 );
 
->>>>>>> 44f19efa
 export { Card, CardContent };