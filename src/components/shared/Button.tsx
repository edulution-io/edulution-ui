<<<<<<< HEAD
import * as React from "react";
import { Button as SHButton } from "@/components/ui/button.tsx";
import { cva, type VariantProps } from "class-variance-authority";

import { cn } from "@/lib/utils";
import {ReactNode} from "react";

const originButtonVariants = cva(
  ["text-white p-4 bg-green-500 hover:bg-green-700 rounded-[8px]"],
  {
    variants: {
      variant: {
        "btn-primary": "bg-[#3E76AC]",
        "btn-secondary": "bg-[#628AB9]",
        "btn-info": "bg-[#8CBB64]",
      },
    },
  },
);

export interface ButtonProps
  extends React.ButtonHTMLAttributes<HTMLButtonElement>,
    VariantProps<typeof originButtonVariants> {
    asChild?: boolean;
    icon? : ReactNode
}

const Button = React.forwardRef<HTMLButtonElement, ButtonProps>(
  ({ className, variant, icon, ...props }, ref) => {
    return (
      <SHButton
        className={cn(originButtonVariants({ variant, className }))}
        ref={ref}
        {...props}
      />
    );
  },
);
=======
import * as React from 'react';
import { Button as SHButton } from '@/components/ui/button';
import { cva, type VariantProps } from 'class-variance-authority';

import cn from '@/lib/utils';

const originButtonVariants = cva(['text-white p-4 hover:bg-orange-700 rounded-[8px]'], {
  variants: {
    variant: {
      'btn-primary': 'bg-[#3E76AC]',
      'btn-secondary': 'bg-[#628AB9]',
      'btn-info': 'bg-[#8CBB64]',
    },
  },
});

type ButtonProps = React.ButtonHTMLAttributes<HTMLButtonElement> &
  VariantProps<typeof originButtonVariants> & {
    asChild?: boolean;
  };

const defaultProps: Partial<ButtonProps> = {
  asChild: false,
};

const Button = React.forwardRef<HTMLButtonElement, ButtonProps>(({ className, variant, ...props }, ref) => {
  Button.displayName = 'Button';

  return (
    <SHButton
      className={cn(originButtonVariants({ variant, className }))}
      ref={ref}
      {...props}
    />
  );
});

Button.defaultProps = defaultProps;
>>>>>>> 2d2f21ae

export { Button, originButtonVariants };<|MERGE_RESOLUTION|>--- conflicted
+++ resolved
@@ -1,43 +1,3 @@
-<<<<<<< HEAD
-import * as React from "react";
-import { Button as SHButton } from "@/components/ui/button.tsx";
-import { cva, type VariantProps } from "class-variance-authority";
-
-import { cn } from "@/lib/utils";
-import {ReactNode} from "react";
-
-const originButtonVariants = cva(
-  ["text-white p-4 bg-green-500 hover:bg-green-700 rounded-[8px]"],
-  {
-    variants: {
-      variant: {
-        "btn-primary": "bg-[#3E76AC]",
-        "btn-secondary": "bg-[#628AB9]",
-        "btn-info": "bg-[#8CBB64]",
-      },
-    },
-  },
-);
-
-export interface ButtonProps
-  extends React.ButtonHTMLAttributes<HTMLButtonElement>,
-    VariantProps<typeof originButtonVariants> {
-    asChild?: boolean;
-    icon? : ReactNode
-}
-
-const Button = React.forwardRef<HTMLButtonElement, ButtonProps>(
-  ({ className, variant, icon, ...props }, ref) => {
-    return (
-      <SHButton
-        className={cn(originButtonVariants({ variant, className }))}
-        ref={ref}
-        {...props}
-      />
-    );
-  },
-);
-=======
 import * as React from 'react';
 import { Button as SHButton } from '@/components/ui/button';
 import { cva, type VariantProps } from 'class-variance-authority';
@@ -76,6 +36,5 @@
 });
 
 Button.defaultProps = defaultProps;
->>>>>>> 2d2f21ae
 
 export { Button, originButtonVariants };