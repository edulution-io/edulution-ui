import * as React from 'react';
import { Button as SHButton } from '@/components/ui/button';
import { cva, type VariantProps } from 'class-variance-authority';

import cn from '@/lib/utils';

<<<<<<< HEAD
const originButtonVariants = cva(['p-4 hover:opacity-90 rounded-[8px]'], {
  variants: {
    variant: {
      'btn-collaboration': 'bg-ciDarkBlue',
      'btn-organisation': 'bg-ciLightBlue',
      'btn-infrastructure': 'bg-ciLightGreen',
      'btn-security': 'bg-ciGreenToBlue',
      'btn-outline': 'border border-input shadow-sm hover:bg-accent hover:text-accent-foreground',
    },
    size: {
      lg: 'h-10 rounded-md px-8',
      sm: 'h-8 rounded-md px-3 text-xs',
=======
const originButtonVariants = cva(['text-white p-4 hover:opacity-90 rounded-[8px]'], {
  variants: {
    variant: {
      'btn-primary': 'bg-ciDarkBlue',
      'btn-secondary': 'bg-ciLightBlue',
      'btn-info': 'bg-ciLightGreen',
>>>>>>> 171a95c9
    },
  },
});

type ButtonProps = React.ButtonHTMLAttributes<HTMLButtonElement> &
  VariantProps<typeof originButtonVariants> & {
    asChild?: boolean;
  };

const defaultProps: Partial<ButtonProps> = {
  asChild: false,
};

const Button = React.forwardRef<HTMLButtonElement, ButtonProps>(({ className, variant, ...props }, ref) => {
  Button.displayName = 'Button';

  return (
    <SHButton
      className={cn(originButtonVariants({ variant, className }))}
      ref={ref}
      {...props}
    />
  );
});

Button.defaultProps = defaultProps;

export { Button, originButtonVariants };<|MERGE_RESOLUTION|>--- conflicted
+++ resolved
@@ -4,7 +4,6 @@
 
 import cn from '@/lib/utils';
 
-<<<<<<< HEAD
 const originButtonVariants = cva(['p-4 hover:opacity-90 rounded-[8px]'], {
   variants: {
     variant: {
@@ -17,14 +16,7 @@
     size: {
       lg: 'h-10 rounded-md px-8',
       sm: 'h-8 rounded-md px-3 text-xs',
-=======
-const originButtonVariants = cva(['text-white p-4 hover:opacity-90 rounded-[8px]'], {
-  variants: {
-    variant: {
-      'btn-primary': 'bg-ciDarkBlue',
-      'btn-secondary': 'bg-ciLightBlue',
-      'btn-info': 'bg-ciLightGreen',
->>>>>>> 171a95c9
+
     },
   },
 });
