<<<<<<< HEAD
import { CardContent, Card } from '@/components/shared/Card';
import { Button } from '@/components/shared/Button';

export const AccountInformation = () => {
  return (
    <Card
      variant="primary"
      className="min-h-[100%]"
    >
      <CardContent>
        <div className="text-white">
          <div className="flex flex-col gap-3">
            <p className="font-bold">KONTO-INFORMATIONEN</p>
            <p>Name: Netzint Testlehrer</p>
            <p>E-Mail: frau.mustermann@netzint.de</p>
            <p>Schule: Testschule</p>
            <p>Rolle: Lehrer</p>
          </div>
          <Button
            variant="btn-primary"
            className="mt-4"
          >
            Passwort ändern
          </Button>
=======
import React from 'react';
import { CardContent, Card } from '@/components/shared/Card';
import { Button } from '@/components/shared/Button';

const AccountInformation = () => (
  <Card
    variant="primary"
    className="min-h-[100%]"
  >
    <CardContent>
      <div className="text-white">
        <div className="flex flex-col gap-3">
          <p className="font-bold">KONTO-INFORMATIONEN</p>
          <p>Name: Netzint Testlehrer</p>
          <p>E-Mail: frau.mustermann@netzint.de</p>
          <p>Schule: Testschule</p>
          <p>Rolle: Lehrer</p>
>>>>>>> 44f19efa
        </div>
        <Button
          variant="btn-primary"
          className="mt-4"
        >
          Passwort ändern
        </Button>
      </div>

<<<<<<< HEAD
        <div className="mt-8 text-white">
          <p className="font-bold">MEINE INFORMATIONEN</p>
          <p>Mail Alias: teachertest@sgmaulbronn.de</p>
          <Button
            variant="btn-primary"
            className="mt-4"
          >
            Meine Daten ändern
          </Button>
        </div>
      </CardContent>
    </Card>
  );
};
=======
      <div className="mt-8 text-white">
        <p className="font-bold">MEINE INFORMATIONEN</p>
        <p>Mail Alias: teachertest@sgmaulbronn.de</p>
        <Button
          variant="btn-primary"
          className="mt-4"
        >
          Meine Daten ändern
        </Button>
      </div>
    </CardContent>
  </Card>
);

export default AccountInformation;
>>>>>>> 44f19efa
<|MERGE_RESOLUTION|>--- conflicted
+++ resolved
@@ -1,29 +1,3 @@
-<<<<<<< HEAD
-import { CardContent, Card } from '@/components/shared/Card';
-import { Button } from '@/components/shared/Button';
-
-export const AccountInformation = () => {
-  return (
-    <Card
-      variant="primary"
-      className="min-h-[100%]"
-    >
-      <CardContent>
-        <div className="text-white">
-          <div className="flex flex-col gap-3">
-            <p className="font-bold">KONTO-INFORMATIONEN</p>
-            <p>Name: Netzint Testlehrer</p>
-            <p>E-Mail: frau.mustermann@netzint.de</p>
-            <p>Schule: Testschule</p>
-            <p>Rolle: Lehrer</p>
-          </div>
-          <Button
-            variant="btn-primary"
-            className="mt-4"
-          >
-            Passwort ändern
-          </Button>
-=======
 import React from 'react';
 import { CardContent, Card } from '@/components/shared/Card';
 import { Button } from '@/components/shared/Button';
@@ -41,7 +15,6 @@
           <p>E-Mail: frau.mustermann@netzint.de</p>
           <p>Schule: Testschule</p>
           <p>Rolle: Lehrer</p>
->>>>>>> 44f19efa
         </div>
         <Button
           variant="btn-primary"
@@ -51,22 +24,6 @@
         </Button>
       </div>
 
-<<<<<<< HEAD
-        <div className="mt-8 text-white">
-          <p className="font-bold">MEINE INFORMATIONEN</p>
-          <p>Mail Alias: teachertest@sgmaulbronn.de</p>
-          <Button
-            variant="btn-primary"
-            className="mt-4"
-          >
-            Meine Daten ändern
-          </Button>
-        </div>
-      </CardContent>
-    </Card>
-  );
-};
-=======
       <div className="mt-8 text-white">
         <p className="font-bold">MEINE INFORMATIONEN</p>
         <p>Mail Alias: teachertest@sgmaulbronn.de</p>
@@ -81,5 +38,4 @@
   </Card>
 );
 
-export default AccountInformation;
->>>>>>> 44f19efa
+export default AccountInformation;