import React from 'react';
import { useTranslation } from 'react-i18next';
<<<<<<< HEAD
import { MyFavourites } from './MyFavourites';
import { MobileDataAccess } from './MobileDataAccess';
import { AccountInformation } from './AccountInformation';
=======
import MyFavourites from './MyFavourites';
import MobileDataAccess from './MobileDataAccess';
import AccountInformation from './AccountInformation';
>>>>>>> 44f19efa
import Quota from './Quota';
import { Groups } from './Groups';

const Home: React.FC = () => {
  const { t } = useTranslation();

  return (
    <div className="bg-[#3B3B3B] text-[#FFFFFE]">
      {/* Content Area */}

      {/* Main Content */}
      <div>
        <h2 className="text-3xl font-bold">{t('heading')}</h2>
        <p className="mt-4">{t('content')}</p>
      </div>

      <div className="my-10 md:my-20">
        <div className="flex flex-col-reverse justify-between gap-8 md:flex-row">
          <div className="flex-1">
            <AccountInformation />
          </div>
          <div className="flex-2">
            <div className="flex flex-col gap-8">
              <div className="flex flex-col justify-between gap-4 md:flex-row">
                <div className="flex-1">
                  <Groups />
                </div>
                <div className="flex-1">
                  <MobileDataAccess />
                </div>
              </div>
              <div>
                <Quota />
              </div>
            </div>
          </div>
          <div className="flex-1">
            <MyFavourites />
          </div>
        </div>
      </div>
    </div>
  );
};

export default Home;<|MERGE_RESOLUTION|>--- conflicted
+++ resolved
@@ -1,14 +1,8 @@
 import React from 'react';
 import { useTranslation } from 'react-i18next';
-<<<<<<< HEAD
-import { MyFavourites } from './MyFavourites';
-import { MobileDataAccess } from './MobileDataAccess';
-import { AccountInformation } from './AccountInformation';
-=======
 import MyFavourites from './MyFavourites';
 import MobileDataAccess from './MobileDataAccess';
 import AccountInformation from './AccountInformation';
->>>>>>> 44f19efa
 import Quota from './Quota';
 import { Groups } from './Groups';
 
