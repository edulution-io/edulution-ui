--- conflicted
+++ resolved
@@ -6,10 +6,7 @@
 import FileSharing from '@/assets/icons/edulution/Filesharing.svg';
 import { Firewall } from '@/assets/icons';
 import { useTranslation } from 'react-i18next';
-<<<<<<< HEAD
-=======
 import { BUTTONS_ICON_WIDTH } from '@/constants/style';
->>>>>>> 4a919f2d
 
 const MyFavourites = () => {
   const { t } = useTranslation();
@@ -32,12 +29,7 @@
             <img
               src={FileSharing}
               alt="Filesharing"
-<<<<<<< HEAD
-              width="40px"
-              height="40px"
-=======
               width={BUTTONS_ICON_WIDTH}
->>>>>>> 4a919f2d
             />
           </Button>
           <Button variant="btn-organisation">
@@ -45,12 +37,7 @@
             <img
               src={RoomBooking}
               alt="Raumbuchung"
-<<<<<<< HEAD
-              width="40px"
-              height="40px"
-=======
               width={BUTTONS_ICON_WIDTH}
->>>>>>> 4a919f2d
             />
           </Button>
           <Button variant="btn-infrastructure">
@@ -58,12 +45,7 @@
             <img
               src={Printer}
               alt="Drucker"
-<<<<<<< HEAD
-              width="40px"
-              height="40px"
-=======
               width={BUTTONS_ICON_WIDTH}
->>>>>>> 4a919f2d
             />
           </Button>
           <Button variant="btn-security">
@@ -71,12 +53,7 @@
             <img
               src={Firewall}
               alt="Firewall"
-<<<<<<< HEAD
-              width="40px"
-              height="40px"
-=======
               width={BUTTONS_ICON_WIDTH}
->>>>>>> 4a919f2d
             />
           </Button>
         </div>
