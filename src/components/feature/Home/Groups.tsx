--- conflicted
+++ resolved
@@ -1,16 +1,3 @@
-<<<<<<< HEAD
-import { CardContent, Card } from '@/components/shared/Card';
-
-export const Groups = () => {
-  return (
-    <Card
-      variant="primary"
-      className="h-full"
-    >
-      <CardContent>
-        <div className="flex flex-col gap-1">
-          <p className="text-md font-bold text-white">GRUPPEN</p>
-=======
 import React from 'react';
 import { CardContent, Card } from '@/components/shared/Card';
 
@@ -22,7 +9,6 @@
     <CardContent>
       <div className="flex flex-col gap-1">
         <p className="text-md font-bold text-white">GRUPPEN</p>
->>>>>>> 44f19efa
 
         <p>Lehrer</p>
         <p>1b</p>
