--- conflicted
+++ resolved
@@ -6,17 +6,10 @@
 import Footer from '@/components/ui/Footer';
 import Sidebar from '../ui/Sidebar';
 import MenuBar from '../shared/MenuBar';
-<<<<<<< HEAD
 
 const MainLayout: React.FC<PropsWithChildren> = () => {
   const location = useLocation();
 
-=======
-
-const MainLayout: React.FC<PropsWithChildren> = () => {
-  const location = useLocation();
-  
->>>>>>> 171a95c9
   return (
     <>
       <div
@@ -24,11 +17,7 @@
         style={{ backgroundImage: `url(${backgroundImage})` }}
       >
         {location.pathname !== '/' ? <MenuBar /> : null}
-<<<<<<< HEAD
-        <div className="flex min-h-[100vh] w-full flex-col px-5 lg:px-20">
-=======
         <div className="flex min-h-[100vh] flex-col px-5 lg:px-20">
->>>>>>> 171a95c9
           <Header />
           <div className="flex-1">
             <Outlet />
