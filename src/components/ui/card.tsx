import * as React from 'react';

<<<<<<< HEAD
import { cn } from '@/lib/utils';
=======
import cn from '@/lib/utils';
>>>>>>> 44f19efa

const Card = React.forwardRef<HTMLDivElement, React.HTMLAttributes<HTMLDivElement>>(({ className, ...props }, ref) => (
  <div
    ref={ref}
    className={cn('rounded-xl border bg-card text-card-foreground shadow', className)}
    {...props}
  />
));
Card.displayName = 'Card';

const CardHeader = React.forwardRef<HTMLDivElement, React.HTMLAttributes<HTMLDivElement>>(
  ({ className, ...props }, ref) => (
    <div
      ref={ref}
      className={cn('flex flex-col space-y-1.5 p-6', className)}
      {...props}
    />
  ),
);
CardHeader.displayName = 'CardHeader';

const CardTitle = React.forwardRef<HTMLParagraphElement, React.HTMLAttributes<HTMLHeadingElement>>(
  ({ className, ...props }, ref) => (
    <h3
      ref={ref}
      className={cn('font-semibold leading-none tracking-tight', className)}
      {...props}
<<<<<<< HEAD
    />
=======
    >
      {' '}
    </h3>
>>>>>>> 44f19efa
  ),
);
CardTitle.displayName = 'CardTitle';

const CardDescription = React.forwardRef<HTMLParagraphElement, React.HTMLAttributes<HTMLParagraphElement>>(
  ({ className, ...props }, ref) => (
    <p
      ref={ref}
      className={cn('text-sm text-muted-foreground', className)}
      {...props}
    />
  ),
);
CardDescription.displayName = 'CardDescription';

const CardContent = React.forwardRef<HTMLDivElement, React.HTMLAttributes<HTMLDivElement>>(
  ({ className, ...props }, ref) => (
    <div
      ref={ref}
      className={cn('p-6 pt-0', className)}
      {...props}
    />
  ),
);
CardContent.displayName = 'CardContent';

const CardFooter = React.forwardRef<HTMLDivElement, React.HTMLAttributes<HTMLDivElement>>(
  ({ className, ...props }, ref) => (
    <div
      ref={ref}
      className={cn('flex items-center p-6 pt-0', className)}
      {...props}
    />
  ),
);
CardFooter.displayName = 'CardFooter';

export { Card, CardHeader, CardFooter, CardTitle, CardDescription, CardContent };<|MERGE_RESOLUTION|>--- conflicted
+++ resolved
@@ -1,10 +1,6 @@
 import * as React from 'react';
 
-<<<<<<< HEAD
-import { cn } from '@/lib/utils';
-=======
 import cn from '@/lib/utils';
->>>>>>> 44f19efa
 
 const Card = React.forwardRef<HTMLDivElement, React.HTMLAttributes<HTMLDivElement>>(({ className, ...props }, ref) => (
   <div
@@ -32,13 +28,9 @@
       ref={ref}
       className={cn('font-semibold leading-none tracking-tight', className)}
       {...props}
-<<<<<<< HEAD
-    />
-=======
     >
       {' '}
     </h3>
->>>>>>> 44f19efa
   ),
 );
 CardTitle.displayName = 'CardTitle';
