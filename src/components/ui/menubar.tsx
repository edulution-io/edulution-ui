--- conflicted
+++ resolved
@@ -26,24 +26,6 @@
   />
 ));
 Menubar.displayName = MenubarPrimitive.Root.displayName;
-
-
-const VerticalMenubar = React.forwardRef<
-  React.ElementRef<typeof MenubarPrimitive.Root>,
-  React.ComponentPropsWithoutRef<typeof MenubarPrimitive.Root>
->(({ className, ...props }, ref) => (
-  <MenubarPrimitive.Root
-    ref={ref}
-    className={cn(
-      " sm:flex-row items-start space-y-1 rounded-md border bg-background p-1 shadow-sm md:max-w-[10vw] md:min-w-[10vw]",
-      className
-    )}
-    {...props}
-  />
-));
-VerticalMenubar.displayName = MenubarPrimitive.Root.displayName;
-
-
 
 const MenubarTrigger = React.forwardRef<
   React.ElementRef<typeof MenubarPrimitive.Trigger>,
@@ -262,8 +244,4 @@
   MenubarSub,
   MenubarShortcut,
   VerticalMenubar,
-<<<<<<< HEAD
-}
-=======
-};
->>>>>>> f04956e6
+};