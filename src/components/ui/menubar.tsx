'use client';

import * as React from 'react';
import { CheckIcon, ChevronRightIcon, DotFilledIcon } from '@radix-ui/react-icons';
import * as MenubarPrimitive from '@radix-ui/react-menubar';

import cn from '@/lib/utils';

const MenubarMenu = MenubarPrimitive.Menu;

const MenubarGroup = MenubarPrimitive.Group;

const MenubarPortal = MenubarPrimitive.Portal;

const MenubarSub = MenubarPrimitive.Sub;

const MenubarRadioGroup = MenubarPrimitive.RadioGroup;

const Menubar = React.forwardRef<
  React.ElementRef<typeof MenubarPrimitive.Root>,
  React.ComponentPropsWithoutRef<typeof MenubarPrimitive.Root>
>(({ className, ...props }, ref) => (
  <MenubarPrimitive.Root
    ref={ref}
    className={cn('flex h-9 items-center space-x-1 rounded-md border bg-background p-1 shadow-sm', className)}
    {...props}
  />
));
Menubar.displayName = MenubarPrimitive.Root.displayName;

const MenubarTrigger = React.forwardRef<
  React.ElementRef<typeof MenubarPrimitive.Trigger>,
  React.ComponentPropsWithoutRef<typeof MenubarPrimitive.Trigger>
>(({ className, ...props }, ref) => (
  <MenubarPrimitive.Trigger
    ref={ref}
    className={cn(
      'flex cursor-default select-none items-center rounded-sm px-3 py-1 text-sm font-medium outline-none focus:bg-accent focus:text-accent-foreground data-[state=open]:bg-accent data-[state=open]:text-accent-foreground',
      className,
    )}
    {...props}
  />
));
MenubarTrigger.displayName = MenubarPrimitive.Trigger.displayName;

const VerticalMenubar = React.forwardRef<
  React.ElementRef<typeof MenubarPrimitive.Root>,
  React.ComponentPropsWithoutRef<typeof MenubarPrimitive.Root>
>(({ className, ...props }, ref) => (
  <MenubarPrimitive.Root
    ref={ref}
    className={cn(
      " sm:flex-row items-start space-y-1 rounded-md border bg-background p-1 shadow-sm md:max-w-[10vw] md:min-w-[10vw]",
      className
    )}
    {...props}
  />
));
VerticalMenubar.displayName = MenubarPrimitive.Root.displayName;

const MenubarSubTrigger = React.forwardRef<
  React.ElementRef<typeof MenubarPrimitive.SubTrigger>,
  React.ComponentPropsWithoutRef<typeof MenubarPrimitive.SubTrigger> & {
    inset?: boolean;
  }
>(({ className, inset, children, ...props }, ref) => (
  <MenubarPrimitive.SubTrigger
    ref={ref}
    className={cn(
      'flex cursor-default select-none items-center rounded-sm px-2 py-1.5 text-sm outline-none focus:bg-accent focus:text-accent-foreground data-[state=open]:bg-accent data-[state=open]:text-accent-foreground',
      inset && 'pl-8',
      className,
    )}
    {...props}
  >
    {children}
    <ChevronRightIcon className="ml-auto h-4 w-4" />
  </MenubarPrimitive.SubTrigger>
));

MenubarSubTrigger.defaultProps = {
  inset: false,
};

MenubarSubTrigger.displayName = MenubarPrimitive.SubTrigger.displayName;

const MenubarSubContent = React.forwardRef<
  React.ElementRef<typeof MenubarPrimitive.SubContent>,
  React.ComponentPropsWithoutRef<typeof MenubarPrimitive.SubContent>
>(({ className, ...props }, ref) => (
  <MenubarPrimitive.SubContent
    ref={ref}
    className={cn(
      'z-50 min-w-[8rem] overflow-hidden rounded-md border bg-popover p-1 text-popover-foreground shadow-lg data-[state=open]:animate-in data-[state=closed]:animate-out data-[state=closed]:fade-out-0 data-[state=open]:fade-in-0 data-[state=closed]:zoom-out-95 data-[state=open]:zoom-in-95 data-[side=bottom]:slide-in-from-top-2 data-[side=left]:slide-in-from-right-2 data-[side=right]:slide-in-from-left-2 data-[side=top]:slide-in-from-bottom-2',
      className,
    )}
    {...props}
  />
));
MenubarSubContent.displayName = MenubarPrimitive.SubContent.displayName;

const MenubarContent = React.forwardRef<
  React.ElementRef<typeof MenubarPrimitive.Content>,
  React.ComponentPropsWithoutRef<typeof MenubarPrimitive.Content>
>(({ className, align = 'start', alignOffset = -4, sideOffset = 8, ...props }, ref) => (
  <MenubarPrimitive.Portal>
    <MenubarPrimitive.Content
      ref={ref}
      align={align}
      alignOffset={alignOffset}
      sideOffset={sideOffset}
      className={cn(
        'z-50 min-w-[12rem] overflow-hidden rounded-md border bg-popover p-1 text-popover-foreground shadow-md data-[state=open]:animate-in data-[state=closed]:fade-out-0 data-[state=open]:fade-in-0 data-[state=closed]:zoom-out-95 data-[state=open]:zoom-in-95 data-[side=bottom]:slide-in-from-top-2 data-[side=left]:slide-in-from-right-2 data-[side=right]:slide-in-from-left-2 data-[side=top]:slide-in-from-bottom-2',
        className,
      )}
      {...props}
    />
  </MenubarPrimitive.Portal>
));
MenubarContent.displayName = MenubarPrimitive.Content.displayName;

const MenubarItem = React.forwardRef<
  React.ElementRef<typeof MenubarPrimitive.Item>,
  React.ComponentPropsWithoutRef<typeof MenubarPrimitive.Item> & {
    inset?: boolean;
  }
>(({ className, inset, ...props }, ref) => (
  <MenubarPrimitive.Item
    ref={ref}
    className={cn(
      'relative flex cursor-default select-none items-center rounded-sm px-2 py-1.5 text-sm outline-none focus:bg-accent focus:text-accent-foreground data-[disabled]:pointer-events-none data-[disabled]:opacity-50',
      inset && 'pl-8',
      className,
    )}
    {...props}
  />
));

MenubarItem.defaultProps = {
  inset: false,
};

MenubarItem.displayName = MenubarPrimitive.Item.displayName;

const MenubarCheckboxItem = React.forwardRef<
  React.ElementRef<typeof MenubarPrimitive.CheckboxItem>,
  React.ComponentPropsWithoutRef<typeof MenubarPrimitive.CheckboxItem>
>(({ className, children, checked, ...props }, ref) => (
  <MenubarPrimitive.CheckboxItem
    ref={ref}
    className={cn(
      'relative flex cursor-default select-none items-center rounded-sm py-1.5 pl-8 pr-2 text-sm outline-none focus:bg-accent focus:text-accent-foreground data-[disabled]:pointer-events-none data-[disabled]:opacity-50',
      className,
    )}
    checked={checked}
    {...props}
  >
    <span className="absolute left-2 flex h-3.5 w-3.5 items-center justify-center">
      <MenubarPrimitive.ItemIndicator>
        <CheckIcon className="h-4 w-4" />
      </MenubarPrimitive.ItemIndicator>
    </span>
    {children}
  </MenubarPrimitive.CheckboxItem>
));
MenubarCheckboxItem.displayName = MenubarPrimitive.CheckboxItem.displayName;

const MenubarRadioItem = React.forwardRef<
  React.ElementRef<typeof MenubarPrimitive.RadioItem>,
  React.ComponentPropsWithoutRef<typeof MenubarPrimitive.RadioItem>
>(({ className, children, ...props }, ref) => (
  <MenubarPrimitive.RadioItem
    ref={ref}
    className={cn(
      'relative flex cursor-default select-none items-center rounded-sm py-1.5 pl-8 pr-2 text-sm outline-none focus:bg-accent focus:text-accent-foreground data-[disabled]:pointer-events-none data-[disabled]:opacity-50',
      className,
    )}
    {...props}
  >
    <span className="absolute left-2 flex h-3.5 w-3.5 items-center justify-center">
      <MenubarPrimitive.ItemIndicator>
        <DotFilledIcon className="h-4 w-4 fill-current" />
      </MenubarPrimitive.ItemIndicator>
    </span>
    {children}
  </MenubarPrimitive.RadioItem>
));
MenubarRadioItem.displayName = MenubarPrimitive.RadioItem.displayName;

const MenubarLabel = React.forwardRef<
  React.ElementRef<typeof MenubarPrimitive.Label>,
  React.ComponentPropsWithoutRef<typeof MenubarPrimitive.Label> & {
    inset?: boolean;
  }
>(({ className, inset, ...props }, ref) => (
  <MenubarPrimitive.Label
    ref={ref}
    className={cn('px-2 py-1.5 text-sm font-semibold', inset && 'pl-8', className)}
    {...props}
  />
));

MenubarLabel.defaultProps = {
  inset: false,
};

MenubarLabel.displayName = MenubarPrimitive.Label.displayName;

const MenubarSeparator = React.forwardRef<
  React.ElementRef<typeof MenubarPrimitive.Separator>,
  React.ComponentPropsWithoutRef<typeof MenubarPrimitive.Separator>
>(({ className, ...props }, ref) => (
  <MenubarPrimitive.Separator
    ref={ref}
    className={cn('-mx-1 my-1 h-px bg-muted', className)}
    {...props}
  />
));
MenubarSeparator.displayName = MenubarPrimitive.Separator.displayName;

const MenubarShortcut = ({ className, ...props }: React.HTMLAttributes<HTMLSpanElement>) => (
  <span
    className={cn('ml-auto text-xs tracking-widest text-muted-foreground', className)}
    {...props}
  />
);

MenubarShortcut.displayname = 'MenubarShortcut';

export {
  Menubar,
  MenubarMenu,
  MenubarTrigger,
  MenubarContent,
  MenubarItem,
  MenubarSeparator,
  MenubarLabel,
  MenubarCheckboxItem,
  MenubarRadioGroup,
  MenubarRadioItem,
  MenubarPortal,
  MenubarSubContent,
  MenubarSubTrigger,
  MenubarGroup,
  MenubarSub,
  MenubarShortcut,
<<<<<<< HEAD
  VerticalMenubar,
}
=======
};
>>>>>>> 2d2f21ae
<|MERGE_RESOLUTION|>--- conflicted
+++ resolved
@@ -1,20 +1,24 @@
-'use client';
-
-import * as React from 'react';
-import { CheckIcon, ChevronRightIcon, DotFilledIcon } from '@radix-ui/react-icons';
-import * as MenubarPrimitive from '@radix-ui/react-menubar';
-
-import cn from '@/lib/utils';
-
-const MenubarMenu = MenubarPrimitive.Menu;
-
-const MenubarGroup = MenubarPrimitive.Group;
-
-const MenubarPortal = MenubarPrimitive.Portal;
-
-const MenubarSub = MenubarPrimitive.Sub;
-
-const MenubarRadioGroup = MenubarPrimitive.RadioGroup;
+"use client"
+
+import * as React from "react"
+import {
+  CheckIcon,
+  ChevronRightIcon,
+  DotFilledIcon,
+} from "@radix-ui/react-icons"
+import * as MenubarPrimitive from "@radix-ui/react-menubar"
+
+import { cn } from "@/lib/utils"
+
+const MenubarMenu = MenubarPrimitive.Menu
+
+const MenubarGroup = MenubarPrimitive.Group
+
+const MenubarPortal = MenubarPrimitive.Portal
+
+const MenubarSub = MenubarPrimitive.Sub
+
+const MenubarRadioGroup = MenubarPrimitive.RadioGroup
 
 const Menubar = React.forwardRef<
   React.ElementRef<typeof MenubarPrimitive.Root>,
@@ -244,9 +248,5 @@
   MenubarGroup,
   MenubarSub,
   MenubarShortcut,
-<<<<<<< HEAD
   VerticalMenubar,
-}
-=======
-};
->>>>>>> 2d2f21ae
+}