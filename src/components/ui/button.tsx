--- conflicted
+++ resolved
@@ -2,11 +2,7 @@
 import { Slot } from '@radix-ui/react-slot';
 import { cva, type VariantProps } from 'class-variance-authority';
 
-<<<<<<< HEAD
-import { cn } from '@/lib/utils';
-=======
 import cn from '@/lib/utils';
->>>>>>> 44f19efa
 
 const buttonVariants = cva(
   'inline-flex items-center justify-center whitespace-nowrap rounded-md text-sm font-medium transition-colors focus-visible:outline-none focus-visible:ring-1 focus-visible:ring-ring disabled:pointer-events-none disabled:opacity-50',
@@ -56,11 +52,8 @@
     );
   },
 );
-<<<<<<< HEAD
-=======
 
 Button.defaultProps = defaultProps;
->>>>>>> 44f19efa
 Button.displayName = 'Button';
 
 export { Button, buttonVariants };