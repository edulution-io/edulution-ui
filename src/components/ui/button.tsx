--- conflicted
+++ resolved
@@ -1,16 +1,8 @@
-<<<<<<< HEAD
-import * as React from "react"
-import { Slot } from "@radix-ui/react-slot"
-import { cva, type VariantProps } from "class-variance-authority"
-
-import { cn } from "@/lib/utils"
-=======
 import * as React from 'react';
 import { Slot } from '@radix-ui/react-slot';
 import { cva, type VariantProps } from 'class-variance-authority';
 
 import cn from '@/lib/utils';
->>>>>>> 2d2f21ae
 
 const buttonVariants = cva(
   'inline-flex items-center justify-center whitespace-nowrap rounded-md text-sm font-medium transition-colors focus-visible:outline-none focus-visible:ring-1 focus-visible:ring-ring disabled:pointer-events-none disabled:opacity-50',
@@ -35,13 +27,13 @@
       variant: 'default',
       size: 'default',
     },
-  }
-)
+  },
+);
 
 export interface ButtonProps
   extends React.ButtonHTMLAttributes<HTMLButtonElement>,
     VariantProps<typeof buttonVariants> {
-  asChild?: boolean
+  asChild?: boolean;
 }
 
 const defaultProps: Partial<ButtonProps> = {
@@ -50,29 +42,18 @@
 
 const Button = React.forwardRef<HTMLButtonElement, ButtonProps>(
   ({ className, variant, size, asChild = false, ...props }, ref) => {
-<<<<<<< HEAD
-    const Comp = asChild ? Slot : "button"
-=======
     const Comp = asChild ? Slot : 'button';
->>>>>>> 2d2f21ae
     return (
       <Comp
         className={cn(buttonVariants({ variant, size, className }))}
         ref={ref}
         {...props}
       />
-<<<<<<< HEAD
-    )
-  }
-)
-Button.displayName = "Button"
-=======
     );
   },
 );
 
 Button.defaultProps = defaultProps;
 Button.displayName = 'Button';
->>>>>>> 2d2f21ae
 
-export { Button, buttonVariants }+export { Button, buttonVariants };