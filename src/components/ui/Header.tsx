<<<<<<< HEAD
=======
import React from 'react';
>>>>>>> 44f19efa
import { Link } from 'react-router-dom';
import DesktopLogo from '@/assets/logos/edulution-logo-long-colorfull.svg';
import MobileLogo from '@/assets/logos/edulution-logo-long-colorfull-white.svg';
import { useMediaQuery } from 'usehooks-ts';

<<<<<<< HEAD
export const Header: React.FC = () => {
=======
const Header: React.FC = () => {
>>>>>>> 44f19efa
  const isDesktop = useMediaQuery('(min-width: 768px)');
  return (
    <div className="mb-3 pb-1">
      <div className="flex max-w-[1440px] justify-between align-middle">
        <div className={`w-[150px] rounded-b-[8px] ${isDesktop ? 'mt-0 w-[250px] bg-white' : 'mt-4'}`}>
          <Link to="/">
            <img
              src={isDesktop ? DesktopLogo : MobileLogo}
              alt="edulution"
            />
          </Link>
        </div>
        {/* Add your navigation links or other content here */}
      </div>
    </div>
  );
};

export default Header;<|MERGE_RESOLUTION|>--- conflicted
+++ resolved
@@ -1,17 +1,10 @@
-<<<<<<< HEAD
-=======
 import React from 'react';
->>>>>>> 44f19efa
 import { Link } from 'react-router-dom';
 import DesktopLogo from '@/assets/logos/edulution-logo-long-colorfull.svg';
 import MobileLogo from '@/assets/logos/edulution-logo-long-colorfull-white.svg';
 import { useMediaQuery } from 'usehooks-ts';
 
-<<<<<<< HEAD
-export const Header: React.FC = () => {
-=======
 const Header: React.FC = () => {
->>>>>>> 44f19efa
   const isDesktop = useMediaQuery('(min-width: 768px)');
   return (
     <div className="mb-3 pb-1">
