import React, { useMemo, useRef, useState, useEffect } from 'react';
import { Button } from '@/components/shared/Button';
import { useLocation, NavLink } from 'react-router-dom';

<<<<<<< HEAD
=======
import {
  MobileLogo,
  Firewall,
  Conferences,
  LearningManagement,
  FileSharing,
  Virtualization,
  DesktopDeployment,
  Network,
  Mail,
  SchoolInformation,
  Printer,
  RoomBooking,
  Forums,
  Chat,
  Wlan,
  KnowledgeBase,
  User,
} from '@/assets/icons';

import { IconContext } from 'react-icons';
import { MdArrowDropUp, MdArrowDropDown } from 'react-icons/md';

>>>>>>> c963f0d4
import translateKey from '@/utils/common';
import { useTranslation } from 'react-i18next';
import { useMediaQuery, useToggle, useWindowSize } from 'usehooks-ts';
import SidebarItem from './SidebarItem';

import {
  MobileLogo,
  Firewall,
  Conferences,
  LearningManagement,
  FileSharing,
  Virtualization,
  DesktopDeployment,
  Network,
  Mail,
  SchoolInformation,
  Printer,
  RoomBooking,
  Forums,
  Chat,
  Wlan,
  KnowledgeBase,
  User,
  Settings,
} from '@/assets/icons';

const Sidebar = () => {
  const [translate, setTranslate] = useState(0);
  const [upButtonVisible, setUpButtonVisible] = useState(false);
  const [downButtonVisible, setDownButtonVisible] = useState(false);

  const sidebarIconsRef = useRef<HTMLDivElement>(null);

  const { t } = useTranslation();
  const [isOpen, toggle] = useToggle(false);
  const { pathname } = useLocation();
  const isDesktop = useMediaQuery('(min-width: 768px)');
  const size = useWindowSize();

  const TRANSLATE_AMOUNT = 58;

  // TODO: will move to separate file later
  const MENU_ITEMS = [
    {
      title: translateKey('conferences.sidebar'),
      link: '/conferences',
      icon: Conferences,
      color: 'bg-ciDarkBlue',
    },
    {
      title: translateKey('firewall'),
      link: '/firewall',
      icon: Firewall,
      color: 'bg-ciGreenToBlue',
    },
    {
      title: translateKey('virtualization'),
      link: '/virtualization',
      icon: Virtualization,
      color: 'bg-ciLightGreen',
    },
    {
      title: translateKey('learningManagement'),
      link: '/learning-management',
      icon: LearningManagement,
      color: 'bg-ciLightBlue',
    },
    {
      title: translateKey('fileSharing.sidebar'),
      link: '/file-sharing',
      icon: FileSharing,
      color: 'bg-ciDarkBlue',
    },
    {
      title: translateKey('desktopDeployment'),
      link: '/desktop-deployment',
      icon: DesktopDeployment,
      color: 'bg-ciLightGreen',
    },
    {
      title: translateKey('network'),
      link: '/network',
      icon: Network,
      color: 'bg-ciLightGreen',
    },
    {
      title: translateKey('mail'),
      link: '/mail',
      icon: Mail,
      color: 'bg-ciDarkBlue',
    },
    {
      title: translateKey('schoolInformation'),
      link: '/school-information',
      icon: SchoolInformation,
      color: 'bg-ciLightBlue',
    },
    {
      title: translateKey('printer'),
      link: '/printer',
      icon: Printer,
      color: 'bg-ciLightGreen',
    },
    {
      title: translateKey('roomBooking.sidebar'),
      link: '/room-booking',
      icon: RoomBooking,
      color: 'bg-ciLightBlue',
    },
    {
      title: translateKey('forums'),
      link: '/forums',
      icon: Forums,
      color: 'bg-ciDarkBlue',
    },
    {
      title: translateKey('chat'),
      link: '/chat',
      icon: Chat,
      color: 'bg-ciDarkBlue',
    },
    {
      title: translateKey('wlan'),
      link: '/wlan',
      icon: Wlan,
      color: 'bg-ciLightGreen',
    },
    {
      title: translateKey('knowledgeBase'),
      link: '/knowledge-base',
      icon: KnowledgeBase,
      color: 'bg-ciDarkBlue',
    },
    {
      title: translateKey('settings'),
      link: '/settings',
      icon: Settings,
    },
  ];

  const iconContextValue = useMemo(() => ({ className: 'h-8 w-8' }), []);

  useEffect(() => {
    setTranslate(0);
  }, [size]);

  useEffect(() => {
    setUpButtonVisible(translate > 0);

    if (sidebarIconsRef.current == null) return;

    const rect = sidebarIconsRef.current.getBoundingClientRect();
    setDownButtonVisible(rect.bottom > window.innerHeight - 58);
  }, [size, translate, MENU_ITEMS]);

  const handleWheel = (e: WheelEvent) => {
    e.preventDefault();
    setTranslate((prevTranslate) => {
      if (sidebarIconsRef.current == null) {
        return prevTranslate;
      }
      if (downButtonVisible && e.deltaY > 0) return prevTranslate + TRANSLATE_AMOUNT;
      if (upButtonVisible && e.deltaY < 0 && translate > 0) return prevTranslate - TRANSLATE_AMOUNT;
      return prevTranslate;
    });
  };

  useEffect(() => {
    const container = sidebarIconsRef.current;
    if (container) {
      container.addEventListener('wheel', handleWheel, { passive: false });
    }

    return () => {
      if (container) {
        container.removeEventListener('wheel', handleWheel);
      }
    };
  }, [handleWheel]);

  const [startY, setStartY] = useState<number | null>(null);

  const handleTouchStart = (event: TouchEvent) => {
    setStartY(event.touches[0].clientY);
  };

  const handleTouchMove = (event: TouchEvent) => {
    event.preventDefault();
    if (!startY) return;

    const deltaY = event.touches[0].clientY - startY;

    setTranslate((prevTranslate) => {
      if (sidebarIconsRef.current == null) {
        return prevTranslate;
      }
      if (downButtonVisible && deltaY > 0) return prevTranslate + 3;
      if (upButtonVisible && deltaY < 0 && translate > 0) return prevTranslate - 3;
      return prevTranslate;
    });
  };

  const handleTouchEnd = () => {
    setStartY(null);
  };

  useEffect(() => {
    const container = sidebarIconsRef.current;
    if (container) {
      container.addEventListener('touchmove', handleTouchMove, { passive: false });
      container.addEventListener('touchstart', handleTouchStart, { passive: false });
      container.addEventListener('touchend', handleTouchEnd, { passive: false });
    }

    return () => {
      if (container) {
        container.removeEventListener('touchmove', handleTouchMove);
        container.removeEventListener('touchstart', handleTouchStart);
        container.removeEventListener('touchend', handleTouchEnd);
      }
    };
  }, [handleTouchStart, handleTouchMove, handleTouchEnd]);

  const menuButton = () => (
    <Button
      variant="btn-outline"
      size="sm"
      className="rounded-[16px] border-[3px]"
      onClick={toggle}
    >
      {t('menu')}
    </Button>
  );

  const homeButton = () => (
    <div key="home">
      <NavLink
        to="/"
        className={`border-ciLightGrey group relative right-0 top-0 z-[99] flex cursor-pointer items-center justify-end gap-4 border-b-2 bg-black px-4 py-2 hover:bg-black md:block md:px-2 ${pathname === '/' && pathname !== '/' ? 'bg-black' : ''}`}
      >
        <p className="text-md font-bold md:hidden">{t('home')}</p>
        <img
          src={MobileLogo}
          width="40px"
          height="40px"
          alt=""
        />
        <div
          className={`absolute left-full top-0 z-[50] flex h-full items-center gap-4 rounded-l-xl bg-black pl-4 pr-[38px] duration-300 ${isDesktop ? 'ease-out group-hover:-translate-x-full' : ''}`}
        >
          <p className="text-md whitespace-nowrap font-bold">{t('home')}</p>
          <img
            src={MobileLogo}
            width="40px"
            height="40px"
            alt=""
          />
        </div>
      </NavLink>
    </div>
  );

  const upButton = () => (
    <div key="up">
      <button
        type="button"
        className={`border-ciLightGrey relative right-0 z-[50] w-full cursor-pointer border-b-2 bg-black px-4 py-2 hover:bg-stone-900 md:block md:px-2 ${isDesktop ? '' : 'top-0 h-[58px] border-t-2'}`}
        onClick={() => {
          setTranslate((prevTranslate) => {
            const newTranslate = prevTranslate - TRANSLATE_AMOUNT;
            if (newTranslate <= 0) return 0;
            return newTranslate;
          });
        }}
      >
        <div className="absolute inset-0 flex items-center justify-center">
          <IconContext.Provider value={iconContextValue}>
            <MdArrowDropUp />
          </IconContext.Provider>
        </div>
      </button>
    </div>
  );

  const downButton = () => (
    <div key="down">
      <button
        type="button"
        className={`border-ciLightGrey absolute right-0 z-[99] w-full cursor-pointer items-center justify-end border-y-2 bg-black px-4 py-2 hover:bg-stone-900 md:block md:px-2 ${isDesktop ? 'bottom-10' : 'bottom-0 h-[58px] border-t-0'}`}
        onClick={() => {
          setTranslate((prevTranslate) => {
            if (sidebarIconsRef.current == null) {
              return prevTranslate;
            }

            const newTranslate = prevTranslate + TRANSLATE_AMOUNT;
            return newTranslate;
          });
        }}
      >
        <div className="absolute inset-0 flex items-center justify-center">
          <IconContext.Provider value={iconContextValue}>
            <MdArrowDropDown />
          </IconContext.Provider>
        </div>
      </button>
    </div>
  );

  const logoutButton = () => (
    <div key="logout">
      <NavLink
        onClick={(e) => {
          e.preventDefault();
        }}
        to="/logout"
        className={`border-ciLightGrey group fixed bottom-0 right-0 flex cursor-pointer items-center justify-end gap-4 border-t-2 bg-black px-4 md:block md:px-2 ${pathname === '/logout' ? 'bg-black' : ''}`}
      >
        <p className="text-md font-bold md:hidden">{t('common.logout')}</p>
        <img
          src={User}
          width="40px"
          height="40px"
          className="relative z-0 "
          alt=""
        />
        <div
          className={`border-ciLightGrey absolute bottom-0 left-full z-[50] flex h-full items-center gap-4 rounded-l-xl bg-black pl-4 pr-[38px] duration-300 ${isDesktop ? ' ease-out group-hover:-translate-x-full' : ''}`}
        >
          <p className="text-md whitespace-nowrap font-bold">{t('common.logout')}</p>
          <img
            src={User}
            width="40px"
            height="40px"
            alt=""
          />
        </div>
      </NavLink>
    </div>
  );

  const renderListItem = () => (
    <div className="fixed right-0 h-screen bg-black bg-opacity-90 md:bg-none">
      {!isDesktop && isOpen ? (
        <>
          <div className="relative right-0 top-0 z-[50] h-[100px] bg-black" />
          <div className="fixed right-0 top-0 z-[99] pr-4 pt-4">{menuButton()}</div>
        </>
      ) : null}
      {isDesktop ? homeButton() : null}
      {upButtonVisible ? upButton() : null}

      <div
        ref={sidebarIconsRef}
        style={{ transform: `translateY(-${translate}px)`, overflowY: !isDesktop ? 'scroll' : 'clip' }}
        onClickCapture={toggle}
        onWheel={() => handleWheel}
        onTouchStart={() => handleTouchStart}
        onTouchMove={() => handleTouchMove}
        onTouchEnd={() => handleTouchEnd}
      >
        {MENU_ITEMS.map((item) => (
          <SidebarItem
            key={item.title}
            menuItem={item}
            isDesktop={isDesktop}
            pathname={pathname}
            translate={translate}
          />
        ))}
      </div>
      {downButtonVisible ? downButton() : null}
      {isDesktop ? logoutButton() : null}
    </div>
  );

  if (!isDesktop) {
    return (
      <div>
        {!isOpen ? <div className="fixed right-0 top-0 pr-4 pt-4">{menuButton()}</div> : null}
        <div className="bg-black">{isOpen && renderListItem()}</div>
      </div>
    );
  }
  return renderListItem();
};

export default Sidebar;<|MERGE_RESOLUTION|>--- conflicted
+++ resolved
@@ -1,37 +1,6 @@
 import React, { useMemo, useRef, useState, useEffect } from 'react';
 import { Button } from '@/components/shared/Button';
 import { useLocation, NavLink } from 'react-router-dom';
-
-<<<<<<< HEAD
-=======
-import {
-  MobileLogo,
-  Firewall,
-  Conferences,
-  LearningManagement,
-  FileSharing,
-  Virtualization,
-  DesktopDeployment,
-  Network,
-  Mail,
-  SchoolInformation,
-  Printer,
-  RoomBooking,
-  Forums,
-  Chat,
-  Wlan,
-  KnowledgeBase,
-  User,
-} from '@/assets/icons';
-
-import { IconContext } from 'react-icons';
-import { MdArrowDropUp, MdArrowDropDown } from 'react-icons/md';
-
->>>>>>> c963f0d4
-import translateKey from '@/utils/common';
-import { useTranslation } from 'react-i18next';
-import { useMediaQuery, useToggle, useWindowSize } from 'usehooks-ts';
-import SidebarItem from './SidebarItem';
 
 import {
   MobileLogo,
@@ -54,6 +23,14 @@
   Settings,
 } from '@/assets/icons';
 
+import { IconContext } from 'react-icons';
+import { MdArrowDropUp, MdArrowDropDown } from 'react-icons/md';
+
+import translateKey from '@/utils/common';
+import { useTranslation } from 'react-i18next';
+import { useMediaQuery, useToggle, useWindowSize } from 'usehooks-ts';
+import SidebarItem from './SidebarItem';
+
 const Sidebar = () => {
   const [translate, setTranslate] = useState(0);
   const [upButtonVisible, setUpButtonVisible] = useState(false);
@@ -165,6 +142,7 @@
       title: translateKey('settings'),
       link: '/settings',
       icon: Settings,
+      color: 'bg-ciGreenToBlue',
     },
   ];
 
