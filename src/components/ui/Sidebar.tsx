--- conflicted
+++ resolved
@@ -18,7 +18,7 @@
 import Wlan from '@/assets/icons/edulution/Wlan.svg';
 import KnowledgeBase from '@/assets/icons/edulution/Wissensdatenbank.svg';
 import User from '@/assets/icons/edulution/Benutzer.svg';
-import { translateKey } from '@/utils/common';
+import translateKey from '@/utils/common';
 import { useTranslation } from 'react-i18next';
 import { useMediaQuery, useToggle } from 'usehooks-ts';
 
@@ -168,10 +168,6 @@
         <NavLink
           onClick={(e) => {
             e.preventDefault();
-<<<<<<< HEAD
-            // alert('Logout');
-=======
->>>>>>> 171a95c9
           }}
           to="/logout"
           className={`group relative flex cursor-pointer items-center justify-end gap-4 border-t border-gray-500 bg-black px-4 py-2 hover:border-black md:block md:px-2 ${pathname === '/logout' ? 'bg-gradient-to-r from-[#94D15C] to-[#4087B3]' : ''}`}
@@ -198,20 +194,23 @@
     </div>
   );
 
-  return (
-    <div>
-      {!isDesktop && !isOpen && (
-        <Button
-          className="fixed right-0 top-4 z-50 mr-3 rounded-[16px] border-[3px] border-solid bg-[#434343] md:hidden"
-          variant="btn-primary"
-          onClick={toggle}
-        >
-          {t('menu')}
-        </Button>
-      )}
-      {isOpen || isDesktop ? renderListItem() : null}
-    </div>
-  );
+  if (!isDesktop) {
+    return (
+      <div>
+        {!isOpen && (
+          <Button
+            className="fixed right-0 top-4 z-50 mr-3 rounded-[16px] border-[3px] border-solid bg-[#434343] md:hidden"
+            variant="btn-primary"
+            onClick={toggle}
+          >
+            {t('menu')}
+          </Button>
+        )}
+        <div className="bg-[#1B1C1D] text-[#FFFFFE]">{isOpen && renderListItem()}</div>
+      </div>
+    );
+  }
+  return renderListItem();
 };
 
 export default Sidebar;