import React from 'react';
import { Button } from '@/components/shared/Button';
import { useLocation, NavLink } from 'react-router-dom';
import { useTranslation } from 'react-i18next';
import { useMediaQuery, useToggle } from 'usehooks-ts';
import MobileLogo from '@/assets/logos/edulution-logo-small-colorfull.svg';
import User from '@/assets/icons/edulution/Benutzer.svg';
import MENU_ITEMS from '../../../data/MenuItems';

const Sidebar = () => {
  const { t } = useTranslation();
  const [isOpen, toggle] = useToggle(false);
  const { pathname } = useLocation();
  const isDesktop = useMediaQuery('(min-width: 768px)');

<<<<<<< HEAD
  const FINAL_ITEMS = [
    ...(isDesktop ? [{ title: 'Home', link: '/', icon: MobileLogo }] : []),
    ...MENU_ITEMS.map((item) => ({ ...item, title: t(item.title) })),
=======
  // TODO: will move to separate file later
  const MENU_ITEMS = [
    {
      title: translateKey('conferences.sidebar'),
      link: '/conferences',
      icon: Conferences,
    },
    {
      title: translateKey('firewall'),
      link: '/firewall',
      icon: Firewall,
    },
    {
      title: translateKey('virtualization'),
      link: '/virtualization',
      icon: Virtualization,
    },
    {
      title: translateKey('learningManagement'),
      link: '/learning-management',
      icon: LearningManagement,
    },
    {
      title: translateKey('fileSharing.sidebar'),
      link: '/file-sharing',
      icon: FileSharing,
    },
    {
      title: translateKey('desktopDeployment'),
      link: '/desktop-deployment',
      icon: DesktopDeployment,
    },
    {
      title: translateKey('network'),
      link: '/network',
      icon: Network,
    },
    {
      title: translateKey('mail'),
      link: '/mail',
      icon: Mail,
    },
    {
      title: translateKey('schoolInformation'),
      link: '/school-information',
      icon: SchoolInformation,
    },
    {
      title: translateKey('printer'),
      link: '/printer',
      icon: Printer,
    },
    {
      title: translateKey('roomBooking'),
      link: '/room-booking',
      icon: RoomBooking,
    },
    {
      title: translateKey('forums'),
      link: '/forums',
      icon: Forums,
    },
    {
      title: translateKey('chat'),
      link: '/chat',
      icon: Chat,
    },
    {
      title: translateKey('wlan'),
      link: '/wlan',
      icon: Wlan,
    },
    {
      title: translateKey('knowledgeBase'),
      link: '/knowledge-base',
      icon: KnowledgeBase,
    },
>>>>>>> 145a0a5f
  ];

  const renderListItem = () => (
    <div className={`fixed right-0 top-0 z-50 bg-black ${isDesktop ? 'md:bg-none' : ''}`}>
      {isOpen && (
        <div className="mb-[80px] ml-[24px] text-right md:hidden">
          <Button
            variant="btn-primary"
            className="mb-4 mr-3 mt-4 rounded-[16px] border-[3px] border-solid bg-[#434343] text-white"
            onClick={toggle}
          >
            {t('menu')}
          </Button>
        </div>
      )}
      {FINAL_ITEMS.map((item) => (
        <div
          className=""
          key={item.title}
        >
          <NavLink
            to={item.link}
            className={`group relative flex cursor-pointer items-center justify-end gap-4 border-t border-gray-500 bg-black px-4 py-2 hover:border-black md:block md:px-2 ${pathname === item.link ? 'bg-gradient-to-r from-[#94D15C] to-[#4087B3]' : ''}`}
          >
            <p className="text-md font-bold text-white md:hidden">{item.title}</p>
            <img
              src={item.icon}
              width="32px"
              height="32px"
              className="relative z-0"
              alt=""
            />
            <div className="absolute left-full top-0 z-[50] flex h-full items-center gap-4 rounded-l-xl bg-[#3E76AC] pl-4 pr-[38px] duration-300 ease-out group-hover:-translate-x-full">
              <p className="text-md whitespace-nowrap font-bold text-white">{item.title}</p>
              <img
                src={item.icon}
                width="32px"
                height="32px"
                alt=""
              />
            </div>
          </NavLink>
        </div>
      ))}

      <div
        className=""
        key="logout"
      >
        <NavLink
          onClick={(e) => {
            e.preventDefault();
            // alert('Logout');
          }}
          to="/logout"
          className={`group relative flex cursor-pointer items-center justify-end gap-4 border-t border-gray-500 bg-black px-4 py-2 hover:border-black md:block md:px-2 ${pathname === '/logout' ? 'bg-gradient-to-r from-[#94D15C] to-[#4087B3]' : ''}`}
        >
          <p className="text-md font-bold text-white md:hidden">Logout</p>
          <img
            src={User}
            width="32px"
            height="32px"
            className="relative z-0"
            alt=""
          />
          <div className="absolute left-full top-0 z-[50] flex h-full items-center gap-4 rounded-l-xl bg-[#3E76AC] pl-4 pr-[38px] duration-300 ease-out group-hover:-translate-x-full">
            <p className="text-md whitespace-nowrap font-bold text-white">{t('Logout')}</p>
            <img
              src={User}
              width="32px"
              height="32px"
              alt=""
            />
          </div>
        </NavLink>
      </div>
    </div>
  );

  return (
    <div>
      {!isDesktop && !isOpen && (
        <Button
          className="fixed right-0 top-4 z-50 mr-3 rounded-[16px] border-[3px] border-solid bg-[#434343] md:hidden"
          variant="btn-primary"
          onClick={toggle}
        >
          {t('menu')}
        </Button>
      )}
      {isOpen || isDesktop ? renderListItem() : null}
    </div>
  );
};

export default Sidebar;<|MERGE_RESOLUTION|>--- conflicted
+++ resolved
@@ -1,11 +1,26 @@
 import React from 'react';
 import { Button } from '@/components/shared/Button';
 import { useLocation, NavLink } from 'react-router-dom';
+import MobileLogo from '@/assets/logos/edulution-logo-small-colorfull.svg';
+import Firewall from '@/assets/icons/firewall-light.svg';
+import Conferences from '@/assets/icons/edulution/Konferenzen.svg';
+import LearningManagement from '@/assets/icons/edulution/Lernmanagement.svg';
+import FileSharing from '@/assets/icons/edulution/Filesharing.svg';
+import Virtualization from '@/assets/icons/edulution/Computer_Steuerung.svg';
+import DesktopDeployment from '@/assets/icons/edulution/Virtual_Desktop.svg';
+import Network from '@/assets/icons/edulution/Netzwerk.svg';
+import Mail from '@/assets/icons/edulution/Mail.svg';
+import SchoolInformation from '@/assets/icons/edulution/Information.svg';
+import Printer from '@/assets/icons/edulution/Drucker.svg';
+import RoomBooking from '@/assets/icons/edulution/Raumbuchung.svg';
+import Forums from '@/assets/icons/edulution/Foren.svg';
+import Chat from '@/assets/icons/edulution/Chat.svg';
+import Wlan from '@/assets/icons/edulution/Wlan.svg';
+import KnowledgeBase from '@/assets/icons/edulution/Wissensdatenbank.svg';
+import User from '@/assets/icons/edulution/Benutzer.svg';
+import translateKey from '@/utils/common';
 import { useTranslation } from 'react-i18next';
 import { useMediaQuery, useToggle } from 'usehooks-ts';
-import MobileLogo from '@/assets/logos/edulution-logo-small-colorfull.svg';
-import User from '@/assets/icons/edulution/Benutzer.svg';
-import MENU_ITEMS from '../../../data/MenuItems';
 
 const Sidebar = () => {
   const { t } = useTranslation();
@@ -13,11 +28,6 @@
   const { pathname } = useLocation();
   const isDesktop = useMediaQuery('(min-width: 768px)');
 
-<<<<<<< HEAD
-  const FINAL_ITEMS = [
-    ...(isDesktop ? [{ title: 'Home', link: '/', icon: MobileLogo }] : []),
-    ...MENU_ITEMS.map((item) => ({ ...item, title: t(item.title) })),
-=======
   // TODO: will move to separate file later
   const MENU_ITEMS = [
     {
@@ -95,16 +105,26 @@
       link: '/knowledge-base',
       icon: KnowledgeBase,
     },
->>>>>>> 145a0a5f
   ];
 
+  const FINAL_ITEMS = isDesktop
+    ? [
+        {
+          title: 'Home',
+          link: '/',
+          icon: MobileLogo,
+        },
+        ...MENU_ITEMS,
+      ]
+    : MENU_ITEMS;
+
   const renderListItem = () => (
-    <div className={`fixed right-0 top-0 z-50 bg-black ${isDesktop ? 'md:bg-none' : ''}`}>
+    <div className="fixed right-0 top-0 z-50 bg-black md:bg-none">
       {isOpen && (
         <div className="mb-[80px] ml-[24px] text-right md:hidden">
           <Button
             variant="btn-primary"
-            className="mb-4 mr-3 mt-4 rounded-[16px] border-[3px] border-solid bg-[#434343] text-white"
+            className="mb-4 mr-3 mt-4 rounded-[16px] border-[3px] border-solid bg-[#434343] text-white "
             onClick={toggle}
           >
             {t('menu')}
