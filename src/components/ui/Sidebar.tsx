<<<<<<< HEAD
import { Button } from "@/components/shared/Button";
import { NavLink } from "react-router-dom";
import { useLocation } from "react-router-dom";
import MobileLogo from "@/assets/logos/edulution-logo-small-colorfull.svg";
import Firewall from "@/assets/icons/firewall-light.svg";
import Conferences from "@/assets/icons/edulution/Konferenzen.svg";
import LearningManagement from "@/assets/icons/edulution/Lernmanagement.svg";
import FileSharing from "@/assets/icons/edulution/Filesharing.svg";
import Virtualization from "@/assets/icons/edulution/Computer_Steuerung.svg";
import DesktopDeployment from "@/assets/icons/edulution/Virtual_Desktop.svg";
import Network from "@/assets/icons/edulution/Netzwerk.svg";
import Mail from "@/assets/icons/edulution/Mail.svg";
import SchoolInformation from "@/assets/icons/edulution/Information.svg";
import Printer from "@/assets/icons/edulution/Drucker.svg";
import RoomBooking from "@/assets/icons/edulution/Raumbuchung.svg";
import Forums from "@/assets/icons/edulution/Foren.svg";
import Chat from "@/assets/icons/edulution/Chat.svg";
import Wlan from "@/assets/icons/edulution/Wlan.svg";
import KnowledgeBase from "@/assets/icons/edulution/Wissensdatenbank.svg";
import User from "@/assets/icons/edulution/Benutzer.svg";
import { translateKey } from "@/utils/common";
import { useTranslation } from "react-i18next";
import { useMediaQuery, useToggle } from "usehooks-ts";
=======
import React from 'react';
import { Button } from '@/components/shared/Button';
import { useLocation, NavLink } from 'react-router-dom';
import MobileLogo from '@/assets/logos/edulution-logo-small-colorfull.svg';
import Firewall from '@/assets/icons/firewall-light.svg';
import Conferences from '@/assets/icons/edulution/Konferenzen.svg';
import LearningManagement from '@/assets/icons/edulution/Lernmanagement.svg';
import FileSharing from '@/assets/icons/edulution/Filesharing.svg';
import Virtualization from '@/assets/icons/edulution/Computer_Steuerung.svg';
import DesktopDeployment from '@/assets/icons/edulution/Virtual_Desktop.svg';
import Network from '@/assets/icons/edulution/Netzwerk.svg';
import Mail from '@/assets/icons/edulution/Mail.svg';
import SchoolInformation from '@/assets/icons/edulution/Information.svg';
import Printer from '@/assets/icons/edulution/Drucker.svg';
import RoomBooking from '@/assets/icons/edulution/Raumbuchung.svg';
import Forums from '@/assets/icons/edulution/Foren.svg';
import Chat from '@/assets/icons/edulution/Chat.svg';
import Wlan from '@/assets/icons/edulution/Wlan.svg';
import KnowledgeBase from '@/assets/icons/edulution/Wissensdatenbank.svg';
import User from '@/assets/icons/edulution/Benutzer.svg';
import translateKey from '@/utils/common';
import { useTranslation } from 'react-i18next';
import { useMediaQuery, useToggle } from 'usehooks-ts';
>>>>>>> 2d2f21ae

const Sidebar = () => {
  const { t } = useTranslation();
  const [isOpen, toggle] = useToggle(false);
  const { pathname } = useLocation();
  const isDesktop = useMediaQuery('(min-width: 768px)');

  // TODO: will move to separate file later
  const MENU_ITEMS = [
    {
      title: translateKey('conferences'),
      link: '/conferences',
      icon: Conferences,
    },
    {
      title: translateKey('firewall'),
      link: '/firewall',
      icon: Firewall,
    },
    {
      title: translateKey('virtualization'),
      link: '/virtualization',
      icon: Virtualization,
    },
    {
      title: translateKey('learningManagement'),
      link: '/learning-management',
      icon: LearningManagement,
    },
    {
      title: translateKey('fileSharing'),
      link: '/file-sharing',
      icon: FileSharing,
    },
    {
      title: translateKey('desktopDeployment'),
      link: '/desktop-deployment',
      icon: DesktopDeployment,
    },
    {
      title: translateKey('network'),
      link: '/network',
      icon: Network,
    },
    {
      title: translateKey('mail'),
      link: '/mail',
      icon: Mail,
    },
    {
      title: translateKey('schoolInformation'),
      link: '/school-information',
      icon: SchoolInformation,
    },
    {
      title: translateKey('printer'),
      link: '/printer',
      icon: Printer,
    },
    {
      title: translateKey('roomBooking'),
      link: '/room-booking',
      icon: RoomBooking,
    },
    {
      title: translateKey('forums'),
      link: '/forums',
      icon: Forums,
    },
    {
      title: translateKey('chat'),
      link: '/chat',
      icon: Chat,
    },
    {
      title: translateKey('wlan'),
      link: '/wlan',
      icon: Wlan,
    },
    {
      title: translateKey('knowledgeBase'),
      link: '/knowledge-base',
      icon: KnowledgeBase,
    },
  ];

  const FINAL_ITEMS = isDesktop
    ? [
        {
          title: 'Home',
          link: '/',
          icon: MobileLogo,
        },
        ...MENU_ITEMS,
      ]
    : MENU_ITEMS;

  const renderListItem = () => (
    <div className="fixed right-0 top-0 z-50 bg-black md:bg-none">
      {isOpen && (
        <div className="mb-[80px] ml-[24px] text-right md:hidden">
          <Button
            variant="btn-primary"
            className="mb-4 mr-3 mt-4 rounded-[16px] border-[3px] border-solid bg-[#434343] text-white "
            onClick={toggle}
          >
            {t('menu')}
          </Button>
        </div>
      )}
      {FINAL_ITEMS.map((item) => (
        <div
          className=""
          key={item.title}
        >
          <NavLink
            to={item.link}
            className={`group relative flex cursor-pointer items-center justify-end gap-4 border-t border-gray-500 bg-black px-4 py-2 hover:border-black md:block md:px-2 ${pathname === item.link ? 'bg-gradient-to-r from-[#94D15C] to-[#4087B3]' : ''}`}
          >
            <p className="text-md font-bold text-white md:hidden">{item.title}</p>
            <img
              src={item.icon}
              width="32px"
              height="32px"
              className="relative z-0"
              alt=""
            />
            <div className="absolute left-full top-0 z-[50] flex h-full items-center gap-4 rounded-l-xl bg-[#3E76AC] pl-4 pr-[38px] duration-300 ease-out group-hover:-translate-x-full">
              <p className="text-md whitespace-nowrap font-bold text-white">{item.title}</p>
              <img
                src={item.icon}
                width="32px"
                height="32px"
                alt=""
              />
            </div>
          </NavLink>
        </div>
      ))}

      <div
        className=""
        key="logout"
      >
        <NavLink
          onClick={(e) => {
            e.preventDefault();
            alert('Logout');
          }}
          to="/logout"
          className={`group relative flex cursor-pointer items-center justify-end gap-4 border-t border-gray-500 bg-black px-4 py-2 hover:border-black md:block md:px-2 ${pathname === '/logout' ? 'bg-gradient-to-r from-[#94D15C] to-[#4087B3]' : ''}`}
        >
          <p className="text-md font-bold text-white md:hidden">Logout</p>
          <img
            src={User}
            width="32px"
            height="32px"
            className="relative z-0"
            alt=""
          />
          <div className="absolute left-full top-0 z-[50] flex h-full items-center gap-4 rounded-l-xl bg-[#3E76AC] pl-4 pr-[38px] duration-300 ease-out group-hover:-translate-x-full">
            <p className="text-md whitespace-nowrap font-bold text-white">{t('Logout')}</p>
            <img
              src={User}
              width="32px"
              height="32px"
              alt=""
            />
          </div>
        </NavLink>
      </div>
    </div>
  );

  if (!isDesktop) {
    return (
      <div>
        {!isOpen && (
          <Button
            className="fixed right-0 top-4 z-50 mr-3 rounded-[16px] border-[3px] border-solid bg-[#434343] md:hidden"
            variant="btn-primary"
            onClick={toggle}
          >
            {t('menu')}
          </Button>
        )}
        <div className="bg-[#1B1C1D] text-[#FFFFFE]">{isOpen && renderListItem()}</div>
      </div>
    );
  }
  return renderListItem();
};

export default Sidebar;<|MERGE_RESOLUTION|>--- conflicted
+++ resolved
@@ -1,28 +1,3 @@
-<<<<<<< HEAD
-import { Button } from "@/components/shared/Button";
-import { NavLink } from "react-router-dom";
-import { useLocation } from "react-router-dom";
-import MobileLogo from "@/assets/logos/edulution-logo-small-colorfull.svg";
-import Firewall from "@/assets/icons/firewall-light.svg";
-import Conferences from "@/assets/icons/edulution/Konferenzen.svg";
-import LearningManagement from "@/assets/icons/edulution/Lernmanagement.svg";
-import FileSharing from "@/assets/icons/edulution/Filesharing.svg";
-import Virtualization from "@/assets/icons/edulution/Computer_Steuerung.svg";
-import DesktopDeployment from "@/assets/icons/edulution/Virtual_Desktop.svg";
-import Network from "@/assets/icons/edulution/Netzwerk.svg";
-import Mail from "@/assets/icons/edulution/Mail.svg";
-import SchoolInformation from "@/assets/icons/edulution/Information.svg";
-import Printer from "@/assets/icons/edulution/Drucker.svg";
-import RoomBooking from "@/assets/icons/edulution/Raumbuchung.svg";
-import Forums from "@/assets/icons/edulution/Foren.svg";
-import Chat from "@/assets/icons/edulution/Chat.svg";
-import Wlan from "@/assets/icons/edulution/Wlan.svg";
-import KnowledgeBase from "@/assets/icons/edulution/Wissensdatenbank.svg";
-import User from "@/assets/icons/edulution/Benutzer.svg";
-import { translateKey } from "@/utils/common";
-import { useTranslation } from "react-i18next";
-import { useMediaQuery, useToggle } from "usehooks-ts";
-=======
 import React from 'react';
 import { Button } from '@/components/shared/Button';
 import { useLocation, NavLink } from 'react-router-dom';
@@ -46,7 +21,6 @@
 import translateKey from '@/utils/common';
 import { useTranslation } from 'react-i18next';
 import { useMediaQuery, useToggle } from 'usehooks-ts';
->>>>>>> 2d2f21ae
 
 const Sidebar = () => {
   const { t } = useTranslation();
@@ -144,48 +118,46 @@
       ]
     : MENU_ITEMS;
 
-  const renderListItem = () => (
-    <div className="fixed right-0 top-0 z-50 bg-black md:bg-none">
-      {isOpen && (
-        <div className="mb-[80px] ml-[24px] text-right md:hidden">
-          <Button
-            variant="btn-primary"
-            className="mb-4 mr-3 mt-4 rounded-[16px] border-[3px] border-solid bg-[#434343] text-white "
-            onClick={toggle}
-          >
-            {t('menu')}
-          </Button>
-        </div>
-      )}
-      {FINAL_ITEMS.map((item) => (
-        <div
-          className=""
-          key={item.title}
-        >
-          <NavLink
-            to={item.link}
-            className={`group relative flex cursor-pointer items-center justify-end gap-4 border-t border-gray-500 bg-black px-4 py-2 hover:border-black md:block md:px-2 ${pathname === item.link ? 'bg-gradient-to-r from-[#94D15C] to-[#4087B3]' : ''}`}
-          >
-            <p className="text-md font-bold text-white md:hidden">{item.title}</p>
-            <img
-              src={item.icon}
-              width="32px"
-              height="32px"
-              className="relative z-0"
-              alt=""
-            />
-            <div className="absolute left-full top-0 z-[50] flex h-full items-center gap-4 rounded-l-xl bg-[#3E76AC] pl-4 pr-[38px] duration-300 ease-out group-hover:-translate-x-full">
-              <p className="text-md whitespace-nowrap font-bold text-white">{item.title}</p>
-              <img
-                src={item.icon}
-                width="32px"
-                height="32px"
-                alt=""
-              />
+  const renderListItem = () => {
+    return (
+      <div className="fixed right-0 top-0 z-50 bg-black md:bg-none">
+        {isOpen && (
+          <div className="mb-[80px] ml-[24px] text-right md:hidden">
+            <Button
+              variant="btn-primary"
+              className="mb-4 mr-3 mt-4 rounded-[16px] border-[3px] border-solid bg-[#434343] text-white "
+              onClick={toggle}
+            >
+              {t("menu")}
+            </Button>
+          </div>
+        )}
+        {FINAL_ITEMS.map((item, index) => {
+          return (
+            <div className="" key={index}>
+              <NavLink
+                to={item.link}
+                className={`group relative flex cursor-pointer items-center justify-end gap-4 border-t border-gray-500 bg-black px-4 py-2 hover:border-black md:block md:px-2 ${pathname === item.link ? "bg-gradient-to-r from-[#94D15C] to-[#4087B3]" : ""}`}
+              >
+                <p className="text-md font-bold text-white md:hidden">
+                  {item.title}
+                </p>
+                <img
+                  src={item.icon}
+                  width="32px"
+                  height="32px"
+                  className="relative z-0"
+                />
+                <div className="absolute left-full top-0 z-[50] flex h-full items-center gap-4 rounded-l-xl bg-[#3E76AC] pl-4 pr-[38px] duration-300 ease-out group-hover:-translate-x-full">
+                  <p className="text-md whitespace-nowrap font-bold text-white">
+                    {item.title}
+                  </p>
+                  <img src={item.icon} width="32px" height="32px" />
+                </div>
+              </NavLink>
             </div>
-          </NavLink>
-        </div>
-      ))}
+          );
+        })}
 
       <div
         className=""
