--- conflicted
+++ resolved
@@ -3,13 +3,8 @@
 EDUI_PORT=3001
 EDUI_CORS_URL="*"
 
-<<<<<<< HEAD
-FRONTEND_HOST=localhost
-FRONTEND_PORT=5173
-=======
 # Initial admin group to manage edulution
 EDUI_INITIAL_ADMIN_GROUP=
->>>>>>> b74e40ee
 
 # Deployment target, can be "generic" or "linuxmuster", defaults to "linuxmuster"
 EDUI_DEPLOYMENT_TARGET=
