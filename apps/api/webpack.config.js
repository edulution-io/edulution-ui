const { NxWebpackPlugin } = require('@nx/webpack');
const { join } = require('path');

module.exports = {
  output: {
    path: join(__dirname, '../../dist/apps/api'),
  },
  module: {
    rules: [
      {
        test: /\.svg$/,
        type: 'asset/source',
      },
    ],
  },
  plugins: [
    new NxWebpackPlugin({
      target: 'node',
      compiler: 'tsc',
      main: './src/main.ts',
      tsConfig: './tsconfig.app.json',
      optimization: false,
      outputHashing: 'none',
      outputFileName: 'main.js',
      generatePackageJson: true,
<<<<<<< HEAD
      assets: [{ input: '../../data/public/assets', glob: '**/*', output: './public/assets/' }],
=======
      assets: [{ input: '../../data/public/assets', glob: '**/*', output: './data/public/assets/' }],
>>>>>>> 0fc124cf
    }),
  ],
};<|MERGE_RESOLUTION|>--- conflicted
+++ resolved
@@ -23,11 +23,7 @@
       outputHashing: 'none',
       outputFileName: 'main.js',
       generatePackageJson: true,
-<<<<<<< HEAD
-      assets: [{ input: '../../data/public/assets', glob: '**/*', output: './public/assets/' }],
-=======
       assets: [{ input: '../../data/public/assets', glob: '**/*', output: './data/public/assets/' }],
->>>>>>> 0fc124cf
     }),
   ],
 };