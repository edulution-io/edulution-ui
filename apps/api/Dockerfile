--- conflicted
+++ resolved
@@ -1,15 +1,6 @@
 ### manifest digest for node:18.20.5-alpine3.20 node:18.20.5 alpine:3.20 arch:amd64
 FROM node@sha256:7000d2e73f938c4f62fdda6d398d7dffd50e6c129409ae2b1a36ccebf9289ffe
 
-<<<<<<< HEAD
-RUN mkdir -p /opt/edulution/public/downloads
-
-RUN mkdir -p /opt/edulution/apps/bulletinboard/attachments
-
-RUN mkdir -p /opt/edulution/api/traefik
-
-=======
->>>>>>> 2533abd5
 WORKDIR /opt/edulution/api
 
 ENV NODE_ENV production
@@ -20,13 +11,7 @@
 
 COPY ./dist/apps/api/ ./
 
-<<<<<<< HEAD
-RUN chown -R node:node /opt/edulution/apps/bulletinboard/attachments
-
-RUN chown -R node:node /opt/edulution/api/traefik
-=======
 RUN chown -R node:node /opt/edulution/api/
->>>>>>> 2533abd5
 
 USER node
 
