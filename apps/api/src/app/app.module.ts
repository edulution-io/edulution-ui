--- conflicted
+++ resolved
@@ -12,11 +12,8 @@
     AppConfigModule,
     UsersModule,
     ConferencesModule,
-<<<<<<< HEAD
     FilemanagerModule,
-=======
     AuthModule,
->>>>>>> 6afe38f4
     JwtModule.register({
       global: true,
     }),
