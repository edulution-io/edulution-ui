/*
 * LICENSE
 *
 * This program is free software: you can redistribute it and/or modify it under the terms of the GNU Affero General Public License as published by
 * the Free Software Foundation, either version 3 of the License, or (at your option) any later version.
 *
 * This program is distributed in the hope that it will be useful, but WITHOUT ANY WARRANTY; without even the implied warranty of
 * MERCHANTABILITY or FITNESS FOR A PARTICULAR PURPOSE. See the GNU Affero General Public License for more details.
 *
 * You should have received a copy of the GNU Affero General Public License along with this program. If not, see <https://www.gnu.org/licenses/>.
 */

import { Logger, Module } from '@nestjs/common';
import { MongooseModule } from '@nestjs/mongoose';
import { CacheModule } from '@nestjs/cache-manager';
import { JwtModule } from '@nestjs/jwt';
import { redisStore } from 'cache-manager-redis-yet';
import type { RedisClientOptions, RedisFunctions, RedisModules, RedisScripts } from 'redis';
import { ScheduleModule } from '@nestjs/schedule';
import { ServeStaticModule } from '@nestjs/serve-static';
import { APP_INTERCEPTOR } from '@nestjs/core';
import { EventEmitterModule } from '@nestjs/event-emitter';
import { DEFAULT_CACHE_TTL_MS } from '@libs/common/constants/cacheTtl';
import EDU_API_ROOT from '@libs/common/constants/eduApiRoot';
import PUBLIC_DOWNLOADS_PATH from '@libs/common/constants/publicDownloadsPath';
import { BullModule } from '@nestjs/bullmq';
import LoggingInterceptor from '../logging/logging.interceptor';
import AppConfigModule from '../appconfig/appconfig.module';
import UsersModule from '../users/users.module';
import ConferencesModule from '../conferences/conferences.module';
import GroupsModule from '../groups/groups.module';
import LmnApiModule from '../lmnApi/lmnApi.module';
import MailsModule from '../mails/mails.module';
import VdiModule from '../vdi/vdi.module';
import FilesharingModule from '../filesharing/filesharing.module';
import LicenseModule from '../license/license.module';
import SurveysModule from '../surveys/surveys.module';
import AuthModule from '../auth/auth.module';
import BulletinCategoryModule from '../bulletin-category/bulletin-category.module';
import BulletinBoardModule from '../bulletinboard/bulletinboard.module';
import DockerModule from '../docker/docker.module';
import VeyonModule from '../veyon/veyon.module';
<<<<<<< HEAD
import SseModule from '../sse/sse.module';
=======
import GlobalSettingsModule from '../global-settings/global-settings.module';
>>>>>>> c8f5bd6c

const redisHost = process.env.REDIS_HOST ?? 'localhost';
const redisPort = +(process.env.REDIS_PORT ?? 6379);

@Module({
  imports: [
    ServeStaticModule.forRoot({
      rootPath: PUBLIC_DOWNLOADS_PATH,
      serveRoot: `/${EDU_API_ROOT}/downloads`,
    }),

    BullModule.forRoot({
      connection: {
        host: redisHost,
        port: redisPort,
      },
      defaultJobOptions: {
        removeOnComplete: true,
        removeOnFail: true,
      },
    }),

    AuthModule,
    AppConfigModule,
    UsersModule,
    GroupsModule,
    LmnApiModule,
    ConferencesModule,
    MailsModule,
    FilesharingModule,
    VdiModule,
    LicenseModule,
    SurveysModule,
    BulletinCategoryModule,
    BulletinBoardModule,
    DockerModule,
    VeyonModule,
<<<<<<< HEAD
    SseModule,
=======
    GlobalSettingsModule,
>>>>>>> c8f5bd6c
    JwtModule.register({
      global: true,
    }),
    MongooseModule.forRoot(process.env.MONGODB_SERVER_URL as string, {
      dbName: process.env.MONGODB_DATABASE_NAME,
      auth: { username: process.env.MONGODB_USERNAME, password: process.env.MONGODB_PASSWORD },
    }),

    ScheduleModule.forRoot(),

    CacheModule.registerAsync<RedisClientOptions>({
      isGlobal: true,
      useFactory: async () => {
        const options: RedisClientOptions<RedisModules, RedisFunctions, RedisScripts> = {
          socket: {
            host: redisHost,
            port: redisPort,
            reconnectStrategy: (retries) => {
              Logger.warn(`Trying to reconnect to redis: ${retries}`, AppModule.name);
              return 3000;
            },
          },
          disableOfflineQueue: true,
        };

        const store = await redisStore(options);
        const redisClient = store.client;

        const restartRedisService = async () => {
          await redisClient.disconnect();
          await redisClient.connect();
        };

        redisClient.on('connect', () => Logger.log('Connected to redis', AppModule.name));
        redisClient.on('ready', () => Logger.log('Redis is ready', AppModule.name));
        redisClient.on('error', (error: Error & { code?: string }) => {
          Logger.error(`Redis connection error: ${error.code}`, AppModule.name);

          if (!error.code) {
            setTimeout(() => restartRedisService, 3000);
          }
        });

        return {
          store,
          ttl: DEFAULT_CACHE_TTL_MS,
        };
      },
    }),

    EventEmitterModule.forRoot(),
  ],
  providers: [
    {
      provide: APP_INTERCEPTOR,
      useClass: LoggingInterceptor,
    },
  ],
})
export default class AppModule {}<|MERGE_RESOLUTION|>--- conflicted
+++ resolved
@@ -40,11 +40,8 @@
 import BulletinBoardModule from '../bulletinboard/bulletinboard.module';
 import DockerModule from '../docker/docker.module';
 import VeyonModule from '../veyon/veyon.module';
-<<<<<<< HEAD
+import GlobalSettingsModule from '../global-settings/global-settings.module';
 import SseModule from '../sse/sse.module';
-=======
-import GlobalSettingsModule from '../global-settings/global-settings.module';
->>>>>>> c8f5bd6c
 
 const redisHost = process.env.REDIS_HOST ?? 'localhost';
 const redisPort = +(process.env.REDIS_PORT ?? 6379);
@@ -82,11 +79,8 @@
     BulletinBoardModule,
     DockerModule,
     VeyonModule,
-<<<<<<< HEAD
+    GlobalSettingsModule,
     SseModule,
-=======
-    GlobalSettingsModule,
->>>>>>> c8f5bd6c
     JwtModule.register({
       global: true,
     }),
