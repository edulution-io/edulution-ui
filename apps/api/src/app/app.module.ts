--- conflicted
+++ resolved
@@ -1,32 +1,21 @@
 import { Module } from '@nestjs/common';
 import { MongooseModule } from '@nestjs/mongoose';
 import { JwtModule } from '@nestjs/jwt';
-import { ServeStaticModule } from '@nestjs/serve-static';
 import { join } from 'path';
 import AuthModule from 'src/auth/auth.module';
 import UsersModule from 'src/users/users.module';
 import AppConfigModule from '../appconfig/appconfig.module';
 import ConferencesModule from '../conferences/conferences.module';
-<<<<<<< HEAD
 import FilemanagerModule from '../filemanager/filemanager.module';
 import ClassManagementModule from '../classManagement/classManagement.module';
 import SurveysModule from '../survey/surveys.module';
-=======
-import FilemanagerModule from '../filemanager/filemanager.module.ts';
-import ClassManagementModule from '../classManagement/classManagement.module.ts';
 import { ServeStaticModule } from '@nestjs/serve-static';
-import { join } from 'path';
->>>>>>> 7e0320e0
 
 @Module({
   imports: [
     ServeStaticModule.forRoot({
       rootPath: join(__dirname, '..', 'public'),
-<<<<<<< HEAD
-      serveRoot: '/edu-api/',
-=======
       serveRoot: '/',
->>>>>>> 7e0320e0
     }),
     AppConfigModule,
     UsersModule,
