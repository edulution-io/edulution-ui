--- conflicted
+++ resolved
@@ -19,11 +19,8 @@
 import MailsModule from '../mails/mails.module';
 import VdiModule from '../vdi/vdi.module';
 import FilesharingModule from '../filesharing/filesharing.module';
-<<<<<<< HEAD
+import LicenseModule from '../license/license.module';
 import SurveysModule from '../surveys/surveys.module';
-=======
-import LicenseModule from '../license/license.module';
->>>>>>> ee5b6f21
 
 @Module({
   imports: [
@@ -39,11 +36,8 @@
     MailsModule,
     FilesharingModule,
     VdiModule,
-<<<<<<< HEAD
+    LicenseModule,
     SurveysModule,
-=======
-    LicenseModule,
->>>>>>> ee5b6f21
     JwtModule.register({
       global: true,
     }),
