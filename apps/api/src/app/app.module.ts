--- conflicted
+++ resolved
@@ -45,15 +45,9 @@
 import WebDavModule from '../webdav/webdav.module';
 import HealthModule from '../health/health.module';
 import ScriptsModule from '../scripts/scripts.module';
-<<<<<<< HEAD
-import NotificationsModule from '../notifications/notifications.module';
-
-const redisHost = process.env.REDIS_HOST ?? 'localhost';
-const redisPort = +(process.env.REDIS_PORT ?? 6379);
-=======
 import LdapKeycloakSyncModule from '../ldap-keycloak-sync/ldap-keycloak-sync.module';
 import redisConnection from '../common/redis.connection';
->>>>>>> ad1cf94b
+import NotificationsModule from '../notifications/notifications.module';
 
 @Module({
   imports: [
@@ -90,11 +84,8 @@
     WebDavModule,
     SseModule,
     TldrawSyncModule,
-<<<<<<< HEAD
+    LdapKeycloakSyncModule,
     NotificationsModule,
-=======
-    LdapKeycloakSyncModule,
->>>>>>> ad1cf94b
     JwtModule.register({
       global: true,
     }),
