import { Module } from '@nestjs/common';
import { MongooseModule } from '@nestjs/mongoose';
import { JwtModule } from '@nestjs/jwt';
import AuthModule from 'src/auth/auth.module';
import UsersModule from 'src/users/users.module';
import AppConfigModule from '../appconfig/appconfig.module';
import ConferencesModule from '../conferences/conferences.module';
<<<<<<< HEAD
import SurveysModule from '../survey/surveys.module';
=======
import FilemanagerModule from '../filemanager/filemanager.module.ts';
>>>>>>> 03f89a5e

@Module({
  imports: [
    AppConfigModule,
    UsersModule,
    ConferencesModule,
<<<<<<< HEAD
    SurveysModule,
=======
    FilemanagerModule,
    AuthModule,
>>>>>>> 03f89a5e
    JwtModule.register({
      global: true,
    }),
    MongooseModule.forRoot(process.env.MONGODB_SERVER_URL as string, {
      dbName: process.env.MONGODB_DATABASE_NAME,
      auth: { username: process.env.MONGODB_USERNAME, password: process.env.MONGODB_PASSWORD },
    }),
  ],
})
export default class AppModule {}<|MERGE_RESOLUTION|>--- conflicted
+++ resolved
@@ -5,23 +5,17 @@
 import UsersModule from 'src/users/users.module';
 import AppConfigModule from '../appconfig/appconfig.module';
 import ConferencesModule from '../conferences/conferences.module';
-<<<<<<< HEAD
+import FilemanagerModule from '../filemanager/filemanager.module.ts';
 import SurveysModule from '../survey/surveys.module';
-=======
-import FilemanagerModule from '../filemanager/filemanager.module.ts';
->>>>>>> 03f89a5e
 
 @Module({
   imports: [
     AppConfigModule,
     UsersModule,
     ConferencesModule,
-<<<<<<< HEAD
-    SurveysModule,
-=======
     FilemanagerModule,
     AuthModule,
->>>>>>> 03f89a5e
+    SurveysModule,
     JwtModule.register({
       global: true,
     }),
