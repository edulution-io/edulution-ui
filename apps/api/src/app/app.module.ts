--- conflicted
+++ resolved
@@ -136,7 +136,6 @@
     BulletinBoardModule,
     NotificationsModule,
     MobileAppModule,
-<<<<<<< HEAD
     UserPreferencesModule,
     AiModule,
     JwtModule.register({
@@ -157,10 +156,8 @@
     }),
 
     EventEmitterModule.forRoot(),
-=======
     SseModule,
     TLDrawSyncModule,
->>>>>>> 935b5367
     ScriptsModule,
   ],
   providers: [
