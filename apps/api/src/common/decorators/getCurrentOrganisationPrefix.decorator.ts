/*
 * LICENSE
 *
 * This program is free software: you can redistribute it and/or modify it under the terms of the GNU Affero General Public License as published by
 * the Free Software Foundation, either version 3 of the License, or (at your option) any later version.
 *
 * This program is distributed in the hope that it will be useful, but WITHOUT ANY WARRANTY; without even the implied warranty of
 * MERCHANTABILITY or FITNESS FOR A PARTICULAR PURPOSE. See the GNU Affero General Public License for more details.
 *
 * You should have received a copy of the GNU Affero General Public License along with this program. If not, see <https://www.gnu.org/licenses/>.
 */

import { createParamDecorator, ExecutionContext, HttpStatus } from '@nestjs/common';
import { Request } from 'express';
import DEPLOYMENT_TARGET from '@libs/common/constants/deployment-target';
import CommonErrorMessages from '@libs/common/constants/common-error-messages';
import SPECIAL_SCHOOLS from '@libs/common/constants/specialSchools';
import type DeploymentTarget from '@libs/common/types/deployment-target';
import CustomHttpException from '../CustomHttpException';

const GetCurrentOrganisationPrefix = createParamDecorator((_data: unknown, ctx: ExecutionContext): string => {
  const request: Request & { deploymentTarget: DeploymentTarget } = ctx.switchToHttp().getRequest();
  const target = request.deploymentTarget;

  switch (target) {
    case DEPLOYMENT_TARGET.GENERIC:
      return SPECIAL_SCHOOLS.GLOBAL;

    case DEPLOYMENT_TARGET.LINUXMUSTER:
      if (!request.user?.school) {
        throw new CustomHttpException(
<<<<<<< HEAD
          CommonErrorMessages.WRONG_CONFIG,
=======
          CommonErrorMessages.WRONG_SEVER_CONFIG,
>>>>>>> 00ea3b35
          HttpStatus.INTERNAL_SERVER_ERROR,
          `Missing school in JWT`,
        );
      }
      return request.user.school;

    default:
      throw new CustomHttpException(
<<<<<<< HEAD
        CommonErrorMessages.WRONG_CONFIG,
=======
        CommonErrorMessages.WRONG_SEVER_CONFIG,
>>>>>>> 00ea3b35
        HttpStatus.INTERNAL_SERVER_ERROR,
        `Unsupported deployment target`,
      );
  }
});

export default GetCurrentOrganisationPrefix;<|MERGE_RESOLUTION|>--- conflicted
+++ resolved
@@ -29,11 +29,7 @@
     case DEPLOYMENT_TARGET.LINUXMUSTER:
       if (!request.user?.school) {
         throw new CustomHttpException(
-<<<<<<< HEAD
-          CommonErrorMessages.WRONG_CONFIG,
-=======
           CommonErrorMessages.WRONG_SEVER_CONFIG,
->>>>>>> 00ea3b35
           HttpStatus.INTERNAL_SERVER_ERROR,
           `Missing school in JWT`,
         );
@@ -42,11 +38,7 @@
 
     default:
       throw new CustomHttpException(
-<<<<<<< HEAD
-        CommonErrorMessages.WRONG_CONFIG,
-=======
         CommonErrorMessages.WRONG_SEVER_CONFIG,
->>>>>>> 00ea3b35
         HttpStatus.INTERNAL_SERVER_ERROR,
         `Unsupported deployment target`,
       );
