/*
 * LICENSE
 *
 * This program is free software: you can redistribute it and/or modify it under the terms of the GNU Affero General Public License as published by
 * the Free Software Foundation, either version 3 of the License, or (at your option) any later version.
 *
 * This program is distributed in the hope that it will be useful, but WITHOUT ANY WARRANTY; without even the implied warranty of
 * MERCHANTABILITY or FITNESS FOR A PARTICULAR PURPOSE. See the GNU Affero General Public License for more details.
 *
 * You should have received a copy of the GNU Affero General Public License along with this program. If not, see <https://www.gnu.org/licenses/>.
 */

import { BadRequestException, Injectable, PipeTransform } from '@nestjs/common';

@Injectable()
class ParseJsonPipe<T = unknown> implements PipeTransform<string, T> {
<<<<<<< HEAD
  // @typescript-eslint/class-methods-use-this
=======
  // eslint-disable-next-line @typescript-eslint/class-methods-use-this
>>>>>>> 6f58a2e7
  transform(value: string): T {
    try {
      return JSON.parse(value) as T;
    } catch {
      throw new BadRequestException('Invalid JSON in dto field');
    }
  }
}

export default ParseJsonPipe;<|MERGE_RESOLUTION|>--- conflicted
+++ resolved
@@ -14,11 +14,7 @@
 
 @Injectable()
 class ParseJsonPipe<T = unknown> implements PipeTransform<string, T> {
-<<<<<<< HEAD
-  // @typescript-eslint/class-methods-use-this
-=======
   // eslint-disable-next-line @typescript-eslint/class-methods-use-this
->>>>>>> 6f58a2e7
   transform(value: string): T {
     try {
       return JSON.parse(value) as T;
