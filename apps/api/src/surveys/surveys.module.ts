--- conflicted
+++ resolved
@@ -1,24 +1,16 @@
 import { Module } from '@nestjs/common';
 import { MongooseModule } from '@nestjs/mongoose';
-<<<<<<< HEAD
-import SurveySchema, { SurveyModel } from './survey.schema';
+import SurveySchema, { Survey } from './survey.schema';
 import { User, UserSchema } from '../users/user.schema';
-=======
-import SurveySchema, { Survey } from './survey.schema';
->>>>>>> 24abc606
 import SurveysController from './surveys.controller';
 import SurveysService from './surveys.service';
 import UsersSurveysService from './users-surveys.service';
 
 @Module({
-<<<<<<< HEAD
   imports: [
-    MongooseModule.forFeature([{ name: SurveyModel.name, schema: SurveySchema }]),
+    MongooseModule.forFeature([{ name: Survey.name, schema: SurveySchema }]),
     MongooseModule.forFeature([{ name: User.name, schema: UserSchema }]),
   ],
-=======
-  imports: [MongooseModule.forFeature([{ name: Survey.name, schema: SurveySchema }])],
->>>>>>> 24abc606
   controllers: [SurveysController],
   providers: [SurveysService, UsersSurveysService],
 })
