--- conflicted
+++ resolved
@@ -27,12 +27,8 @@
 @Module({
   imports: [
     MongooseModule.forFeature([{ name: Survey.name, schema: SurveySchema }]),
-<<<<<<< HEAD
-    MongooseModule.forFeature([{ name: SurveyAnswer.name, schema: SurveyAnswerSchema }]),
+    MongooseModule.forFeature([{ name: SurveyAnswer.name, schema: SurveyAnswersSchema }]),
     MongooseModule.forFeature([{ name: SurveysTemplate.name, schema: SurveysTemplateSchema }]),
-=======
-    MongooseModule.forFeature([{ name: SurveyAnswer.name, schema: SurveyAnswersSchema }]),
->>>>>>> a969e50d
     GroupsModule,
   ],
   controllers: [SurveysController, PublicSurveysController],
