--- conflicted
+++ resolved
@@ -31,11 +31,9 @@
     GroupsModule,
   ],
   controllers: [SurveysController, PublicSurveysController],
-<<<<<<< HEAD
   providers: [
     SurveysService,
     SurveyAnswersService,
-    SseService,
     FilesystemService,
     {
       provide: AttachmentService,
@@ -44,8 +42,5 @@
       inject: [FilesystemService],
     },
   ],
-=======
-  providers: [SurveysService, SurveyAnswersService, FilesystemService],
->>>>>>> 59f73490
 })
 export default class SurveysModule {}