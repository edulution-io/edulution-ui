/*
 * LICENSE
 *
 * This program is free software: you can redistribute it and/or modify it under the terms of the GNU Affero General Public License as published by
 * the Free Software Foundation, either version 3 of the License, or (at your option) any later version.
 *
 * This program is distributed in the hope that it will be useful, but WITHOUT ANY WARRANTY; without even the implied warranty of
 * MERCHANTABILITY or FITNESS FOR A PARTICULAR PURPOSE. See the GNU Affero General Public License for more details.
 *
 * You should have received a copy of the GNU Affero General Public License along with this program. If not, see <https://www.gnu.org/licenses/>.
 */

import { Module } from '@nestjs/common';
import { MongooseModule } from '@nestjs/mongoose';
import SurveySchema, { Survey } from './survey.schema';
import SurveyAnswerSchema, { SurveyAnswer } from './survey-answer.schema';
import SurveysService from './surveys.service';
import SurveysController from './surveys.controller';
import SurveyAnswersService from './survey-answer.service';
import PublicSurveysController from './public-surveys.controller';
import GroupsModule from '../groups/groups.module';
import FilesystemService from '../filesystem/filesystem.service';

@Module({
  imports: [
    MongooseModule.forFeature([{ name: Survey.name, schema: SurveySchema }]),
    MongooseModule.forFeature([{ name: SurveyAnswer.name, schema: SurveyAnswerSchema }]),
    GroupsModule,
  ],
  controllers: [SurveysController, PublicSurveysController],
<<<<<<< HEAD
  providers: [SurveysService, SurveyAnswersService, SseService, FilesystemService],
=======
  providers: [SurveysService, SurveyAnswersService],
>>>>>>> 6d372bdc
})
export default class SurveysModule {}<|MERGE_RESOLUTION|>--- conflicted
+++ resolved
@@ -28,10 +28,6 @@
     GroupsModule,
   ],
   controllers: [SurveysController, PublicSurveysController],
-<<<<<<< HEAD
-  providers: [SurveysService, SurveyAnswersService, SseService, FilesystemService],
-=======
-  providers: [SurveysService, SurveyAnswersService],
->>>>>>> 6d372bdc
+  providers: [SurveysService, SurveyAnswersService, FilesystemService],
 })
 export default class SurveysModule {}