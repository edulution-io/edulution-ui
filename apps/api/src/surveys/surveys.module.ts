--- conflicted
+++ resolved
@@ -1,24 +1,16 @@
 import { Module } from '@nestjs/common';
 import { MongooseModule } from '@nestjs/mongoose';
-<<<<<<< HEAD
+import SurveySchema, { SurveyModel } from './types/survey.schema';
 import { User, UserSchema } from '../users/user.schema';
-import SurveySchema, { Survey } from './types/survey.schema';
-=======
-import SurveySchema, { SurveyModel } from './types/survey.schema';
->>>>>>> 39e38ce6
 import SurveysController from './surveys.controller';
 import SurveysService from './surveys.service';
 import UsersSurveysService from './users-surveys.service';
 
 @Module({
-<<<<<<< HEAD
   imports: [
-    MongooseModule.forFeature([{ name: Survey.name, schema: SurveySchema }]),
+    MongooseModule.forFeature([{ name: SurveyModel.name, schema: SurveySchema }]),
     MongooseModule.forFeature([{ name: User.name, schema: UserSchema }]),
   ],
-=======
-  imports: [MongooseModule.forFeature([{ name: SurveyModel.name, schema: SurveySchema }])],
->>>>>>> 39e38ce6
   controllers: [SurveysController],
   providers: [SurveysService, UsersSurveysService],
 })
