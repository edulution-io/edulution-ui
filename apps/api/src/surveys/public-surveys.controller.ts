--- conflicted
+++ resolved
@@ -11,12 +11,8 @@
  */
 
 import { Response } from 'express';
-<<<<<<< HEAD
 import { Body, Controller, Get, Post, Param, Res } from '@nestjs/common';
 import { ApiTags } from '@nestjs/swagger';
-=======
-import { Body, Controller, Get, Post, Param, Res, Logger } from '@nestjs/common';
->>>>>>> 0c725696
 import { IMAGES, PUBLIC_SURVEYS, RESTFUL_CHOICES } from '@libs/survey/constants/surveys-endpoint';
 import PushAnswerDto from '@libs/survey/types/api/push-answer.dto';
 import SurveysService from './surveys.service';
@@ -55,17 +51,9 @@
 
   @Get(`${IMAGES}/:surveyId/:questionId/:filename`)
   @Public()
-  // eslint-disable-next-line @typescript-eslint/class-methods-use-this
   getPermanentImage(@Param() params: { surveyId: string; questionId: string; filename: string }, @Res() res: Response) {
     const { surveyId, questionId, filename } = params;
-<<<<<<< HEAD
     return this.surveyService.servePermanentImage(surveyId, questionId, filename, res);
-=======
-
-    Logger.log(`Serving image ${filename} for survey ${surveyId} and question ${questionId}`);
-
-    return this.surveyService.serveImage(surveyId, questionId, filename, res);
->>>>>>> 0c725696
   }
 
   @Get(`${RESTFUL_CHOICES}/:surveyId/:questionId`)
