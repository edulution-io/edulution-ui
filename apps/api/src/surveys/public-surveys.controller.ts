/*
 * LICENSE
 *
 * This program is free software: you can redistribute it and/or modify it under the terms of the GNU Affero General Public License as published by
 * the Free Software Foundation, either version 3 of the License, or (at your option) any later version.
 *
 * This program is distributed in the hope that it will be useful, but WITHOUT ANY WARRANTY; without even the implied warranty of
 * MERCHANTABILITY or FITNESS FOR A PARTICULAR PURPOSE. See the GNU Affero General Public License for more details.
 *
 * You should have received a copy of the GNU Affero General Public License along with this program. If not, see <https://www.gnu.org/licenses/>.
 */

import { join } from 'path';
import { Response } from 'express';
import {
  Body,
  Controller,
  Get,
  Post,
  Delete,
  Param,
  Res,
  UploadedFile,
  UseInterceptors,
  HttpStatus,
  ParseFilePipeBuilder,
} from '@nestjs/common';
import { FileInterceptor } from '@nestjs/platform-express';
import { ApiConsumes, ApiTags } from '@nestjs/swagger';
import APPS from '@libs/appconfig/constants/apps';
import { ANSWER, PUBLIC_USER, FILES, PUBLIC_SURVEYS, CHOICES } from '@libs/survey/constants/surveys-endpoint';
import ATTACHMENT_FOLDER from '@libs/common/constants/attachmentFolder';
import SURVEY_ANSWERS_TEMPORARY_ATTACHMENT_PATH from '@libs/survey/constants/surveyAnswersTemporaryAttachmentPath';
import PostSurveyAnswerDto from '@libs/survey/types/api/post-survey-answer.dto';
import SHOW_OTHER_ITEM from '@libs/survey/constants/show-other-item';
import TEMPORAL_SURVEY_ID_STRING from '@libs/survey/constants/temporal-survey-id-string';
import { RequestResponseContentType } from '@libs/common/types/http-methods';
import { addUuidToFileName } from '@libs/common/utils/uuidAndFileNames';
import SURVEY_ANSWERS_MAXIMUM_FILE_SIZE from '@libs/survey/constants/survey-answers-maximum-file-size';
import CommonErrorMessages from '@libs/common/constants/common-error-messages';
import FilesystemService from 'apps/api/src/filesystem/filesystem.service';
import CustomHttpException from 'apps/api/src/common/CustomHttpException';
import SurveysService from './surveys.service';
import SurveyAnswerService from './survey-answers.service';
import { Public } from '../common/decorators/public.decorator';
import { createAttachmentUploadOptions } from '../filesystem/multer.utilities';
import SurveyAnswerAttachmentsService from './survey-answer-attachments.service';

@ApiTags(PUBLIC_SURVEYS)
@Controller(PUBLIC_SURVEYS)
class PublicSurveysController {
  constructor(
    private readonly surveyService: SurveysService,
    private readonly surveyAnswerService: SurveyAnswerService,
    private readonly filesystemService: FilesystemService,
    private readonly surveyAnswerAttachmentsService: SurveyAnswerAttachmentsService,
  ) {}

  @Get(`/:surveyId`)
  @Public()
  async find(@Param() params: { surveyId: string }) {
    const { surveyId } = params;
    return this.surveyService.findPublicSurvey(surveyId);
  }

  @Post(ANSWER)
  @Public()
  async answerSurvey(@Body() postAnswerDto: PostSurveyAnswerDto) {
    const { surveyId, answer, attendee } = postAnswerDto;
    await this.surveyService.throwErrorIfSurveyIsNotPublic(surveyId);
    const savedAnswer = await this.surveyAnswerService.addAnswer(surveyId, answer, attendee);
    return savedAnswer;
  }

  @Get(`${PUBLIC_USER}/:surveyId/:publicUserName`)
  @Public()
  async hasPublicUserAnswered(@Param() params: { surveyId: string; publicUserName: string }) {
    const { surveyId, publicUserName } = params;
    await this.surveyService.throwErrorIfSurveyIsNotPublic(surveyId);
    const response = await this.surveyAnswerService.hasPublicUserAnsweredSurvey(surveyId, publicUserName);
    return response;
  }

  @Get(`${FILES}/:surveyId/:questionId/:filename`)
  @Public()
  async serveFile(@Param() params: { surveyId: string; questionId: string; filename: string }, @Res() res: Response) {
    const { surveyId, questionId, filename } = params;
<<<<<<< HEAD
    await this.surveyService.throwErrorIfSurveyIsNotPublic(surveyId);
    return this.surveysAttachmentService.serveFiles(surveyId, questionId, filename, res);
=======
    const filePath = join(APPS.SURVEYS, ATTACHMENT_FOLDER, surveyId, questionId);
    return this.filesystemService.serveFiles(filePath, filename, res);
>>>>>>> eb74bbd5
  }

  @Post(`${ANSWER}/${FILES}/:userName/:surveyId/:questionId`)
  @Public()
  @ApiConsumes(RequestResponseContentType.MULTIPART_FORM_DATA)
  @UseInterceptors(
    FileInterceptor(
      'file',
      createAttachmentUploadOptions(
        (req) => {
          const userName = req.params?.userName;
          const surveyId = req.params?.surveyId;
          const questionId = req.params?.questionId;
          if (!userName || !surveyId || !questionId) {
            throw new CustomHttpException(
              CommonErrorMessages.INVALID_REQUEST_DATA,
              HttpStatus.UNPROCESSABLE_ENTITY,
              undefined,
              PublicSurveysController.name,
            );
          }
          return join(SURVEY_ANSWERS_TEMPORARY_ATTACHMENT_PATH, userName, surveyId, questionId);
        },
        false,
        (_req, file) => addUuidToFileName(file.originalname),
      ),
    ),
  )
  // eslint-disable-next-line @typescript-eslint/class-methods-use-this
  async answeringFileUpload(
    @UploadedFile(
      new ParseFilePipeBuilder()
        .addMaxSizeValidator({
          maxSize: SURVEY_ANSWERS_MAXIMUM_FILE_SIZE,
        })
        .build({
          errorHttpStatusCode: HttpStatus.UNPROCESSABLE_ENTITY,
        }),
    )
    file: Express.Multer.File,
    @Param() params: { userName: string; surveyId: string; questionId: string },
    @Res() res: Response,
  ) {
    const { userName, surveyId, questionId } = params;
    if (!userName || !surveyId || !questionId || !file) {
      throw new CustomHttpException(
        CommonErrorMessages.INVALID_REQUEST_DATA,
        HttpStatus.UNPROCESSABLE_ENTITY,
        undefined,
        PublicSurveysController.name,
      );
    }
    const path = join(SURVEY_ANSWERS_TEMPORARY_ATTACHMENT_PATH, userName, surveyId, questionId);
    const filePath = join(path, file.filename);
    const url = `${PUBLIC_SURVEYS}/${ANSWER}/${FILES}/${userName}/${surveyId}/${questionId}/${file.filename}`;

    await FilesystemService.checkIfFileExist(filePath);

    const survey = await this.surveyService.findPublicSurvey(surveyId);
    if (!survey) {
      await FilesystemService.deleteFile(path, file.filename);
      throw new CustomHttpException(
        CommonErrorMessages.INVALID_REQUEST_DATA,
        HttpStatus.UNPROCESSABLE_ENTITY,
        undefined,
        PublicSurveysController.name,
      );
    } else {
      const content = (await FilesystemService.readFile(filePath)).toString('base64');
      return res.status(HttpStatus.CREATED).json({ name: file.filename, url, content });
    }
  }

  @Get(`${ANSWER}/${FILES}/:userName/:surveyId/:questionId/:filename`)
  @Public()
  serveTempFileFromAnswer(
    @Param() params: { userName: string; surveyId: string; questionId: string; filename: string },
    @Res() res: Response,
  ) {
    const { userName, surveyId, questionId, filename } = params;
    if (!userName || !surveyId || !questionId || !filename) {
      throw new CustomHttpException(
        CommonErrorMessages.INVALID_REQUEST_DATA,
        HttpStatus.UNPROCESSABLE_ENTITY,
        undefined,
        PublicSurveysController.name,
      );
    }
<<<<<<< HEAD
    await this.surveyService.throwErrorIfSurveyIsNotPublic(surveyId);
    await this.surveyAnswerAttachmentsService.deleteTempQuestionAnswerFiles(userName, surveyId, questionId);
=======
    return this.surveyAnswerAttachmentsService.serveTempFileFromAnswer(userName, surveyId, questionId, filename, res);
>>>>>>> eb74bbd5
  }

  @Delete(`${ANSWER}/${FILES}/:userName/:surveyId/:questionId`)
  @Public()
<<<<<<< HEAD
  async serveFileFromAnswer(
    @Param() params: { userName: string; surveyId: string; questionId: string; filename: string },
    @Res() res: Response,
  ) {
    const { userName, surveyId, questionId, filename } = params;
    if (!userName || !surveyId || !questionId || !filename) {
=======
  // eslint-disable-next-line @typescript-eslint/class-methods-use-this
  async deleteTempQuestionAnswerFiles(@Param() params: { userName: string; surveyId: string; questionId: string }) {
    const { userName, surveyId, questionId } = params;
    if (!userName || !surveyId || !questionId) {
>>>>>>> eb74bbd5
      throw new CustomHttpException(
        CommonErrorMessages.INVALID_REQUEST_DATA,
        HttpStatus.UNPROCESSABLE_ENTITY,
        undefined,
        PublicSurveysController.name,
      );
    }
<<<<<<< HEAD
    await this.surveyService.throwErrorIfSurveyIsNotPublic(surveyId);
    return this.surveyAnswerAttachmentsService.serveFileFromAnswer(userName, surveyId, questionId, filename, res);
=======
    await this.surveyAnswerAttachmentsService.deleteTempQuestionAnswerFiles(userName, surveyId, questionId);
>>>>>>> eb74bbd5
  }

  @Get(`${CHOICES}/:surveyId/:questionId`)
  @Public()
  async getChoices(@Param() params: { surveyId: string; questionId: string }) {
    const { surveyId, questionId } = params;
    if (surveyId === TEMPORAL_SURVEY_ID_STRING) {
      return [];
    }
    await this.surveyService.throwErrorIfSurveyIsNotPublic(surveyId);
    const choices = await this.surveyAnswerService.getSelectableChoices(surveyId, questionId);
    return choices.filter((choice) => choice.name !== SHOW_OTHER_ITEM);
  }

  @Delete(`${ANSWER}/${FILES}/:userName/:surveyId/:questionId/:fileName`)
  @Public()
  // eslint-disable-next-line @typescript-eslint/class-methods-use-this
  async deleteTempAnswerFiles(
    @Param() params: { userName: string; surveyId: string; questionId: string; fileName: string },
  ) {
    const { userName, surveyId, questionId, fileName } = params;
    if (!userName || !surveyId || !questionId || !fileName) {
      throw new CustomHttpException(
        CommonErrorMessages.INVALID_REQUEST_DATA,
        HttpStatus.UNPROCESSABLE_ENTITY,
        undefined,
        PublicSurveysController.name,
      );
    }
    await this.surveyService.throwErrorIfSurveyIsNotPublic(surveyId);
    await SurveyAnswerAttachmentsService.deleteTempAnswerFiles(userName, surveyId, questionId, fileName);
  }
}

export default PublicSurveysController;<|MERGE_RESOLUTION|>--- conflicted
+++ resolved
@@ -27,8 +27,7 @@
 } from '@nestjs/common';
 import { FileInterceptor } from '@nestjs/platform-express';
 import { ApiConsumes, ApiTags } from '@nestjs/swagger';
-import APPS from '@libs/appconfig/constants/apps';
-import { ANSWER, PUBLIC_USER, FILES, PUBLIC_SURVEYS, CHOICES } from '@libs/survey/constants/surveys-endpoint';
+import { SURVEYS, ANSWER, PUBLIC_USER, FILES, PUBLIC_SURVEYS, CHOICES } from '@libs/survey/constants/surveys-endpoint';
 import ATTACHMENT_FOLDER from '@libs/common/constants/attachmentFolder';
 import SURVEY_ANSWERS_TEMPORARY_ATTACHMENT_PATH from '@libs/survey/constants/surveyAnswersTemporaryAttachmentPath';
 import PostSurveyAnswerDto from '@libs/survey/types/api/post-survey-answer.dto';
@@ -85,13 +84,9 @@
   @Public()
   async serveFile(@Param() params: { surveyId: string; questionId: string; filename: string }, @Res() res: Response) {
     const { surveyId, questionId, filename } = params;
-<<<<<<< HEAD
-    await this.surveyService.throwErrorIfSurveyIsNotPublic(surveyId);
-    return this.surveysAttachmentService.serveFiles(surveyId, questionId, filename, res);
-=======
-    const filePath = join(APPS.SURVEYS, ATTACHMENT_FOLDER, surveyId, questionId);
+    await this.surveyService.throwErrorIfSurveyIsNotPublic(surveyId);
+    const filePath = join(SURVEYS, ATTACHMENT_FOLDER, surveyId, questionId);
     return this.filesystemService.serveFiles(filePath, filename, res);
->>>>>>> eb74bbd5
   }
 
   @Post(`${ANSWER}/${FILES}/:userName/:surveyId/:questionId`)
@@ -167,55 +162,38 @@
 
   @Get(`${ANSWER}/${FILES}/:userName/:surveyId/:questionId/:filename`)
   @Public()
-  serveTempFileFromAnswer(
-    @Param() params: { userName: string; surveyId: string; questionId: string; filename: string },
-    @Res() res: Response,
-  ) {
-    const { userName, surveyId, questionId, filename } = params;
-    if (!userName || !surveyId || !questionId || !filename) {
-      throw new CustomHttpException(
-        CommonErrorMessages.INVALID_REQUEST_DATA,
-        HttpStatus.UNPROCESSABLE_ENTITY,
-        undefined,
-        PublicSurveysController.name,
-      );
-    }
-<<<<<<< HEAD
-    await this.surveyService.throwErrorIfSurveyIsNotPublic(surveyId);
-    await this.surveyAnswerAttachmentsService.deleteTempQuestionAnswerFiles(userName, surveyId, questionId);
-=======
-    return this.surveyAnswerAttachmentsService.serveTempFileFromAnswer(userName, surveyId, questionId, filename, res);
->>>>>>> eb74bbd5
-  }
-
-  @Delete(`${ANSWER}/${FILES}/:userName/:surveyId/:questionId`)
-  @Public()
-<<<<<<< HEAD
   async serveFileFromAnswer(
     @Param() params: { userName: string; surveyId: string; questionId: string; filename: string },
     @Res() res: Response,
   ) {
     const { userName, surveyId, questionId, filename } = params;
     if (!userName || !surveyId || !questionId || !filename) {
-=======
+      throw new CustomHttpException(
+        CommonErrorMessages.INVALID_REQUEST_DATA,
+        HttpStatus.UNPROCESSABLE_ENTITY,
+        undefined,
+        PublicSurveysController.name,
+      );
+    }
+    await this.surveyService.throwErrorIfSurveyIsNotPublic(surveyId);
+    return this.surveyAnswerAttachmentsService.serveFileFromAnswer(userName, surveyId, questionId, filename, res);
+  }
+
+  @Delete(`${ANSWER}/${FILES}/:userName/:surveyId/:questionId`)
+  @Public()
   // eslint-disable-next-line @typescript-eslint/class-methods-use-this
   async deleteTempQuestionAnswerFiles(@Param() params: { userName: string; surveyId: string; questionId: string }) {
     const { userName, surveyId, questionId } = params;
     if (!userName || !surveyId || !questionId) {
->>>>>>> eb74bbd5
-      throw new CustomHttpException(
-        CommonErrorMessages.INVALID_REQUEST_DATA,
-        HttpStatus.UNPROCESSABLE_ENTITY,
-        undefined,
-        PublicSurveysController.name,
-      );
-    }
-<<<<<<< HEAD
-    await this.surveyService.throwErrorIfSurveyIsNotPublic(surveyId);
-    return this.surveyAnswerAttachmentsService.serveFileFromAnswer(userName, surveyId, questionId, filename, res);
-=======
+      throw new CustomHttpException(
+        CommonErrorMessages.INVALID_REQUEST_DATA,
+        HttpStatus.UNPROCESSABLE_ENTITY,
+        undefined,
+        PublicSurveysController.name,
+      );
+    }
+    await this.surveyService.throwErrorIfSurveyIsNotPublic(surveyId);
     await this.surveyAnswerAttachmentsService.deleteTempQuestionAnswerFiles(userName, surveyId, questionId);
->>>>>>> eb74bbd5
   }
 
   @Get(`${CHOICES}/:surveyId/:questionId`)
