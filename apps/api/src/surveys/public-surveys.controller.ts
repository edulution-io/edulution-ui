--- conflicted
+++ resolved
@@ -125,24 +125,10 @@
     ),
   )
   // eslint-disable-next-line @typescript-eslint/class-methods-use-this
-<<<<<<< HEAD
   async answeringFileUpload(
-    @UploadedFile(
-      new ParseFilePipeBuilder()
-        .addMaxSizeValidator({
-          maxSize: SURVEY_ANSWERS_MAXIMUM_FILE_SIZE,
-        })
-        .build({
-          errorHttpStatusCode: HttpStatus.UNPROCESSABLE_ENTITY,
-        }),
-    )
-    file: Express.Multer.File,
+    @UploadedFile() file: Express.Multer.File,
+    @Res() res: Response,
     @Param() params: { userName: string; surveyId: string; questionId: string },
-=======
-  async tempFileUpload(
-    @UploadedFile() file: Express.Multer.File,
->>>>>>> 2c0c9220
-    @Res() res: Response,
   ) {
     const { userName, surveyId, questionId } = params;
     const path = join(SURVEY_ANSWERS_TEMPORARY_ATTACHMENT_PATH, userName, surveyId, questionId);
