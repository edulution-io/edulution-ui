/*
 * LICENSE
 *
 * This program is free software: you can redistribute it and/or modify it under the terms of the GNU Affero General Public License as published by
 * the Free Software Foundation, either version 3 of the License, or (at your option) any later version.
 *
 * This program is distributed in the hope that it will be useful, but WITHOUT ANY WARRANTY; without even the implied warranty of
 * MERCHANTABILITY or FITNESS FOR A PARTICULAR PURPOSE. See the GNU Affero General Public License for more details.
 *
 * You should have received a copy of the GNU Affero General Public License along with this program. If not, see <https://www.gnu.org/licenses/>.
 */

import { Response } from 'express';
import { ApiTags } from '@nestjs/swagger';
import { Body, Controller, Get, Post, Param, Res } from '@nestjs/common';
import { PUBLIC_USER, FILES, PUBLIC_SURVEYS, CHOICES, DEFAULT_FILES } from '@libs/survey/constants/surveys-endpoint';
import PostSurveyAnswerDto from '@libs/survey/types/api/post-survey-answer.dto';
import TEMPORAL_SURVEY_ID_STRING from '@libs/survey/constants/temporal-survey-id-string';
import SurveysService from './surveys.service';
import SurveyAnswerService from './survey-answer.service';
import SurveysAttachmentService from './surveys-attachment.service';
import { Public } from '../common/decorators/public.decorator';

@ApiTags(PUBLIC_SURVEYS)
@Controller(PUBLIC_SURVEYS)
class PublicSurveysController {
  constructor(
    private readonly surveyService: SurveysService,
    private readonly surveyAnswerService: SurveyAnswerService,
    private readonly surveysAttachmentService: SurveysAttachmentService,
  ) {}

<<<<<<< HEAD
  @Get(`${DEFAULT_FILES}`)
=======
  @Get(DEFAULT_FILES)
>>>>>>> c8994d79
  @Public()
  serveDefaultIcon(@Res() res: Response) {
    return this.surveysAttachmentService.serveDefaultIcon(res);
  }

  @Get(`/:surveyId`)
  @Public()
  async find(@Param() params: { surveyId: string }) {
    const { surveyId } = params;
    return this.surveyService.findPublicSurvey(surveyId);
  }

  @Post()
  @Public()
  async answerSurvey(@Body() postAnswerDto: PostSurveyAnswerDto) {
    const { surveyId, saveNo, answer, attendee } = postAnswerDto;
    return this.surveyAnswerService.addAnswer(surveyId, saveNo, answer, attendee);
  }

  @Get(`${PUBLIC_USER}/:surveyId/:publicUserName`)
  @Public()
  async hasPublicUserAnswered(@Param() params: { surveyId: string; publicUserName: string }) {
    const { surveyId, publicUserName } = params;
    const response = await this.surveyAnswerService.hasPublicUserAnsweredSurvey(surveyId, publicUserName);
    return response;
  }

  @Get(`${FILES}/:surveyId/:questionId/:filename`)
  @Public()
  serveFile(@Param() params: { surveyId: string; questionId: string; filename: string }, @Res() res: Response) {
    const { surveyId, questionId, filename } = params;
    return this.surveysAttachmentService.serveFiles(surveyId, questionId, filename, res);
  }

  @Get(`${CHOICES}/:surveyId/:questionName`)
  @Public()
  async getChoices(@Param() params: { surveyId: string; questionName: string }) {
    const { surveyId, questionName } = params;
    if (surveyId === TEMPORAL_SURVEY_ID_STRING) {
      return [];
    }
    return this.surveyAnswerService.getSelectableChoices(surveyId, questionName);
  }
}

export default PublicSurveysController;<|MERGE_RESOLUTION|>--- conflicted
+++ resolved
@@ -30,11 +30,7 @@
     private readonly surveysAttachmentService: SurveysAttachmentService,
   ) {}
 
-<<<<<<< HEAD
-  @Get(`${DEFAULT_FILES}`)
-=======
   @Get(DEFAULT_FILES)
->>>>>>> c8994d79
   @Public()
   serveDefaultIcon(@Res() res: Response) {
     return this.surveysAttachmentService.serveDefaultIcon(res);
