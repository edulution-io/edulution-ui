/*
 * LICENSE
 *
 * This program is free software: you can redistribute it and/or modify it under the terms of the GNU Affero General Public License as published by
 * the Free Software Foundation, either version 3 of the License, or (at your option) any later version.
 *
 * This program is distributed in the hope that it will be useful, but WITHOUT ANY WARRANTY; without even the implied warranty of
 * MERCHANTABILITY or FITNESS FOR A PARTICULAR PURPOSE. See the GNU Affero General Public License for more details.
 *
 * You should have received a copy of the GNU Affero General Public License along with this program. If not, see <https://www.gnu.org/licenses/>.
 */

import { Response } from 'express';
import { Body, Controller, Get, Post, Param, Res } from '@nestjs/common';
import { ApiTags } from '@nestjs/swagger';
import { IMAGES, PUBLIC_SURVEYS, RESTFUL_CHOICES } from '@libs/survey/constants/surveys-endpoint';
import PushAnswerDto from '@libs/survey/types/api/push-answer.dto';
import SurveysService from './surveys.service';
import SurveyAnswerService from './survey-answer.service';
import { Public } from '../common/decorators/public.decorator';

@ApiTags(PUBLIC_SURVEYS)
@Controller(PUBLIC_SURVEYS)
class PublicSurveysController {
  constructor(
    private readonly surveyService: SurveysService,
    private readonly surveyAnswerService: SurveyAnswerService,
  ) {}

  @Get(`/:surveyId`)
  @Public()
  async find(@Param() params: { surveyId: string }) {
    const { surveyId } = params;
    return this.surveyService.findPublicSurvey(surveyId);
  }

  @Post()
  @Public()
  async answerSurvey(@Body() pushAnswerDto: PushAnswerDto) {
    const { surveyId, saveNo, answer } = pushAnswerDto;
    return this.surveyAnswerService.addAnswer(surveyId, saveNo, answer);
  }

<<<<<<< HEAD
=======
  @Get(`${IMAGES}/:surveyId/:questionId/:filename`)
  @Public()
  getImage(@Param() params: { surveyId: string; questionId: string; filename: string }, @Res() res: Response) {
    const { surveyId, questionId, filename } = params;
    return this.surveyService.serveImage(surveyId, questionId, filename, res);
  }

>>>>>>> e14a6b7a
  @Get(`${RESTFUL_CHOICES}/:surveyId/:questionId`)
  @Public()
  async getChoices(@Param() params: { surveyId: string; questionId: string }) {
    const { surveyId, questionId } = params;
    return this.surveyAnswerService.getSelectableChoices(surveyId, questionId);
  }

  @Get(`${IMAGES}/TEMP/:userId/:filename`)
  @Public()
  // eslint-disable-next-line @typescript-eslint/class-methods-use-this
  getTemporaryImage(@Param() params: { userId: string; filename: string }, @Res() res: Response) {
    const { userId, filename } = params;
    return this.surveyService.serveTemporaryImage(userId, filename, res);
  }

  @Get(`${IMAGES}/:surveyId/:questionId/:filename`)
  @Public()
  // eslint-disable-next-line @typescript-eslint/class-methods-use-this
  getPermanentImage(@Param() params: { surveyId: string; questionId: string; filename: string }, @Res() res: Response) {
    const { surveyId, questionId, filename } = params;
    return this.surveyService.servePermanentImage(surveyId, questionId, filename, res);
  }
}

export default PublicSurveysController;<|MERGE_RESOLUTION|>--- conflicted
+++ resolved
@@ -41,23 +41,6 @@
     return this.surveyAnswerService.addAnswer(surveyId, saveNo, answer);
   }
 
-<<<<<<< HEAD
-=======
-  @Get(`${IMAGES}/:surveyId/:questionId/:filename`)
-  @Public()
-  getImage(@Param() params: { surveyId: string; questionId: string; filename: string }, @Res() res: Response) {
-    const { surveyId, questionId, filename } = params;
-    return this.surveyService.serveImage(surveyId, questionId, filename, res);
-  }
-
->>>>>>> e14a6b7a
-  @Get(`${RESTFUL_CHOICES}/:surveyId/:questionId`)
-  @Public()
-  async getChoices(@Param() params: { surveyId: string; questionId: string }) {
-    const { surveyId, questionId } = params;
-    return this.surveyAnswerService.getSelectableChoices(surveyId, questionId);
-  }
-
   @Get(`${IMAGES}/TEMP/:userId/:filename`)
   @Public()
   // eslint-disable-next-line @typescript-eslint/class-methods-use-this
@@ -73,6 +56,13 @@
     const { surveyId, questionId, filename } = params;
     return this.surveyService.servePermanentImage(surveyId, questionId, filename, res);
   }
+
+  @Get(`${RESTFUL_CHOICES}/:surveyId/:questionId`)
+  @Public()
+  async getChoices(@Param() params: { surveyId: string; questionId: string }) {
+    const { surveyId, questionId } = params;
+    return this.surveyAnswerService.getSelectableChoices(surveyId, questionId);
+  }
 }
 
 export default PublicSurveysController;