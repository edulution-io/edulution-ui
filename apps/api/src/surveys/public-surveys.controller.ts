--- conflicted
+++ resolved
@@ -143,8 +143,15 @@
     const filePath = join(path, file.filename);
     const url = `${PUBLIC_SURVEYS}/${ANSWER}/${FILES}/${userName}/${surveyId}/${questionId}/${file.filename}`;
 
-<<<<<<< HEAD
-    await FilesystemService.checkIfFileExist(filePath);
+    const fileExists = await FilesystemService.checkIfFileExist(path);
+    if (!fileExists) {
+      throw new CustomHttpException(
+        CommonErrorMessages.FILE_CREATION_FAILED,
+        HttpStatus.INTERNAL_SERVER_ERROR,
+        undefined,
+        PublicSurveysController.name,
+      );
+    }
 
     const survey = await this.surveyService.findPublicSurvey(surveyId);
     if (!survey) {
@@ -159,73 +166,42 @@
       const content = (await FilesystemService.readFile(filePath)).toString('base64');
       return res.status(HttpStatus.CREATED).json({ name: file.filename, url, content });
     }
-=======
-    const fileExists = await FilesystemService.checkIfFileExist(filePath);
-    if (!fileExists) {
-      throw new CustomHttpException(
-        CommonErrorMessages.FILE_CREATION_FAILED,
-        HttpStatus.INTERNAL_SERVER_ERROR,
-        undefined,
-        PublicSurveysController.name,
-      );
-    }
-
-    const content = (await FilesystemService.readFile(filePath)).toString('base64');
-    return res.status(HttpStatus.CREATED).json({ name: file.filename, url, content });
->>>>>>> c62efc39
   }
 
   @Delete(`${ANSWER}/${FILES}/:userName/:surveyId/:questionId`)
   @Public()
-<<<<<<< HEAD
+  // eslint-disable-next-line @typescript-eslint/class-methods-use-this
+  async deleteTempQuestionAnswerFiles(@Param() params: { userName: string; surveyId: string; questionId: string }) {
+    const { userName, surveyId, questionId } = params;
+    if (!userName || !surveyId || !questionId) {
+      throw new CustomHttpException(
+        CommonErrorMessages.INVALID_REQUEST_DATA,
+        HttpStatus.UNPROCESSABLE_ENTITY,
+        undefined,
+        PublicSurveysController.name,
+      );
+    }
+    await this.surveyService.throwErrorIfSurveyIsNotPublic(surveyId);
+    await this.surveyAnswerAttachmentsService.deleteTempQuestionAnswerFiles(userName, surveyId, questionId);
+  }
+
+  @Get(`${ANSWER}/${FILES}/:userName/:surveyId/:questionId/:filename`)
+  @Public()
   async serveFileFromAnswer(
     @Param() params: { userName: string; surveyId: string; questionId: string; filename: string },
     @Res() res: Response,
   ) {
     const { userName, surveyId, questionId, filename } = params;
     if (!userName || !surveyId || !questionId || !filename) {
-=======
-  // eslint-disable-next-line @typescript-eslint/class-methods-use-this
-  async deleteTempQuestionAnswerFiles(@Param() params: { userName: string; surveyId: string; questionId: string }) {
-    const { userName, surveyId, questionId } = params;
-    if (!userName || !surveyId || !questionId) {
->>>>>>> c62efc39
-      throw new CustomHttpException(
-        CommonErrorMessages.INVALID_REQUEST_DATA,
-        HttpStatus.UNPROCESSABLE_ENTITY,
-        undefined,
-        PublicSurveysController.name,
-      );
-    }
-<<<<<<< HEAD
+      throw new CustomHttpException(
+        CommonErrorMessages.INVALID_REQUEST_DATA,
+        HttpStatus.UNPROCESSABLE_ENTITY,
+        undefined,
+        PublicSurveysController.name,
+      );
+    }
     await this.surveyService.throwErrorIfSurveyIsNotPublic(surveyId);
     return this.surveyAnswerAttachmentsService.serveFileFromAnswer(userName, surveyId, questionId, filename, res);
-=======
-    await this.surveyAnswerAttachmentsService.deleteTempQuestionAnswerFiles(userName, surveyId, questionId);
->>>>>>> c62efc39
-  }
-
-  @Get(`${ANSWER}/${FILES}/:userName/:surveyId/:questionId/:fileName`)
-  @Public()
-  serveFileFromAnswer(
-    @Param() params: { userName: string; surveyId: string; questionId: string; fileName: string },
-    @Res() res: Response,
-  ) {
-    const { userName, surveyId, questionId, fileName } = params;
-    if (!userName || !surveyId || !questionId || !fileName) {
-      throw new CustomHttpException(
-        CommonErrorMessages.INVALID_REQUEST_DATA,
-        HttpStatus.UNPROCESSABLE_ENTITY,
-        undefined,
-        PublicSurveysController.name,
-      );
-    }
-<<<<<<< HEAD
-    await this.surveyService.throwErrorIfSurveyIsNotPublic(surveyId);
-    await this.surveyAnswerAttachmentsService.deleteTempQuestionAnswerFiles(userName, surveyId, questionId);
-=======
-    return this.surveyAnswerAttachmentsService.serveFileFromAnswer(userName, surveyId, questionId, fileName, res);
->>>>>>> c62efc39
   }
 
   @Get(`${CHOICES}/:surveyId/:questionId`)
@@ -255,12 +231,8 @@
         PublicSurveysController.name,
       );
     }
-<<<<<<< HEAD
-    await this.surveyService.throwErrorIfSurveyIsNotPublic(surveyId);
-    await SurveyAnswerAttachmentsService.deleteTempAnswerFiles(userName, surveyId, questionId, fileName);
-=======
+    await this.surveyService.throwErrorIfSurveyIsNotPublic(surveyId);
     await SurveyAnswerAttachmentsService.deleteTempAnswerFile(userName, surveyId, questionId, fileName);
->>>>>>> c62efc39
   }
 }
 
