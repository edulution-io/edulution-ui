/*
 * LICENSE
 *
 * This program is free software: you can redistribute it and/or modify it under the terms of the GNU Affero General Public License as published by
 * the Free Software Foundation, either version 3 of the License, or (at your option) any later version.
 *
 * This program is distributed in the hope that it will be useful, but WITHOUT ANY WARRANTY; without even the implied warranty of
 * MERCHANTABILITY or FITNESS FOR A PARTICULAR PURPOSE. See the GNU Affero General Public License for more details.
 *
 * You should have received a copy of the GNU Affero General Public License along with this program. If not, see <https://www.gnu.org/licenses/>.
 */

<<<<<<< HEAD
import { ApiTags } from '@nestjs/swagger';
import { Body, Controller, Get, Post, Param } from '@nestjs/common';
import { ANSWER, PUBLIC_SURVEYS, RESTFUL_CHOICES } from '@libs/survey/constants/surveys-endpoint';
=======
import { Response } from 'express';
import { Body, Controller, Get, Post, Param, Res } from '@nestjs/common';
import { IMAGES, PUBLIC_SURVEYS, RESTFUL_CHOICES } from '@libs/survey/constants/surveys-endpoint';
>>>>>>> b80b885a
import PushAnswerDto from '@libs/survey/types/api/push-answer.dto';
import SurveysService from './surveys.service';
import SurveyAnswerService from './survey-answer.service';
import { Public } from '../common/decorators/public.decorator';

@ApiTags(PUBLIC_SURVEYS)
@Controller(PUBLIC_SURVEYS)
class PublicSurveysController {
  constructor(
    private readonly surveyService: SurveysService,
    private readonly surveyAnswerService: SurveyAnswerService,
  ) {}

  @Get(`/:surveyId`)
  @Public()
  async find(@Param() params: { surveyId: string }) {
    const { surveyId } = params;
    return this.surveyService.findPublicSurvey(surveyId);
  }

  @Post()
  @Public()
  async answerSurvey(@Body() pushAnswerDto: PushAnswerDto) {
    const { surveyId, saveNo, answer, attendee } = pushAnswerDto;
    return this.surveyAnswerService.addAnswer(surveyId, saveNo, answer, attendee);
  }

  @Get(`${ANSWER}/:surveyId/:username`)
  @Public()
  async getSubmittedSurveyAnswers(@Param() params: { surveyId: string; username: string }) {
    const { surveyId, username } = params;
    return this.surveyAnswerService.getAnswerPublicParticipation(surveyId, username);
  }

  @Get(`${IMAGES}/:surveyId/:questionId/:filename`)
  @Public()
  getImage(@Param() params: { surveyId: string; questionId: string; filename: string }, @Res() res: Response) {
    const { surveyId, questionId, filename } = params;
    return this.surveyService.serveImage(surveyId, questionId, filename, res);
  }

  @Get(`${RESTFUL_CHOICES}/:surveyId/:questionId`)
  @Public()
  async getChoices(@Param() params: { surveyId: string; questionId: string }) {
    const { surveyId, questionId } = params;
    return this.surveyAnswerService.getSelectableChoices(surveyId, questionId);
  }
}

export default PublicSurveysController;<|MERGE_RESOLUTION|>--- conflicted
+++ resolved
@@ -10,15 +10,10 @@
  * You should have received a copy of the GNU Affero General Public License along with this program. If not, see <https://www.gnu.org/licenses/>.
  */
 
-<<<<<<< HEAD
+import { Response } from 'express';
 import { ApiTags } from '@nestjs/swagger';
-import { Body, Controller, Get, Post, Param } from '@nestjs/common';
-import { ANSWER, PUBLIC_SURVEYS, RESTFUL_CHOICES } from '@libs/survey/constants/surveys-endpoint';
-=======
-import { Response } from 'express';
 import { Body, Controller, Get, Post, Param, Res } from '@nestjs/common';
 import { IMAGES, PUBLIC_SURVEYS, RESTFUL_CHOICES } from '@libs/survey/constants/surveys-endpoint';
->>>>>>> b80b885a
 import PushAnswerDto from '@libs/survey/types/api/push-answer.dto';
 import SurveysService from './surveys.service';
 import SurveyAnswerService from './survey-answer.service';
