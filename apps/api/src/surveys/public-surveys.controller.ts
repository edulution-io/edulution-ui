--- conflicted
+++ resolved
@@ -12,10 +12,7 @@
 
 import { Response } from 'express';
 import { Body, Controller, Get, Post, Param, Res } from '@nestjs/common';
-<<<<<<< HEAD
 import { ApiTags } from '@nestjs/swagger';
-=======
->>>>>>> ea11d0af
 import { IMAGES, PUBLIC_SURVEYS, RESTFUL_CHOICES } from '@libs/survey/constants/surveys-endpoint';
 import PushAnswerDto from '@libs/survey/types/api/push-answer.dto';
 import SurveysService from './surveys.service';
@@ -46,7 +43,6 @@
 
   @Get(`${IMAGES}/TEMP/:userId/:filename`)
   @Public()
-  // eslint-disable-next-line @typescript-eslint/class-methods-use-this
   getTemporaryImage(@Param() params: { userId: string; filename: string }, @Res() res: Response) {
     const { userId, filename } = params;
     return this.surveyService.serveTemporaryImage(userId, filename, res);
@@ -56,11 +52,7 @@
   @Public()
   getPermanentImage(@Param() params: { surveyId: string; questionId: string; filename: string }, @Res() res: Response) {
     const { surveyId, questionId, filename } = params;
-<<<<<<< HEAD
     return this.surveyService.servePermanentImage(surveyId, questionId, filename, res);
-=======
-    return this.surveyService.serveImage(surveyId, questionId, filename, res);
->>>>>>> ea11d0af
   }
 
   @Get(`${RESTFUL_CHOICES}/:surveyId/:questionId`)
