import mongoose from 'mongoose';
<<<<<<< HEAD
import { Body, Controller, Delete, Get, Patch, Post, Param, HttpStatus } from '@nestjs/common';
import SurveyDto from '@libs/survey/types/survey.dto';
import GetAnswerDto from '@libs/survey/types/get-answer.dto';
=======
import { Body, Controller, Delete, Get, Patch, Post, Param, HttpException, HttpStatus } from '@nestjs/common';
import SurveyDto from '@libs/survey/types/survey.dto';
>>>>>>> 8bb97243
import PushAnswerDto from '@libs/survey/types/push-answer.dto';
import DeleteSurveyDto from '@libs/survey/types/delete-survey.dto';
import FindSurveyDto from '@libs/survey/types/find-survey.dto';
import {
  ANSWER_ENDPOINT,
  ANSWERED_SURVEYS_ENDPOINT,
  CREATED_SURVEYS_ENDPOINT,
  ALL_SURVEYS_ENDPOINT,
  OPEN_SURVEYS_ENDPOINT,
  RESULT_ENDPOINT,
  SURVEYS,
} from '@libs/survey/surveys-endpoint';
import CustomHttpException from '@libs/error/CustomHttpException';
import SurveyErrorMessages from '@libs/survey/survey-error-messages';
import { Survey } from './survey.schema';
import SurveysService from './surveys.service';
import SurveyAnswerService from './survey-answer.service';
<<<<<<< HEAD
import UsersSurveysService from './users-surveys.service';
=======
>>>>>>> 8bb97243
import { GetCurrentUsername } from '../common/decorators/getUser.decorator';

@Controller(SURVEYS)
class SurveysController {
  constructor(
    private readonly surveyService: SurveysService,
    private readonly surveyAnswerService: SurveyAnswerService,
<<<<<<< HEAD
    private readonly usersSurveysService: UsersSurveysService,
=======
>>>>>>> 8bb97243
  ) {}

  @Get()
  async findSurveys(@Body() findSurveyDto: FindSurveyDto) {
    const { surveyId, surveyIds = [] } = findSurveyDto;
    if (surveyIds.length > 0) {
      return this.surveyService.findSurveys(surveyIds);
    }
    if (surveyId) {
      return this.surveyService.findOneSurvey(surveyId);
    }
    throw new CustomHttpException(SurveyErrorMessages.notAbleToFindSurveyParameterError, HttpStatus.BAD_REQUEST);
  }

  @Get(OPEN_SURVEYS_ENDPOINT)
  async getOpenSurveys(@GetCurrentUsername() username: string) {
    return this.surveyService.findSurveys(await this.usersSurveysService.getOpenSurveyIds(username));
  }

  @Get(CREATED_SURVEYS_ENDPOINT)
  async getCreatedSurveys(@GetCurrentUsername() username: string) {
    return this.surveyService.findSurveys(await this.usersSurveysService.getCreatedSurveyIds(username));
  }

  @Get(ANSWERED_SURVEYS_ENDPOINT)
  async getAnsweredSurveys(@GetCurrentUsername() username: string) {
    return this.surveyService.findSurveys(await this.usersSurveysService.getAnsweredSurveyIds(username));
  }

  @Get(ALL_SURVEYS_ENDPOINT)
  async getAllSurveys() {
    return this.surveyService.getAllSurveys();
  }

  @Get(`${RESULT_ENDPOINT}:surveyId`)
  async getSurveyResult(@Param('surveyId') surveyId: mongoose.Types.ObjectId) {
    return this.surveyAnswerService.getPublicAnswers(surveyId);
<<<<<<< HEAD
  }

  @Post(ANSWER_ENDPOINT)
  async getCommittedSurveyAnswers(@Body() getAnswerDto: GetAnswerDto, @GetCurrentUsername() username: string) {
    const { surveyId, participant = username } = getAnswerDto;
    return this.surveyAnswerService.getPrivateAnswer(surveyId, participant);
  }

  @Post()
  async updateOrCreateSurvey(@Body() surveyDto: SurveyDto, @GetCurrentUsername() username: string) {
    // first extrude the additional info fields from the remaining survey object
    const { participants, ...surveyData } = surveyDto;

    const { id, saveNo = 0, created = new Date(), isAnonymous = true, canSubmitMultipleAnswers = false } = surveyData;

    const survey: Survey = {
      ...surveyData,
      // eslint-ignore-next-line @typescript/no-underscore-dangle
=======
  }

  @Post()
  async updateOrCreateSurvey(@Body() surveyDto: SurveyDto) {
    // first extrude the additional info fields from the remaining survey object
    const { participants, ...surveyData } = surveyDto;
    const { id, saveNo = 0, created = new Date(), isAnonymous, canSubmitMultipleAnswers } = surveyData;

    const survey: Survey = {
      ...surveyData,
>>>>>>> 8bb97243
      _id: id,
      id,
      saveNo,
      created,
      isAnonymous,
      canSubmitMultipleAnswers,
    };

    const updatedSurvey = await this.surveyService.updateSurvey(survey);

    if (updatedSurvey == null) {
      const createdSurvey = await this.surveyService.createSurvey(survey);
      if (createdSurvey == null) {
        throw new CustomHttpException(
          SurveyErrorMessages.NeitherAbleToUpdateNorToCreateSurveyError,
          HttpStatus.INTERNAL_SERVER_ERROR,
        );
      }
      await this.usersSurveysService.addToCreatedSurveys(username, id);
      await this.usersSurveysService.populateSurvey(participants, id);
      return createdSurvey;
    }

    return updatedSurvey;
  }

  @Delete()
  async deleteSurvey(@Body() deleteSurveyDto: DeleteSurveyDto) {
    const { surveyIds } = deleteSurveyDto;
    try {
      await this.surveyService.deleteSurveys(surveyIds);
      await this.surveyAnswerService.onRemoveSurveys(surveyIds);
      await this.usersSurveysService.onRemoveSurveys(surveyIds);
    } catch (e) {
      throw new CustomHttpException(SurveyErrorMessages.NotAbleToDeleteSurveyError, HttpStatus.NOT_MODIFIED, e);
    }
  }

  @Patch()
  async answerSurvey(@Body() pushAnswerDto: PushAnswerDto, @GetCurrentUsername() username: string) {
    const { surveyId, answer } = pushAnswerDto;
<<<<<<< HEAD
    return this.surveyAnswerService.addAnswer(surveyId, answer, username);
=======
    const updatedSurvey = await this.surveyAnswerService.addAnswer(surveyId, answer, username);
    return updatedSurvey;
>>>>>>> 8bb97243
  }
}

export default SurveysController;<|MERGE_RESOLUTION|>--- conflicted
+++ resolved
@@ -1,12 +1,7 @@
 import mongoose from 'mongoose';
-<<<<<<< HEAD
 import { Body, Controller, Delete, Get, Patch, Post, Param, HttpStatus } from '@nestjs/common';
 import SurveyDto from '@libs/survey/types/survey.dto';
 import GetAnswerDto from '@libs/survey/types/get-answer.dto';
-=======
-import { Body, Controller, Delete, Get, Patch, Post, Param, HttpException, HttpStatus } from '@nestjs/common';
-import SurveyDto from '@libs/survey/types/survey.dto';
->>>>>>> 8bb97243
 import PushAnswerDto from '@libs/survey/types/push-answer.dto';
 import DeleteSurveyDto from '@libs/survey/types/delete-survey.dto';
 import FindSurveyDto from '@libs/survey/types/find-survey.dto';
@@ -24,10 +19,7 @@
 import { Survey } from './survey.schema';
 import SurveysService from './surveys.service';
 import SurveyAnswerService from './survey-answer.service';
-<<<<<<< HEAD
 import UsersSurveysService from './users-surveys.service';
-=======
->>>>>>> 8bb97243
 import { GetCurrentUsername } from '../common/decorators/getUser.decorator';
 
 @Controller(SURVEYS)
@@ -35,10 +27,7 @@
   constructor(
     private readonly surveyService: SurveysService,
     private readonly surveyAnswerService: SurveyAnswerService,
-<<<<<<< HEAD
     private readonly usersSurveysService: UsersSurveysService,
-=======
->>>>>>> 8bb97243
   ) {}
 
   @Get()
@@ -76,7 +65,6 @@
   @Get(`${RESULT_ENDPOINT}:surveyId`)
   async getSurveyResult(@Param('surveyId') surveyId: mongoose.Types.ObjectId) {
     return this.surveyAnswerService.getPublicAnswers(surveyId);
-<<<<<<< HEAD
   }
 
   @Post(ANSWER_ENDPOINT)
@@ -89,24 +77,11 @@
   async updateOrCreateSurvey(@Body() surveyDto: SurveyDto, @GetCurrentUsername() username: string) {
     // first extrude the additional info fields from the remaining survey object
     const { participants, ...surveyData } = surveyDto;
-
-    const { id, saveNo = 0, created = new Date(), isAnonymous = true, canSubmitMultipleAnswers = false } = surveyData;
+    const { id, saveNo = 0, created = new Date(), isAnonymous, canSubmitMultipleAnswers } = surveyData;
 
     const survey: Survey = {
       ...surveyData,
       // eslint-ignore-next-line @typescript/no-underscore-dangle
-=======
-  }
-
-  @Post()
-  async updateOrCreateSurvey(@Body() surveyDto: SurveyDto) {
-    // first extrude the additional info fields from the remaining survey object
-    const { participants, ...surveyData } = surveyDto;
-    const { id, saveNo = 0, created = new Date(), isAnonymous, canSubmitMultipleAnswers } = surveyData;
-
-    const survey: Survey = {
-      ...surveyData,
->>>>>>> 8bb97243
       _id: id,
       id,
       saveNo,
@@ -148,12 +123,7 @@
   @Patch()
   async answerSurvey(@Body() pushAnswerDto: PushAnswerDto, @GetCurrentUsername() username: string) {
     const { surveyId, answer } = pushAnswerDto;
-<<<<<<< HEAD
     return this.surveyAnswerService.addAnswer(surveyId, answer, username);
-=======
-    const updatedSurvey = await this.surveyAnswerService.addAnswer(surveyId, answer, username);
-    return updatedSurvey;
->>>>>>> 8bb97243
   }
 }
 
