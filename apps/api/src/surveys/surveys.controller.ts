--- conflicted
+++ resolved
@@ -27,10 +27,6 @@
   Get,
   HttpStatus,
   Param,
-<<<<<<< HEAD
-  ParseFilePipeBuilder,
-=======
->>>>>>> fdc1fbd6
   Post,
   Query,
   Res,
@@ -62,10 +58,6 @@
 import { addUuidToFileName } from '@libs/common/utils/uuidAndFileNames';
 import { HTTP_HEADERS, RequestResponseContentType } from '@libs/common/types/http-methods';
 import SURVEY_ANSWERS_TEMPORARY_ATTACHMENT_PATH from '@libs/survey/constants/surveyAnswersTemporaryAttachmentPath';
-<<<<<<< HEAD
-import SURVEY_ANSWERS_MAXIMUM_FILE_SIZE from '@libs/survey/constants/survey-answers-maximum-file-size';
-=======
->>>>>>> fdc1fbd6
 import TEMPORAL_SURVEY_ID_STRING from '@libs/survey/constants/temporal-survey-id-string';
 import SHOW_OTHER_ITEM from '@libs/survey/constants/show-other-item';
 import CommonErrorMessages from '@libs/common/constants/common-error-messages';
@@ -274,20 +266,7 @@
   )
   // eslint-disable-next-line @typescript-eslint/class-methods-use-this
   async answeringFileUpload(
-<<<<<<< HEAD
-    @UploadedFile(
-      new ParseFilePipeBuilder()
-        .addMaxSizeValidator({
-          maxSize: SURVEY_ANSWERS_MAXIMUM_FILE_SIZE,
-        })
-        .build({
-          errorHttpStatusCode: HttpStatus.UNPROCESSABLE_ENTITY,
-        }),
-    )
-    file: Express.Multer.File,
-=======
     @UploadedFile() file: Express.Multer.File,
->>>>>>> fdc1fbd6
     @Param() params: { userName: string; surveyId: string; questionId: string },
     @GetCurrentUser() currentUser: JWTUser,
     @Res() res: Response,
