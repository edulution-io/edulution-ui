--- conflicted
+++ resolved
@@ -79,16 +79,11 @@
   @Post()
   async updateOrCreateSurvey(@Body() surveyDto: SurveyDto, @GetCurrentUsername() username: string) {
     // first extrude the additional info fields from the remaining survey object
-<<<<<<< HEAD
     const { invitedAttendees, invitedGroups, ...surveyData } = surveyDto;
-=======
-    const { invitedAttendees, ...surveyData } = surveyDto;
->>>>>>> 5e3f4868
     const { id, saveNo = 0, created = new Date(), isAnonymous, canSubmitMultipleAnswers } = surveyData;
 
     const survey: Survey = {
       ...surveyData,
-      // eslint-ignore-next-line @typescript/no-underscore-dangle
       _id: id,
       id,
       saveNo,
@@ -98,7 +93,6 @@
     };
 
     const updatedSurvey = await this.surveyService.updateSurvey(survey);
-
     if (updatedSurvey == null) {
       const createdSurvey = await this.surveyService.createSurvey(survey);
       if (createdSurvey == null) {
@@ -111,7 +105,6 @@
       await this.usersSurveysService.populateSurvey(invitedAttendees, id);
       return createdSurvey;
     }
-
     return updatedSurvey;
   }
 
