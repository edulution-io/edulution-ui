import mongoose from 'mongoose';
<<<<<<< HEAD
import { Body, Controller, Delete, Get, Patch, Post, Param, HttpStatus } from '@nestjs/common';
import UpdateOrCreateSurveyDto from '@libs/survey/dto/update-or-create-survey.dto';
import GetAnswerDto from '@libs/survey/dto/get-answer.dto';
import PushAnswerDto from '@libs/survey/dto/push-answer.dto';
import DeleteSurveyDto from '@libs/survey/dto/delete-survey.dto';
import FindSurveyDto from '@libs/survey/dto/find-survey.dto';
=======
import { Body, Controller, Delete, Get, Patch, Post, Param, HttpException, HttpStatus } from '@nestjs/common';
import UpdateOrCreateSurveyDto from '@libs/survey/types/update-or-create-survey.dto';
import GetAnswerDto from '@libs/survey/types/get-answer.dto';
import PushAnswerDto from '@libs/survey/types/push-answer.dto';
import DeleteSurveyDto from '@libs/survey/types/delete-survey.dto';
import FindSurveyDto from '@libs/survey/types/find-survey.dto';
import SurveyErrorMessages from '@libs/survey/survey-error-messages';
>>>>>>> d24e565f
import {
  ANSWER_ENDPOINT,
  ANSWERED_SURVEYS_ENDPOINT,
  CREATED_SURVEYS_ENDPOINT,
  ALL_SURVEYS_ENDPOINT,
  OPEN_SURVEYS_ENDPOINT,
  RESULT_ENDPOINT,
  SURVEYS,
} from '@libs/survey/surveys-endpoint';
<<<<<<< HEAD
import CustomHttpException from '@libs/error/CustomHttpException';
import SurveyErrorMessages from '@libs/survey/survey-error-messages';
=======
import { SurveyModel } from './survey.schema';
>>>>>>> d24e565f
import SurveysService from './surveys.service';
import UsersSurveysService from './users-surveys.service';
import { GetCurrentUsername } from '../common/decorators/getUser.decorator';

@Controller(SURVEYS)
class SurveysController {
  constructor(
    private readonly surveyService: SurveysService,
    private readonly usersSurveysService: UsersSurveysService,
  ) {}

  @Get()
  async findSurveys(@Body() findSurveyDto: FindSurveyDto) {
    const { surveyId, surveyIds = [] } = findSurveyDto;
    if (surveyIds.length > 0) {
      return this.surveyService.findSurveys(surveyIds);
    }
    if (surveyId) {
      return this.surveyService.findOneSurvey(surveyId);
    }
    throw new HttpException(SurveyErrorMessages.notAbleToFindSurveyParameterError, HttpStatus.BAD_REQUEST);
  }

  @Get(OPEN_SURVEYS_ENDPOINT)
  async getOpenSurveys(@GetCurrentUsername() username: string) {
    return this.surveyService.findSurveys(await this.usersSurveysService.getOpenSurveyIds(username));
  }

  @Get(CREATED_SURVEYS_ENDPOINT)
  async getCreatedSurveys(@GetCurrentUsername() username: string) {
    return this.surveyService.findSurveys(await this.usersSurveysService.getCreatedSurveyIds(username));
  }

  @Get(ANSWERED_SURVEYS_ENDPOINT)
  async getAnsweredSurveys(@GetCurrentUsername() username: string) {
    return this.surveyService.findSurveys(await this.usersSurveysService.getAnsweredSurveyIds(username));
  }

  @Get(ALL_SURVEYS_ENDPOINT)
  async getAllSurveys() {
    return this.surveyService.getAllSurveys();
  }

  @Get(`${RESULT_ENDPOINT}:surveyId`)
  async getSurveyResult(@Param('surveyId') surveyId: mongoose.Types.ObjectId) {
    return this.surveyService.getPublicAnswers(surveyId);
  }

  @Post(ANSWER_ENDPOINT)
  async getCommittedSurveyAnswers(@Body() getAnswerDto: GetAnswerDto, @GetCurrentUsername() username: string) {
    const { surveyId, participant = username } = getAnswerDto;
    return this.usersSurveysService.getCommitedAnswer(participant, surveyId);
  }

  @Post()
  async updateOrCreateSurvey(
    @Body() updateOrCreateSurveyDto: UpdateOrCreateSurveyDto,
    @GetCurrentUsername() username: string,
  ) {
    const {
      // eslint-disable-next-line @typescript-eslint/naming-convention
      _id,
      participants = [],
      id,
      publicAnswers = [],
      saveNo = 0,
      created = new Date(),
      isAnonymous,
      canSubmitMultipleAnswers,
    } = updateOrCreateSurveyDto;

    const survey: SurveyModel = {
      ...updateOrCreateSurveyDto,
<<<<<<< HEAD
      _id,
=======
      _id: id,
>>>>>>> d24e565f
      participants,
      publicAnswers,
      saveNo,
      created,
      isAnonymous: !!isAnonymous,
      canSubmitMultipleAnswers: !!canSubmitMultipleAnswers,
    };

    const updatedSurvey = await this.surveyService.updateSurvey(survey);
    if (updatedSurvey == null) {
      const createdSurvey = await this.surveyService.createSurvey(survey);
      if (createdSurvey == null) {
        throw new CustomHttpException(
          SurveyErrorMessages.NeitherAbleToUpdateNorToCreateSurveyError,
          HttpStatus.INTERNAL_SERVER_ERROR,
        );
      }
      // eslint-disable-next-line no-underscore-dangle
      await this.usersSurveysService.addToCreatedSurveys(username, _id);
      // eslint-disable-next-line no-underscore-dangle
      await this.usersSurveysService.populateSurvey(participants, _id);
      return createdSurvey;
    }
    return updatedSurvey;
  }

  @Delete()
  async deleteSurvey(@Body() deleteSurveyDto: DeleteSurveyDto) {
    const { surveyIds } = deleteSurveyDto;
<<<<<<< HEAD
    try {
      await this.surveyService.deleteSurveys(surveyIds);
      await this.usersSurveysService.onRemoveSurveys(surveyIds);
    } catch (e) {
      throw new CustomHttpException(SurveyErrorMessages.NotAbleToDeleteSurveyError, HttpStatus.NOT_MODIFIED, e);
    }
=======
    const deleted = this.surveyService.deleteSurveys(surveyIds);
    await this.usersSurveysService.onRemoveSurveys(surveyIds);
    return deleted;
>>>>>>> d24e565f
  }

  @Patch()
  async answerSurvey(@Body() pushAnswerDto: PushAnswerDto, @GetCurrentUsername() username: string) {
    const { surveyId, answer } = pushAnswerDto;
    await this.surveyService.addPublicAnswer(surveyId, answer);
    return this.usersSurveysService.addAnswer(username, surveyId, answer);
  }
}

export default SurveysController;<|MERGE_RESOLUTION|>--- conflicted
+++ resolved
@@ -1,20 +1,10 @@
 import mongoose from 'mongoose';
-<<<<<<< HEAD
 import { Body, Controller, Delete, Get, Patch, Post, Param, HttpStatus } from '@nestjs/common';
-import UpdateOrCreateSurveyDto from '@libs/survey/dto/update-or-create-survey.dto';
-import GetAnswerDto from '@libs/survey/dto/get-answer.dto';
-import PushAnswerDto from '@libs/survey/dto/push-answer.dto';
-import DeleteSurveyDto from '@libs/survey/dto/delete-survey.dto';
-import FindSurveyDto from '@libs/survey/dto/find-survey.dto';
-=======
-import { Body, Controller, Delete, Get, Patch, Post, Param, HttpException, HttpStatus } from '@nestjs/common';
 import UpdateOrCreateSurveyDto from '@libs/survey/types/update-or-create-survey.dto';
 import GetAnswerDto from '@libs/survey/types/get-answer.dto';
 import PushAnswerDto from '@libs/survey/types/push-answer.dto';
 import DeleteSurveyDto from '@libs/survey/types/delete-survey.dto';
 import FindSurveyDto from '@libs/survey/types/find-survey.dto';
-import SurveyErrorMessages from '@libs/survey/survey-error-messages';
->>>>>>> d24e565f
 import {
   ANSWER_ENDPOINT,
   ANSWERED_SURVEYS_ENDPOINT,
@@ -24,12 +14,8 @@
   RESULT_ENDPOINT,
   SURVEYS,
 } from '@libs/survey/surveys-endpoint';
-<<<<<<< HEAD
 import CustomHttpException from '@libs/error/CustomHttpException';
 import SurveyErrorMessages from '@libs/survey/survey-error-messages';
-=======
-import { SurveyModel } from './survey.schema';
->>>>>>> d24e565f
 import SurveysService from './surveys.service';
 import UsersSurveysService from './users-surveys.service';
 import { GetCurrentUsername } from '../common/decorators/getUser.decorator';
@@ -50,7 +36,7 @@
     if (surveyId) {
       return this.surveyService.findOneSurvey(surveyId);
     }
-    throw new HttpException(SurveyErrorMessages.notAbleToFindSurveyParameterError, HttpStatus.BAD_REQUEST);
+    throw new CustomHttpException(SurveyErrorMessages.notAbleToFindSurveyParameterError, HttpStatus.BAD_REQUEST);
   }
 
   @Get(OPEN_SURVEYS_ENDPOINT)
@@ -90,10 +76,8 @@
     @GetCurrentUsername() username: string,
   ) {
     const {
-      // eslint-disable-next-line @typescript-eslint/naming-convention
-      _id,
+      id,
       participants = [],
-      id,
       publicAnswers = [],
       saveNo = 0,
       created = new Date(),
@@ -101,13 +85,9 @@
       canSubmitMultipleAnswers,
     } = updateOrCreateSurveyDto;
 
-    const survey: SurveyModel = {
+    const survey: UpdateOrCreateSurveyDto = {
       ...updateOrCreateSurveyDto,
-<<<<<<< HEAD
-      _id,
-=======
-      _id: id,
->>>>>>> d24e565f
+      id,
       participants,
       publicAnswers,
       saveNo,
@@ -126,29 +106,24 @@
         );
       }
       // eslint-disable-next-line no-underscore-dangle
-      await this.usersSurveysService.addToCreatedSurveys(username, _id);
+      await this.usersSurveysService.addToCreatedSurveys(username, id);
       // eslint-disable-next-line no-underscore-dangle
-      await this.usersSurveysService.populateSurvey(participants, _id);
+      await this.usersSurveysService.populateSurvey(participants, id);
       return createdSurvey;
     }
+
     return updatedSurvey;
   }
 
   @Delete()
   async deleteSurvey(@Body() deleteSurveyDto: DeleteSurveyDto) {
     const { surveyIds } = deleteSurveyDto;
-<<<<<<< HEAD
     try {
       await this.surveyService.deleteSurveys(surveyIds);
       await this.usersSurveysService.onRemoveSurveys(surveyIds);
     } catch (e) {
       throw new CustomHttpException(SurveyErrorMessages.NotAbleToDeleteSurveyError, HttpStatus.NOT_MODIFIED, e);
     }
-=======
-    const deleted = this.surveyService.deleteSurveys(surveyIds);
-    await this.usersSurveysService.onRemoveSurveys(surveyIds);
-    return deleted;
->>>>>>> d24e565f
   }
 
   @Patch()
