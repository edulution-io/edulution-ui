--- conflicted
+++ resolved
@@ -19,10 +19,7 @@
   Get,
   HttpStatus,
   Param,
-<<<<<<< HEAD
   ParseFilePipeBuilder,
-=======
->>>>>>> c62efc39
   Post,
   Query,
   Res,
@@ -191,13 +188,8 @@
         SurveysController.name,
       );
     }
-<<<<<<< HEAD
-    const path = join(SURVEYS_ANSWER_FOLDER, ATTACHMENT_FOLDER, surveyId, userName);
+    const path = join(SURVEYS_ANSWER_FOLDER, ATTACHMENT_FOLDER, surveyId, questionId, userName);
     return this.filesystemService.serveFiles(path, filename, res);
-=======
-    const filePath = join(SURVEYS_ANSWER_FOLDER, ATTACHMENT_FOLDER, surveyId, questionId, userName);
-    return this.filesystemService.serveFiles(filePath, filename, res);
->>>>>>> c62efc39
   }
 
   @Post()
@@ -365,7 +357,7 @@
 
   @Delete(`${ANSWER}/${FILES}/:userName/:surveyId/:questionId/:fileName`)
   // eslint-disable-next-line @typescript-eslint/class-methods-use-this
-  async deleteTempAnswerFiles(
+  async deleteTempAnswerFile(
     @Param() params: { userName: string; surveyId: string; questionId: string; fileName: string },
     @GetCurrentUser() currentUser: JWTUser,
   ) {
@@ -379,7 +371,7 @@
       );
     }
     await this.surveyService.throwErrorIfSurveyIsNotAccessible(surveyId, currentUser);
-    await SurveyAnswerAttachmentsService.deleteTempAnswerFiles(userName, surveyId, questionId, fileName);
+    await SurveyAnswerAttachmentsService.deleteTempAnswerFile(userName, surveyId, questionId, fileName);
   }
 
   @Get(`${CHOICES}/:surveyId/:questionId`)
