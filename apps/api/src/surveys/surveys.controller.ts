import mongoose from 'mongoose';
import { Body, Controller, Delete, Query, Get, Patch, Post, Param, HttpStatus, Logger } from '@nestjs/common';
import { ANSWER_ENDPOINT, RESULT_ENDPOINT, SURVEYS } from '@libs/survey/surveys-endpoint';
import CustomHttpException from '@libs/error/CustomHttpException';
import SurveyErrorMessages from '@libs/survey/survey-error-messages';
import SurveyDto from '@libs/survey/types/survey.dto';
import SurveyStatus from '@libs/survey/types/survey-status-enum';
import AnswerDto from '@libs/survey/types/answer.dto';
import PushAnswerDto from '@libs/survey/types/push-answer.dto';
import DeleteSurveyDto from '@libs/survey/types/delete-survey.dto';
import { Survey } from './survey.schema';
import SurveysService from './surveys.service';
import SurveyAnswerService from './survey-answer.service';
import GetCurrentUser, { GetCurrentUsername } from '../common/decorators/getUser.decorator';
import JWTUser from '../types/JWTUser';

@Controller(SURVEYS)
class SurveysController {
  constructor(
    private readonly surveyService: SurveysService,
    private readonly surveyAnswerService: SurveyAnswerService,
  ) {}

  @Get()
  async find(@Query('status') status: SurveyStatus, @GetCurrentUsername() username: string) {
<<<<<<< HEAD
    return this.surveyAnswerService.findUserSurveys(status, username);
=======
    Logger.log(`status: ${status} username: ${username}`, SurveysController.name);

    return this.usersSurveysService.findUserSurveys(status, username);
>>>>>>> 89665dbb
  }

  @Get(`${RESULT_ENDPOINT}:surveyId`)
  async getSurveyResult(@Param('surveyId') surveyId: mongoose.Types.ObjectId) {
    return this.surveyAnswerService.getPublicAnswers(surveyId);
  }

  @Post(ANSWER_ENDPOINT)
<<<<<<< HEAD
  async getCommittedSurveyAnswers(@Body() getAnswerDto: GetAnswerDto, @GetCurrentUsername() username: string) {
    const { surveyId, attendee } = getAnswerDto;
    return this.surveyAnswerService.getPrivateAnswer(surveyId, attendee || username);
=======
  async getCommittedSurveyAnswers(@Body() getAnswerDto: AnswerDto, @GetCurrentUsername() username: string) {
    const { surveyId, attendee = username } = getAnswerDto;
    return this.surveyAnswerService.getPrivateAnswer(surveyId, attendee);
>>>>>>> 89665dbb
  }

  @Post()
  async updateOrCreateSurvey(@Body() surveyDto: SurveyDto) {
    // first extrude the additional info fields from the remaining survey object
    const { invitedGroups, ...surveyData } = surveyDto;
    const { id, created = new Date() } = surveyData;

    const survey: Survey = {
      ...surveyData,
      _id: id,
      id,
      created,
    };

    const updatedSurvey = await this.surveyService.updateSurvey(survey);
    if (updatedSurvey == null) {
      const createdSurvey = await this.surveyService.createSurvey(survey);
      if (createdSurvey == null) {
        throw new CustomHttpException(
          SurveyErrorMessages.NeitherAbleToUpdateNorToCreateSurveyError,
          HttpStatus.INTERNAL_SERVER_ERROR,
        );
      }
      return createdSurvey;
    }
    return updatedSurvey;
  }

  @Delete()
  async deleteSurvey(@Body() deleteSurveyDto: DeleteSurveyDto) {
    const { surveyIds } = deleteSurveyDto;
    try {
      await this.surveyService.deleteSurveys(surveyIds);
      await this.surveyAnswerService.onSurveyRemoval(surveyIds);
    } catch (e) {
      Logger.log(e);
      throw new CustomHttpException(SurveyErrorMessages.NotAbleToDeleteSurveyError, HttpStatus.NOT_MODIFIED, e);
    }
  }

  @Patch()
  async answerSurvey(@Body() pushAnswerDto: PushAnswerDto, @GetCurrentUser() user: JWTUser) {
    const { surveyId, saveNo, answer } = pushAnswerDto;
    return this.surveyAnswerService.addAnswer(surveyId, saveNo, user, answer);
  }
}

export default SurveysController;<|MERGE_RESOLUTION|>--- conflicted
+++ resolved
@@ -23,13 +23,7 @@
 
   @Get()
   async find(@Query('status') status: SurveyStatus, @GetCurrentUsername() username: string) {
-<<<<<<< HEAD
     return this.surveyAnswerService.findUserSurveys(status, username);
-=======
-    Logger.log(`status: ${status} username: ${username}`, SurveysController.name);
-
-    return this.usersSurveysService.findUserSurveys(status, username);
->>>>>>> 89665dbb
   }
 
   @Get(`${RESULT_ENDPOINT}:surveyId`)
@@ -38,15 +32,9 @@
   }
 
   @Post(ANSWER_ENDPOINT)
-<<<<<<< HEAD
-  async getCommittedSurveyAnswers(@Body() getAnswerDto: GetAnswerDto, @GetCurrentUsername() username: string) {
+  async getCommittedSurveyAnswers(@Body() getAnswerDto: AnswerDto, @GetCurrentUsername() username: string) {
     const { surveyId, attendee } = getAnswerDto;
     return this.surveyAnswerService.getPrivateAnswer(surveyId, attendee || username);
-=======
-  async getCommittedSurveyAnswers(@Body() getAnswerDto: AnswerDto, @GetCurrentUsername() username: string) {
-    const { surveyId, attendee = username } = getAnswerDto;
-    return this.surveyAnswerService.getPrivateAnswer(surveyId, attendee);
->>>>>>> 89665dbb
   }
 
   @Post()
