import mongoose from 'mongoose';
import { Body, Controller, Delete, Get, Patch, Post, Param, HttpStatus } from '@nestjs/common';
import UpdateOrCreateSurveyDto from '@libs/survey/types/update-or-create-survey.dto';
import GetAnswerDto from '@libs/survey/types/get-answer.dto';
import PushAnswerDto from '@libs/survey/types/push-answer.dto';
import DeleteSurveyDto from '@libs/survey/types/delete-survey.dto';
import FindSurveyDto from '@libs/survey/types/find-survey.dto';
import {
  ANSWER_ENDPOINT,
  ANSWERED_SURVEYS_ENDPOINT,
  CREATED_SURVEYS_ENDPOINT,
  ALL_SURVEYS_ENDPOINT,
  OPEN_SURVEYS_ENDPOINT,
  RESULT_ENDPOINT,
  SURVEYS,
} from '@libs/survey/surveys-endpoint';
import CustomHttpException from '@libs/error/CustomHttpException';
<<<<<<< HEAD
import SurveyErrorMessages from '@libs/survey/survey-error-messages';
=======
import { Survey } from './survey.schema';
>>>>>>> 24abc606
import SurveysService from './surveys.service';
import UsersSurveysService from './users-surveys.service';
import { GetCurrentUsername } from '../common/decorators/getUser.decorator';

@Controller(SURVEYS)
class SurveysController {
  constructor(
    private readonly surveyService: SurveysService,
    private readonly usersSurveysService: UsersSurveysService,
  ) {}

  @Get()
  async findSurveys(@Body() findSurveyDto: FindSurveyDto) {
    const { surveyId, surveyIds = [] } = findSurveyDto;
    if (surveyIds.length > 0) {
      return this.surveyService.findSurveys(surveyIds);
    }
    if (surveyId) {
      return this.surveyService.findOneSurvey(surveyId);
    }
    throw new CustomHttpException(SurveyErrorMessages.notAbleToFindSurveyParameterError, HttpStatus.BAD_REQUEST);
  }

  @Get(OPEN_SURVEYS_ENDPOINT)
  async getOpenSurveys(@GetCurrentUsername() username: string) {
    return this.surveyService.findSurveys(await this.usersSurveysService.getOpenSurveyIds(username));
  }

  @Get(CREATED_SURVEYS_ENDPOINT)
  async getCreatedSurveys(@GetCurrentUsername() username: string) {
    return this.surveyService.findSurveys(await this.usersSurveysService.getCreatedSurveyIds(username));
  }

  @Get(ANSWERED_SURVEYS_ENDPOINT)
  async getAnsweredSurveys(@GetCurrentUsername() username: string) {
    return this.surveyService.findSurveys(await this.usersSurveysService.getAnsweredSurveyIds(username));
  }

  @Get(ALL_SURVEYS_ENDPOINT)
  async getAllSurveys() {
    return this.surveyService.getAllSurveys();
  }

  @Get(`${RESULT_ENDPOINT}:surveyId`)
  async getSurveyResult(@Param('surveyId') surveyId: mongoose.Types.ObjectId) {
    return this.surveyService.getPublicAnswers(surveyId);
  }

  @Post(ANSWER_ENDPOINT)
  async getCommittedSurveyAnswers(@Body() getAnswerDto: GetAnswerDto, @GetCurrentUsername() username: string) {
    const { surveyId, participant = username } = getAnswerDto;
    return this.usersSurveysService.getCommitedAnswer(participant, surveyId);
  }

  @Post()
  async updateOrCreateSurvey(
    @Body() updateOrCreateSurveyDto: UpdateOrCreateSurveyDto,
    @GetCurrentUsername() username: string,
  ) {
    const {
      id,
      participants = [],
      publicAnswers = [],
      saveNo = 0,
      created = new Date(),
      isAnonymous,
      canSubmitMultipleAnswers,
    } = updateOrCreateSurveyDto;

<<<<<<< HEAD
    const survey: UpdateOrCreateSurveyDto = {
=======
    const survey: Survey = {
>>>>>>> 24abc606
      ...updateOrCreateSurveyDto,
      id,
      participants,
      publicAnswers,
      saveNo,
      created,
      isAnonymous: !!isAnonymous,
      canSubmitMultipleAnswers: !!canSubmitMultipleAnswers,
    };

    const updatedSurvey = await this.surveyService.updateSurvey(survey);

    if (updatedSurvey == null) {
      const createdSurvey = await this.surveyService.createSurvey(survey);
      if (createdSurvey == null) {
        throw new CustomHttpException(
          SurveyErrorMessages.NeitherAbleToUpdateNorToCreateSurveyError,
          HttpStatus.INTERNAL_SERVER_ERROR,
        );
      }
      await this.usersSurveysService.addToCreatedSurveys(username, id);
      await this.usersSurveysService.populateSurvey(participants, id);
      return createdSurvey;
    }

    return updatedSurvey;
  }

  @Delete()
  async deleteSurvey(@Body() deleteSurveyDto: DeleteSurveyDto) {
    const { surveyIds } = deleteSurveyDto;
    try {
      await this.surveyService.deleteSurveys(surveyIds);
      await this.usersSurveysService.onRemoveSurveys(surveyIds);
    } catch (e) {
      throw new CustomHttpException(SurveyErrorMessages.NotAbleToDeleteSurveyError, HttpStatus.NOT_MODIFIED, e);
    }
  }

  @Patch()
  async answerSurvey(@Body() pushAnswerDto: PushAnswerDto, @GetCurrentUsername() username: string) {
    const { surveyId, answer } = pushAnswerDto;
    await this.surveyService.addPublicAnswer(surveyId, answer);
    return this.usersSurveysService.addAnswer(username, surveyId, answer);
  }
}

export default SurveysController;<|MERGE_RESOLUTION|>--- conflicted
+++ resolved
@@ -15,11 +15,8 @@
   SURVEYS,
 } from '@libs/survey/surveys-endpoint';
 import CustomHttpException from '@libs/error/CustomHttpException';
-<<<<<<< HEAD
+import { Survey } from './survey.schema';
 import SurveyErrorMessages from '@libs/survey/survey-error-messages';
-=======
-import { Survey } from './survey.schema';
->>>>>>> 24abc606
 import SurveysService from './surveys.service';
 import UsersSurveysService from './users-surveys.service';
 import { GetCurrentUsername } from '../common/decorators/getUser.decorator';
@@ -89,13 +86,10 @@
       canSubmitMultipleAnswers,
     } = updateOrCreateSurveyDto;
 
-<<<<<<< HEAD
-    const survey: UpdateOrCreateSurveyDto = {
-=======
     const survey: Survey = {
->>>>>>> 24abc606
       ...updateOrCreateSurveyDto,
-      id,
+      // eslint-ignore-next-line @typescript/no-underscore-dangle
+      _id: id,
       participants,
       publicAnswers,
       saveNo,
