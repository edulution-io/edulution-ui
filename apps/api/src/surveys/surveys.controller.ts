// import { Model } from 'survey-core';
import { Body, Controller, Delete, Get, Logger, Post, Query, Patch } from '@nestjs/common';
import SurveyService from './survey.service';
import DeleteSurveyDto from './dto/delete-survey.dto';

import UsersSurveysService from './users-surveys.service';
import UserSurveySearchTypes from './types/user-survey-search-types-enum';
import { Survey } from './types/survey.schema';
import { SurveyAnswer } from './types/users-surveys.schema';
import CreateSurveyDto from './dto/create-survey.dto';
import FindSurveyDto from './dto/find-survey.dto';
import PushAnswerDto from './dto/push-answer.dto';
import { GetUsername } from '../common/decorators/getUser.decorator';

@Controller('surveys')
class SurveysController {
  constructor(
    private readonly surveyService: SurveyService,
    private readonly usersSurveysService: UsersSurveysService,
  ) {}

  @Get()
  async find(@Body() body: FindSurveyDto, @Query() params: FindSurveyDto, @GetUsername() username: string) {
    const { search, surveyname } = params;
    const { surveynames, participants /*, isAnonymous*/ } = body;
    if (search) {
      switch (search) {
        case UserSurveySearchTypes.OPEN:
          return this.surveyService.findSurveys(await this.usersSurveysService.getOpenSurveyNames(username));

        case UserSurveySearchTypes.CREATED:
          return this.surveyService.findSurveys(await this.usersSurveysService.getCreatedSurveyNames(username));

        case UserSurveySearchTypes.ANSWERS:
          if (!surveyname) {
            throw new Error('Survey name is required for this search type');
          }
          try {
            const survey = await this.surveyService.findSurvey(surveyname);
            if (!survey) {
              throw new Error('Survey not found');
            }
            return survey.anonymousAnswers;
          } catch (error) {
            Logger.error(error);
            // eslint-disable-next-line @typescript-eslint/no-unsafe-return
            return error;
          }

        case UserSurveySearchTypes.ANSWER:
          if (!surveyname) {
            throw new Error('Survey name is required for this search type');
          }
          if (participants && participants.length > 1) {
            try {
              const answers: string[] = [];
              const promises: Promise<void>[] = participants.map(async (participant: string) => {
                const answer = await this.usersSurveysService.getAnswer(participant, surveyname);
                if (!!answer) {
                  answers.push(answer);
                }
              });
              await Promise.all(promises);

              if (!answers) {
                throw new Error('Survey answers not found');
              }
              return answers;
            } catch (error) {
              Logger.error(error);
              // eslint-disable-next-line @typescript-eslint/no-unsafe-return
              return error;
            }
          }
          try {
            const answer = await this.usersSurveysService.getAnswer(username, surveyname);
            if (!answer) {
              throw new Error('Survey answer not found');
            }
            return answer;
          } catch (error) {
            Logger.error(error);
            // eslint-disable-next-line @typescript-eslint/no-unsafe-return
            return error;
          }

        case UserSurveySearchTypes.ANSWERED:
          return this.usersSurveysService
            .getAnswers(username)
            .then((response) => response.map((surveyAnswer: SurveyAnswer) => surveyAnswer.surveyname))
            .then((surveyNames) => this.surveyService.findSurveys(surveyNames))
            .catch((e) => {
              Logger.error(e);
              return [];
            });

        case UserSurveySearchTypes.ALL:
        default:
          return this.surveyService.findAllSurveys();
      }
    }

    // only fetching a specific survey
    if (surveyname) {
      return this.surveyService.findSurvey(surveyname);
    }

    // fetching multiple specific surveys
    if (surveynames) {
      return this.surveyService.findSurveys(surveynames);
    }

    // fetch all surveys
    return this.surveyService.findAllSurveys();
  }

  @Post()
  async createOrUpdate(@Body() body: CreateSurveyDto, @GetUsername() username: string) {
    try {
      const { participants } = body;

      const participantList = participants.map((participant) => participant.username);

      const createSurveyDto: Survey = {
        ...body,
        survey: JSON.parse(body.survey),
        participants: participantList,
        anonymousAnswers: body.anonymousAnswers ? body.anonymousAnswers : [],
        saveNo: body.saveNo ? body.saveNo.toString() : '0',
        created: body.created ? body.created.toString() : new Date().toString(),
        expires: body.expires ? body.expires.toString() : undefined,
        isAnonymous: body.isAnonymous ? body.isAnonymous : false,
        canSubmitMultipleAnswers: body.canSubmitMultipleAnswers ? body.canSubmitMultipleAnswers : false,
      };

      const newSurvey: Survey | null = await this.surveyService.updateOrCreateSurvey(createSurveyDto);
      if (newSurvey == null) {
        throw new Error('Survey was not found and we were not able to create a new survey given the parameters');
      }

      const { surveyname } = newSurvey;
      await this.usersSurveysService.addToCreatedSurveys(username, surveyname);
      await this.usersSurveysService.populateSurvey(participantList, surveyname);

      return newSurvey;
    } catch (error) {
      Logger.error(error);
      return error;
    }
  }

  @Delete()
  remove(@Query() deleteSurveyDto: DeleteSurveyDto) {
    const surveyName = deleteSurveyDto.surveyname;
    const deleted = this.surveyService.removeSurvey(surveyName);
    this.usersSurveysService.onRemoveSurvey(surveyName);
    return deleted;
  }

  @Patch()
  async manageUsersSurveys(@Body() body: PushAnswerDto, @GetUsername() username: string) {
<<<<<<< HEAD
    const { surveyname, answer, canSubmitMultipleAnswers = false } = body;
=======
    const { surveyname, answer, canSubmitMultipleAnswers } = body;
>>>>>>> 4144f638

    await this.surveyService.addAnonymousAnswer(surveyname, answer, username);

    return await this.usersSurveysService.addAnswer(username, surveyname, answer, canSubmitMultipleAnswers);
  }
}

export default SurveysController;<|MERGE_RESOLUTION|>--- conflicted
+++ resolved
@@ -159,11 +159,7 @@
 
   @Patch()
   async manageUsersSurveys(@Body() body: PushAnswerDto, @GetUsername() username: string) {
-<<<<<<< HEAD
-    const { surveyname, answer, canSubmitMultipleAnswers = false } = body;
-=======
     const { surveyname, answer, canSubmitMultipleAnswers } = body;
->>>>>>> 4144f638
 
     await this.surveyService.addAnonymousAnswer(surveyname, answer, username);
 
