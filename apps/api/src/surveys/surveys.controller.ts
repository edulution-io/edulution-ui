--- conflicted
+++ resolved
@@ -116,11 +116,7 @@
     const { surveyIds } = deleteSurveyDto;
     try {
       await this.surveyService.deleteSurveys(surveyIds);
-<<<<<<< HEAD
-      await this.surveyAnswerService.onRemoveSurveys(surveyIds);
-=======
       await this.surveyAnswerService.onSurveyRemoval(surveyIds);
->>>>>>> b6cf6470
       await this.usersSurveysService.updateUsersOnSurveyRemoval(surveyIds);
     } catch (e) {
       Logger.log(e);
