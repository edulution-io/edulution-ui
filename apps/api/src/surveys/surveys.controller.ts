import mongoose from 'mongoose';
import { Body, Controller, Delete, Get, Patch, Post, Param, HttpStatus } from '@nestjs/common';
import UpdateOrCreateSurveyDto from '@libs/survey/types/update-or-create-survey.dto';
import GetAnswerDto from '@libs/survey/types/get-answer.dto';
import PushAnswerDto from '@libs/survey/types/push-answer.dto';
import DeleteSurveyDto from '@libs/survey/types/delete-survey.dto';
import FindSurveyDto from '@libs/survey/types/find-survey.dto';
import {
  ANSWER_ENDPOINT,
  ANSWERED_SURVEYS_ENDPOINT,
  CREATED_SURVEYS_ENDPOINT,
  ALL_SURVEYS_ENDPOINT,
  OPEN_SURVEYS_ENDPOINT,
  RESULT_ENDPOINT,
  SURVEYS,
} from '@libs/survey/surveys-endpoint';
import CustomHttpException from '@libs/error/CustomHttpException';
import SurveyErrorMessages from '@libs/survey/survey-error-messages';
<<<<<<< HEAD
=======
import { ALL_SURVEYS_ENDPOINT, RESULT_ENDPOINT, SURVEYS } from '@libs/survey/surveys-endpoint';
import CustomHttpException from '@libs/error/CustomHttpException';
import { SurveyModel } from './survey.schema';
>>>>>>> b28ef62c
import SurveysService from './surveys.service';
import UsersSurveysService from './users-surveys.service';
import { GetCurrentUsername } from '../common/decorators/getUser.decorator';

@Controller(SURVEYS)
class SurveysController {
  constructor(
    private readonly surveyService: SurveysService,
    private readonly usersSurveysService: UsersSurveysService,
  ) {}

  @Get()
  async findSurveys(@Body() findSurveyDto: FindSurveyDto) {
    const { surveyId, surveyIds = [] } = findSurveyDto;
    if (surveyIds.length > 0) {
      return this.surveyService.findSurveys(surveyIds);
    }
    if (surveyId) {
      return this.surveyService.findOneSurvey(surveyId);
    }
    throw new CustomHttpException(SurveyErrorMessages.notAbleToFindSurveyParameterError, HttpStatus.BAD_REQUEST);
  }

  @Get(OPEN_SURVEYS_ENDPOINT)
  async getOpenSurveys(@GetCurrentUsername() username: string) {
    return this.surveyService.findSurveys(await this.usersSurveysService.getOpenSurveyIds(username));
  }

  @Get(CREATED_SURVEYS_ENDPOINT)
  async getCreatedSurveys(@GetCurrentUsername() username: string) {
    return this.surveyService.findSurveys(await this.usersSurveysService.getCreatedSurveyIds(username));
  }

  @Get(ANSWERED_SURVEYS_ENDPOINT)
  async getAnsweredSurveys(@GetCurrentUsername() username: string) {
    return this.surveyService.findSurveys(await this.usersSurveysService.getAnsweredSurveyIds(username));
  }

  @Get(ALL_SURVEYS_ENDPOINT)
  async getAllSurveys() {
    return this.surveyService.getAllSurveys();
  }

  @Get(`${RESULT_ENDPOINT}:surveyId`)
  async getSurveyResult(@Param('surveyId') surveyId: mongoose.Types.ObjectId) {
    return this.surveyService.getPublicAnswers(surveyId);
  }

  @Post(ANSWER_ENDPOINT)
  async getCommittedSurveyAnswers(@Body() getAnswerDto: GetAnswerDto, @GetCurrentUsername() username: string) {
    const { surveyId, participant = username } = getAnswerDto;
    return this.usersSurveysService.getCommitedAnswer(participant, surveyId);
  }

  @Post()
  async updateOrCreateSurvey(
    @Body() updateOrCreateSurveyDto: UpdateOrCreateSurveyDto,
    @GetCurrentUsername() username: string,
  ) {
    const {
      id,
      participants = [],
      publicAnswers = [],
      saveNo = 0,
      created = new Date(),
      isAnonymous,
      canSubmitMultipleAnswers,
    } = updateOrCreateSurveyDto;

    const survey: UpdateOrCreateSurveyDto = {
      ...updateOrCreateSurveyDto,
      id,
      participants,
      publicAnswers,
      saveNo,
      created,
      isAnonymous: !!isAnonymous,
      canSubmitMultipleAnswers: !!canSubmitMultipleAnswers,
    };

    const updatedSurvey = await this.surveyService.updateSurvey(survey);
    if (updatedSurvey == null) {
      const createdSurvey = await this.surveyService.createSurvey(survey);
      if (createdSurvey == null) {
        throw new CustomHttpException(
          SurveyErrorMessages.NeitherAbleToUpdateNorToCreateSurveyError,
          HttpStatus.INTERNAL_SERVER_ERROR,
        );
      }
<<<<<<< HEAD
      await this.usersSurveysService.addToCreatedSurveys(username, id);
      await this.usersSurveysService.populateSurvey(participants, id);
      return createdSurvey;
    }

=======

      // TODO: NIEDUUI-254: add user functionality to manage surveys

      return createdSurvey;
    }
>>>>>>> b28ef62c
    return updatedSurvey;
  }

  @Delete()
  async deleteSurvey(@Body() deleteSurveyDto: DeleteSurveyDto) {
    const { surveyIds } = deleteSurveyDto;
    try {
      await this.surveyService.deleteSurveys(surveyIds);
      await this.usersSurveysService.onRemoveSurveys(surveyIds);
    } catch (e) {
      throw new CustomHttpException(SurveyErrorMessages.NotAbleToDeleteSurveyError, HttpStatus.NOT_MODIFIED, e);
    }
  }

  @Patch()
  async answerSurvey(@Body() pushAnswerDto: PushAnswerDto, @GetCurrentUsername() username: string) {
    const { surveyId, answer } = pushAnswerDto;
    await this.surveyService.addPublicAnswer(surveyId, answer);
    return this.usersSurveysService.addAnswer(username, surveyId, answer);
  }
}

export default SurveysController;<|MERGE_RESOLUTION|>--- conflicted
+++ resolved
@@ -16,12 +16,6 @@
 } from '@libs/survey/surveys-endpoint';
 import CustomHttpException from '@libs/error/CustomHttpException';
 import SurveyErrorMessages from '@libs/survey/survey-error-messages';
-<<<<<<< HEAD
-=======
-import { ALL_SURVEYS_ENDPOINT, RESULT_ENDPOINT, SURVEYS } from '@libs/survey/surveys-endpoint';
-import CustomHttpException from '@libs/error/CustomHttpException';
-import { SurveyModel } from './survey.schema';
->>>>>>> b28ef62c
 import SurveysService from './surveys.service';
 import UsersSurveysService from './users-surveys.service';
 import { GetCurrentUsername } from '../common/decorators/getUser.decorator';
@@ -103,6 +97,7 @@
     };
 
     const updatedSurvey = await this.surveyService.updateSurvey(survey);
+
     if (updatedSurvey == null) {
       const createdSurvey = await this.surveyService.createSurvey(survey);
       if (createdSurvey == null) {
@@ -111,19 +106,11 @@
           HttpStatus.INTERNAL_SERVER_ERROR,
         );
       }
-<<<<<<< HEAD
       await this.usersSurveysService.addToCreatedSurveys(username, id);
       await this.usersSurveysService.populateSurvey(participants, id);
       return createdSurvey;
     }
 
-=======
-
-      // TODO: NIEDUUI-254: add user functionality to manage surveys
-
-      return createdSurvey;
-    }
->>>>>>> b28ef62c
     return updatedSurvey;
   }
 
