import mongoose from 'mongoose';
import { Body, Controller, Delete, Get, Patch, Post, Param, HttpStatus } from '@nestjs/common';
import UpdateOrCreateSurveyDto from '@libs/survey/types/update-or-create-survey.dto';
import GetAnswerDto from '@libs/survey/types/get-answer.dto';
import PushAnswerDto from '@libs/survey/types/push-answer.dto';
import DeleteSurveyDto from '@libs/survey/types/delete-survey.dto';
import FindSurveyDto from '@libs/survey/types/find-survey.dto';
import {
  ANSWER_ENDPOINT,
  ANSWERED_SURVEYS_ENDPOINT,
  CREATED_SURVEYS_ENDPOINT,
  ALL_SURVEYS_ENDPOINT,
  OPEN_SURVEYS_ENDPOINT,
  RESULT_ENDPOINT,
  SURVEYS,
} from '@libs/survey/surveys-endpoint';
import CustomHttpException from '@libs/error/CustomHttpException';
import SurveyErrorMessages from '@libs/survey/survey-error-messages';
import SurveysService from './surveys.service';
import UsersSurveysService from './users-surveys.service';
import { GetCurrentUsername } from '../common/decorators/getUser.decorator';

@Controller(SURVEYS)
class SurveysController {
  constructor(
    private readonly surveyService: SurveysService,
    private readonly usersSurveysService: UsersSurveysService,
  ) {}

  @Get()
  async findSurveys(@Body() findSurveyDto: FindSurveyDto) {
    const { surveyId, surveyIds = [] } = findSurveyDto;
    if (surveyIds.length > 0) {
      return this.surveyService.findSurveys(surveyIds);
    }
    if (surveyId) {
      return this.surveyService.findOneSurvey(surveyId);
    }
    throw new CustomHttpException(SurveyErrorMessages.notAbleToFindSurveyParameterError, HttpStatus.BAD_REQUEST);
  }

  @Get(OPEN_SURVEYS_ENDPOINT)
  async getOpenSurveys(@GetCurrentUsername() username: string) {
    return this.surveyService.findSurveys(await this.usersSurveysService.getOpenSurveyIds(username));
  }

  @Get(CREATED_SURVEYS_ENDPOINT)
  async getCreatedSurveys(@GetCurrentUsername() username: string) {
    return this.surveyService.findSurveys(await this.usersSurveysService.getCreatedSurveyIds(username));
  }

  @Get(ANSWERED_SURVEYS_ENDPOINT)
  async getAnsweredSurveys(@GetCurrentUsername() username: string) {
    return this.surveyService.findSurveys(await this.usersSurveysService.getAnsweredSurveyIds(username));
  }

  @Get(ALL_SURVEYS_ENDPOINT)
  async getAllSurveys() {
    return this.surveyService.getAllSurveys();
  }

  @Get(`${RESULT_ENDPOINT}:surveyId`)
  async getSurveyResult(@Param('surveyId') surveyId: mongoose.Types.ObjectId) {
    return this.surveyService.getPublicAnswers(surveyId);
  }

  @Post(ANSWER_ENDPOINT)
  async getCommittedSurveyAnswers(@Body() getAnswerDto: GetAnswerDto, @GetCurrentUsername() username: string) {
    const { surveyId, participant = username } = getAnswerDto;
    return this.usersSurveysService.getCommitedAnswer(participant, surveyId);
  }

  @Post()
  async updateOrCreateSurvey(
    @Body() updateOrCreateSurveyDto: UpdateOrCreateSurveyDto,
    @GetCurrentUsername() username: string,
  ) {
    const {
      id,
      participants = [],
      publicAnswers = [],
      saveNo = 0,
      created = new Date(),
      isAnonymous,
      canSubmitMultipleAnswers,
    } = updateOrCreateSurveyDto;

    const survey: UpdateOrCreateSurveyDto = {
      ...updateOrCreateSurveyDto,
      id,
      participants,
      publicAnswers,
      saveNo,
      created,
      isAnonymous: !!isAnonymous,
      canSubmitMultipleAnswers: !!canSubmitMultipleAnswers,
    };

    const updatedSurvey = await this.surveyService.updateSurvey(survey);
<<<<<<< HEAD
=======

>>>>>>> b9154df6
    if (updatedSurvey == null) {
      const createdSurvey = await this.surveyService.createSurvey(survey);
      if (createdSurvey == null) {
        throw new CustomHttpException(
          SurveyErrorMessages.NeitherAbleToUpdateNorToCreateSurveyError,
          HttpStatus.INTERNAL_SERVER_ERROR,
        );
      }
<<<<<<< HEAD
      // eslint-disable-next-line no-underscore-dangle
      await this.usersSurveysService.addToCreatedSurveys(username, id);
      // eslint-disable-next-line no-underscore-dangle
=======
      await this.usersSurveysService.addToCreatedSurveys(username, id);
>>>>>>> b9154df6
      await this.usersSurveysService.populateSurvey(participants, id);
      return createdSurvey;
    }

    return updatedSurvey;
  }

  @Delete()
  async deleteSurvey(@Body() deleteSurveyDto: DeleteSurveyDto) {
    const { surveyIds } = deleteSurveyDto;
    try {
      await this.surveyService.deleteSurveys(surveyIds);
      await this.usersSurveysService.onRemoveSurveys(surveyIds);
    } catch (e) {
      throw new CustomHttpException(SurveyErrorMessages.NotAbleToDeleteSurveyError, HttpStatus.NOT_MODIFIED, e);
    }
  }

  @Patch()
  async answerSurvey(@Body() pushAnswerDto: PushAnswerDto, @GetCurrentUsername() username: string) {
    const { surveyId, answer } = pushAnswerDto;
    await this.surveyService.addPublicAnswer(surveyId, answer);
    return this.usersSurveysService.addAnswer(username, surveyId, answer);
  }
}

export default SurveysController;<|MERGE_RESOLUTION|>--- conflicted
+++ resolved
@@ -97,10 +97,7 @@
     };
 
     const updatedSurvey = await this.surveyService.updateSurvey(survey);
-<<<<<<< HEAD
-=======
 
->>>>>>> b9154df6
     if (updatedSurvey == null) {
       const createdSurvey = await this.surveyService.createSurvey(survey);
       if (createdSurvey == null) {
@@ -109,13 +106,7 @@
           HttpStatus.INTERNAL_SERVER_ERROR,
         );
       }
-<<<<<<< HEAD
-      // eslint-disable-next-line no-underscore-dangle
       await this.usersSurveysService.addToCreatedSurveys(username, id);
-      // eslint-disable-next-line no-underscore-dangle
-=======
-      await this.usersSurveysService.addToCreatedSurveys(username, id);
->>>>>>> b9154df6
       await this.usersSurveysService.populateSurvey(participants, id);
       return createdSurvey;
     }
