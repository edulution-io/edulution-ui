import mongoose from 'mongoose';
import { Body, Controller, Delete, Get, Patch, Post, Param } from '@nestjs/common';
import UpdateOrCreateSurveyDto from '@libs/survey/dto/update-or-create-survey.dto';
import GetAnswerDto from '@libs/survey/dto/get-answer.dto';
import PushAnswerDto from '@libs/survey/dto/push-answer.dto';
import DeleteSurveyDto from '@libs/survey/dto/delete-survey.dto';
import FindSurveyDto from '@libs/survey/dto/find-survey.dto';
import {
  ALL_SURVEYS_ENDPOINT,
  ANSWER_ENDPOINT,
  ANSWERED_SURVEYS_ENDPOINT,
  CREATED_SURVEYS_ENDPOINT,
  FIND_ONE_ENDPOINT,
  FIND_SURVEYS_ENDPOINT,
  OPEN_SURVEYS_ENDPOINT,
  RESULT_ENDPOINT,
  SURVEYS,
} from '@libs/survey/surveys-endpoint';
import SurveysService from './surveys.service';
import UsersSurveysService from './users-surveys.service';
import { GetCurrentUsername } from '../common/decorators/getUser.decorator';
import { SurveyModel } from './survey.schema';

@Controller(SURVEYS)
class SurveysController {
  constructor(
    private readonly surveyService: SurveysService,
    private readonly usersSurveysService: UsersSurveysService,
  ) {}

  @Get(`${FIND_ONE_ENDPOINT}:surveyId`)
  async findOneSurvey(@Param('surveyId') surveyId: mongoose.Types.ObjectId) {
    return this.surveyService.findOneSurvey(surveyId);
  }

  @Get(FIND_SURVEYS_ENDPOINT)
  async findSurveys(@Body() findSurveyDto: FindSurveyDto) {
    const { surveyIds } = findSurveyDto;
    return this.surveyService.findSurveys(surveyIds);
  }

  @Get(OPEN_SURVEYS_ENDPOINT)
  async getOpenSurveys(@GetCurrentUsername() username: string) {
    return this.surveyService.findSurveys(await this.usersSurveysService.getOpenSurveyIds(username));
  }

  @Get(CREATED_SURVEYS_ENDPOINT)
  async getCreatedSurveys(@GetCurrentUsername() username: string) {
    return this.surveyService.findSurveys(await this.usersSurveysService.getCreatedSurveyIds(username));
  }

  @Get(ANSWERED_SURVEYS_ENDPOINT)
  async getAnsweredSurveys(@GetCurrentUsername() username: string) {
    return this.surveyService.findSurveys(await this.usersSurveysService.getAnsweredSurveyIds(username));
  }

  @Get(ALL_SURVEYS_ENDPOINT)
  async getAllSurveys() {
    return this.surveyService.getAllSurveys();
  }

  @Get(`${RESULT_ENDPOINT}:surveyId`)
  async getSurveyResult(@Param('surveyId') surveyId: mongoose.Types.ObjectId) {
    return this.surveyService.getPublicAnswers(surveyId);
  }


  @Post(ANSWER_ENDPOINT)
  async getCommittedSurveyAnswers(@Body() getAnswerDto: GetAnswerDto, @GetCurrentUsername() username: string) {
    const { surveyId, participant = username } = getAnswerDto;
    return this.usersSurveysService.getCommitedAnswer(participant, surveyId);
  }

  @Post()
  async updateOrCreateSurvey(
    @Body() updateOrCreateSurveyDto: UpdateOrCreateSurveyDto,
    @GetCurrentUsername() username: string,
  ) {
    const {
<<<<<<< HEAD
      // eslint-disable-next-line @typescript-eslint/naming-convention
      _id,
=======
>>>>>>> 9b3f4a4e
      participants = [],
      publicAnswers = [],
      saveNo = 0,
      created = new Date(),
      isAnonymous,
      canSubmitMultipleAnswers,
    } = updateOrCreateSurveyDto;

    const survey: SurveyModel = {
      ...updateOrCreateSurveyDto,
<<<<<<< HEAD
      _id,
=======
>>>>>>> 9b3f4a4e
      participants,
      publicAnswers,
      saveNo,
      created,
      isAnonymous: !!isAnonymous,
      canSubmitMultipleAnswers: !!canSubmitMultipleAnswers,
    };

    const newSurvey = await this.surveyService.updateOrCreateSurvey(survey);

    if (newSurvey) {
      const { _id: newSurveyId } = newSurvey;
      await this.usersSurveysService.addToCreatedSurveys(username, newSurveyId);
      await this.usersSurveysService.populateSurvey(participants, newSurveyId);
    }

    return newSurvey;
  }

  @Delete()
  async deleteSurvey(@Body() deleteSurveyDto: DeleteSurveyDto) {
    const { surveyIds } = deleteSurveyDto;
    const deleted = this.surveyService.deleteSurveys(surveyIds);
    await this.usersSurveysService.onRemoveSurvey(surveyIds);
    return deleted;
  }

  @Patch()
  async answerSurvey(@Body() pushAnswerDto: PushAnswerDto, @GetCurrentUsername() username: string) {
    const { surveyId, answer } = pushAnswerDto;
    await this.usersSurveysService.addAnswer(username, surveyId, answer);
    return this.surveyService.addPublicAnswer(surveyId, answer);
  }
}

export default SurveysController;<|MERGE_RESOLUTION|>--- conflicted
+++ resolved
@@ -1,5 +1,5 @@
 import mongoose from 'mongoose';
-import { Body, Controller, Delete, Get, Patch, Post, Param } from '@nestjs/common';
+import { Body, Controller, Delete, Get, Patch, Post, Param, Logger } from '@nestjs/common';
 import UpdateOrCreateSurveyDto from '@libs/survey/dto/update-or-create-survey.dto';
 import GetAnswerDto from '@libs/survey/dto/get-answer.dto';
 import PushAnswerDto from '@libs/survey/dto/push-answer.dto';
@@ -64,7 +64,6 @@
     return this.surveyService.getPublicAnswers(surveyId);
   }
 
-
   @Post(ANSWER_ENDPOINT)
   async getCommittedSurveyAnswers(@Body() getAnswerDto: GetAnswerDto, @GetCurrentUsername() username: string) {
     const { surveyId, participant = username } = getAnswerDto;
@@ -77,11 +76,6 @@
     @GetCurrentUsername() username: string,
   ) {
     const {
-<<<<<<< HEAD
-      // eslint-disable-next-line @typescript-eslint/naming-convention
-      _id,
-=======
->>>>>>> 9b3f4a4e
       participants = [],
       publicAnswers = [],
       saveNo = 0,
@@ -92,10 +86,6 @@
 
     const survey: SurveyModel = {
       ...updateOrCreateSurveyDto,
-<<<<<<< HEAD
-      _id,
-=======
->>>>>>> 9b3f4a4e
       participants,
       publicAnswers,
       saveNo,
@@ -126,8 +116,12 @@
   @Patch()
   async answerSurvey(@Body() pushAnswerDto: PushAnswerDto, @GetCurrentUsername() username: string) {
     const { surveyId, answer } = pushAnswerDto;
-    await this.usersSurveysService.addAnswer(username, surveyId, answer);
-    return this.surveyService.addPublicAnswer(surveyId, answer);
+    try {
+      await this.surveyService.addPublicAnswer(surveyId, answer);
+    } catch (e) {
+      Logger.warn(`Survey error adding public answer: ${e instanceof Error ? e.message : JSON.stringify(e)}`);
+    }
+    return this.usersSurveysService.addAnswer(username, surveyId, answer);
   }
 }
 
