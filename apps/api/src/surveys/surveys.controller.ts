/*
 * LICENSE
 *
 * This program is free software: you can redistribute it and/or modify it under the terms of the GNU Affero General Public License as published by
 * the Free Software Foundation, either version 3 of the License, or (at your option) any later version.
 *
 * This program is distributed in the hope that it will be useful, but WITHOUT ANY WARRANTY; without even the implied warranty of
 * MERCHANTABILITY or FITNESS FOR A PARTICULAR PURPOSE. See the GNU Affero General Public License for more details.
 *
 * You should have received a copy of the GNU Affero General Public License along with this program. If not, see <https://www.gnu.org/licenses/>.
 */

<<<<<<< HEAD
import { join } from 'path';
import { Response } from 'express';
import { Observable } from 'rxjs';
import {
  Body,
  Controller,
  Delete,
  Get,
  HttpStatus,
  MessageEvent,
  Param,
  Patch,
  Post,
  Res,
  Sse,
  Query,
  UploadedFile,
  UseInterceptors,
} from '@nestjs/common';
import { ApiBearerAuth, ApiConsumes, ApiTags } from '@nestjs/swagger';
import { FileInterceptor } from '@nestjs/platform-express';
=======
import { Body, Controller, Delete, Get, Param, Patch, Post, Query } from '@nestjs/common';
import { ApiBearerAuth, ApiTags } from '@nestjs/swagger';
>>>>>>> 6d372bdc
import JWTUser from '@libs/user/types/jwt/jwtUser';
import {
  ANSWER,
  CAN_PARTICIPATE,
  FIND_ONE,
  HAS_ANSWERS,
  IMAGES,
  PUBLIC_SURVEYS,
  RESULT,
  SURVEYS,
} from '@libs/survey/constants/surveys-endpoint';
import SURVEYS_IMAGES_PATH from '@libs/survey/constants/surveysImagesPaths';
import SurveyStatus from '@libs/survey/survey-status-enum';
import SurveyDto from '@libs/survey/types/api/survey.dto';
import AnswerDto from '@libs/survey/types/api/answer.dto';
import PushAnswerDto from '@libs/survey/types/api/push-answer.dto';
import DeleteSurveyDto from '@libs/survey/types/api/delete-survey.dto';
import { RequestResponseContentType } from '@libs/common/types/http-methods';
import SurveysService from './surveys.service';
import SurveyAnswerService from './survey-answer.service';
import GetCurrentUsername from '../common/decorators/getCurrentUsername.decorator';
import GetCurrentUser from '../common/decorators/getUser.decorator';
<<<<<<< HEAD
import SseService from '../sse/sse.service';
import type UserConnections from '../types/userConnections';
import { checkAttachmentFile, createAttachmentUploadOptions } from '../common/multer.utilities';
=======
>>>>>>> 6d372bdc

@ApiTags(SURVEYS)
@ApiBearerAuth()
@Controller(SURVEYS)
class SurveysController {
  constructor(
    private readonly surveyService: SurveysService,
    private readonly surveyAnswerService: SurveyAnswerService,
  ) {}

  @Get(`${FIND_ONE}/:surveyId`)
  async findOne(@Param() params: { surveyId: string }, @GetCurrentUser() user: JWTUser) {
    const { surveyId } = params;
    return this.surveyService.findSurvey(surveyId, user);
  }

  @Get(`${CAN_PARTICIPATE}/:surveyId`)
  async canParticipate(@Param() params: { surveyId: string }, @GetCurrentUsername() username: string) {
    const { surveyId } = params;
    return this.surveyAnswerService.canUserParticipateSurvey(surveyId, username);
  }

  @Get(`${HAS_ANSWERS}/:surveyId`)
  async hasAnswers(@Param() params: { surveyId: string }) {
    const { surveyId } = params;
    return this.surveyAnswerService.hasAlreadySubmittedSurveyAnswers(surveyId);
  }

  @Get(`${RESULT}/:surveyId`)
  async getSurveyResult(@Param() params: { surveyId: string }) {
    const { surveyId } = params;
    return this.surveyAnswerService.getPublicAnswers(surveyId);
  }

  @Get()
  async findByStatus(@Query('status') status: SurveyStatus, @GetCurrentUser() user: JWTUser) {
    return this.surveyAnswerService.findUserSurveys(status, user);
  }

  @Post(`${IMAGES}/:surveyId/:questionId`)
  @ApiConsumes(RequestResponseContentType.MULTIPART_FORM_DATA)
  @UseInterceptors(
    FileInterceptor(
      'file',
      createAttachmentUploadOptions((req) => {
        const { surveyId, questionId } = req.params;
        return `${SURVEYS_IMAGES_PATH}/${surveyId}/${questionId}`;
      }),
    ),
  )
  // eslint-disable-next-line @typescript-eslint/class-methods-use-this
  uploadImage(
    @Param() param: { surveyId: string; questionId: string },
    @UploadedFile() file: Express.Multer.File,
    @Res() res: Response,
  ) {
    const { surveyId, questionId } = param;
    const fileName = checkAttachmentFile(file);
    const imageUrl = join(PUBLIC_SURVEYS, IMAGES, surveyId, questionId, fileName);
    return res.status(HttpStatus.CREATED).json(imageUrl);
  }

  @Post(ANSWER)
  async getSubmittedSurveyAnswers(@Body() getAnswerDto: AnswerDto, @GetCurrentUsername() username: string) {
    const { surveyId, attendee } = getAnswerDto;
    return this.surveyAnswerService.getPrivateAnswer(surveyId, attendee || username);
  }

  @Post()
  async updateOrCreateSurvey(@Body() surveyDto: SurveyDto, @GetCurrentUser() user: JWTUser) {
    return this.surveyService.updateOrCreateSurvey(surveyDto, user);
  }

  @Delete()
  async deleteSurvey(@Body() deleteSurveyDto: DeleteSurveyDto) {
    const { surveyIds } = deleteSurveyDto;
    await this.surveyService.deleteSurveys(surveyIds);
    await this.surveyAnswerService.onSurveyRemoval(surveyIds);
    await this.surveyService.onSurveyRemoval(surveyIds);
  }

  @Patch()
  async answerSurvey(@Body() pushAnswerDto: PushAnswerDto, @GetCurrentUser() user: JWTUser) {
    const { surveyId, saveNo, answer } = pushAnswerDto;
    return this.surveyAnswerService.addAnswer(surveyId, saveNo, answer, user);
  }
}

export default SurveysController;<|MERGE_RESOLUTION|>--- conflicted
+++ resolved
@@ -10,32 +10,24 @@
  * You should have received a copy of the GNU Affero General Public License along with this program. If not, see <https://www.gnu.org/licenses/>.
  */
 
-<<<<<<< HEAD
 import { join } from 'path';
 import { Response } from 'express';
-import { Observable } from 'rxjs';
 import {
   Body,
   Controller,
   Delete,
   Get,
   HttpStatus,
-  MessageEvent,
   Param,
   Patch,
   Post,
   Res,
-  Sse,
   Query,
   UploadedFile,
   UseInterceptors,
 } from '@nestjs/common';
 import { ApiBearerAuth, ApiConsumes, ApiTags } from '@nestjs/swagger';
 import { FileInterceptor } from '@nestjs/platform-express';
-=======
-import { Body, Controller, Delete, Get, Param, Patch, Post, Query } from '@nestjs/common';
-import { ApiBearerAuth, ApiTags } from '@nestjs/swagger';
->>>>>>> 6d372bdc
 import JWTUser from '@libs/user/types/jwt/jwtUser';
 import {
   ANSWER,
@@ -58,12 +50,7 @@
 import SurveyAnswerService from './survey-answer.service';
 import GetCurrentUsername from '../common/decorators/getCurrentUsername.decorator';
 import GetCurrentUser from '../common/decorators/getUser.decorator';
-<<<<<<< HEAD
-import SseService from '../sse/sse.service';
-import type UserConnections from '../types/userConnections';
 import { checkAttachmentFile, createAttachmentUploadOptions } from '../common/multer.utilities';
-=======
->>>>>>> 6d372bdc
 
 @ApiTags(SURVEYS)
 @ApiBearerAuth()
