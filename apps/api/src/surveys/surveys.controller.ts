--- conflicted
+++ resolved
@@ -8,20 +8,6 @@
 import GetAnswerDto from '@libs/survey/types/get-answer.dto';
 import PushAnswerDto from '@libs/survey/types/push-answer.dto';
 import DeleteSurveyDto from '@libs/survey/types/delete-survey.dto';
-import FindSurveyDto from '@libs/survey/types/find-survey.dto';
-<<<<<<< HEAD
-import {
-  ANSWER_ENDPOINT,
-  ANSWERED_SURVEYS_ENDPOINT,
-  CREATED_SURVEYS_ENDPOINT,
-  OPEN_SURVEYS_ENDPOINT,
-  RESULT_ENDPOINT,
-  SURVEYS,
-} from '@libs/survey/surveys-endpoint';
-import CustomHttpException from '@libs/error/CustomHttpException';
-import SurveyErrorMessages from '@libs/survey/survey-error-messages';
-=======
->>>>>>> 9f50e31b
 import { Survey } from './survey.schema';
 import SurveysService from './surveys.service';
 import SurveyAnswerService from './survey-answer.service';
@@ -36,30 +22,8 @@
   ) {}
 
   @Get()
-  async findSurveys(@Body() findSurveyDto: FindSurveyDto) {
-    const { surveyIds = [] } = findSurveyDto;
-    return this.usersSurveysService.findSurveys(surveyIds);
-  }
-
-<<<<<<< HEAD
-  @Get(OPEN_SURVEYS_ENDPOINT)
-  async getOpenSurveys(@GetCurrentUsername() username: string) {
-    return this.surveyAnswerService.getOpenSurveys(username);
-  }
-
-  @Get(CREATED_SURVEYS_ENDPOINT)
-  async getCreatedSurveys(@GetCurrentUsername() username: string) {
-    return this.surveyAnswerService.getCreatedSurveys(username);
-  }
-
-  @Get(ANSWERED_SURVEYS_ENDPOINT)
-  async getAnsweredSurveys(@GetCurrentUsername() username: string) {
-    return this.surveyAnswerService.getAnsweredSurveys(username);
-=======
-  @Get()
   async find(@Query('status') status: SurveyStatus, @GetCurrentUsername() username: string) {
-    return this.usersSurveysService.findUserSurveys(status, username);
->>>>>>> 9f50e31b
+    return this.surveyAnswerService.findUserSurveys(status, username);
   }
 
   @Get(`${RESULT_ENDPOINT}:surveyId`)
