import mongoose from 'mongoose';
import { Body, Controller, Delete, Get, Patch, Post, Param } from '@nestjs/common';
import UpdateOrCreateSurveyDto from '@libs/survey/dto/update-or-create-survey.dto';
import GetAnswerDto from '@libs/survey/dto/get-answer.dto';
import PushAnswerDto from '@libs/survey/dto/push-answer.dto';
import DeleteSurveyDto from '@libs/survey/dto/delete-survey.dto';
import FindSurveyDto from '@libs/survey/dto/find-survey.dto';
import {
  All_SURVEYS_ENDPOINT,
  ANSWER_ENDPOINT,
  ANSWERED_SURVEYS_ENDPOINT,
  CREATED_SURVEYS_ENDPOINT,
  FIND_ONE_ENDPOINT,
  FIND_SURVEYS_ENDPOINT,
  OPEN_SURVEYS_ENDPOINT,
  RESULT_ENDPOINT,
  SURVEYS,
} from '@libs/survey/surveys-endpoint';
import SurveysService from './surveys.service';
import UsersSurveysService from './users-surveys.service';
import { GetCurrentUsername } from '../common/decorators/getUser.decorator';
import { SurveyModel } from './survey.schema';

@Controller(SURVEYS)
class SurveysController {
  constructor(
    private readonly surveyService: SurveysService,
    private readonly usersSurveysService: UsersSurveysService,
  ) {}

  @Get(`${FIND_ONE_ENDPOINT}:surveyId`)
  async findOneSurvey(@Param('surveyId') surveyId: mongoose.Types.ObjectId) {
    return this.surveyService.findOneSurvey(surveyId);
  }

  @Get(FIND_SURVEYS_ENDPOINT)
  async findSurveys(@Body() findSurveyDto: FindSurveyDto) {
    const { surveyIds } = findSurveyDto;
    return this.surveyService.findSurveys(surveyIds);
  }

  @Get(`${RESULT_ENDPOINT}:surveyId`)
  async getSurveyResult(@Param('surveyId') surveyId: mongoose.Types.ObjectId) {
    return this.surveyService.getPublicAnswers(surveyId);
  }

  @Get(OPEN_SURVEYS_ENDPOINT)
  async getOpenSurveys(@GetCurrentUsername() username: string) {
    return this.surveyService.findSurveys(await this.usersSurveysService.getOpenSurveyIds(username));
  }

  @Get(CREATED_SURVEYS_ENDPOINT)
  async getCreatedSurveys(@GetCurrentUsername() username: string) {
    return this.surveyService.findSurveys(await this.usersSurveysService.getCreatedSurveyIds(username));
  }

  @Get(ANSWERED_SURVEYS_ENDPOINT)
  async getAnsweredSurveys(@GetCurrentUsername() username: string) {
    return this.surveyService.findSurveys(await this.usersSurveysService.getAnsweredSurveyIds(username));
  }

  @Get(All_SURVEYS_ENDPOINT)
  async getAllSurveys() {
    return this.surveyService.getAllSurveys();
  }

  @Post(ANSWER_ENDPOINT)
  async getCommittedSurveyAnswers(@Body() getAnswerDto: GetAnswerDto, @GetCurrentUsername() username: string) {
    const { surveyId, participant = username } = getAnswerDto;
    return this.usersSurveysService.getCommitedAnswer(participant, surveyId);
  }

  @Get(`${FIND_ONE_ENDPOINT}:surveyId`)
  async findOneSurvey(@Param('surveyId') surveyId: mongoose.Types.ObjectId) {
    return this.surveyService.findOneSurvey(surveyId);
  }

  @Get(FIND_SURVEYS_ENDPOINT)
  async findSurveys(@Body() findSurveyDto: FindSurveyDto) {
    const { surveyIds } = findSurveyDto;
    return this.surveyService.findSurveys(surveyIds);
  }

  @Get(`${RESULT_ENDPOINT}:surveyId`)
  async getSurveyResult(@Param('surveyId') surveyId: mongoose.Types.ObjectId) {
    return this.surveyService.getPublicAnswers(surveyId);
  }

  @Get(All_SURVEYS_ENDPOINT)
  async getAllSurveys() {
    return this.surveyService.getAllSurveys();
  }

  @Post()
  async updateOrCreateSurvey(
    @Body() updateOrCreateSurveyDto: UpdateOrCreateSurveyDto,
    @GetCurrentUsername() username: string,
  ) {
    const {
      id,
      participants = [],
      publicAnswers = [],
      saveNo = 0,
      created = new Date(),
      isAnonymous,
      canSubmitMultipleAnswers,
    } = updateOrCreateSurveyDto;

    const survey: SurveyModel = {
      ...updateOrCreateSurveyDto,
      _id: id,
      participants,
      publicAnswers,
      saveNo,
      created,
      isAnonymous: !!isAnonymous,
      canSubmitMultipleAnswers: !!canSubmitMultipleAnswers,
    };

    const newSurvey = await this.surveyService.updateOrCreateSurvey(survey);

<<<<<<< HEAD
    if (newSurvey) {
      const { _id: newSurveyId } = newSurvey;
      await this.usersSurveysService.addToCreatedSurveys(username, newSurveyId);
      await this.usersSurveysService.populateSurvey(participants, newSurveyId);
    }
  }

=======
>>>>>>> 4ce2451d
  @Delete()
  async deleteSurvey(@Body() deleteSurveyDto: DeleteSurveyDto) {
    const { surveyIds } = deleteSurveyDto;
    const deleted = this.surveyService.deleteSurveys(surveyIds);
    await this.usersSurveysService.onRemoveSurvey(surveyIds);
    return deleted;
  }

  @Patch()
  async answerSurvey(@Body() pushAnswerDto: PushAnswerDto, @GetCurrentUsername() username: string) {
    const { surveyId, answer } = pushAnswerDto;
    await this.surveyService.addPublicAnswer(surveyId, answer);
    return this.usersSurveysService.addAnswer(username, surveyId, answer);
  }
}

export default SurveysController;<|MERGE_RESOLUTION|>--- conflicted
+++ resolved
@@ -70,27 +70,6 @@
     return this.usersSurveysService.getCommitedAnswer(participant, surveyId);
   }
 
-  @Get(`${FIND_ONE_ENDPOINT}:surveyId`)
-  async findOneSurvey(@Param('surveyId') surveyId: mongoose.Types.ObjectId) {
-    return this.surveyService.findOneSurvey(surveyId);
-  }
-
-  @Get(FIND_SURVEYS_ENDPOINT)
-  async findSurveys(@Body() findSurveyDto: FindSurveyDto) {
-    const { surveyIds } = findSurveyDto;
-    return this.surveyService.findSurveys(surveyIds);
-  }
-
-  @Get(`${RESULT_ENDPOINT}:surveyId`)
-  async getSurveyResult(@Param('surveyId') surveyId: mongoose.Types.ObjectId) {
-    return this.surveyService.getPublicAnswers(surveyId);
-  }
-
-  @Get(All_SURVEYS_ENDPOINT)
-  async getAllSurveys() {
-    return this.surveyService.getAllSurveys();
-  }
-
   @Post()
   async updateOrCreateSurvey(
     @Body() updateOrCreateSurveyDto: UpdateOrCreateSurveyDto,
@@ -119,16 +98,14 @@
 
     const newSurvey = await this.surveyService.updateOrCreateSurvey(survey);
 
-<<<<<<< HEAD
     if (newSurvey) {
       const { _id: newSurveyId } = newSurvey;
       await this.usersSurveysService.addToCreatedSurveys(username, newSurveyId);
       await this.usersSurveysService.populateSurvey(participants, newSurveyId);
     }
+    return newSurvey;
   }
 
-=======
->>>>>>> 4ce2451d
   @Delete()
   async deleteSurvey(@Body() deleteSurveyDto: DeleteSurveyDto) {
     const { surveyIds } = deleteSurveyDto;
