--- conflicted
+++ resolved
@@ -40,30 +40,19 @@
   RESULT,
   SURVEYS,
 } from '@libs/survey/constants/surveys-endpoint';
-<<<<<<< HEAD
-=======
 import SURVEYS_IMAGES_PATH from '@libs/survey/constants/surveysImagesPaths';
->>>>>>> e14a6b7a
 import SurveyStatus from '@libs/survey/survey-status-enum';
 import SurveyDto from '@libs/survey/types/api/survey.dto';
 import AnswerDto from '@libs/survey/types/api/answer.dto';
 import PushAnswerDto from '@libs/survey/types/api/push-answer.dto';
 import DeleteSurveyDto from '@libs/survey/types/api/delete-survey.dto';
-<<<<<<< HEAD
-import SURVEYS_IMAGES_PATH from '@libs/survey/constants/surveysImagesPaths';
-=======
->>>>>>> e14a6b7a
 import SurveysService from './surveys.service';
 import SurveyAnswerService from './survey-answer.service';
 import GetCurrentUsername from '../common/decorators/getCurrentUsername.decorator';
 import GetCurrentUser from '../common/decorators/getUser.decorator';
 import SseService from '../sse/sse.service';
 import type UserConnections from '../types/userConnections';
-<<<<<<< HEAD
 import { checkAttachmentFile, createAttachmentUploadOptions } from '../common/file-attachment/multer.config';
-=======
-import { checkAttachmentFile, createAttachmentUploadOptions } from '../common/multer.config';
->>>>>>> e14a6b7a
 
 @ApiTags(SURVEYS)
 @ApiBearerAuth()
@@ -110,27 +99,13 @@
   @UseInterceptors(
     FileInterceptor(
       'file',
-      createAttachmentUploadOptions((req) => {
-        const { surveyId, questionId } = req.params;
-        return `${SURVEYS_IMAGES_PATH}/${surveyId}/${questionId}`;
-      }),
+      createAttachmentUploadOptions((req) => `${SURVEYS_IMAGES_PATH}/TEMP/${req.user?.preferred_username}`),
     ),
   )
   // eslint-disable-next-line @typescript-eslint/class-methods-use-this
-<<<<<<< HEAD
   uploadImage(@UploadedFile() file: Express.Multer.File, @Res() res: Response, @GetCurrentUsername() username: string) {
-    checkAttachmentFile(file);
-    const imageUrl = this.surveyService.getTemporaryImageUrl(username, file.filename);
-=======
-  uploadImage(
-    @Param() param: { surveyId: string; questionId: string },
-    @UploadedFile() file: Express.Multer.File,
-    @Res() res: Response,
-  ) {
-    const { surveyId, questionId } = param;
     const fileName = checkAttachmentFile(file);
-    const imageUrl = SurveysService.getImageUrl(surveyId, questionId, fileName);
->>>>>>> e14a6b7a
+    const imageUrl = this.surveyService.getTemporaryImageUrl(username, fileName);
     return res.status(HttpStatus.CREATED).json(imageUrl);
   }
 
