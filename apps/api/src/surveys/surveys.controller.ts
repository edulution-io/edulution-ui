--- conflicted
+++ resolved
@@ -10,11 +10,6 @@
  * You should have received a copy of the GNU Affero General Public License along with this program. If not, see <https://www.gnu.org/licenses/>.
  */
 
-<<<<<<< HEAD
-import { Observable } from 'rxjs';
-=======
-import { join } from 'path';
->>>>>>> 59f73490
 import { Response } from 'express';
 import {
   Body,
@@ -54,13 +49,7 @@
 import SurveyAnswerService from './survey-answer.service';
 import GetCurrentUsername from '../common/decorators/getCurrentUsername.decorator';
 import GetCurrentUser from '../common/decorators/getUser.decorator';
-<<<<<<< HEAD
-import SseService from '../sse/sse.service';
-import type UserConnections from '../types/userConnections';
 import { checkAttachmentFile, createAttachmentUploadOptions } from '../common/file-attachment/multer.utilities';
-=======
-import { checkAttachmentFile, createAttachmentUploadOptions } from '../common/multer.utilities';
->>>>>>> 59f73490
 
 @ApiTags(SURVEYS)
 @ApiBearerAuth()
