--- conflicted
+++ resolved
@@ -18,14 +18,9 @@
  */
 
 import { Model } from 'mongoose';
-import { Response } from 'express';
-<<<<<<< HEAD
-import { v4 as uuidv4 } from 'uuid';
-import { HttpStatus, Injectable } from '@nestjs/common';
-=======
+import { Response } from 'express';;
 import { InjectModel } from '@nestjs/mongoose';
 import { HttpStatus, Injectable, OnModuleInit } from '@nestjs/common';
->>>>>>> d4f6624d
 import { SurveyTemplateDto } from '@libs/survey/types/api/surveyTemplate.dto';
 import CommonErrorMessages from '@libs/common/constants/common-error-messages';
 import getIsAdmin from '@libs/user/utils/getIsAdmin';
