--- conflicted
+++ resolved
@@ -19,18 +19,12 @@
 
 import { Model } from 'mongoose';
 import { Response } from 'express';
-<<<<<<< HEAD
-import { v4 as uuidv4 } from 'uuid';
+import { randomUUID } from 'crypto';
 import { InjectModel } from '@nestjs/mongoose';
 import { HttpStatus, Injectable, OnModuleInit } from '@nestjs/common';
-=======
-import { randomUUID } from 'crypto';
-import { HttpStatus, Injectable } from '@nestjs/common';
-import SurveyTemplateDto from '@libs/survey/types/api/template.dto';
->>>>>>> 16795a3d
+import { SurveyTemplateDto } from '@libs/survey/types/api/surveyTemplate.dto';
 import CommonErrorMessages from '@libs/common/constants/common-error-messages';
 import getCurrentDateTimeString from '@libs/common/utils/Date/getCurrentDateTimeString';
-import { SurveyTemplateDto } from '@libs/survey/types/api/surveyTemplate.dto';
 import getIsAdmin from '@libs/user/utils/getIsAdmin';
 import MigrationService from 'apps/api/src/migration/migration.service';
 import surveyTemplatesMigrationsList from 'apps/api/src/surveys/migrations/surveyTemplatesMigrationsList';
@@ -38,7 +32,6 @@
 import CustomHttpException from '../common/CustomHttpException';
 
 @Injectable()
-<<<<<<< HEAD
 class SurveysTemplateService implements OnModuleInit {
   constructor(@InjectModel(SurveysTemplate.name) private surveyTemplateModel: Model<SurveysTemplateDocument>) {}
 
@@ -50,19 +43,7 @@
   }
 
   async updateOrCreateTemplateDocument(surveyTemplate: SurveyTemplateDto): Promise<SurveysTemplateDocument | null> {
-    const { template, isActive = true, name = `${getCurrentDateTimeString()}_-_${uuidv4()}` } = surveyTemplate;
-=======
-class SurveysTemplateService {
-  constructor(private fileSystemService: FilesystemService) {}
-
-  async createTemplate(surveyTemplateDto: SurveyTemplateDto): Promise<void> {
-    let filename = surveyTemplateDto.fileName;
-    if (!filename) {
-      const dateTimeString = getCurrentDateTimeString();
-      filename = `${dateTimeString}_-_${randomUUID()}.json`;
-    }
-    const templatePath = join(SURVEYS_TEMPLATE_PATH, filename);
->>>>>>> 16795a3d
+    const { template, isActive = true, name = `${getCurrentDateTimeString()}_-_${randomUUID()}` } = surveyTemplate;
     try {
       return await this.surveyTemplateModel.findOneAndUpdate(
         { name },
