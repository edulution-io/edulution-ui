--- conflicted
+++ resolved
@@ -10,10 +10,6 @@
  * You should have received a copy of the GNU Affero General Public License along with this program. If not, see <https://www.gnu.org/licenses/>.
  */
 
-<<<<<<< HEAD
-=======
-import { Model } from 'mongoose';
->>>>>>> 0cfe3f0a
 import { Response } from 'express';
 import { v4 as uuidv4 } from 'uuid';
 import { Connection, Model } from 'mongoose';
@@ -42,7 +38,6 @@
 
   async onModuleInit() {
     await this.fileSystemService.ensureDirectoryExists(SURVEY_TEMPLATES_EXCHANGE_PATH);
-<<<<<<< HEAD
 
     const collectionsNamedMigration = await this.connection.db?.listCollections({ name: 'surveystemplates' }).toArray();
     if (collectionsNamedMigration?.length === 0) {
@@ -52,12 +47,11 @@
         surveysTemplateInitializationList,
       );
     }
-=======
+
     await MigrationService.runMigrations<SurveysTemplateDocument>(
       this.surveyTemplateModel,
       surveyTemplatesMigrationsList,
     );
->>>>>>> 0cfe3f0a
   }
 
   async updateOrCreateTemplateDocument(surveyTemplate: SurveyTemplateDto): Promise<SurveysTemplateDocument | null> {
