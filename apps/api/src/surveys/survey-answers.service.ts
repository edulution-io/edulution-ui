--- conflicted
+++ resolved
@@ -31,10 +31,7 @@
 import SurveyAnswerErrorMessages from '@libs/survey/constants/survey-answer-error-messages';
 import UserErrorMessages from '@libs/user/constants/user-error-messages';
 import TSurveyAnswer from '@libs/survey/types/TSurveyAnswer';
-<<<<<<< HEAD
 import TSurveyQuestionAnswerTypes from '@libs/survey/types/TSurveyQuestionAnswerTypes';
-=======
->>>>>>> fdc1fbd6
 import CustomHttpException from '../common/CustomHttpException';
 import { Survey, SurveyDocument } from './survey.schema';
 import { SurveyAnswer, SurveyAnswerDocument } from './survey-answers.schema';
@@ -372,11 +369,7 @@
   async anonymousStrategy(survey: SurveyDocument, answer: TSurveyAnswer): Promise<SurveyAnswerDocument | null> {
     const username = `anonymous_${randomUUID()}`;
     const user: Attendee = { username };
-<<<<<<< HEAD
-    const updatedAnswer = await this.surveyAnswerAttachmentsService.updateSurveyAnswer(
-=======
     const updatedAnswer = await this.surveyAnswerAttachmentsService.processSurveyAnswer(
->>>>>>> fdc1fbd6
       username,
       String(survey.id),
       answer,
@@ -416,11 +409,7 @@
     const newPublicUserLogin = createNewPublicUserLogin(firstName, newPublicUserId);
     const user: Attendee = { ...attendee, username: newPublicUserLogin, lastName: newPublicUserId };
 
-<<<<<<< HEAD
-    const updatedAnswer = await this.surveyAnswerAttachmentsService.updateSurveyAnswer(
-=======
     const updatedAnswer = await this.surveyAnswerAttachmentsService.processSurveyAnswer(
->>>>>>> fdc1fbd6
       firstName,
       String(survey.id),
       answer,
@@ -456,11 +445,7 @@
 
     await this.throwErrorIfParticipationIsNotPossible(survey, attendee.username);
 
-<<<<<<< HEAD
-    const updatedAnswer = await this.surveyAnswerAttachmentsService.updateSurveyAnswer(
-=======
     const updatedAnswer = await this.surveyAnswerAttachmentsService.processSurveyAnswer(
->>>>>>> fdc1fbd6
       attendee.username,
       String(survey.id),
       answer,
@@ -498,11 +483,7 @@
 
     await this.throwErrorIfParticipationIsNotPossible(survey, attendee.username);
 
-<<<<<<< HEAD
-    const updatedAnswer = await this.surveyAnswerAttachmentsService.updateSurveyAnswer(
-=======
     const updatedAnswer = await this.surveyAnswerAttachmentsService.processSurveyAnswer(
->>>>>>> fdc1fbd6
       attendee.username,
       String(survey.id),
       answer,
@@ -619,7 +600,6 @@
       surveyId: new Types.ObjectId(surveyId),
       saveNo,
       answer,
-      schemaVersion: 2,
     });
     if (newSurveyAnswer == null) {
       throw new CustomHttpException(
