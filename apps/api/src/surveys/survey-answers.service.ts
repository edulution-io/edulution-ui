/*
 * Copyright (C) [2025] [Netzint GmbH]
 * All rights reserved.
 *
 * This software is dual-licensed under the terms of:
 *
 * 1. The GNU Affero General Public License (AGPL-3.0-or-later), as published by the Free Software Foundation.
 *    You may use, modify and distribute this software under the terms of the AGPL, provided that you comply with its conditions.
 *
 *    A copy of the license can be found at: https://www.gnu.org/licenses/agpl-3.0.html
 *
 * OR
 *
 * 2. A commercial license agreement with Netzint GmbH. Licensees holding a valid commercial license from Netzint GmbH
 *    may use this software in accordance with the terms contained in such written agreement, without the obligations imposed by the AGPL.
 *
 * If you are uncertain which license applies to your use case, please contact us at info@netzint.de for clarification.
 */

import { join } from 'path';
import { Model, Types } from 'mongoose';
import { randomUUID } from 'crypto';
import { InjectModel } from '@nestjs/mongoose';
import { HttpStatus, Injectable, OnModuleInit } from '@nestjs/common';
import SurveyStatus from '@libs/survey/survey-status-enum';
import JWTUser from '@libs/user/types/jwt/jwtUser';
import ChoiceDto from '@libs/survey/types/api/choice.dto';
import SurveyErrorMessages from '@libs/survey/constants/survey-error-messages';
import { createNewPublicUserLogin, publicUserLoginRegex } from '@libs/survey/utils/publicUserLoginRegex';
import SURVEY_ANSWERS_ATTACHMENT_PATH from '@libs/survey/constants/surveyAnswersAttachmentPath';
import SurveyAnswerErrorMessages from '@libs/survey/constants/survey-answer-error-messages';
import UserErrorMessages from '@libs/user/constants/user-error-messages';
import TSurveyAnswer from '@libs/survey/types/TSurveyAnswer';
import CustomHttpException from '../common/CustomHttpException';
import { Survey, SurveyDocument } from './survey.schema';
import { SurveyAnswer, SurveyAnswerDocument } from './survey-answers.schema';
import Attendee from '../conferences/attendee.schema';
import MigrationService from '../migration/migration.service';
import surveyAnswersMigrationsList from './migrations/surveyAnswersMigrationsList';
import GroupsService from '../groups/groups.service';
import SurveyAnswerAttachmentsService from './survey-answer-attachments.service';
import FilesystemService from '../filesystem/filesystem.service';

@Injectable()
class SurveyAnswersService implements OnModuleInit {
  constructor(
    @InjectModel(SurveyAnswer.name) private surveyAnswerModel: Model<SurveyAnswerDocument>,
    @InjectModel(Survey.name) private surveyModel: Model<SurveyDocument>,
    private readonly groupsService: GroupsService,
    private readonly surveyAnswerAttachmentsService: SurveyAnswerAttachmentsService,
  ) {}

  async onModuleInit() {
    await MigrationService.runMigrations<SurveyAnswerDocument>(this.surveyAnswerModel, surveyAnswersMigrationsList);
  }

  public canUserParticipateSurvey = async (surveyId: string, username: string): Promise<boolean> => {
    const survey = await this.surveyModel.findById<Survey>(surveyId);
    if (!survey) {
      throw new CustomHttpException(
        SurveyErrorMessages.NotFoundError,
        HttpStatus.NOT_FOUND,
        undefined,
        SurveyAnswersService.name,
      );
    }

    try {
      await this.throwErrorIfParticipationIsNotPossible(survey, username);
    } catch (error) {
      return false;
    }
    return true;
  };

  public hasAlreadySubmittedSurveyAnswers = async (surveyId: string): Promise<boolean> => {
    const answers = await this.surveyAnswerModel.find<SurveyAnswer>({ surveyId: new Types.ObjectId(surveyId) });
    return answers.length !== 0;
  };

  public getSelectableChoices = async (surveyId: string, questionName: string): Promise<ChoiceDto[]> => {
    const survey = await this.surveyModel.findById(surveyId);
    if (!survey) {
      throw new CustomHttpException(
        SurveyErrorMessages.NotFoundError,
        HttpStatus.NOT_FOUND,
        undefined,
        SurveyAnswersService.name,
      );
    }

    const limiter = survey.backendLimiters?.find((limit) => limit.questionName === questionName);
    if (!limiter?.choices?.length) {
      throw new CustomHttpException(
        SurveyErrorMessages.NoBackendLimiters,
        HttpStatus.INTERNAL_SERVER_ERROR,
        undefined,
        SurveyAnswersService.name,
      );
    }

    const possibleChoices = limiter.choices;

    const filteredChoices: ChoiceDto[] = [];
    const filteringPromises = possibleChoices.map(async (choice) => {
      const counter = await this.countChoiceSelections(surveyId, questionName, choice.title);
      if (choice.limit === 0 || !counter || counter < choice.limit) {
        filteredChoices.push(choice);
      }
    });
    await Promise.all(filteringPromises);

    filteredChoices.sort((a, b) => a.title.localeCompare(b.title));

    return filteredChoices;
  };

  async countChoiceSelections(surveyId: string, questionName: string, choiceId: string): Promise<number> {
    const documents = await this.surveyAnswerModel
      .find<SurveyAnswerDocument>({ surveyId: new Types.ObjectId(surveyId) })
      .exec();
    const filteredAnswers: string[] = [];
    documents.forEach((document) => {
      try {
        const updatedAnswer = structuredClone(document.answer) as unknown as { [key: string]: string | object };

        if (Array.isArray(updatedAnswer[questionName])) {
          const choices = updatedAnswer[questionName] as string[];
          const choice = choices.find((c) => c === choiceId);
          if (choice) {
            filteredAnswers.push(choice);
          }
        } else if (updatedAnswer[questionName] === choiceId) {
          filteredAnswers.push(choiceId);
        }
      } catch (error) {
        throw new CustomHttpException(
          SurveyAnswerErrorMessages.NotAbleToCountChoices,
          HttpStatus.INTERNAL_SERVER_ERROR,
          error,
          SurveyAnswersService.name,
        );
      }
    });
    return filteredAnswers.length || 0;
  }

  async getCreatedSurveys(username: string): Promise<Survey[]> {
    const createdSurveys = await this.surveyModel.find<Survey>({ 'creator.username': username });
    return createdSurveys || [];
  }

  async getOpenSurveys(user: JWTUser, currentDate: Date = new Date()): Promise<Survey[]> {
    const query = {
      $or: [
        {
          $and: [
            { isPublic: true },
            {
              $or: [
                { $nor: [{ participatedAttendees: { $elemMatch: { username: user.preferred_username } } }] },
                { canSubmitMultipleAnswers: true },
              ],
            },
            {
              $or: [{ expires: { $eq: null } }, { expires: { $gt: currentDate } }],
            },
          ],
        },
        {
          $and: [
            {
              $or: [
                { 'invitedAttendees.username': user.preferred_username },
                { 'invitedGroups.path': { $in: user.ldapGroups } },
              ],
            },
            {
              $or: [
                { $nor: [{ participatedAttendees: { $elemMatch: { username: user.preferred_username } } }] },
                { canSubmitMultipleAnswers: true },
              ],
            },
            {
              $or: [{ expires: { $eq: null } }, { expires: { $gt: currentDate } }],
            },
          ],
        },
      ],
    };
    return this.surveyModel.find<Survey>(query);
  }

  async getAnsweredSurveys(username: string): Promise<Survey[]> {
    const surveyAnswers = await this.surveyAnswerModel.find<SurveyAnswer>({ 'attendee.username': username });
    const answeredSurveyIds = surveyAnswers.map((answer: SurveyAnswer) => new Types.ObjectId(answer.surveyId));
    const answeredSurveys = await this.surveyModel.find<Survey>({ _id: { $in: answeredSurveyIds } });
    return answeredSurveys || [];
  }

  async findUserSurveys(status: SurveyStatus, user: JWTUser): Promise<Survey[] | null> {
    switch (status) {
      case SurveyStatus.OPEN:
        return this.getOpenSurveys(user);
      case SurveyStatus.ANSWERED:
        return this.getAnsweredSurveys(user.preferred_username);
      case SurveyStatus.CREATED:
        return this.getCreatedSurveys(user.preferred_username);
      default:
        return [];
    }
  }

  throwErrorIfParticipationIsNotPossible = async (survey: Survey, username?: string): Promise<void> => {
    const {
      expires = false,
      canSubmitMultipleAnswers = false,
      canUpdateFormerAnswer = false,
      isPublic = false,
      participatedAttendees = [],
      creator,
    } = survey;

    if (expires && expires < new Date()) {
      throw new CustomHttpException(
        SurveyErrorMessages.ParticipationErrorSurveyExpired,
        HttpStatus.UNAUTHORIZED,
        undefined,
        SurveyAnswersService.name,
      );
    }

    if (!username) {
      throw new CustomHttpException(
        SurveyErrorMessages.ParticipationErrorUserNotAssigned,
        HttpStatus.UNAUTHORIZED,
        undefined,
        SurveyAnswersService.name,
      );
    }

    const hasParticipated = participatedAttendees.find((participant: Attendee) => participant.username === username);
    if (hasParticipated && !canSubmitMultipleAnswers && !canUpdateFormerAnswer) {
      throw new CustomHttpException(
        SurveyErrorMessages.ParticipationErrorAlreadyParticipated,
        HttpStatus.FORBIDDEN,
        undefined,
        SurveyAnswersService.name,
      );
    }

    if (isPublic) {
      return;
    }

    const isCreator = creator?.username === username;
    const invitedMembers = await this.groupsService.getInvitedMembers(survey.invitedGroups, survey.invitedAttendees);

    const isAttendee = invitedMembers.includes(username);

    const canParticipate = isCreator || isAttendee;
    if (!canParticipate) {
      throw new CustomHttpException(
        SurveyErrorMessages.ParticipationErrorUserNotAssigned,
        HttpStatus.UNAUTHORIZED,
        undefined,
        SurveyAnswersService.name,
      );
    }
  };

  async addAnswer(surveyId: string, answer: TSurveyAnswer, attendee: Partial<Attendee>): Promise<SurveyAnswer | null> {
    const survey = await this.surveyModel.findById<SurveyDocument>(surveyId).exec();
    if (!survey) {
      throw new CustomHttpException(
        SurveyErrorMessages.NotFoundError,
        HttpStatus.NOT_FOUND,
        undefined,
        SurveyAnswersService.name,
      );
    }

    const existingUsersAnswer = attendee.username
      ? await this.surveyAnswerModel
          .findOne<SurveyAnswerDocument>({
            $and: [{ 'attendee.username': attendee.username }, { surveyId: new Types.ObjectId(surveyId) }],
          })
          .exec()
      : undefined;

    return this.selectStrategy(
      survey,
      attendee,
      answer,
      existingUsersAnswer?.id ? String(existingUsersAnswer?.id) : undefined,
    );
  }

  selectStrategy = (
    survey: SurveyDocument,
    attendee: Partial<Attendee>,
    answer: TSurveyAnswer,
    existingUsersAnswerId?: string,
  ): Promise<SurveyAnswer | null> => {
    if (survey.isAnonymous) return this.anonymousStrategy(survey, answer);
    if (!attendee.username && attendee.firstName) return this.publicFirstStrategy(survey, answer, attendee);
    if (!existingUsersAnswerId || existingUsersAnswerId === undefined || survey.canSubmitMultipleAnswers)
      return this.loggedOrPublicStrategy(survey, answer, attendee);
    if (existingUsersAnswerId && survey.canUpdateFormerAnswer)
      return this.updatingStrategy(survey, answer, attendee, existingUsersAnswerId);
    throw new CustomHttpException(
      SurveyAnswerErrorMessages.NotAbleToCreateSurveyAnswerError,
      HttpStatus.INTERNAL_SERVER_ERROR,
      undefined,
      SurveyAnswersService.name,
    );
  };

<<<<<<< HEAD
  async anonymousStrategy(survey: SurveyDocument, answer: TSurveyAnswer): Promise<SurveyAnswerDocument | null> {
    const username = `anonymous_${uuidv4()}`;
=======
  async anonymousStrategy(survey: SurveyDocument, answer: JSON): Promise<SurveyAnswerDocument | null> {
    const username = `anonymous_${randomUUID()}`;
>>>>>>> 153c0a6d
    const user: Attendee = { username };
    const updatedAnswer = await this.surveyAnswerAttachmentsService.processSurveyAnswer(
      username,
      String(survey.id),
      answer,
      true,
    );
    const createdAnswer: SurveyAnswerDocument | null = await this.createAnswer(
      user,
      String(survey.id),
      survey.saveNo,
      updatedAnswer,
    );
    void this.surveyAnswerAttachmentsService.clearUpSurveyAnswersTempFiles(username, String(survey.id));

    if (createdAnswer) {
      await this.updateSurveyParticipations(survey, String(createdAnswer.id), username);
    }

    return createdAnswer;
  }

  async publicFirstStrategy(
    survey: SurveyDocument,
    answer: TSurveyAnswer,
    attendee: Partial<Attendee>,
  ): Promise<SurveyAnswerDocument | null> {
    const { firstName } = attendee;
    if (!firstName) {
      throw new CustomHttpException(
        SurveyAnswerErrorMessages.NotAbleToCreateSurveyAnswerError,
        HttpStatus.INTERNAL_SERVER_ERROR,
        undefined,
        SurveyAnswersService.name,
      );
    }

    const newPublicUserId = randomUUID();
    const newPublicUserLogin = createNewPublicUserLogin(firstName, newPublicUserId);
    const user: Attendee = { ...attendee, username: newPublicUserLogin, lastName: newPublicUserId };

    const updatedAnswer = await this.surveyAnswerAttachmentsService.processSurveyAnswer(
      firstName,
      String(survey.id),
      answer,
    );
    const createdAnswer: SurveyAnswerDocument | null = await this.createAnswer(
      user,
      String(survey.id),
      survey.saveNo,
      updatedAnswer,
    );
    void this.surveyAnswerAttachmentsService.clearUpSurveyAnswersTempFiles(user.username, String(survey.id));

    if (createdAnswer) {
      await this.updateSurveyParticipations(survey, String(createdAnswer.id), user.username);
    }

    return createdAnswer;
  }

  async loggedOrPublicStrategy(
    survey: SurveyDocument,
    answer: TSurveyAnswer,
    attendee: Partial<Attendee>,
  ): Promise<SurveyAnswerDocument | null> {
    if (!attendee.username) {
      throw new CustomHttpException(
        SurveyAnswerErrorMessages.NotAbleToCreateSurveyAnswerError,
        HttpStatus.INTERNAL_SERVER_ERROR,
        undefined,
        SurveyAnswersService.name,
      );
    }

    await this.throwErrorIfParticipationIsNotPossible(survey, attendee.username);

    const updatedAnswer = await this.surveyAnswerAttachmentsService.processSurveyAnswer(
      attendee.username,
      String(survey.id),
      answer,
      survey.canSubmitMultipleAnswers,
    );
    const createdAnswer: SurveyAnswerDocument | null = await this.createAnswer(
      attendee as Attendee,
      String(survey.id),
      survey.saveNo,
      updatedAnswer,
    );
    void this.surveyAnswerAttachmentsService.clearUpSurveyAnswersTempFiles(attendee.username, String(survey.id));

    if (createdAnswer) {
      await this.updateSurveyParticipations(survey, String(createdAnswer.id), attendee.username);
    }

    return createdAnswer;
  }

  async updatingStrategy(
    survey: SurveyDocument,
    answer: TSurveyAnswer,
    attendee: Partial<Attendee>,
    existingUsersAnswerId: string,
  ): Promise<SurveyAnswerDocument | null> {
    if (!attendee.username) {
      throw new CustomHttpException(
        UserErrorMessages.UpdateError,
        HttpStatus.INTERNAL_SERVER_ERROR,
        undefined,
        SurveyAnswersService.name,
      );
    }

    await this.throwErrorIfParticipationIsNotPossible(survey, attendee.username);

    const updatedAnswer = await this.surveyAnswerAttachmentsService.processSurveyAnswer(
      attendee.username,
      String(survey.id),
      answer,
    );

    const updatedSurveyAnswer = await this.surveyAnswerModel.findByIdAndUpdate<SurveyAnswerDocument>(
      existingUsersAnswerId,
      {
        answer: updatedAnswer,
        saveNo: survey.saveNo,
        attendee: attendee as Attendee,
      },
    );
    if (updatedSurveyAnswer == null) {
      throw new CustomHttpException(
        SurveyAnswerErrorMessages.NotAbleToFindSurveyAnswerError,
        HttpStatus.NOT_FOUND,
        undefined,
        SurveyAnswersService.name,
      );
    }
    void this.surveyAnswerAttachmentsService.clearUpSurveyAnswersTempFiles(attendee.username, String(survey.id));
    return updatedSurveyAnswer;
  }

  async updateSurveyParticipations(
    survey: SurveyDocument,
    surveyAnswerId: string,
    userName: string | undefined,
  ): Promise<void> {
    const updateSurvey = await this.surveyModel.findByIdAndUpdate<Survey>(String(survey.id), {
      participatedAttendees: userName
        ? [...survey.participatedAttendees, { username: userName }]
        : survey.participatedAttendees,
      answers: [...survey.answers, new Types.ObjectId(String(surveyAnswerId))],
    });
    if (updateSurvey == null) {
      throw new CustomHttpException(
        UserErrorMessages.UpdateError,
        HttpStatus.INTERNAL_SERVER_ERROR,
        undefined,
        SurveyAnswersService.name,
      );
    }
  }

  async getAnswer(surveyId: string, username: string): Promise<SurveyAnswer | undefined> {
    const latestUserAnswer = await this.surveyAnswerModel.findOne<SurveyAnswer>(
      { 'attendee.username': username, surveyId: new Types.ObjectId(surveyId) },
      null,
      { sort: { updatedAt: -1 } },
    );
    return latestUserAnswer || undefined;
  }

  async getPublicAnswers(surveyId: string): Promise<Record<string, unknown>[] | null> {
    const surveyAnswers = await this.surveyAnswerModel.find<SurveyAnswer>({ surveyId: new Types.ObjectId(surveyId) });
    if (surveyAnswers.length === 0) {
      throw new CustomHttpException(
        SurveyAnswerErrorMessages.NotAbleToFindSurveyAnswerError,
        HttpStatus.NOT_FOUND,
        undefined,
        SurveyAnswersService.name,
      );
    }

    const answers = surveyAnswers.filter((answer) => answer.answer != null);
    return answers.map((answer) => {
      const { username, firstName, lastName } = answer.attendee;
      const isAuthenticatedPublicUserParticipation = !!username && publicUserLoginRegex.test(username);
      if (isAuthenticatedPublicUserParticipation) {
        return { identification: firstName, ...answer.answer };
      }
      let identification = `(${username})`;
      identification = lastName ? `${lastName} ${identification}` : identification;
      identification = firstName ? `${firstName} ${identification}` : identification;
      return { identification, ...answer.answer };
    });
  }

  async onSurveyRemoval(surveyIds: string[]): Promise<void> {
    try {
      const surveyObjectIds = surveyIds.map((s) => new Types.ObjectId(s));
      await this.surveyAnswerModel.deleteMany({ surveyId: { $in: surveyObjectIds } }, { ordered: false });
    } catch (error) {
      throw new CustomHttpException(
        SurveyAnswerErrorMessages.NotAbleToDeleteSurveyAnswerError,
        HttpStatus.NOT_MODIFIED,
        error,
        SurveyAnswersService.name,
      );
    }

    const filePath = surveyIds.map((surveyId) => join(SURVEY_ANSWERS_ATTACHMENT_PATH, surveyId));
    return FilesystemService.deleteDirectories(filePath);
  }

  async hasPublicUserAnsweredSurvey(surveyId: string, username: string): Promise<SurveyAnswer | undefined> {
    const isPublicUserParticipation = !!username && publicUserLoginRegex.test(username);
    if (!isPublicUserParticipation) {
      return undefined;
    }
    return this.getAnswer(surveyId, username);
  }

  async createAnswer(
    attendee: Attendee,
    surveyId: string,
    saveNo: number,
    answer: TSurveyAnswer,
  ): Promise<SurveyAnswerDocument> {
    const newSurveyAnswer: SurveyAnswerDocument | null = await this.surveyAnswerModel.create({
      attendee,
      surveyId: new Types.ObjectId(surveyId),
      saveNo,
      answer,
    });
    if (newSurveyAnswer == null) {
      throw new CustomHttpException(
        SurveyAnswerErrorMessages.NotAbleToCreateSurveyAnswerError,
        HttpStatus.INTERNAL_SERVER_ERROR,
        undefined,
        SurveyAnswersService.name,
      );
    }
    return newSurveyAnswer;
  }
}

export default SurveyAnswersService;<|MERGE_RESOLUTION|>--- conflicted
+++ resolved
@@ -316,13 +316,8 @@
     );
   };
 
-<<<<<<< HEAD
   async anonymousStrategy(survey: SurveyDocument, answer: TSurveyAnswer): Promise<SurveyAnswerDocument | null> {
-    const username = `anonymous_${uuidv4()}`;
-=======
-  async anonymousStrategy(survey: SurveyDocument, answer: JSON): Promise<SurveyAnswerDocument | null> {
     const username = `anonymous_${randomUUID()}`;
->>>>>>> 153c0a6d
     const user: Attendee = { username };
     const updatedAnswer = await this.surveyAnswerAttachmentsService.processSurveyAnswer(
       username,
