--- conflicted
+++ resolved
@@ -1,8 +1,3 @@
-<<<<<<< HEAD
-import { Types } from 'mongoose';
-import { Survey, SurveyDocument } from '../../survey.schema';
-import { firstMockUser, secondMockUser } from '../user';
-=======
 /*
  * LICENSE
  *
@@ -15,10 +10,9 @@
  * You should have received a copy of the GNU Affero General Public License along with this program. If not, see <https://www.gnu.org/licenses/>.
  */
 
-import getNewSurveyId from '@libs/survey/getNewSurveyId';
-import { Survey } from '../../survey.schema';
-import { firstMockUser, secondMockUser } from '../user/users';
->>>>>>> 8f3f59a2
+import { Types } from 'mongoose';
+import { Survey, SurveyDocument } from '../../survey.schema';
+import { firstMockUser, secondMockUser } from '../user';
 
 export const openSurveyId01 = new Types.ObjectId();
 export const openSurvey01: Survey = {
