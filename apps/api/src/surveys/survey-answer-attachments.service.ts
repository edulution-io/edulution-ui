--- conflicted
+++ resolved
@@ -41,20 +41,12 @@
     const permanentFilePath = join(SURVEY_ANSWERS_ATTACHMENT_PATH, surveyId, questionId, userName, fileName);
     const tempFileExists = await FilesystemService.checkIfFileExist(tempFilePath);
     if (tempFileExists) {
-<<<<<<< HEAD
-      const path = join(SURVEYS_ANSWER_FOLDER, userName, surveyId, questionId, fileName);
-=======
       const path = join(SURVEYS_ANSWER_FOLDER, userName, surveyId, questionId);
->>>>>>> c62efc39
       return this.fileSystemService.serveTempFiles(path, fileName, res);
     }
     const permanentFileExists = await FilesystemService.checkIfFileExist(permanentFilePath);
     if (permanentFileExists) {
-<<<<<<< HEAD
-      const path = join(SURVEYS_ANSWER_FOLDER, ATTACHMENT_FOLDER, surveyId, questionId, userName, fileName);
-=======
       const path = join(SURVEYS_ANSWER_FOLDER, ATTACHMENT_FOLDER, surveyId, questionId, userName);
->>>>>>> c62efc39
       return this.fileSystemService.serveFiles(path, fileName, res);
     }
     throw new CustomHttpException(CommonErrorMessages.FILE_NOT_FOUND, HttpStatus.INTERNAL_SERVER_ERROR);
