/*
 * LICENSE
 *
 * This program is free software: you can redistribute it and/or modify it under the terms of the GNU Affero General Public License as published by
 * the Free Software Foundation, either version 3 of the License, or (at your option) any later version.
 *
 * This program is distributed in the hope that it will be useful, but WITHOUT ANY WARRANTY; without even the implied warranty of
 * MERCHANTABILITY or FITNESS FOR A PARTICULAR PURPOSE. See the GNU Affero General Public License for more details.
 *
 * You should have received a copy of the GNU Affero General Public License along with this program. If not, see <https://www.gnu.org/licenses/>.
 */

import { join } from 'path';
import { Injectable, Logger, OnModuleInit } from '@nestjs/common';
import {
  SURVEY_FILE_ATTACHMENT_ENDPOINT,
  PUBLIC_SURVEY_FILE_ATTACHMENT_ENDPOINT,
  SURVEY_CHOICES,
  PUBLIC_SURVEY_CHOICES,
} from '@libs/survey/constants/surveys-endpoint';
import SURVEYS_ATTACHMENT_PATH from '@libs/survey/constants/surveysAttachmentPath';
import SURVEYS_TEMP_FILES_PATH from '@libs/survey/constants/surveysTempFilesPath';
import TEMPORAL_SURVEY_ID_STRING from '@libs/survey/constants/temporal-survey-id-string';
import SURVEYS_HEADER_IMAGE from '@libs/survey/constants/surveys-header-image';
import TSurveyElement from '@libs/survey/types/TSurveyElement';
import SurveyQuestionsType from '@libs/survey/constants/surveyQuestionsType';
import isQuestionTypeImageType from '@libs/survey/utils/isQuestionTypeImageType';
import SurveyFormula from '@libs/survey/types/SurveyFormula';
import FilesystemService from '../filesystem/filesystem.service';

@Injectable()
class SurveysAttachmentService implements OnModuleInit {
  constructor(private fileSystemService: FilesystemService) {}

  private readonly attachmentsPath = SURVEYS_ATTACHMENT_PATH;

  onModuleInit() {
    void this.fileSystemService.ensureDirectoryExists(this.attachmentsPath);
  }

  async preProcessFormula(
    surveyId: string,
    formula: SurveyFormula,
    username: string,
    isPublic?: boolean,
  ): Promise<SurveyFormula> {
    const processedFormula = { ...formula };
    const includedFileNames: Set<string> = new Set();

    if (processedFormula.logo) {
      const { newUrl, filename } = await this.processUrl(
        processedFormula.logo,
        username,
        surveyId,
        SURVEYS_HEADER_IMAGE,
        isPublic,
      );
      processedFormula.logo = newUrl;
      if (filename) includedFileNames.add(join(SURVEYS_HEADER_IMAGE, filename));
    }

    if (processedFormula.pages) {
      processedFormula.pages = await Promise.all(
        processedFormula.pages.map(async (page) => ({
          ...page,
          elements: await this.processElements(page.elements, username, surveyId, includedFileNames, isPublic),
        })),
      );
    }

    if (processedFormula.elements) {
      processedFormula.elements = await this.processElements(
        processedFormula.elements,
        username,
        surveyId,
        includedFileNames,
        isPublic,
      );
    }

    await this.cleanupOrphanedAttachments(surveyId, includedFileNames);

    return processedFormula;
  }

  private async cleanupOrphanedAttachments(surveyId: string, referencedAttachments: Set<string>): Promise<void> {
    const allQuestionFolders = await this.fileSystemService.getAllFilenamesInDirectory(
      join(SURVEYS_ATTACHMENT_PATH, surveyId),
    );
    const cleanupPromises = allQuestionFolders.map(async (questionFolder) =>
      this.cleanupQuestionFolder(surveyId, questionFolder, referencedAttachments),
    );
    await Promise.all(cleanupPromises);

    const surveyPath = join(SURVEYS_ATTACHMENT_PATH, surveyId);
    const remainingQuestionFolders = await this.fileSystemService.getAllFilenamesInDirectory(surveyPath);
    if (remainingQuestionFolders.length === 0) {
      await this.fileSystemService.deleteDirectory(surveyPath);
    }
  }

  private async cleanupQuestionFolder(
    surveyId: string,
    questionFolder: string,
    referencedAttachments: Set<string>,
  ): Promise<void> {
    const questionPath = join(SURVEYS_ATTACHMENT_PATH, surveyId, questionFolder);
    const filesInFolder = await this.fileSystemService.getAllFilenamesInDirectory(questionPath);

    const deletePromises = filesInFolder
      .filter((file) => !referencedAttachments.has(join(questionFolder, file)))
      .map((fileToDelete) => FilesystemService.deleteFile(questionPath, fileToDelete));
    await Promise.all(deletePromises);

    const remainingFiles = await this.fileSystemService.getAllFilenamesInDirectory(questionPath);
    if (remainingFiles.length === 0) {
      await this.fileSystemService.deleteDirectory(questionPath);
    }
  }

  cleanupTemporaryFiles(username: string): void {
    const temporaryAttachmentPath = join(SURVEYS_TEMP_FILES_PATH, username);
    void this.fileSystemService.deleteDirectory(temporaryAttachmentPath);
  }

  async processElements(
    elements: TSurveyElement[] | undefined,
    username: string,
    surveyId: string,
    includedFileNames: Set<string>,
    isPublic?: boolean,
  ) {
    if (!elements) return [];
    return Promise.all(
      elements.map(async (el) => this.processElement(el, username, surveyId, includedFileNames, isPublic)),
    );
  }

  async processElement(
    element: TSurveyElement,
    username: string,
    surveyId: string,
    includedFileNames: Set<string>,
    isPublic?: boolean,
  ): Promise<TSurveyElement> {
    const processedElement = { ...element };
    switch (element.type) {
<<<<<<< HEAD
      case QuestionsType.CHECKBOX:
      case QuestionsType.DROPDOWN:
      case QuestionsType.RADIO_GROUP:
        if (!element.choicesByUrl) {
          break;
        }
        if (element.choicesByUrl?.url.includes(TEMPORAL_SURVEY_ID_STRING)) {
=======
      case SurveyQuestionsType.CHECKBOX:
      case SurveyQuestionsType.DROPDOWN:
      case SurveyQuestionsType.RADIO_GROUP:
        if (element.choicesByUrl && element.choicesByUrl?.url.includes(TEMPORAL_SURVEY_ID_STRING)) {
>>>>>>> 71ae04ca
          processedElement.choicesByUrl = {
            ...element.choicesByUrl,
            url: element.choicesByUrl.url.replace(TEMPORAL_SURVEY_ID_STRING, surveyId),
          };
        }
        if (isPublic && element.choicesByUrl?.url.includes(`/${SURVEY_CHOICES}/`)) {
          processedElement.choicesByUrl = {
            ...element.choicesByUrl,
            url: element.choicesByUrl.url.replace(`/${SURVEY_CHOICES}/`, `/${PUBLIC_SURVEY_CHOICES}/`),
          };
        } else if (!isPublic && element.choicesByUrl?.url.includes(`/${PUBLIC_SURVEY_CHOICES}/`)) {
          processedElement.choicesByUrl = {
            ...element.choicesByUrl,
            url: element.choicesByUrl.url.replace(`/${PUBLIC_SURVEY_CHOICES}/`, `/${SURVEY_CHOICES}/`),
          };
        }
        break;

      case SurveyQuestionsType.IMAGE:
        if (element.imageLink) {
          const { newUrl, filename } = await this.processUrl(
            element.imageLink,
            username,
            surveyId,
            element.name,
            isPublic,
          );
          processedElement.imageLink = newUrl;
          if (filename) includedFileNames.add(join(element.name, filename));
        }
        break;

      case SurveyQuestionsType.IMAGE_PICKER:
        if (element.choices) {
          processedElement.choices = await Promise.all(
            element.choices.map(async (choice) => {
              if (typeof choice !== 'string' && choice.imageLink) {
                const { newUrl, filename } = await this.processUrl(
                  choice.imageLink,
                  username,
                  surveyId,
                  element.name,
                  isPublic,
                );
                if (filename) includedFileNames.add(join(element.name, filename));
                return { ...choice, imageLink: newUrl };
              }
              return choice;
            }),
          );
        }
        break;

      case SurveyQuestionsType.FILE:
        if (element.value && typeof element.value === 'string') {
          const { newUrl, filename } = await this.processUrl(element.value, username, surveyId, element.name, isPublic);
          processedElement.value = newUrl;
          if (filename) includedFileNames.add(join(element.name, filename));
        }
        break;

      default:
        await this.removeAttachmentForOtherQuestionTypes(surveyId, element);
        break;
    }

    return processedElement;
  }

  static updateLinkForRestfulChoices(surveyId: string, question: TSurveyElement): TSurveyElement {
    if (question.choicesByUrl && question.choicesByUrl?.url.includes(TEMPORAL_SURVEY_ID_STRING)) {
      return {
        ...question,
        choicesByUrl: {
          ...question.choicesByUrl,
          url: question.choicesByUrl.url.replace(TEMPORAL_SURVEY_ID_STRING, surveyId),
        },
      };
    }
    return question;
  }

  async processUrl(
    url: string,
    username: string,
    surveyId: string,
    subfolder: string,
    isPublic = false,
  ): Promise<{ newUrl: string; filename: string | null }> {
    const filename = url.split('/').pop();
    if (!filename) {
      return { newUrl: url, filename: null };
    }

    const permanentDir = join(SURVEYS_ATTACHMENT_PATH, surveyId, subfolder);
    const permanentPath = join(permanentDir, filename);
    const permanentFileExists = await FilesystemService.checkIfFileExist(permanentPath);
    if (permanentFileExists) {
      return { newUrl: url, filename };
    }

    const tempPath = join(SURVEYS_TEMP_FILES_PATH, username, filename);
    const tempFileExists = await FilesystemService.checkIfFileExist(tempPath);
    if (!tempFileExists) {
      return { newUrl: url, filename: null };
    }

    const pathForUrl = join(surveyId, subfolder, filename);
    try {
      await this.fileSystemService.ensureDirectoryExists(permanentDir);
      await FilesystemService.moveFile(tempPath, permanentPath);
      const baseUrl = url.substring(0, url.indexOf(`/${SURVEY_FILE_ATTACHMENT_ENDPOINT}`));
      const endpoint = `${isPublic ? PUBLIC_SURVEY_FILE_ATTACHMENT_ENDPOINT : SURVEY_FILE_ATTACHMENT_ENDPOINT}`;
      Logger.log(`Moved temp file ${tempPath} to ${permanentPath}`, SurveysAttachmentService.name);
      Logger.log(`filename: ${filename}; newUrl: ${baseUrl}/${endpoint}/${pathForUrl}`, SurveysAttachmentService.name);
      return {
        newUrl: `${baseUrl}/${endpoint}/${pathForUrl}`,
        filename,
      };
    } catch (error) {
      Logger.error(`Failed to move temp file ${tempPath} to ${permanentPath}`, SurveysAttachmentService.name);
      return { newUrl: url, filename: null };
    }
  }

  async removeAttachmentForOtherQuestionTypes(surveyId: string, question: TSurveyElement): Promise<void> {
    const { type } = question;
    if (isQuestionTypeImageType(type)) {
      return;
    }
    const permaDirectory = join(SURVEYS_ATTACHMENT_PATH, surveyId, question.name);
    await this.fileSystemService.deleteDirectory(permaDirectory);
  }

  static async onSurveyRemoval(surveyIds: string[]): Promise<void> {
    const filePath = surveyIds.map((surveyId) => join(SURVEYS_ATTACHMENT_PATH, surveyId));
    return FilesystemService.deleteDirectories(filePath);
  }
}

export default SurveysAttachmentService;<|MERGE_RESOLUTION|>--- conflicted
+++ resolved
@@ -145,20 +145,13 @@
   ): Promise<TSurveyElement> {
     const processedElement = { ...element };
     switch (element.type) {
-<<<<<<< HEAD
-      case QuestionsType.CHECKBOX:
-      case QuestionsType.DROPDOWN:
-      case QuestionsType.RADIO_GROUP:
-        if (!element.choicesByUrl) {
-          break;
-        }
-        if (element.choicesByUrl?.url.includes(TEMPORAL_SURVEY_ID_STRING)) {
-=======
       case SurveyQuestionsType.CHECKBOX:
       case SurveyQuestionsType.DROPDOWN:
       case SurveyQuestionsType.RADIO_GROUP:
-        if (element.choicesByUrl && element.choicesByUrl?.url.includes(TEMPORAL_SURVEY_ID_STRING)) {
->>>>>>> 71ae04ca
+        if (!element.choicesByUrl) {
+          break;
+        }
+        if (element.choicesByUrl?.url.includes(TEMPORAL_SURVEY_ID_STRING)) {
           processedElement.choicesByUrl = {
             ...element.choicesByUrl,
             url: element.choicesByUrl.url.replace(TEMPORAL_SURVEY_ID_STRING, surveyId),
