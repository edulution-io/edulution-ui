--- conflicted
+++ resolved
@@ -260,30 +260,9 @@
     return res;
   }
 
-<<<<<<< HEAD
   async serveDefaultIcon(res: Response): Promise<Response> {
     const defaultIconPath = join(SURVEYS_DEFAULT_FILES_PATH, defaultLogo);
-=======
-  async serveDefaultFile(filename: string, res: Response): Promise<Response> {
-    if (filename.includes('/')) {
-      throw new CustomHttpException(
-        CommonErrorMessages.INVALID_FILE_NAME,
-        HttpStatus.BAD_REQUEST,
-        undefined,
-        SurveysAttachmentService.name,
-      );
-    }
-    const defaultIconPath = join(SURVEYS_DEFAULT_FILES_PATH, filename);
-    const exists = await FilesystemService.checkIfFileExist(defaultIconPath);
-    if (!exists) {
-      throw new CustomHttpException(
-        CommonErrorMessages.FILE_NOT_FOUND,
-        HttpStatus.NOT_FOUND,
-        undefined,
-        SurveysAttachmentService.name,
-      );
-    }
->>>>>>> f7ae7884
+    await FilesystemService.checkIfFileExist(defaultIconPath);
     const fileStream = await this.fileSystemService.createReadStream(defaultIconPath);
     fileStream.pipe(res);
     return res;
