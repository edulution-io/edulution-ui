--- conflicted
+++ resolved
@@ -68,78 +68,6 @@
     );
     return createdSurvey;
   }
-<<<<<<< HEAD
-
-  async addPublicAnswer(
-    surveyId: mongoose.Types.ObjectId,
-    answer: JSON,
-    username?: string,
-    canSubmitMultipleAnswers: boolean = false,
-  ): Promise<SurveyModel | undefined> {
-    if (!mongoose.isValidObjectId(surveyId)) {
-      throw new CustomHttpException(
-        SurveyErrorMessages.NotValidSurveyIdIsNoMongooseObjectId,
-        HttpStatus.NOT_ACCEPTABLE,
-      );
-    }
-
-    const existingSurvey = await this.surveyModel.findOne<SurveyModel>({ id: surveyId }).exec();
-    if (!existingSurvey) {
-      throw new CustomHttpException(SurveyErrorMessages.NotAbleToFindSurveyError, HttpStatus.NOT_FOUND);
-    }
-
-    const participants = existingSurvey.participants || [];
-    const participated = existingSurvey.participated || [];
-    const answers = existingSurvey.publicAnswers || [];
-    if (username) {
-      const isParticipant = participants.find((participant: Attendee) => participant.username === username);
-      if (!isParticipant) {
-        throw new CustomHttpException(
-          SurveyErrorMessages.NotAbleToParticipateNotAnParticipantError,
-          HttpStatus.UNAUTHORIZED,
-        );
-      }
-      const hasAlreadyParticipated = participated.find((user: string) => user === username);
-      if (hasAlreadyParticipated) {
-        throw new CustomHttpException(
-          SurveyErrorMessages.NotAbleToParticipateAlreadyParticipatedError,
-          HttpStatus.FORBIDDEN,
-        );
-      }
-      if (!hasAlreadyParticipated) {
-        participated.push(username);
-      }
-      if (!hasAlreadyParticipated || canSubmitMultipleAnswers) {
-        answers.push(answer);
-      }
-    }
-
-    const updatedSurvey = await this.surveyModel
-      .findOneAndUpdate<SurveyModel>({ id: surveyId }, { publicAnswers: answers, participated })
-      .exec();
-    if (updatedSurvey == null) {
-      throw new CustomHttpException(SurveyErrorMessages.NotAbleToUpdateSurveyError, HttpStatus.INTERNAL_SERVER_ERROR);
-    }
-    return updatedSurvey;
-  }
-
-  async getPublicAnswers(surveyId: mongoose.Types.ObjectId): Promise<JSON[] | null> {
-    if (!mongoose.isValidObjectId(surveyId)) {
-      throw new CustomHttpException(
-        SurveyErrorMessages.NotValidSurveyIdIsNoMongooseObjectId,
-        HttpStatus.NOT_ACCEPTABLE,
-      );
-    }
-
-    const survey = await this.surveyModel.findOne<SurveyModel>({ id: surveyId }).exec();
-    if (survey == null) {
-      throw new CustomHttpException(SurveyErrorMessages.NotAbleToFindSurveyError, HttpStatus.NOT_FOUND);
-    }
-
-    return survey.publicAnswers || [];
-  }
-=======
->>>>>>> 3c4466a5
 }
 
 export default SurveysService;