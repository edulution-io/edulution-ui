/*
 * LICENSE
 *
 * This program is free software: you can redistribute it and/or modify it under the terms of the GNU Affero General Public License as published by
 * the Free Software Foundation, either version 3 of the License, or (at your option) any later version.
 *
 * This program is distributed in the hope that it will be useful, but WITHOUT ANY WARRANTY; without even the implied warranty of
 * MERCHANTABILITY or FITNESS FOR A PARTICULAR PURPOSE. See the GNU Affero General Public License for more details.
 *
 * You should have received a copy of the GNU Affero General Public License along with this program. If not, see <https://www.gnu.org/licenses/>.
 */

import { Model, Types } from 'mongoose';
import { InjectModel } from '@nestjs/mongoose';
import { HttpStatus, Injectable, Logger, OnModuleInit } from '@nestjs/common';
import JwtUser from '@libs/user/types/jwt/jwtUser';
import SurveyDto from '@libs/survey/types/api/survey.dto';
import CommonErrorMessages from '@libs/common/constants/common-error-messages';
import SurveyErrorMessages from '@libs/survey/constants/survey-error-messages';
import SSE_MESSAGE_TYPE from '@libs/common/constants/sseMessageType';
import prepareCreator from '@libs/survey/utils/prepareCreator';
import SseMessageType from '@libs/common/types/sseMessageType';
import getIsAdmin from '@libs/user/utils/getIsAdmin';
import CustomHttpException from '../common/CustomHttpException';
import SseService from '../sse/sse.service';
import GroupsService from '../groups/groups.service';
import surveysMigrationsList from './migrations/surveysMigrationsList';
import MigrationService from '../migration/migration.service';
import { Survey, SurveyDocument } from './survey.schema';
import SurveysAttachmentService from './surveys-attachment.service';

@Injectable()
class SurveysService implements OnModuleInit {
  constructor(
    @InjectModel(Survey.name) private surveyModel: Model<SurveyDocument>,
    private surveysAttachmentService: SurveysAttachmentService,
    private readonly groupsService: GroupsService,
    private readonly sseService: SseService,
  ) {}

  async onModuleInit() {
    await MigrationService.runMigrations<SurveyDocument>(this.surveyModel, surveysMigrationsList);
  }

  async findSurvey(surveyId: string, user: JwtUser): Promise<Survey | null> {
    const survey = await this.surveyModel
      .findOne({
        $and: [
          {
            $or: [
              { isPublic: true },
              { 'creator.username': user.preferred_username },
              { 'invitedAttendees.username': user.preferred_username },
              { 'invitedGroups.path': { $in: user.ldapGroups } },
            ],
          },
          { _id: new Types.ObjectId(surveyId) },
        ],
      })
      .exec();

    if (!survey) {
      throw new CustomHttpException(
        SurveyErrorMessages.NotFoundError,
        HttpStatus.NOT_FOUND,
        undefined,
        SurveysService.name,
      );
    }

    return survey;
  }

  async findPublicSurvey(surveyId: string): Promise<Survey | null> {
    try {
      return await this.surveyModel.findOne<Survey>({ _id: new Types.ObjectId(surveyId), isPublic: true }).exec();
    } catch (error) {
      throw new CustomHttpException(
        CommonErrorMessages.DB_ACCESS_FAILED,
        HttpStatus.INTERNAL_SERVER_ERROR,
        error,
        SurveysService.name,
      );
    }
  }

  async deleteSurveys(surveyIds: string[]): Promise<void> {
    try {
      const surveyObjectIds = surveyIds.map((s) => new Types.ObjectId(s));
      await this.surveyModel.deleteMany({ _id: { $in: surveyObjectIds } });
      Logger.log(`Deleted the surveys ${JSON.stringify(surveyIds)}`, SurveysService.name);
    } catch (error) {
      throw new CustomHttpException(
        SurveyErrorMessages.DeleteError,
        HttpStatus.NOT_MODIFIED,
        error,
        SurveysService.name,
      );
    } finally {
      this.sseService.informAllUsers(surveyIds, SSE_MESSAGE_TYPE.SURVEY_DELETED);
    }
  }

  // TODO: REMOVE AFTER REVIEW ONLY INCLUDED TO NOT BREAK THE REVIEW VIEW
  /*
    async updateSurvey(survey: SurveyDto, currentUser: JwtUser): Promise<SurveyDocument | null> {
    const existingSurvey = await this.surveyModel.findById(survey.id).exec();
    if (!existingSurvey) {
      return null;
    }

    const isUserSuperAdmin = getIsAdmin(currentUser.ldapGroups);
    if (survey.creator.username !== currentUser.preferred_username && !isUserSuperAdmin) {
      throw new CustomHttpException(
        SurveyErrorMessages.UpdateOrCreateError,
        HttpStatus.UNAUTHORIZED,
        undefined,
        SurveysService.name,
      );
    }

    try {
      return await this.surveyModel
        .findOneAndUpdate<SurveyDocument>({ _id: new Types.ObjectId(survey.id) }, survey, { new: true })
        .lean();
    } catch (error) {
      throw new CustomHttpException(
        CommonErrorMessages.DB_ACCESS_FAILED,
        HttpStatus.INTERNAL_SERVER_ERROR,
        error,
        SurveysService.name,
      );
    } finally {
      if (survey.isPublic) {
        this.sseService.informAllUsers(survey, SSE_MESSAGE_TYPE.SURVEY_UPDATED);
      } else {
        const invitedMembersList = await this.groupsService.getInvitedMembers(
          survey.invitedGroups,
          survey.invitedAttendees,
        );

        const updatedSurvey = await this.surveyModel.findById(survey.id).lean();
        this.sseService.sendEventToUsers(invitedMembersList, updatedSurvey || survey, SSE_MESSAGE_TYPE.SURVEY_UPDATED);
      }
    }
  }

  async createSurvey(survey: SurveyDto, currentUser: JwtUser): Promise<SurveyDocument> {
    const creator: AttendeeDto = {
      ...survey.creator,
      firstName: currentUser.given_name,
      lastName: currentUser.family_name,
      username: currentUser.preferred_username,
    };

    try {
      return await this.surveyModel.create({ ...survey, creator });
    } catch (error) {
      throw new CustomHttpException(
        CommonErrorMessages.DB_ACCESS_FAILED,
        HttpStatus.INTERNAL_SERVER_ERROR,
        error,
        SurveysService.name,
      );
    } finally {
      if (survey.isPublic) {
        this.sseService.informAllUsers(survey, SSE_MESSAGE_TYPE.SURVEY_CREATED);
      } else {
        const invitedMembersList = await this.groupsService.getInvitedMembers(
          survey.invitedGroups,
          survey.invitedAttendees,
        );
        this.sseService.sendEventToUsers(invitedMembersList, survey, SSE_MESSAGE_TYPE.SURVEY_CREATED);
      }
    }
  }

  static updateLinkForRestfulChoices(surveyId: string, question: SurveyElement): SurveyElement {
    if (isQuestionTypeChoiceType(question.type) && question.choicesByUrl) {
      const pathParts = question.choicesByUrl.url.split('/');
      const temporalSurveyIdIndex = pathParts.findIndex((part: string) => part === TEMPORAL_SURVEY_ID_STRING);
      if (temporalSurveyIdIndex !== -1) {
        try {
          pathParts[temporalSurveyIdIndex] = surveyId;
          const newLink = pathParts.join('/');
          return {
            ...question,
            choicesByUrl: {
              ...question.choicesByUrl,
              url: newLink,
            },
          };
        } catch (error) {
          throw new CustomHttpException(
            CommonErrorMessages.FILE_NOT_PROVIDED,
            HttpStatus.INTERNAL_SERVER_ERROR,
            error,
            SurveysService.name,
          );
        }
      }
    }
    return question;
  }

  async updateElements(
    username: string,
    surveyId: string,
    tempFiles: string[],
    elements: SurveyElement[],
  ): Promise<SurveyElement[]> {
    const updatePromises = elements?.map(async (question) =>
      this.updateQuestion(username, surveyId, tempFiles, question),
    );
    return Promise.all(updatePromises);
  }

  async updatePages(
    username: string,
    surveyId: string,
    tempFiles: string[],
    pages: SurveyPage[],
  ): Promise<SurveyPage[]> {
    const updatePromises = pages.map(async (page) => {
      if (!page.elements || page.elements?.length === 0) {
        return page;
      }
      const updatedElements = await this.updateElements(username, surveyId, tempFiles, page.elements);
      return { ...page, elements: updatedElements };
    });
    return Promise.all(updatePromises);
  }

  async updateFormula(username: string, surveyId: string, formula: SurveyFormula): Promise<SurveyFormula> {
    const temporaryDirectoryPath = `${SURVEYS_TEMP_FILES_PATH}/${username}`;
    const fileNames = await this.fileSystemService.getAllFilenamesInDirectory(temporaryDirectoryPath);

    if (fileNames.length === 0) {
      return formula;
    }
    const updatedFormula = { ...formula };
    if (formula.logo) {
      updatedFormula.logo = await this.updateTemporalLogo(username, surveyId, fileNames, formula.logo);
    }
    if (formula.pages && formula.pages.length > 0) {
      updatedFormula.pages = await this.updatePages(username, surveyId, fileNames, formula.pages);
    }
    if (formula.elements && formula.elements.length > 0) {
      updatedFormula.elements = await this.updateElements(username, surveyId, fileNames, formula.elements);
    }
    return updatedFormula;
  }
  */

  async updateOrCreateSurvey(surveyDto: SurveyDto, user: JwtUser): Promise<SurveyDocument> {
    const isCreating = !surveyDto.id;

    const surveyId = isCreating ? new Types.ObjectId().toString() : surveyDto.id;
    if (!surveyId) {
      throw new CustomHttpException(
        SurveyErrorMessages.MISSING_ID_ERROR,
        HttpStatus.BAD_REQUEST,
        undefined,
        SurveysAttachmentService.name,
      );
    }

    if (!isCreating) {
      const existingSurvey = await this.surveyModel.findById(surveyId).lean();
      if (!existingSurvey) {
        throw new CustomHttpException(SurveyErrorMessages.NotFoundError, HttpStatus.NOT_FOUND);
      }
      SurveysService.assertUserIsAuthorized(existingSurvey.creator.username, user);
    }

    const processedFormula = await this.surveysAttachmentService.preProcessFormula(
      surveyId,
      surveyDto.formula,
      user.preferred_username,
    );
    if (processedFormula === null) {
      throw new CustomHttpException(
        SurveyErrorMessages.UpdateOrCreateError,
        HttpStatus.INTERNAL_SERVER_ERROR,
        undefined,
        SurveysAttachmentService.name,
      );
    }

    const creator = isCreating ? prepareCreator(surveyDto.creator, user) : surveyDto.creator;
    const surveyDataToSave = {
      ...surveyDto,
      _id: surveyId,
      creator,
      formula: processedFormula,
    };
    const savedSurvey = await this.surveyModel
      .findByIdAndUpdate(surveyId, surveyDataToSave, { new: true, upsert: true })
      .exec();
    if (!savedSurvey) {
      throw new CustomHttpException(SurveyErrorMessages.UpdateOrCreateError, HttpStatus.INTERNAL_SERVER_ERROR);
    }

    await this.notifySurveyChange(
      savedSurvey,
      isCreating ? SSE_MESSAGE_TYPE.SURVEY_CREATED : SSE_MESSAGE_TYPE.SURVEY_UPDATED,
    );

    this.surveysAttachmentService.cleanupTemporaryFiles(user.preferred_username);

    return savedSurvey as SurveyDocument;
  }

<<<<<<< HEAD
  async createTemplate(surveyTemplateDto: SurveyTemplateDto): Promise<string> {
=======
  notifySurveyChange = async (survey: SurveyDocument, eventType: SseMessageType): Promise<void> => {
    if (survey.isPublic) {
      this.sseService.informAllUsers(survey, eventType);
    } else {
      const invitedMembersList = await this.groupsService.getInvitedMembers(
        survey.invitedGroups,
        survey.invitedAttendees,
      );
      this.sseService.sendEventToUsers(invitedMembersList, survey, eventType);
    }
  };

  static assertUserIsAuthorized = (creatorUsername: string, currentUser: JwtUser): void => {
    const isOwner = creatorUsername === currentUser.preferred_username;
    const isSuperAdmin = getIsAdmin(currentUser.ldapGroups);
    if (!isOwner && !isSuperAdmin) {
      throw new CustomHttpException(CommonErrorMessages.DB_ACCESS_FAILED, HttpStatus.UNAUTHORIZED);
    }
  };

  // TODO: REMOVE AFTER REVIEW ONLY INCLUDED TO NOT BREAK THE REVIEW VIEW
  /*
  async createTemplate(surveyTemplateDto: SurveyTemplateDto): Promise<void> {
>>>>>>> 4a0f0b08
    let filename = surveyTemplateDto.fileName;
    if (!filename) {
      const date = new Date();
      filename = `${date.getFullYear()}${date.getMonth() + 1}${date.getDate()}-${date.getHours()}:${date.getMinutes()}-${uuidv4()}.json`;
    }
    const templatePath = join(SURVEYS_TEMPLATE_PATH, filename);
    try {
      await this.fileSystemService.ensureDirectoryExists(SURVEYS_TEMPLATE_PATH);
      await FilesystemService.writeFile(templatePath, JSON.stringify(surveyTemplateDto.template, null, 2));
      return filename;
    } catch (error) {
      throw new CustomHttpException(
        CommonErrorMessages.FILE_WRITING_FAILED,
        HttpStatus.INTERNAL_SERVER_ERROR,
        undefined,
        SurveysService.name,
      );
    }
  }

  async serveTemplateNames(): Promise<string[]> {
    return this.fileSystemService.getAllFilenamesInDirectory(SURVEYS_TEMPLATE_PATH);
  }

  async serveTemplate(fileName: string, res: Response): Promise<Response> {
    const templatePath = join(SURVEYS_TEMPLATE_PATH, fileName);
    const fileStream = await this.fileSystemService.createReadStream(templatePath);
    fileStream.pipe(res);
    return res;
  }

  async serveFiles(surveyId: string, questionId: string, fileName: string, res: Response): Promise<Response> {
    const filePath = `${SURVEYS_FILES_PATH}/${surveyId}/${questionId}/${fileName}`;
    const fileStream = await this.fileSystemService.createReadStream(filePath);
    fileStream.pipe(res);
    return res;
  }

  // eslint-disable-next-line @typescript-eslint/class-methods-use-this
  async onSurveyRemoval(surveyIds: string[]): Promise<void> {
    const filePath = surveyIds.map((surveyId) => join(SURVEYS_FILES_PATH, surveyId));
    return FilesystemService.deleteDirectories(filePath);
  }

  async serveTempFiles(userId: string, fileName: string, res: Response): Promise<Response> {
    const filePath = `${SURVEYS_TEMP_FILES_PATH}/${userId}/${fileName}`;
    const fileStream = await this.fileSystemService.createReadStream(filePath);
    fileStream.pipe(res);
    return res;
  }

  async updateTempFilesUrls(username: string, pathWithIds: string, tempFiles: string[], link: string): Promise<string> {
    if (!link) return link;

    const [baseUrl, tempSegment] = link.split(`/${SURVEY_TEMP_FILE_ATTACHMENT_ENDPOINT}`);
    const imagesFileName = tempSegment?.split('/').pop();

    if (!baseUrl || !imagesFileName || !tempFiles.includes(imagesFileName)) {
      return link;
    }

    const temporaryAttachmentPath = join(SURVEYS_TEMP_FILES_PATH, username, imagesFileName);
    const permanentDirectory = join(SURVEYS_FILES_PATH, pathWithIds);
    const persistentAttachmentPath = join(permanentDirectory, imagesFileName);

    try {
      await this.fileSystemService.ensureDirectoryExists(permanentDirectory);
      await FilesystemService.moveFile(temporaryAttachmentPath, persistentAttachmentPath);
    } catch (error) {
      throw new CustomHttpException(
        CommonErrorMessages.FILE_MOVE_FAILED,
        HttpStatus.INTERNAL_SERVER_ERROR,
        undefined,
        SurveysService.name,
      );
    }

    return `${baseUrl}/${SURVEY_FILE_ATTACHMENT_ENDPOINT}/${pathWithIds}/${imagesFileName}`;
  }

  async updateTemporalUrls(
    username: string,
    surveyId: string,
    tempFiles: string[],
    question: SurveyElement,
  ): Promise<SurveyElement> {
    const pathWithIds = `${surveyId}/${question.name}`;
    try {
      if (question.type === 'image' && question.imageLink) {
        const newImageLink = await this.updateTempFilesUrls(username, pathWithIds, tempFiles, question.imageLink);
        return { ...question, imageLink: newImageLink };
      }

      if (question.type === 'imagepicker' && question.choices) {
        const choices = await Promise.all(
          question.choices.map(async (choice) => {
            if (choice != null && typeof choice !== 'string' && choice.imageLink) {
              const newImageLink = await this.updateTempFilesUrls(username, pathWithIds, tempFiles, choice.imageLink);
              return { ...choice, imageLink: newImageLink };
            }
            return choice;
          }),
        );
        return { ...question, choices };
      }

      if (question.type === 'file') {
        const newFileLink = await this.updateTempFilesUrls(username, pathWithIds, tempFiles, question.value as string);
        return { ...question, value: newFileLink };
      }

      return question;
    } catch (error) {
      throw new CustomHttpException(
        CommonErrorMessages.FILE_NOT_PROVIDED,
        HttpStatus.INTERNAL_SERVER_ERROR,
        error,
        SurveysService.name,
      );
    }
  }

  async updateQuestion(
    username: string,
    surveyId: string,
    tempFiles: string[],
    question: SurveyElement,
  ): Promise<SurveyElement> {
    const updatedQuestion = await this.updateTemporalUrls(username, surveyId, tempFiles, question);
    return SurveysService.updateLinkForRestfulChoices(surveyId, updatedQuestion);
  }

  async updateTemporalLogo(
    username: string,
    surveyId: string,
    tempFiles: string[],
    link: string,
  ): Promise<string | undefined> {
    const pathWithIds = `${surveyId}/logo`;
    return this.updateTempFilesUrls(username, pathWithIds, tempFiles, link);
  }
  */
}

export default SurveysService;<|MERGE_RESOLUTION|>--- conflicted
+++ resolved
@@ -311,9 +311,6 @@
     return savedSurvey as SurveyDocument;
   }
 
-<<<<<<< HEAD
-  async createTemplate(surveyTemplateDto: SurveyTemplateDto): Promise<string> {
-=======
   notifySurveyChange = async (survey: SurveyDocument, eventType: SseMessageType): Promise<void> => {
     if (survey.isPublic) {
       this.sseService.informAllUsers(survey, eventType);
@@ -337,7 +334,6 @@
   // TODO: REMOVE AFTER REVIEW ONLY INCLUDED TO NOT BREAK THE REVIEW VIEW
   /*
   async createTemplate(surveyTemplateDto: SurveyTemplateDto): Promise<void> {
->>>>>>> 4a0f0b08
     let filename = surveyTemplateDto.fileName;
     if (!filename) {
       const date = new Date();
