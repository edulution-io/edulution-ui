--- conflicted
+++ resolved
@@ -65,7 +65,6 @@
   }
 
   async findSurvey(surveyId: string, user: JwtUser): Promise<Survey | null> {
-<<<<<<< HEAD
     try {
       return await this.surveyModel
         .findOne({
@@ -94,23 +93,6 @@
 
   async throwErrorIfSurveyIsNotAccessible(surveyId: string, user: JwtUser): Promise<void> {
     const survey = await this.findSurvey(surveyId, user);
-=======
-    const survey = await this.surveyModel
-      .findOne({
-        $and: [
-          {
-            $or: [
-              { isPublic: true },
-              { 'creator.username': user.preferred_username },
-              { 'invitedAttendees.username': user.preferred_username },
-              { 'invitedGroups.path': { $in: user.ldapGroups } },
-            ],
-          },
-          { _id: new Types.ObjectId(surveyId) },
-        ],
-      })
-      .exec();
->>>>>>> eb74bbd5
     if (!survey) {
       throw new CustomHttpException(
         SurveyErrorMessages.NotFoundError,
@@ -119,10 +101,6 @@
         SurveysService.name,
       );
     }
-<<<<<<< HEAD
-=======
-    return survey;
->>>>>>> eb74bbd5
   }
 
   async findPublicSurvey(surveyId: string): Promise<Survey | null> {
