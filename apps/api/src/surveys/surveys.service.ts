import mongoose, { Model } from 'mongoose';
import { InjectModel } from '@nestjs/mongoose';
import { HttpStatus, Injectable, Logger } from '@nestjs/common';
import CustomHttpException from '@libs/error/CustomHttpException';
import SurveyErrorMessages from '@libs/survey/survey-error-messages';
import Attendee from '@libs/survey/types/attendee';
import UpdateOrCreateSurveyDto from '@libs/survey/types/update-or-create-survey.dto';
import { SurveyModel, SurveyDocument } from './survey.schema';

@Injectable()
class SurveysService {
  constructor(@InjectModel(SurveyModel.name) private surveyModel: Model<SurveyDocument>) {}

  async getAllSurveys(): Promise<SurveyModel[]> {
    const surveys = this.surveyModel.find().exec();
    if (surveys == null) {
      throw new CustomHttpException(SurveyErrorMessages.NotAbleToFindSurveysError, HttpStatus.NOT_FOUND);
    }
    return surveys;
  }

  async findOneSurvey(surveyId: mongoose.Types.ObjectId): Promise<SurveyModel | null> {
    if (!mongoose.isValidObjectId(surveyId)) {
      throw new CustomHttpException(
        SurveyErrorMessages.NotValidSurveyIdIsNoMongooseObjectId,
        HttpStatus.NOT_ACCEPTABLE,
      );
    }
    const survey = this.surveyModel.findOne<SurveyModel>({ id: surveyId }).exec();
    if (survey == null) {
      throw new CustomHttpException(SurveyErrorMessages.NotAbleToFindSurveyError, HttpStatus.NOT_FOUND);
    }
    return survey;
  }

  async findSurveys(surveyIds: mongoose.Types.ObjectId[]): Promise<SurveyModel[] | null> {
    const surveys = this.surveyModel.find<SurveyModel>({ id: { $in: surveyIds } }).exec();
    if (surveys == null) {
      throw new CustomHttpException(SurveyErrorMessages.NotAbleToFindSurveysError, HttpStatus.NOT_FOUND);
    }
    return surveys;
  }

  async deleteSurveys(surveyIds: mongoose.Types.ObjectId[]): Promise<void> {
    try {
      await this.surveyModel.deleteMany({ id: { $in: surveyIds } }).exec();
      Logger.log(`Deleted the surveys ${JSON.stringify(surveyIds)}`);
    } catch (error) {
      throw new CustomHttpException(SurveyErrorMessages.NotAbleToDeleteSurveyError, HttpStatus.NOT_MODIFIED);
    }
  }

  async updateSurvey(survey: UpdateOrCreateSurveyDto): Promise<SurveyModel | null> {
    const updatedSurvey = await this.surveyModel
      .findOneAndUpdate<SurveyModel>(
        // eslint-disable-next-line no-underscore-dangle
        { id: survey.id },
        { ...survey },
      )
      .exec();

    Logger.log(updatedSurvey == null ? SurveyErrorMessages.NotAbleToUpdateSurveyError : 'Updated survey successfully');
    return updatedSurvey;
  }

  async createSurvey(survey: UpdateOrCreateSurveyDto): Promise<SurveyModel | null> {
    const createdSurvey = await this.surveyModel.create(survey);
    Logger.log(
      createdSurvey == null ? SurveyErrorMessages.NotAbleToCreateSurveyError : 'Created the new survey successfully',
    );
    return createdSurvey;
  }

  async addPublicAnswer(
    surveyId: mongoose.Types.ObjectId,
    answer: JSON,
    username?: string,
<<<<<<< HEAD
    canSubmitMultipleAnswers: boolean = false,
=======
    canSubmitMultipleAnswers?: boolean,
>>>>>>> b9154df6
  ): Promise<SurveyModel | undefined> {
    if (!mongoose.isValidObjectId(surveyId)) {
      throw new CustomHttpException(
        SurveyErrorMessages.NotValidSurveyIdIsNoMongooseObjectId,
        HttpStatus.NOT_ACCEPTABLE,
      );
    }

    const existingSurvey = await this.surveyModel.findOne<SurveyModel>({ id: surveyId }).exec();
    if (!existingSurvey) {
      throw new CustomHttpException(SurveyErrorMessages.NotAbleToFindSurveyError, HttpStatus.NOT_FOUND);
    }

    const participants = existingSurvey.participants || [];
    const participated = existingSurvey.participated || [];
    const answers = existingSurvey.publicAnswers || [];
    if (username) {
      const isParticipant = participants.find((participant: Attendee) => participant.username === username);
      if (!isParticipant) {
        throw new CustomHttpException(
          SurveyErrorMessages.NotAbleToParticipateNotAnParticipantError,
          HttpStatus.UNAUTHORIZED,
        );
      }
      const hasAlreadyParticipated = participated.find((user: string) => user === username);
      if (hasAlreadyParticipated) {
        throw new CustomHttpException(
          SurveyErrorMessages.NotAbleToParticipateAlreadyParticipatedError,
          HttpStatus.FORBIDDEN,
        );
      }
      if (!hasAlreadyParticipated) {
        participated.push(username);
      }
      if (!hasAlreadyParticipated || canSubmitMultipleAnswers) {
        answers.push(answer);
      }
    }

    const updatedSurvey = await this.surveyModel
      .findOneAndUpdate<SurveyModel>({ id: surveyId }, { publicAnswers: answers, participated })
      .exec();
    if (updatedSurvey == null) {
      throw new CustomHttpException(SurveyErrorMessages.NotAbleToUpdateSurveyError, HttpStatus.INTERNAL_SERVER_ERROR);
    }
    return updatedSurvey;
  }

  async getPublicAnswers(surveyId: mongoose.Types.ObjectId): Promise<JSON[] | null> {
    if (!mongoose.isValidObjectId(surveyId)) {
      throw new CustomHttpException(
        SurveyErrorMessages.NotValidSurveyIdIsNoMongooseObjectId,
        HttpStatus.NOT_ACCEPTABLE,
      );
    }

    const survey = await this.surveyModel.findOne<SurveyModel>({ id: surveyId }).exec();
    if (survey == null) {
      throw new CustomHttpException(SurveyErrorMessages.NotAbleToFindSurveyError, HttpStatus.NOT_FOUND);
    }

    return survey.publicAnswers || [];
  }
}

export default SurveysService;<|MERGE_RESOLUTION|>--- conflicted
+++ resolved
@@ -46,7 +46,7 @@
       await this.surveyModel.deleteMany({ id: { $in: surveyIds } }).exec();
       Logger.log(`Deleted the surveys ${JSON.stringify(surveyIds)}`);
     } catch (error) {
-      throw new CustomHttpException(SurveyErrorMessages.NotAbleToDeleteSurveyError, HttpStatus.NOT_MODIFIED);
+      throw new CustomHttpException(SurveyErrorMessages.NotAbleToDeleteSurveyError, HttpStatus.NOT_MODIFIED, error);
     }
   }
 
@@ -75,11 +75,7 @@
     surveyId: mongoose.Types.ObjectId,
     answer: JSON,
     username?: string,
-<<<<<<< HEAD
     canSubmitMultipleAnswers: boolean = false,
-=======
-    canSubmitMultipleAnswers?: boolean,
->>>>>>> b9154df6
   ): Promise<SurveyModel | undefined> {
     if (!mongoose.isValidObjectId(surveyId)) {
       throw new CustomHttpException(
