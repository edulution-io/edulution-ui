--- conflicted
+++ resolved
@@ -4,18 +4,6 @@
 import CustomHttpException from '@libs/error/CustomHttpException';
 import SurveyErrorMessages from '@libs/survey/survey-error-messages';
 import Attendee from '@libs/survey/types/attendee';
-<<<<<<< HEAD
-import SurveyErrors from '@libs/survey/survey-errors';
-import NeitherAbleToUpdateNorToCreateSurveyError from '@libs/survey/errors/neither-able-to-update-nor-to-create-survey-error';
-import NotAbleToDeleteSurveyError from '@libs/survey/errors/not-able-to-delete-survey-error';
-import NotAbleToFindSurveyError from '@libs/survey/errors/not-able-to-find-survey-error';
-import NotAbleToFindSurveysError from '@libs/survey/errors/not-able-to-find-surveys-error';
-import NotAbleToParticipateNotAnParticipantError from '@libs/survey/errors/not-able-to-participate-not-an-participant-error';
-import NotAbleToParticipateAlreadyParticipatedError from '@libs/survey/errors/not-able-to-participate-already-participated-error';
-import NotValidSurveyIdIsNoMongooseObjectId from '@libs/survey/errors/not-valid-survey-id-is-no-mongoose-object-id';
-import NotAbleToUpdateSurveyError from '@libs/survey/errors/not-able-to-update-survey-error';
-=======
->>>>>>> 9b3f4a4e
 import { SurveyModel, SurveyDocument } from './survey.schema';
 
 @Injectable()
@@ -32,7 +20,10 @@
 
   async findOneSurvey(surveyId: mongoose.Types.ObjectId): Promise<SurveyModel | null> {
     if (!mongoose.isValidObjectId(surveyId)) {
-      throw new CustomHttpException(SurveyErrorMessages.NotValidSurveyIdIsNoMongooseObjectId, HttpStatus.NOT_ACCEPTABLE);
+      throw new CustomHttpException(
+        SurveyErrorMessages.NotValidSurveyIdIsNoMongooseObjectId,
+        HttpStatus.NOT_ACCEPTABLE,
+      );
     }
     const survey = this.surveyModel.findOne<SurveyModel>({ _id: surveyId }).exec();
     if (survey == null) {
@@ -59,7 +50,6 @@
   }
 
   async updateSurvey(survey: SurveyModel): Promise<SurveyModel | null> {
-    Logger.log(`Update Survey :: survey := ${JSON.stringify(survey, null, 2)}`);
     const updatedSurvey = await this.surveyModel
       .findOneAndUpdate<SurveyModel>(
         // eslint-disable-next-line no-underscore-dangle
@@ -68,22 +58,15 @@
       )
       .exec();
 
-<<<<<<< HEAD
-    Logger.log(updatedSurvey == null ? SurveyErrors.NotAbleToUpdateSurveyError : 'Updated survey successfully');
-=======
     Logger.log(updatedSurvey == null ? SurveyErrorMessages.NotAbleToUpdateSurveyError : 'Updated survey successfully');
->>>>>>> 9b3f4a4e
     return updatedSurvey;
   }
 
   async createSurvey(survey: SurveyModel): Promise<SurveyModel | null> {
-    Logger.log(`Create Survey :: survey := ${JSON.stringify(survey, null, 2)}`);
     const createdSurvey = await this.surveyModel.create(survey);
-<<<<<<< HEAD
-    Logger.log(createdSurvey == null ? SurveyErrors.NotAbleToCreateSurveyError : 'Created the new survey successfully');
-=======
-    Logger.log(createdSurvey == null ? SurveyErrorMessages.NotAbleToCreateSurveyError : 'Created the new survey successfully');
->>>>>>> 9b3f4a4e
+    Logger.log(
+      createdSurvey == null ? SurveyErrorMessages.NotAbleToCreateSurveyError : 'Created the new survey successfully',
+    );
     return createdSurvey;
   }
 
@@ -92,7 +75,10 @@
     if (updatedSurvey == null) {
       const createdSurvey = await this.createSurvey(survey);
       if (createdSurvey == null) {
-        throw new CustomHttpException(SurveyErrorMessages.NeitherAbleToUpdateNorToCreateSurveyError, HttpStatus.INTERNAL_SERVER_ERROR);
+        throw new CustomHttpException(
+          SurveyErrorMessages.NeitherAbleToUpdateNorToCreateSurveyError,
+          HttpStatus.INTERNAL_SERVER_ERROR,
+        );
       }
       return createdSurvey;
     }
@@ -106,7 +92,10 @@
     canSubmitMultipleAnswers: boolean = false,
   ): Promise<SurveyModel | undefined> {
     if (!mongoose.isValidObjectId(surveyId)) {
-      throw new CustomHttpException(SurveyErrorMessages.NotValidSurveyIdIsNoMongooseObjectId, HttpStatus.NOT_ACCEPTABLE);
+      throw new CustomHttpException(
+        SurveyErrorMessages.NotValidSurveyIdIsNoMongooseObjectId,
+        HttpStatus.NOT_ACCEPTABLE,
+      );
     }
 
     const existingSurvey = await this.surveyModel.findOne<SurveyModel>({ _id: surveyId }).exec();
@@ -120,18 +109,17 @@
     if (username) {
       const isParticipant = participants.find((participant: Attendee) => participant.username === username);
       if (!isParticipant) {
-        throw new CustomHttpException(SurveyErrorMessages.NotAbleToParticipateNotAnParticipantError, HttpStatus.UNAUTHORIZED);
+        throw new CustomHttpException(
+          SurveyErrorMessages.NotAbleToParticipateNotAnParticipantError,
+          HttpStatus.UNAUTHORIZED,
+        );
       }
       const hasAlreadyParticipated = participated.find((user: string) => user === username);
-<<<<<<< HEAD
-      if (hasAlreadyParticipated && !canSubmitMultipleAnswers) {
-        const error4 = NotAbleToParticipateAlreadyParticipatedError;
-        Logger.warn(error4.message);
-        throw error4;
-=======
       if (hasAlreadyParticipated) {
-        throw new CustomHttpException(SurveyErrorMessages.NotAbleToParticipateAlreadyParticipatedError, HttpStatus.FORBIDDEN);
->>>>>>> 9b3f4a4e
+        throw new CustomHttpException(
+          SurveyErrorMessages.NotAbleToParticipateAlreadyParticipatedError,
+          HttpStatus.FORBIDDEN,
+        );
       }
       if (!hasAlreadyParticipated) {
         participated.push(username);
@@ -152,7 +140,10 @@
 
   async getPublicAnswers(surveyId: mongoose.Types.ObjectId): Promise<JSON[] | null> {
     if (!mongoose.isValidObjectId(surveyId)) {
-      throw new CustomHttpException(SurveyErrorMessages.NotValidSurveyIdIsNoMongooseObjectId, HttpStatus.NOT_ACCEPTABLE);
+      throw new CustomHttpException(
+        SurveyErrorMessages.NotValidSurveyIdIsNoMongooseObjectId,
+        HttpStatus.NOT_ACCEPTABLE,
+      );
     }
 
     const survey = await this.surveyModel.findOne<SurveyModel>({ _id: surveyId }).exec();
