--- conflicted
+++ resolved
@@ -13,10 +13,6 @@
 import { Response } from 'express';
 import { Model, Types } from 'mongoose';
 import { InjectModel } from '@nestjs/mongoose';
-<<<<<<< HEAD
-=======
-import { createReadStream, existsSync, rmdirSync } from 'fs';
->>>>>>> 39a16524
 import { HttpStatus, Injectable, Logger, OnModuleInit } from '@nestjs/common';
 import JwtUser from '@libs/user/types/jwt/jwtUser';
 import GroupRoles from '@libs/groups/types/group-roles.enum';
@@ -92,16 +88,15 @@
     } finally {
       SseService.informAllUsers(surveysSseConnections, surveyIds.toString(), SSE_MESSAGE_TYPE.DELETED);
     }
-<<<<<<< HEAD
-
+  }
+
+  onSurveyRemoval(surveyIds: string[]): void {
     const deleteAttachments = surveyIds.map((id) => this.attachmentService.clearPersistent(id));
     try {
       void Promise.all(deleteAttachments);
     } catch (error) {
       throw new CustomHttpException(CommonErrorMessages.ATTACHMENT_DELETION_FAILED, HttpStatus.INTERNAL_SERVER_ERROR);
     }
-=======
->>>>>>> 39a16524
   }
 
   async updateSurvey(
@@ -133,7 +128,7 @@
           survey.invitedGroups,
           survey.invitedAttendees,
         );
-        const updatedSurvey = await this.surveyModel.findById(survey.id).exec();
+        const updatedSurvey = await this.surveyModel.findById(survey.id).lean();
         SseService.sendEventToUsers(
           invitedMembersList,
           surveysSseConnections,
@@ -233,7 +228,6 @@
 
     return surveyWithUpdatedImageLinks;
   }
-<<<<<<< HEAD
 
   getTemporaryImageUrl = (userId: string, fileName: string): string =>
     this.attachmentService.getTemporaryAttachmentUrl(userId, fileName);
@@ -244,18 +238,5 @@
   servePermanentImage = (surveyId: string, questionId: string, fileName: string, res: Response) =>
     this.attachmentService.servePersistentAttachment(`${surveyId}/${questionId}`, fileName, res);
 }
-=======
->>>>>>> 39a16524
-
-  async onSurveyRemoval(surveyIds: string[]): Promise<void> {
-    const imageDirectories = surveyIds.map((surveyId) => join(SURVEYS_IMAGES_PATH, surveyId));
-    const deletionPromises = imageDirectories.map((directory) => rmdirSync(directory, { recursive: true }));
-
-    try {
-      await Promise.all(deletionPromises);
-    } catch (error) {
-      throw new CustomHttpException(SurveyErrorMessages.ImageDeletionFailed, HttpStatus.INTERNAL_SERVER_ERROR);
-    }
-  }
-}
+
 export default SurveysService;