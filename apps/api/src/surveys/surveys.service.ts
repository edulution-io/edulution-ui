import mongoose, { Model } from 'mongoose';
<<<<<<< HEAD
import { Injectable } from '@nestjs/common';
import { InjectModel } from '@nestjs/mongoose';
// import Attendee from '@libs/conferences/types/attendee';
import { Survey, SurveyDocument } from './types/survey.schema';
import NotAbleToDeleteError from './errors/not-able-to-delete-error';
import SurveyNotFoundError from './errors/survey-not-found-error';
// import UserIsNoParticipantError from './errors/user-is-no-participant-error';
import UserHasAlreadyParticipatedError from './errors/user-has-already-participated-error';
import CreateSurveyDto from './dto/create-survey.dto';
=======
import { Injectable, Logger } from '@nestjs/common';
import { InjectModel } from '@nestjs/mongoose';
import Attendee from '@libs/survey/types/attendee';
import NeitherFoundNorCreatedSurveyError from '@libs/survey/errors/neither-updated-nor-found-survey-error';
import NotAbleToDeleteSurveyError from '@libs/survey/errors/not-able-to-delete-survey-error';
import SurveyNotFoundError from '@libs/survey/errors/survey-not-found-error';
import SurveysNotFoundError from '@libs/survey/errors/surveys-not-found-error';
import UserIsNoParticipantError from '@libs/survey/errors/user-is-no-participant-error';
import UserHasAlreadyParticipatedError from '@libs/survey/errors/user-has-already-participated-error';
import SurveyIdIsNoValidMongoIdError from '@libs/survey/errors/survey-id-is-no-valid-mongo-id-error';
import NotAbleToUpdateSurveyError from '@libs/survey/errors/not-able-to-update-survey-error';
import { SurveyModel, SurveyDocument } from './types/survey.schema';
>>>>>>> 39e38ce6

@Injectable()
class SurveysService {
  constructor(@InjectModel(SurveyModel.name) private surveyModel: Model<SurveyDocument>) {}

  async getAllSurveys(): Promise<SurveyModel[]> {
    const surveys = this.surveyModel.find().exec();
    if (surveys == null) {
      const error = SurveysNotFoundError;
      Logger.error(error.message);
      throw error;
    }
    return surveys;
  }

<<<<<<< HEAD
  async findSurvey(surveyId: mongoose.Types.ObjectId): Promise<Survey | null> {
    return this.surveyModel.findOne<Survey>({ id: surveyId }).exec();
  }

  async findSurveys(surveyIds: mongoose.Types.ObjectId[]): Promise<Survey[] | null> {
    return this.surveyModel.find<Survey>({ id: { $in: surveyIds } }).exec();
  }

  async removeSurvey(surveyId: mongoose.Types.ObjectId): Promise<void> {
=======
  async findOneSurvey(surveyId: mongoose.Types.ObjectId): Promise<SurveyModel | null> {
    if (!mongoose.isValidObjectId(surveyId)) {
      const error = SurveyIdIsNoValidMongoIdError;
      Logger.error(error.message);
      throw error;
    }
    const survey = this.surveyModel.findOne<SurveyModel>({ _id: surveyId }).exec();
    if (survey == null) {
      const error = SurveyNotFoundError;
      Logger.error(error.message);
      throw error;
    }
    return survey;
  }

  async findSurveys(surveyIds: mongoose.Types.ObjectId[]): Promise<SurveyModel[] | null> {
    const surveys = this.surveyModel.find<SurveyModel>({ _id: { $in: surveyIds } }).exec();
    if (surveys == null) {
      const error = SurveysNotFoundError;
      Logger.error(error.message);
      throw error;
    }
    return surveys;
  }

  async deleteSurveys(surveyIds: mongoose.Types.ObjectId[]): Promise<void> {
>>>>>>> 39e38ce6
    try {
      await this.surveyModel.deleteMany({ _id: { $in: surveyIds } }).exec();
      Logger.log(`Deleted the surveys ${JSON.stringify(surveyIds)}`);
    } catch (error) {
<<<<<<< HEAD
      console.error(error);
      throw NotAbleToDeleteError;
    }
  }

  async updateOrCreateSurvey(createSurveyDto: CreateSurveyDto): Promise<Survey | null> {
    const survey = await this.surveyModel
      .findOneAndUpdate<Survey>(
        { _id: createSurveyDto.id },
        {
          ...createSurveyDto,
          _id: createSurveyDto.id,
          saveNo: createSurveyDto.saveNo || 0,
          created: createSurveyDto.created ? createSurveyDto.created.toString() : new Date().toString(),
        },
=======
      const err = NotAbleToDeleteSurveyError;
      Logger.error(err.message);
      Logger.warn(error);
      throw err;
    }
  }

  async updateSurvey(survey: SurveyModel): Promise<SurveyModel | null> {
    const updatedSurvey = await this.surveyModel
      .findOneAndUpdate<SurveyModel>(
        // eslint-disable-next-line no-underscore-dangle
        { _id: survey._id },
        { ...survey },
>>>>>>> 39e38ce6
      )
      .exec();

    Logger.log(updatedSurvey == null ? 'Could not update the survey' : 'Updated survey successfully');
    return updatedSurvey;
  }

  async createSurvey(survey: SurveyModel): Promise<SurveyModel | null> {
    const createdSurvey = await this.surveyModel.create(survey);
    Logger.log(createdSurvey == null ? 'Could not create the new survey' : 'Created the new survey successfully');
    return createdSurvey;
  }

  async updateOrCreateSurvey(survey: SurveyModel): Promise<SurveyModel | null> {
    const updatedSurvey = await this.updateSurvey(survey);
    if (updatedSurvey == null) {
      const createdSurvey = await this.createSurvey(survey);
      if (createdSurvey == null) {
        const error = NeitherFoundNorCreatedSurveyError;
        Logger.error(error.message);
        throw error;
      }
      return createdSurvey;
    }
    return updatedSurvey;
  }

<<<<<<< HEAD
  async addPublicAnswer(id: mongoose.Types.ObjectId, answer: JSON, username: string): Promise<Survey | undefined> {
    const existingSurvey = await this.surveyModel.findOne<Survey>({ id }).exec();
    if (!existingSurvey) {
      throw SurveyNotFoundError;
=======
  async getPublicAnswers(surveyId: mongoose.Types.ObjectId): Promise<JSON[] | null> {
    if (!mongoose.isValidObjectId(surveyId)) {
      const error1 = SurveyIdIsNoValidMongoIdError;
      Logger.error(error1.message);
      throw error1;
    }

    const survey = await this.surveyModel.findOne<SurveyModel>({ _id: surveyId }).exec();
    if (survey == null) {
      const error2 = SurveyNotFoundError;
      Logger.error(error2.message);
      throw error2;
    }
    return survey.publicAnswers || [];
  }

  async addPublicAnswer(
    surveyId: mongoose.Types.ObjectId,
    answer: JSON,
    username?: string,
  ): Promise<SurveyModel | undefined> {
    if (!mongoose.isValidObjectId(surveyId)) {
      const error1 = SurveyIdIsNoValidMongoIdError;
      Logger.error(error1.message);
      throw error1;
    }

    const existingSurvey = await this.surveyModel.findOne<SurveyModel>({ _id: surveyId }).exec();
    if (!existingSurvey) {
      const error2 = SurveyNotFoundError;
      Logger.error(error2.message);
      throw error2;
>>>>>>> 39e38ce6
    }

    // const participants = existingSurvey.participants || [];
    // const isParticipant = participants.find((user: Attendee) =>
    //   user.username && username ? user.username === username : false,
    // );
    // if (!isParticipant) {
    //   throw UserIsNoParticipantError;
    // }

    const participated = existingSurvey.participated || [];
<<<<<<< HEAD
    const hasAlreadyParticipated = participated.find((user: string) => user === username);
    if (hasAlreadyParticipated) {
      throw UserHasAlreadyParticipatedError;
=======
    if (username) {
      const isParticipant = participants.find((participant: Attendee) => participant.username === username);
      if (!isParticipant) {
        const error3 = UserIsNoParticipantError;
        Logger.warn(error3.message);
        throw error3;
      }
      const hasAlreadyParticipated = participated.find((user: string) => user === username);
      if (hasAlreadyParticipated) {
        const error4 = UserHasAlreadyParticipatedError;
        Logger.warn(error4.message);
        throw error4;
      }
      participated.push(username);
>>>>>>> 39e38ce6
    }
    const answers = existingSurvey.publicAnswers || [];
    answers.push(answer);

    participated.push(username);

    const updatedSurvey = await this.surveyModel
      .findOneAndUpdate<SurveyModel>({ _id: surveyId }, { publicAnswers: answers, participated })
      .exec();
    if (updatedSurvey == null) {
      const error5 = NotAbleToUpdateSurveyError;
      Logger.error(error5.message);
      throw error5;
    }
    return updatedSurvey;
  }
}

export default SurveysService;<|MERGE_RESOLUTION|>--- conflicted
+++ resolved
@@ -1,15 +1,4 @@
 import mongoose, { Model } from 'mongoose';
-<<<<<<< HEAD
-import { Injectable } from '@nestjs/common';
-import { InjectModel } from '@nestjs/mongoose';
-// import Attendee from '@libs/conferences/types/attendee';
-import { Survey, SurveyDocument } from './types/survey.schema';
-import NotAbleToDeleteError from './errors/not-able-to-delete-error';
-import SurveyNotFoundError from './errors/survey-not-found-error';
-// import UserIsNoParticipantError from './errors/user-is-no-participant-error';
-import UserHasAlreadyParticipatedError from './errors/user-has-already-participated-error';
-import CreateSurveyDto from './dto/create-survey.dto';
-=======
 import { Injectable, Logger } from '@nestjs/common';
 import { InjectModel } from '@nestjs/mongoose';
 import Attendee from '@libs/survey/types/attendee';
@@ -22,7 +11,6 @@
 import SurveyIdIsNoValidMongoIdError from '@libs/survey/errors/survey-id-is-no-valid-mongo-id-error';
 import NotAbleToUpdateSurveyError from '@libs/survey/errors/not-able-to-update-survey-error';
 import { SurveyModel, SurveyDocument } from './types/survey.schema';
->>>>>>> 39e38ce6
 
 @Injectable()
 class SurveysService {
@@ -38,17 +26,6 @@
     return surveys;
   }
 
-<<<<<<< HEAD
-  async findSurvey(surveyId: mongoose.Types.ObjectId): Promise<Survey | null> {
-    return this.surveyModel.findOne<Survey>({ id: surveyId }).exec();
-  }
-
-  async findSurveys(surveyIds: mongoose.Types.ObjectId[]): Promise<Survey[] | null> {
-    return this.surveyModel.find<Survey>({ id: { $in: surveyIds } }).exec();
-  }
-
-  async removeSurvey(surveyId: mongoose.Types.ObjectId): Promise<void> {
-=======
   async findOneSurvey(surveyId: mongoose.Types.ObjectId): Promise<SurveyModel | null> {
     if (!mongoose.isValidObjectId(surveyId)) {
       const error = SurveyIdIsNoValidMongoIdError;
@@ -75,28 +52,10 @@
   }
 
   async deleteSurveys(surveyIds: mongoose.Types.ObjectId[]): Promise<void> {
->>>>>>> 39e38ce6
     try {
       await this.surveyModel.deleteMany({ _id: { $in: surveyIds } }).exec();
       Logger.log(`Deleted the surveys ${JSON.stringify(surveyIds)}`);
     } catch (error) {
-<<<<<<< HEAD
-      console.error(error);
-      throw NotAbleToDeleteError;
-    }
-  }
-
-  async updateOrCreateSurvey(createSurveyDto: CreateSurveyDto): Promise<Survey | null> {
-    const survey = await this.surveyModel
-      .findOneAndUpdate<Survey>(
-        { _id: createSurveyDto.id },
-        {
-          ...createSurveyDto,
-          _id: createSurveyDto.id,
-          saveNo: createSurveyDto.saveNo || 0,
-          created: createSurveyDto.created ? createSurveyDto.created.toString() : new Date().toString(),
-        },
-=======
       const err = NotAbleToDeleteSurveyError;
       Logger.error(err.message);
       Logger.warn(error);
@@ -110,7 +69,6 @@
         // eslint-disable-next-line no-underscore-dangle
         { _id: survey._id },
         { ...survey },
->>>>>>> 39e38ce6
       )
       .exec();
 
@@ -138,28 +96,6 @@
     return updatedSurvey;
   }
 
-<<<<<<< HEAD
-  async addPublicAnswer(id: mongoose.Types.ObjectId, answer: JSON, username: string): Promise<Survey | undefined> {
-    const existingSurvey = await this.surveyModel.findOne<Survey>({ id }).exec();
-    if (!existingSurvey) {
-      throw SurveyNotFoundError;
-=======
-  async getPublicAnswers(surveyId: mongoose.Types.ObjectId): Promise<JSON[] | null> {
-    if (!mongoose.isValidObjectId(surveyId)) {
-      const error1 = SurveyIdIsNoValidMongoIdError;
-      Logger.error(error1.message);
-      throw error1;
-    }
-
-    const survey = await this.surveyModel.findOne<SurveyModel>({ _id: surveyId }).exec();
-    if (survey == null) {
-      const error2 = SurveyNotFoundError;
-      Logger.error(error2.message);
-      throw error2;
-    }
-    return survey.publicAnswers || [];
-  }
-
   async addPublicAnswer(
     surveyId: mongoose.Types.ObjectId,
     answer: JSON,
@@ -176,23 +112,10 @@
       const error2 = SurveyNotFoundError;
       Logger.error(error2.message);
       throw error2;
->>>>>>> 39e38ce6
     }
 
-    // const participants = existingSurvey.participants || [];
-    // const isParticipant = participants.find((user: Attendee) =>
-    //   user.username && username ? user.username === username : false,
-    // );
-    // if (!isParticipant) {
-    //   throw UserIsNoParticipantError;
-    // }
-
+    const participants = existingSurvey.participants || [];
     const participated = existingSurvey.participated || [];
-<<<<<<< HEAD
-    const hasAlreadyParticipated = participated.find((user: string) => user === username);
-    if (hasAlreadyParticipated) {
-      throw UserHasAlreadyParticipatedError;
-=======
     if (username) {
       const isParticipant = participants.find((participant: Attendee) => participant.username === username);
       if (!isParticipant) {
@@ -207,12 +130,10 @@
         throw error4;
       }
       participated.push(username);
->>>>>>> 39e38ce6
     }
+
     const answers = existingSurvey.publicAnswers || [];
     answers.push(answer);
-
-    participated.push(username);
 
     const updatedSurvey = await this.surveyModel
       .findOneAndUpdate<SurveyModel>({ _id: surveyId }, { publicAnswers: answers, participated })
@@ -224,6 +145,22 @@
     }
     return updatedSurvey;
   }
+
+  async getPublicAnswers(surveyId: mongoose.Types.ObjectId): Promise<JSON[] | null> {
+    if (!mongoose.isValidObjectId(surveyId)) {
+      const error1 = SurveyIdIsNoValidMongoIdError;
+      Logger.error(error1.message);
+      throw error1;
+    }
+
+    const survey = await this.surveyModel.findOne<SurveyModel>({ _id: surveyId }).exec();
+    if (survey == null) {
+      const error2 = SurveyNotFoundError;
+      Logger.error(error2.message);
+      throw error2;
+    }
+    return survey.publicAnswers || [];
+  }
 }
 
 export default SurveysService;