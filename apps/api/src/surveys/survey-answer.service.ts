--- conflicted
+++ resolved
@@ -22,15 +22,9 @@
 import SurveyErrorMessages from '@libs/survey/constants/survey-error-messages';
 import { createNewPublicUserLogin, publicUserLoginRegex } from '@libs/survey/utils/publicUserLoginRegex';
 import APPS_FILES_PATH from '@libs/common/constants/appsFilesPath';
-<<<<<<< HEAD
-import SURVEY_ANSWER_FOLDER from '@libs/survey/constants/surveys-answer-folder';
-import SURVEYS_ANSWERS_ATTACHMENT_PATH from '@libs/survey/constants/surveysAnswersAttachmentPath';
-import SURVEYS_ANSWERS_TEMPORARY_ATTACHMENT_PATH from '@libs/survey/constants/surveysAnswersTemporaryAttachmentPath';
-=======
 import SURVEYS_ANSWER_FOLDER from '@libs/survey/constants/surveys-answer-folder';
 import SURVEYS_ANSWERS_ATTACHMENT_PATH from '@libs/survey/constants/surveysAnswerAttachmentPath';
 import SURVEYS_ANSWERS_TEMPORARY_ATTACHMENT_PATH from '@libs/survey/constants/surveysAnswerTemporaryAttachmentPath';
->>>>>>> 4a0f0b08
 import SurveyAnswerErrorMessages from '@libs/survey/constants/survey-answer-error-messages';
 import UserErrorMessages from '@libs/user/constants/user-error-messages';
 import CustomHttpException from '../common/CustomHttpException';
@@ -47,7 +41,6 @@
   constructor(
     @InjectModel(SurveyAnswer.name) private surveyAnswerModel: Model<SurveyAnswerDocument>,
     @InjectModel(Survey.name) private surveyModel: Model<SurveyDocument>,
-    private readonly fileSystemService: FilesystemService,
     private readonly groupsService: GroupsService,
     private readonly fileSystemService: FilesystemService,
   ) {}
@@ -319,13 +312,7 @@
             SurveyAnswersService.name,
           );
         }
-<<<<<<< HEAD
-
         await this.moveAttachmentsToPermanentStorage(attendee, surveyId, answer);
-
-=======
-        await this.moveAttachmentsToPermanentStorage(attendee, surveyId, answer);
->>>>>>> 4a0f0b08
         return newSurveyAnswer;
       }
 
@@ -350,13 +337,8 @@
           SurveyAnswersService.name,
         );
       }
-<<<<<<< HEAD
 
       await this.moveAttachmentsToPermanentStorage(attendee, surveyId, answer);
-
-=======
-      await this.moveAttachmentsToPermanentStorage(attendee, surveyId, answer);
->>>>>>> 4a0f0b08
       return updatedSurveyAnswer;
     }
 
@@ -496,14 +478,11 @@
     return newSurveyAnswer;
   }
 
-<<<<<<< HEAD
   static async onSurveyRemoval(surveyIds: string[]): Promise<void> {
-    const filePath = surveyIds.map((surveyId) => join(APPS_FILES_PATH, SURVEY_ANSWER_FOLDER, surveyId));
+    const filePath = surveyIds.map((surveyId) => join(APPS_FILES_PATH, SURVEYS_ANSWER_FOLDER, surveyId));
     return FilesystemService.deleteDirectories(filePath);
   }
 
-=======
->>>>>>> 4a0f0b08
   static async getFilePathForFileFromAnswer(userName: string, surveyId: string, fileName: string): Promise<string> {
     const filesPath = join(SURVEYS_ANSWERS_ATTACHMENT_PATH, userName, surveyId);
     const tempFilesPath = join(SURVEYS_ANSWERS_TEMPORARY_ATTACHMENT_PATH, userName, surveyId);
@@ -528,11 +507,7 @@
     return res;
   }
 
-<<<<<<< HEAD
-  async deleteFileFromAnswer(userName: string, surveyId: string, fileName: string): Promise<void> {
-=======
   static async deleteFileFromAnswer(userName: string, surveyId: string, fileName: string): Promise<void> {
->>>>>>> 4a0f0b08
     const filePath = await SurveyAnswersService.getFilePathForFileFromAnswer(userName, surveyId, fileName);
     if (!filePath) {
       return;
