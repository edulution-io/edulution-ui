import mongoose, { Model } from 'mongoose';
import { InjectModel } from '@nestjs/mongoose';
import { HttpStatus, Injectable } from '@nestjs/common';
import CustomHttpException from '@libs/error/CustomHttpException';
import SurveyStatus from '@libs/survey/survey-status-enum';
import SurveyErrorMessages from '@libs/survey/constants/survey-error-messages';
import SurveyAnswerErrorMessages from '@libs/survey/constants/survey-answer-error-messages';
import UserErrorMessages from '@libs/user/constants/user-error-messages';
import ChoiceDto from '@libs/survey/types/api/choice.dto';
import { Survey, SurveyDocument } from './survey.schema';
import { SurveyAnswer, SurveyAnswerDocument } from './survey-answer.schema';
import Attendee from '../conferences/attendee.schema';
import JWTUser from '../types/JWTUser';

@Injectable()
class SurveyAnswersService {
  constructor(
    @InjectModel(SurveyAnswer.name) private surveyAnswerModel: Model<SurveyAnswerDocument>,
    @InjectModel(Survey.name) private surveyModel: Model<SurveyDocument>,
  ) {}

  public getSelectableChoices = async (surveyId: mongoose.Types.ObjectId, questionId: string): Promise<ChoiceDto[]> => {
    const survey = await this.surveyModel.findById(surveyId);
    if (!survey) {
      throw new CustomHttpException(SurveyErrorMessages.NotFoundError, HttpStatus.NOT_FOUND);
    }

    const limiter = survey.backendLimiters?.find((limit) => limit.questionId === questionId);
    if (!limiter?.choices?.length) {
      throw new CustomHttpException(SurveyErrorMessages.NoBackendLimiters, HttpStatus.NOT_FOUND);
    }

    const possibleChoices = limiter.choices;

    const filteredChoices = await Promise.all(
      possibleChoices.map(async (choice) => {
        const isVisible = (await this.countChoiceSelections(surveyId, questionId, choice.name)) < choice.limit;
        return isVisible ? choice : null;
      }),
    );

    return filteredChoices.filter((choice) => choice !== null);
  };

  async countChoiceSelections(
    surveyId: mongoose.Types.ObjectId,
    questionId: string,
    choiceId: string,
  ): Promise<number> {
    return this.surveyAnswerModel.countDocuments({
      surveyId,
      [`answer.${questionId}`]: choiceId,
    });
  }

  async getCreatedSurveys(username: string): Promise<Survey[]> {
    const createdSurveys = await this.surveyModel.find<Survey>({ 'creator.username': username });
    return createdSurveys || [];
  }

<<<<<<< HEAD
  public getOpenSurveys = async (username: string): Promise<Survey[]> => {
    const currentDate = new Date();
    const openSurveys = await this.surveyModel.find<Survey>({
      $or: [
        {
          $and: [
            { isPublic: true },
            {
              $or: [{ expires: { $eq: null } }, { expires: { $gt: currentDate } }],
            },
          ],
        },
        {
          $and: [
=======
  async getOpenSurveys(username: string): Promise<Survey[]> {
    const openSurveys = await this.surveyModel.find({
      $or: [
        { isPublic: true },
        {
          $and: [
>>>>>>> c2216471
            { 'invitedAttendees.username': username },
            {
              $or: [
                { $nor: [{ participatedAttendees: { $elemMatch: { username } } }] },
                { canSubmitMultipleAnswers: true },
              ],
            },
<<<<<<< HEAD
            {
              $or: [{ expires: { $eq: null } }, { expires: { $gt: currentDate } }],
            },
=======
>>>>>>> c2216471
          ],
        },
      ],
    });
    return openSurveys;
  }

  async getAnswers(username: string): Promise<SurveyAnswer[]> {
    const surveyAnswers = await this.surveyAnswerModel.find<SurveyAnswer>({ 'attendee.username': username });
    return surveyAnswers || [];
  }

  async getAnsweredSurveys(username: string): Promise<Survey[]> {
    const surveyAnswers = await this.getAnswers(username);
    const answeredSurveyIds = surveyAnswers.map((answer: SurveyAnswer) => answer.surveyId);
    const answeredSurveys = await this.surveyModel.find<Survey>({ _id: { $in: answeredSurveyIds } });
    return answeredSurveys || [];
  }

  async findUserSurveys(status: SurveyStatus, username: string): Promise<Survey[] | null> {
    switch (status) {
      case SurveyStatus.OPEN:
        return this.getOpenSurveys(username);
      case SurveyStatus.ANSWERED:
        return this.getAnsweredSurveys(username);
      case SurveyStatus.CREATED:
        return this.getCreatedSurveys(username);
      default:
        return [];
    }
  }

  async addAnswer(
    surveyId: mongoose.Types.ObjectId,
    saveNo: number,
    user: JWTUser,
    answer: JSON,
  ): Promise<SurveyAnswer | undefined> {
    if (!mongoose.isValidObjectId(surveyId)) {
      throw new CustomHttpException(SurveyErrorMessages.IdTypeError, HttpStatus.NOT_ACCEPTABLE);
    }

    const username = user.preferred_username;
    const attendee = { firstName: user.given_name, lastName: user.family_name, username };

    const survey = await this.surveyModel.findById<Survey>(surveyId);
    if (!survey) {
      throw new CustomHttpException(SurveyErrorMessages.NotFoundError, HttpStatus.NOT_FOUND);
    }
    const { expires, canUpdateFormerAnswer, canSubmitMultipleAnswers } = survey;

    if (expires && expires < new Date()) {
      throw new CustomHttpException(SurveyErrorMessages.ParticipationErrorSurveyExpired, HttpStatus.UNAUTHORIZED);
    }

    const hasParticipated = survey.participatedAttendees.find(
      (participant: Attendee) => participant.username === username,
    );
    if (hasParticipated && !canSubmitMultipleAnswers && !canUpdateFormerAnswer) {
      throw new CustomHttpException(SurveyErrorMessages.ParticipationErrorAlreadyParticipated, HttpStatus.FORBIDDEN);
    }

    const isCreator = survey.creator.username === username;
    const isAttendee = survey.invitedAttendees.find((participant: Attendee) => participant.username === username);
    const canParticipate = isCreator || isAttendee;
    if (!canParticipate) {
      throw new CustomHttpException(SurveyErrorMessages.ParticipationErrorUserNotAssigned, HttpStatus.UNAUTHORIZED);
    }

    const idExistingUsersAnswer = await this.surveyAnswerModel.findOne<SurveyAnswer>({
      $and: [{ 'attendee.username': username }, { surveyId }],
    });

    if (!idExistingUsersAnswer || canSubmitMultipleAnswers) {
      const time = new Date().getTime();
      const id = mongoose.Types.ObjectId.createFromTime(time);
      const newSurveyAnswer = await this.surveyAnswerModel.create({
        _id: id,
        id,
        attendee,
        surveyId,
        saveNo,
        answer,
      });
      if (newSurveyAnswer == null) {
        throw new CustomHttpException(
          SurveyAnswerErrorMessages.NotAbleToCreateSurveyAnswerError,
          HttpStatus.INTERNAL_SERVER_ERROR,
        );
      }

      const updateSurvey = await this.surveyModel.findByIdAndUpdate<Survey>(surveyId, {
        participatedAttendees: [...survey.participatedAttendees, attendee],
        answers: [...survey.answers, newSurveyAnswer.id],
      });
      if (updateSurvey == null) {
        throw new CustomHttpException(UserErrorMessages.UpdateError, HttpStatus.INTERNAL_SERVER_ERROR);
      }

      return newSurveyAnswer;
    }

    const updatedSurveyAnswer = await this.surveyAnswerModel.findByIdAndUpdate<SurveyAnswer>(idExistingUsersAnswer, {
      answer,
      saveNo,
    });
    if (updatedSurveyAnswer == null) {
      throw new CustomHttpException(SurveyAnswerErrorMessages.NotAbleToFindSurveyAnswerError, HttpStatus.NOT_FOUND);
    }

    return updatedSurveyAnswer;
  }

  async addAnswerToPublicSurvey(
    surveyId: mongoose.Types.ObjectId,
    saveNo: number,
    answer: JSON,
  ): Promise<SurveyAnswer | undefined> {
    if (!mongoose.isValidObjectId(surveyId)) {
      throw new CustomHttpException(SurveyErrorMessages.IdTypeError, HttpStatus.NOT_ACCEPTABLE);
    }

    const survey = await this.surveyModel.findById<Survey>(surveyId);
    if (!survey) {
      throw new CustomHttpException(SurveyErrorMessages.NotFoundError, HttpStatus.NOT_FOUND);
    }

    const { expires, isPublic } = survey;

    if (expires && expires < new Date()) {
      throw new CustomHttpException(SurveyErrorMessages.ParticipationErrorSurveyExpired, HttpStatus.UNAUTHORIZED);
    }

    if (!isPublic) {
      throw new CustomHttpException(SurveyErrorMessages.ParticipationErrorUserNotAssigned, HttpStatus.UNAUTHORIZED);
    }

    const pseudoAttendee: Attendee = { username: `public-${surveyId.toString()}` };

    const time = new Date().getTime();
    const id = mongoose.Types.ObjectId.createFromTime(time);
    const newSurveyAnswer = await this.surveyAnswerModel.create({
      _id: id,
      id,
      attendee: pseudoAttendee,
      surveyId,
      saveNo,
      answer,
    });
    if (newSurveyAnswer == null) {
      throw new CustomHttpException(
        SurveyAnswerErrorMessages.NotAbleToCreateSurveyAnswerError,
        HttpStatus.INTERNAL_SERVER_ERROR,
      );
    }

    const updateSurvey = await this.surveyModel.findByIdAndUpdate<Survey>(surveyId, {
      answers: [...survey.answers, newSurveyAnswer.id],
    });
    if (updateSurvey == null) {
      throw new CustomHttpException(UserErrorMessages.UpdateError, HttpStatus.INTERNAL_SERVER_ERROR);
    }

    return newSurveyAnswer;
  }

  async getPrivateAnswer(surveyId: mongoose.Types.ObjectId, username: string): Promise<SurveyAnswer> {
    if (!mongoose.isValidObjectId(surveyId)) {
      throw new CustomHttpException(SurveyErrorMessages.IdTypeError, HttpStatus.NOT_ACCEPTABLE);
    }
    const usersSurveyAnswer = await this.surveyAnswerModel.findOne<SurveyAnswer>({
      $and: [{ 'attendee.username': username }, { surveyId }],
    });

    if (usersSurveyAnswer == null) {
      throw new CustomHttpException(SurveyAnswerErrorMessages.NotAbleToFindSurveyAnswerError, HttpStatus.NOT_FOUND);
    }
    return usersSurveyAnswer;
  }

  async getPublicAnswers(surveyId: mongoose.Types.ObjectId): Promise<JSON[] | null> {
    if (!mongoose.isValidObjectId(surveyId)) {
      throw new CustomHttpException(SurveyErrorMessages.IdTypeError, HttpStatus.NOT_ACCEPTABLE);
    }
    const surveyAnswers = await this.surveyAnswerModel.find<SurveyAnswer>({ surveyId });
    if (surveyAnswers.length === 0) {
      throw new CustomHttpException(SurveyAnswerErrorMessages.NotAbleToFindSurveyAnswerError, HttpStatus.NOT_FOUND);
    }

    const answers = surveyAnswers.filter((answer) => answer.answer !== null);
    return answers.map((answer) => answer.answer);
  }

  async onSurveyRemoval(surveyIds: mongoose.Types.ObjectId[]): Promise<void> {
    try {
      await this.surveyAnswerModel.deleteMany({ surveyId: { $in: surveyIds } }, { ordered: false });
    } catch (error) {
      throw new CustomHttpException(
        SurveyAnswerErrorMessages.NotAbleToDeleteSurveyAnswerError,
        HttpStatus.NOT_MODIFIED,
        error,
      );
    }
  }
}

export default SurveyAnswersService;<|MERGE_RESOLUTION|>--- conflicted
+++ resolved
@@ -58,8 +58,7 @@
     return createdSurveys || [];
   }
 
-<<<<<<< HEAD
-  public getOpenSurveys = async (username: string): Promise<Survey[]> => {
+  async getOpenSurveys(username: string): Promise<Survey[]> {
     const currentDate = new Date();
     const openSurveys = await this.surveyModel.find<Survey>({
       $or: [
@@ -73,14 +72,6 @@
         },
         {
           $and: [
-=======
-  async getOpenSurveys(username: string): Promise<Survey[]> {
-    const openSurveys = await this.surveyModel.find({
-      $or: [
-        { isPublic: true },
-        {
-          $and: [
->>>>>>> c2216471
             { 'invitedAttendees.username': username },
             {
               $or: [
@@ -88,12 +79,9 @@
                 { canSubmitMultipleAnswers: true },
               ],
             },
-<<<<<<< HEAD
             {
               $or: [{ expires: { $eq: null } }, { expires: { $gt: currentDate } }],
             },
-=======
->>>>>>> c2216471
           ],
         },
       ],
