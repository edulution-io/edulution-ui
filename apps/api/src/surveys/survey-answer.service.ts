<<<<<<< HEAD
/* eslint-disable no-underscore-dangle */
import { Model, Types } from 'mongoose';
=======
/*
 * LICENSE
 *
 * This program is free software: you can redistribute it and/or modify it under the terms of the GNU Affero General Public License as published by
 * the Free Software Foundation, either version 3 of the License, or (at your option) any later version.
 *
 * This program is distributed in the hope that it will be useful, but WITHOUT ANY WARRANTY; without even the implied warranty of
 * MERCHANTABILITY or FITNESS FOR A PARTICULAR PURPOSE. See the GNU Affero General Public License for more details.
 *
 * You should have received a copy of the GNU Affero General Public License along with this program. If not, see <https://www.gnu.org/licenses/>.
 */

import mongoose, { Model } from 'mongoose';
>>>>>>> 8f3f59a2
import { InjectModel } from '@nestjs/mongoose';
import { HttpStatus, Injectable } from '@nestjs/common';
import CustomHttpException from '@libs/error/CustomHttpException';
import SurveyStatus from '@libs/survey/survey-status-enum';
import SurveyErrorMessages from '@libs/survey/constants/survey-error-messages';
import SurveyAnswerErrorMessages from '@libs/survey/constants/survey-answer-error-messages';
import UserErrorMessages from '@libs/user/constants/user-error-messages';
import ChoiceDto from '@libs/survey/types/api/choice.dto';
import JWTUser from '@libs/user/types/jwt/jwtUser';
import { Survey, SurveyDocument } from './survey.schema';
import { SurveyAnswer, SurveyAnswerDocument } from './survey-answer.schema';
import Attendee from '../conferences/attendee.schema';
import SurveysService from './surveys.service';

@Injectable()
class SurveyAnswersService {
  constructor(
    @InjectModel(SurveyAnswer.name) private surveyAnswerModel: Model<SurveyAnswerDocument>,
    @InjectModel(Survey.name) private surveyModel: Model<SurveyDocument>,
    private readonly surveysService: SurveysService,
  ) {}

  public canUserParticipateSurvey = async (surveyId: string, username: string): Promise<boolean> => {
    const survey = await this.surveyModel.findById<Survey>(surveyId);
    if (!survey) {
      throw new CustomHttpException(SurveyErrorMessages.NotFoundError, HttpStatus.NOT_FOUND);
    }

    try {
      await this.throwErrorIfParticipationIsNotPossible(survey, username);
    } catch (error) {
      return false;
    }
    return true;
  };

  public hasAlreadySubmittedSurveyAnswers = async (surveyId: string): Promise<boolean> => {
    const answers = await this.surveyAnswerModel.find<SurveyAnswer>({ surveyId: new Types.ObjectId(surveyId) });
    return answers.length !== 0;
  };

  public getSelectableChoices = async (surveyId: string, questionId: string): Promise<ChoiceDto[]> => {
    const survey = await this.surveyModel.findById(surveyId);
    if (!survey) {
      throw new CustomHttpException(SurveyErrorMessages.NotFoundError, HttpStatus.NOT_FOUND);
    }

    const limiter = survey.backendLimiters?.find((limit) => limit.questionId === questionId);
    if (!limiter?.choices?.length) {
      throw new CustomHttpException(SurveyErrorMessages.NoBackendLimiters, HttpStatus.NOT_FOUND);
    }

    const possibleChoices = limiter.choices;

    const filteredChoices = await Promise.all(
      possibleChoices.map(async (choice) => {
        const isVisible = (await this.countChoiceSelections(surveyId, questionId, choice.name)) < choice.limit;
        return isVisible ? choice : null;
      }),
    );

    return filteredChoices.filter((choice) => choice !== null);
  };

  async countChoiceSelections(surveyId: string, questionId: string, choiceId: string): Promise<number> {
    return this.surveyAnswerModel.countDocuments({
      surveyId: new Types.ObjectId(surveyId),
      [`answer.${questionId}`]: choiceId,
    });
  }

  async getCreatedSurveys(username: string): Promise<Survey[]> {
    const createdSurveys = await this.surveyModel.find<Survey>({ 'creator.username': username });
    return createdSurveys || [];
  }

  async getOpenSurveys(user: JWTUser): Promise<Survey[]> {
    const currentDate = new Date();
    const query = {
      $or: [
        {
          $and: [
            { isPublic: true },
            {
              $or: [
                { $nor: [{ participatedAttendees: { $elemMatch: { username: user.preferred_username } } }] },
                { canSubmitMultipleAnswers: true },
              ],
            },
            {
              $or: [{ expires: { $eq: null } }, { expires: { $gt: currentDate } }],
            },
          ],
        },
        {
          $and: [
            {
              $or: [
                { 'invitedAttendees.username': user.preferred_username },
                { 'invitedGroups.path': { $in: user.ldapGroups } },
              ],
            },
            {
              $or: [
                { $nor: [{ participatedAttendees: { $elemMatch: { username: user.preferred_username } } }] },
                { canSubmitMultipleAnswers: true },
              ],
            },
            {
              $or: [{ expires: { $eq: null } }, { expires: { $gt: currentDate } }],
            },
          ],
        },
      ],
    };

    const survey = await this.surveyModel.find<Survey>(query);

    return survey;
  }

  async getAnsweredSurveys(username: string): Promise<Survey[]> {
    const surveyAnswers = await this.surveyAnswerModel.find<SurveyAnswer>({ 'attendee.username': username });
    const answeredSurveyIds = surveyAnswers.map((answer: SurveyAnswer) => new Types.ObjectId(answer.surveyId));
    const answeredSurveys = await this.surveyModel.find<Survey>({ _id: { $in: answeredSurveyIds } });
    return answeredSurveys || [];
  }

  async findUserSurveys(status: SurveyStatus, user: JWTUser): Promise<Survey[] | null> {
    switch (status) {
      case SurveyStatus.OPEN:
        return this.getOpenSurveys(user);
      case SurveyStatus.ANSWERED:
        return this.getAnsweredSurveys(user.preferred_username);
      case SurveyStatus.CREATED:
        return this.getCreatedSurveys(user.preferred_username);
      default:
        return [];
    }
  }

  throwErrorIfParticipationIsNotPossible = async (survey: Survey, username?: string): Promise<void> => {
    const {
      expires = false,
      canSubmitMultipleAnswers = false,
      canUpdateFormerAnswer = false,
      isPublic = false,
      participatedAttendees = [],
      creator,
    } = survey;

    if (expires && expires < new Date()) {
      throw new CustomHttpException(SurveyErrorMessages.ParticipationErrorSurveyExpired, HttpStatus.UNAUTHORIZED);
    }

    if (!username && isPublic) {
      return;
    }

    if (!username) {
      throw new CustomHttpException(SurveyErrorMessages.ParticipationErrorUserNotAssigned, HttpStatus.UNAUTHORIZED);
    }

    const hasParticipated = participatedAttendees.find((participant: Attendee) => participant.username === username);
    if (hasParticipated && !canSubmitMultipleAnswers && !canUpdateFormerAnswer) {
      throw new CustomHttpException(SurveyErrorMessages.ParticipationErrorAlreadyParticipated, HttpStatus.FORBIDDEN);
    }

    const isCreator = creator?.username === username;
    const invitedMembers = await this.surveysService.getInvitedMembers(survey);
    const isAttendee = invitedMembers.includes(username);

    const canParticipate = isCreator || isAttendee;
    if (!canParticipate) {
      throw new CustomHttpException(SurveyErrorMessages.ParticipationErrorUserNotAssigned, HttpStatus.UNAUTHORIZED);
    }
  };

  async addAnswer(surveyId: string, saveNo: number, answer: JSON, user?: JWTUser): Promise<SurveyAnswer | undefined> {
    const survey = await this.surveyModel.findById<Survey>(surveyId);
    if (!survey) {
      throw new CustomHttpException(SurveyErrorMessages.NotFoundError, HttpStatus.NOT_FOUND);
    }

    const { isPublic = false, canSubmitMultipleAnswers = false, canUpdateFormerAnswer = false } = survey;
    const username = user?.preferred_username;
    const attendee =
      user && !isPublic
        ? { firstName: user.given_name, lastName: user.family_name, username }
        : { username: `public-${surveyId}` };

    await this.throwErrorIfParticipationIsNotPossible(survey, username);

    if (!isPublic) {
      const idExistingUsersAnswer = await this.surveyAnswerModel.findOne<SurveyAnswer>({
        $and: [{ 'attendee.username': username }, { surveyId: new Types.ObjectId(surveyId) }],
      });
      if (idExistingUsersAnswer && !canSubmitMultipleAnswers) {
        if (!canUpdateFormerAnswer) {
          throw new CustomHttpException(
            SurveyErrorMessages.ParticipationErrorAlreadyParticipated,
            HttpStatus.FORBIDDEN,
          );
        }

        const updatedSurveyAnswer = await this.surveyAnswerModel.findByIdAndUpdate<SurveyAnswer>(
          idExistingUsersAnswer,
          {
            answer,
            saveNo,
          },
        );
        if (updatedSurveyAnswer == null) {
          throw new CustomHttpException(SurveyAnswerErrorMessages.NotAbleToFindSurveyAnswerError, HttpStatus.NOT_FOUND);
        }
        return updatedSurveyAnswer;
      }
    }

    const newSurveyAnswer = await this.surveyAnswerModel.create({
      attendee,
      surveyId: new Types.ObjectId(surveyId),
      saveNo,
      answer,
    });

    if (newSurveyAnswer == null) {
      throw new CustomHttpException(
        SurveyAnswerErrorMessages.NotAbleToCreateSurveyAnswerError,
        HttpStatus.INTERNAL_SERVER_ERROR,
      );
    }

    const updateSurvey = await this.surveyModel.findByIdAndUpdate<Survey>(surveyId, {
      participatedAttendees:
        attendee && !isPublic ? [...survey.participatedAttendees, attendee] : survey.participatedAttendees,
      answers: [...survey.answers, newSurveyAnswer._id],
    });
    if (updateSurvey == null) {
      throw new CustomHttpException(UserErrorMessages.UpdateError, HttpStatus.INTERNAL_SERVER_ERROR);
    }

    return newSurveyAnswer;
  }

  async getPrivateAnswer(surveyId: string, username: string): Promise<SurveyAnswer> {
    const usersSurveyAnswer = await this.surveyAnswerModel.findOne<SurveyAnswer>({
      $and: [{ 'attendee.username': username }, { surveyId: new Types.ObjectId(surveyId) }],
    });

    if (usersSurveyAnswer == null) {
      throw new CustomHttpException(SurveyAnswerErrorMessages.NotAbleToFindSurveyAnswerError, HttpStatus.NOT_FOUND);
    }
    return usersSurveyAnswer;
  }

  async getPublicAnswers(surveyId: string): Promise<JSON[] | null> {
    const surveyAnswers = await this.surveyAnswerModel.find<SurveyAnswer>({ surveyId: new Types.ObjectId(surveyId) });
    if (surveyAnswers.length === 0) {
      throw new CustomHttpException(SurveyAnswerErrorMessages.NotAbleToFindSurveyAnswerError, HttpStatus.NOT_FOUND);
    }

    const answers = surveyAnswers.filter((answer) => answer.answer !== null);
    return answers.map((answer) => answer.answer);
  }

  async onSurveyRemoval(surveyIds: string[]): Promise<void> {
    try {
      const surveyObjectIds = surveyIds.map((s) => new Types.ObjectId(s));
      await this.surveyAnswerModel.deleteMany({ surveyId: { $in: surveyObjectIds } }, { ordered: false });
    } catch (error) {
      throw new CustomHttpException(
        SurveyAnswerErrorMessages.NotAbleToDeleteSurveyAnswerError,
        HttpStatus.NOT_MODIFIED,
        error,
      );
    }
  }
}

export default SurveyAnswersService;<|MERGE_RESOLUTION|>--- conflicted
+++ resolved
@@ -1,7 +1,3 @@
-<<<<<<< HEAD
-/* eslint-disable no-underscore-dangle */
-import { Model, Types } from 'mongoose';
-=======
 /*
  * LICENSE
  *
@@ -14,8 +10,8 @@
  * You should have received a copy of the GNU Affero General Public License along with this program. If not, see <https://www.gnu.org/licenses/>.
  */
 
-import mongoose, { Model } from 'mongoose';
->>>>>>> 8f3f59a2
+/* eslint-disable no-underscore-dangle */
+import { Model, Types } from 'mongoose';
 import { InjectModel } from '@nestjs/mongoose';
 import { HttpStatus, Injectable } from '@nestjs/common';
 import CustomHttpException from '@libs/error/CustomHttpException';
