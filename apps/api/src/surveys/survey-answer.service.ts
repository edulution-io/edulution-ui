--- conflicted
+++ resolved
@@ -5,6 +5,7 @@
 import UserErrorMessages from '@libs/user/user-error-messages';
 import SurveyErrorMessages from '@libs/survey/survey-error-messages';
 import SurveyAnswerErrorMessages from '@libs/survey/survey-answer-error-messages';
+import SurveyStatus from '@libs/survey/types/survey-status-enum';
 import { Survey, SurveyDocument } from './survey.schema';
 import { SurveyAnswer, SurveyAnswerDocument } from './survey-answer.schema';
 import Attendee from '../conferences/attendee.schema';
@@ -17,7 +18,6 @@
     @InjectModel(Survey.name) private surveyModel: Model<SurveyDocument>,
   ) {}
 
-<<<<<<< HEAD
   async getCreatedSurveys(username: string): Promise<Survey[]> {
     const createdSurveys = await this.surveyModel.find<Survey>({ 'creator.username': username }).exec();
     return createdSurveys || [];
@@ -36,72 +36,6 @@
           },
         ],
       })
-=======
-  async onSurveyRemoval(surveyIds: mongoose.Types.ObjectId[]): Promise<void> {
-    try {
-      await this.surveyAnswerModel.deleteMany({ survey: { $in: surveyIds } }, { ordered: false }).exec();
-    } catch (error) {
-      throw new CustomHttpException(
-        SurveyAnswerErrorMessages.NotAbleToDeleteSurveyAnswerError,
-        HttpStatus.NOT_MODIFIED,
-        error,
-      );
-    }
-  }
-
-  async createNewAnswer(
-    surveyId: mongoose.Types.ObjectId,
-    username: string,
-    usersSurveys: UsersSurveys,
-    saveNo: number,
-    answer: JSON,
-    canSubmitMultipleAnswers: boolean = false,
-  ): Promise<SurveyAnswer | undefined> {
-    const isCreator = usersSurveys?.createdSurveys?.find((survey: mongoose.Types.ObjectId) => survey === surveyId);
-    const isParticipant = usersSurveys?.openSurveys?.find((survey: mongoose.Types.ObjectId) => survey === surveyId);
-    const canParticipate = isCreator || isParticipant;
-    if (!canParticipate) {
-      throw new CustomHttpException(
-        SurveyErrorMessages.NotAbleToParticipateNotAnParticipantError,
-        HttpStatus.UNAUTHORIZED,
-      );
-    }
-
-    const time = new Date().getTime();
-    const id = mongoose.Types.ObjectId.createFromTime(time);
-    const newUsersSurveyAnswer = await this.surveyAnswerModel.create({
-      _id: id,
-      id,
-      saveNo,
-      user: username,
-      survey: surveyId,
-      answer,
-    });
-    if (newUsersSurveyAnswer == null) {
-      throw new CustomHttpException(
-        SurveyAnswerErrorMessages.NotAbleToCreateSurveyAnswerError,
-        HttpStatus.INTERNAL_SERVER_ERROR,
-      );
-    }
-
-    const updateUsersOpenSurveys = canSubmitMultipleAnswers
-      ? usersSurveys?.openSurveys || []
-      : usersSurveys?.openSurveys?.filter((openSurvey: mongoose.Types.ObjectId) => openSurvey !== surveyId) || [];
-
-    const updateUsersUsersSurveyAnswers =
-      usersSurveys && usersSurveys.answeredSurveys
-        ? [...usersSurveys.answeredSurveys, newUsersSurveyAnswer.id]
-        : [newUsersSurveyAnswer.id];
-
-    const updatedUsersSurveys = {
-      openSurveys: updateUsersOpenSurveys,
-      createdSurveys: usersSurveys?.createdSurveys || [],
-      answeredSurveys: updateUsersUsersSurveyAnswers,
-    };
-
-    const updateExistingUser = await this.userModel
-      .findOneAndUpdate<User>({ username }, { usersSurveys: updatedUsersSurveys })
->>>>>>> 9f50e31b
       .exec();
     return openSurveys || [];
   };
@@ -116,6 +50,19 @@
     const answeredSurveyIds = surveyAnswers.map((answer: SurveyAnswer) => answer.surveyId);
     const answeredSurveys = await this.surveyModel.find<Survey>({ _id: { $in: answeredSurveyIds } }).exec();
     return answeredSurveys || [];
+  }
+
+  async findUserSurveys(status: SurveyStatus, username: string): Promise<Survey[] | null> {
+    switch (status) {
+      case SurveyStatus.OPEN:
+        return this.getOpenSurveys(username);
+      case SurveyStatus.ANSWERED:
+        return this.getAnsweredSurveys(username);
+      case SurveyStatus.CREATED:
+        return this.getCreatedSurveys(username);
+      default:
+        return [];
+    }
   }
 
   async addAnswer(
