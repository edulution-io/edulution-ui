import mongoose, { Model } from 'mongoose';
import { InjectModel } from '@nestjs/mongoose';
import { HttpStatus, Injectable } from '@nestjs/common';
import CustomHttpException from '@libs/error/CustomHttpException';
import SurveyErrorMessages from '@libs/survey/survey-error-messages';
import SurveyAnswerErrorMessages from '@libs/survey/survey-answer-error-messages';
<<<<<<< HEAD
import SurveyStatus from '@libs/survey/types/survey-status-enum';
=======
import UserErrorMessages from '@libs/user/constants/user-error-messages';
import { User, UserDocument } from '../users/user.schema';
>>>>>>> 42158625
import { Survey, SurveyDocument } from './survey.schema';
import { SurveyAnswer, SurveyAnswerDocument } from './survey-answer.schema';
import Attendee from '../conferences/attendee.schema';
import JWTUser from '../types/JWTUser';

@Injectable()
class SurveyAnswersService {
  constructor(
    @InjectModel(SurveyAnswer.name) private surveyAnswerModel: Model<SurveyAnswerDocument>,
    @InjectModel(Survey.name) private surveyModel: Model<SurveyDocument>,
  ) {}

  async getCreatedSurveys(username: string): Promise<Survey[]> {
    const createdSurveys = await this.surveyModel.find<Survey>({ 'creator.username': username }).exec();
    return createdSurveys || [];
  }

  public getOpenSurveys = async (username: string): Promise<Survey[]> => {
    const openSurveys = await this.surveyModel
      .find<Survey>({
        $and: [
          { 'invitedAttendees.username': username },
          {
            $or: [
              { $nor: [{ participatedAttendees: { $elemMatch: { username } } }] },
              { canSubmitMultipleAnswers: true },
            ],
          },
        ],
      })
      .exec();
    return openSurveys || [];
  };

  async getAnswers(username: string): Promise<SurveyAnswer[]> {
    const surveyAnswers = await this.surveyAnswerModel.find<SurveyAnswer>({ 'attendee.username': username }).exec();
    return surveyAnswers || [];
  }

  async getAnsweredSurveys(username: string): Promise<Survey[]> {
    const surveyAnswers = await this.getAnswers(username);
    const answeredSurveyIds = surveyAnswers.map((answer: SurveyAnswer) => answer.surveyId);
    const answeredSurveys = await this.surveyModel.find<Survey>({ _id: { $in: answeredSurveyIds } }).exec();
    return answeredSurveys || [];
  }

  async findUserSurveys(status: SurveyStatus, username: string): Promise<Survey[] | null> {
    switch (status) {
      case SurveyStatus.OPEN:
        return this.getOpenSurveys(username);
      case SurveyStatus.ANSWERED:
        return this.getAnsweredSurveys(username);
      case SurveyStatus.CREATED:
        return this.getCreatedSurveys(username);
      default:
        return [];
    }
  }

  async addAnswer(
    surveyId: mongoose.Types.ObjectId,
    saveNo: number,
    user: JWTUser,
    answer: JSON,
  ): Promise<SurveyAnswer | undefined> {
    if (!mongoose.isValidObjectId(surveyId)) {
      throw new CustomHttpException(SurveyErrorMessages.IdTypeError, HttpStatus.NOT_ACCEPTABLE);
    }

    const username = user.preferred_username;
    const attendee = { firstName: user.given_name, lastName: user.family_name, username };

    const survey = await this.surveyModel.findById<Survey>(surveyId).exec();
    if (!survey) {
      throw new CustomHttpException(SurveyErrorMessages.NotFoundError, HttpStatus.NOT_FOUND);
    }
    const { expirationDate, expirationTime, canUpdateFormerAnswer, canSubmitMultipleAnswers } = survey;

    if (expirationDate && expirationTime) {
      const isExpired = expirationDate < new Date();
      if (isExpired) {
        throw new CustomHttpException(SurveyErrorMessages.ParticipationErrorSurveyExpired, HttpStatus.UNAUTHORIZED);
      }
    }

<<<<<<< HEAD
    const hasParticipated = survey.participatedAttendees.find(
      (participant: Attendee) => participant.username === username,
    );
    if (hasParticipated && !canSubmitMultipleAnswers && !canUpdateFormerAnswer) {
      throw new CustomHttpException(SurveyErrorMessages.ParticipationErrorAlreadyParticipated, HttpStatus.FORBIDDEN);
    }

    const isCreator = survey.creator.username === username;
    const isAttendee = survey.invitedAttendees.find((participant: Attendee) => participant.username === username);
    const canParticipate = isCreator || isAttendee;
    if (!canParticipate) {
      throw new CustomHttpException(SurveyErrorMessages.ParticipationErrorUserNotAssigned, HttpStatus.UNAUTHORIZED);
=======
    const existingUser = await this.userModel.findOne<User>({ username: participant }).exec();
    if (!existingUser) {
      throw new CustomHttpException(UserErrorMessages.NotFoundError, HttpStatus.NOT_FOUND);
>>>>>>> 42158625
    }

    const idExistingUsersAnswer = await this.surveyAnswerModel
      .findOne<SurveyAnswer>({ $and: [{ 'attendee.username': username }, { surveyId }] })
      .exec();

    if (!idExistingUsersAnswer || canSubmitMultipleAnswers) {
      const time = new Date().getTime();
      const id = mongoose.Types.ObjectId.createFromTime(time);
      const newSurveyAnswer = await this.surveyAnswerModel.create({
        _id: id,
        id,
        attendee,
        surveyId,
        saveNo,
        answer,
      });
      if (newSurveyAnswer == null) {
        throw new CustomHttpException(
          SurveyAnswerErrorMessages.NotAbleToCreateSurveyAnswerError,
          HttpStatus.INTERNAL_SERVER_ERROR,
        );
      }

      const updateSurvey = await this.surveyModel
        .findByIdAndUpdate<Survey>(surveyId, {
          participatedAttendees: [...survey.participatedAttendees, attendee],
          answers: [...survey.answers, newSurveyAnswer.id],
        })
        .exec();
      if (updateSurvey == null) {
        throw new CustomHttpException(UserErrorMessages.NotAbleToUpdateUserError, HttpStatus.INTERNAL_SERVER_ERROR);
      }

      return newSurveyAnswer;
    }

    const updatedSurveyAnswer = await this.surveyAnswerModel
      .findByIdAndUpdate<SurveyAnswer>(idExistingUsersAnswer, { answer, saveNo })
      .exec();
    if (updatedSurveyAnswer == null) {
      throw new CustomHttpException(SurveyAnswerErrorMessages.NotAbleToFindSurveyAnswerError, HttpStatus.NOT_FOUND);
    }

    return updatedSurveyAnswer;
  }

  async getPrivateAnswer(surveyId: mongoose.Types.ObjectId, username: string): Promise<SurveyAnswer> {
    if (!mongoose.isValidObjectId(surveyId)) {
      throw new CustomHttpException(SurveyErrorMessages.IdTypeError, HttpStatus.NOT_ACCEPTABLE);
    }
    const usersSurveyAnswer = await this.surveyAnswerModel
      .findOne<SurveyAnswer>({ $and: [{ 'attendee.username': username }, { surveyId }] })
      .exec();

    if (usersSurveyAnswer == null) {
      throw new CustomHttpException(SurveyAnswerErrorMessages.NotAbleToFindSurveyAnswerError, HttpStatus.NOT_FOUND);
    }
    return usersSurveyAnswer;
  }

  async getPublicAnswers(surveyId: mongoose.Types.ObjectId): Promise<JSON[] | null> {
    if (!mongoose.isValidObjectId(surveyId)) {
      throw new CustomHttpException(SurveyErrorMessages.IdTypeError, HttpStatus.NOT_ACCEPTABLE);
    }
    const surveyAnswers = await this.surveyAnswerModel.find<SurveyAnswer>({ surveyId }).exec();
    if (surveyAnswers.length === 0) {
      throw new CustomHttpException(SurveyAnswerErrorMessages.NotAbleToFindSurveyAnswerError, HttpStatus.NOT_FOUND);
    }
    return surveyAnswers.map((surveyAnswer: SurveyAnswer) => surveyAnswer.answer);
  }

  async onSurveyRemoval(surveyIds: mongoose.Types.ObjectId[]): Promise<void> {
    try {
      await this.surveyAnswerModel.deleteMany({ surveyId: { $in: surveyIds } }, { ordered: false }).exec();
    } catch (error) {
      throw new CustomHttpException(
        SurveyAnswerErrorMessages.NotAbleToDeleteSurveyAnswerError,
        HttpStatus.NOT_MODIFIED,
        error,
      );
    }
  }
}

export default SurveyAnswersService;<|MERGE_RESOLUTION|>--- conflicted
+++ resolved
@@ -4,12 +4,8 @@
 import CustomHttpException from '@libs/error/CustomHttpException';
 import SurveyErrorMessages from '@libs/survey/survey-error-messages';
 import SurveyAnswerErrorMessages from '@libs/survey/survey-answer-error-messages';
-<<<<<<< HEAD
+import UserErrorMessages from '@libs/user/constants/user-error-messages';
 import SurveyStatus from '@libs/survey/types/survey-status-enum';
-=======
-import UserErrorMessages from '@libs/user/constants/user-error-messages';
-import { User, UserDocument } from '../users/user.schema';
->>>>>>> 42158625
 import { Survey, SurveyDocument } from './survey.schema';
 import { SurveyAnswer, SurveyAnswerDocument } from './survey-answer.schema';
 import Attendee from '../conferences/attendee.schema';
@@ -95,7 +91,6 @@
       }
     }
 
-<<<<<<< HEAD
     const hasParticipated = survey.participatedAttendees.find(
       (participant: Attendee) => participant.username === username,
     );
@@ -108,11 +103,6 @@
     const canParticipate = isCreator || isAttendee;
     if (!canParticipate) {
       throw new CustomHttpException(SurveyErrorMessages.ParticipationErrorUserNotAssigned, HttpStatus.UNAUTHORIZED);
-=======
-    const existingUser = await this.userModel.findOne<User>({ username: participant }).exec();
-    if (!existingUser) {
-      throw new CustomHttpException(UserErrorMessages.NotFoundError, HttpStatus.NOT_FOUND);
->>>>>>> 42158625
     }
 
     const idExistingUsersAnswer = await this.surveyAnswerModel
@@ -144,7 +134,7 @@
         })
         .exec();
       if (updateSurvey == null) {
-        throw new CustomHttpException(UserErrorMessages.NotAbleToUpdateUserError, HttpStatus.INTERNAL_SERVER_ERROR);
+        throw new CustomHttpException(UserErrorMessages.UpdateError, HttpStatus.INTERNAL_SERVER_ERROR);
       }
 
       return newSurveyAnswer;
