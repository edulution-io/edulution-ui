--- conflicted
+++ resolved
@@ -15,11 +15,7 @@
 import { getModelToken } from '@nestjs/mongoose';
 import SurveysService from './surveys.service';
 import { Survey } from './survey.schema';
-<<<<<<< HEAD
-import { firstMockJWTUser, surveyUpdateUpdatedSurvey } from './mocks';
-=======
 import { firstMockJWTUser, createdSurvey01 } from './mocks';
->>>>>>> 8c7c169b
 import { surveyUpdateInitialSurveyDto } from './mocks/surveys/updated-survey';
 import GroupsService from '../groups/groups.service';
 import mockGroupsService from '../groups/groups.service.mock';
@@ -213,20 +209,11 @@
 
     it('should create a survey if the update failed', async () => {
       jest.spyOn(service, 'updateSurvey').mockResolvedValueOnce(null);
-<<<<<<< HEAD
-      jest.spyOn(service, 'createSurvey').mockResolvedValue(surveyUpdateUpdatedSurvey);
-      jest.spyOn(service, 'updateFormula').mockResolvedValue(surveyUpdateUpdatedSurvey.formula);
-      jest.spyOn(service, 'updateSurvey').mockResolvedValueOnce(surveyUpdateUpdatedSurvey);
-
-      const result = await service.updateOrCreateSurvey(surveyUpdateInitialSurveyDto, firstMockJWTUser);
-      expect(result).toBe(surveyUpdateUpdatedSurvey);
-=======
       jest.spyOn(service, 'createSurvey').mockResolvedValue(createdSurvey01);
       jest.spyOn(service, 'updateSurvey').mockResolvedValueOnce(createdSurvey01);
 
       const result = await service.updateOrCreateSurvey(surveyUpdateInitialSurveyDto, firstMockJWTUser);
       expect(result).toBe(createdSurvey01);
->>>>>>> 8c7c169b
     });
   });
 });