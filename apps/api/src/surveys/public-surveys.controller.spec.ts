/*
 * LICENSE
 *
 * This program is free software: you can redistribute it and/or modify it under the terms of the GNU Affero General Public License as published by
 * the Free Software Foundation, either version 3 of the License, or (at your option) any later version.
 *
 * This program is distributed in the hope that it will be useful, but WITHOUT ANY WARRANTY; without even the implied warranty of
 * MERCHANTABILITY or FITNESS FOR A PARTICULAR PURPOSE. See the GNU Affero General Public License for more details.
 *
 * You should have received a copy of the GNU Affero General Public License along with this program. If not, see <https://www.gnu.org/licenses/>.
 */

/* eslint-disable @typescript-eslint/no-unsafe-assignment */
/* eslint-disable @typescript-eslint/no-unsafe-argument */
/* eslint-disable @typescript-eslint/no-unsafe-call */
/* eslint-disable @typescript-eslint/no-unsafe-member-access */
/* eslint-disable @typescript-eslint/unbound-method */
import { Model, Types } from 'mongoose';
import { getModelToken } from '@nestjs/mongoose';
import { Test, TestingModule } from '@nestjs/testing';
import CommonErrorMessages from '@libs/common/constants/common-error-messages';
import SurveysAttachmentService from 'apps/api/src/surveys/surveys-attachment.service';
import SurveysService from './surveys.service';
<<<<<<< HEAD
import SurveyAnswersService from './survey-answers.service';
=======
import SurveyAnswerService from './survey-answer.service';
>>>>>>> 005bac45
import { Survey, SurveyDocument } from './survey.schema';
import { SurveyAnswer, SurveyAnswerDocument } from './survey-answers.schema';
import PublicSurveysController from './public-surveys.controller';
import {
  filteredChoices,
  filteredChoicesAfterAddingValidAnswer,
  firstMockUser,
  idOfPublicSurvey01,
  idOfPublicSurvey02,
  mockedValidAnswerForPublicSurveys02,
  publicSurvey01,
  publicSurvey02,
  publicSurvey02AfterAddingValidAnswer,
  publicSurvey02QuestionNameWithLimiters,
  saveNoPublicSurvey02,
  surveyValidAnswerPublicSurvey02,
} from './mocks';
import GroupsService from '../groups/groups.service';
import mockGroupsService from '../groups/groups.service.mock';
import SseService from '../sse/sse.service';
import FilesystemService from '../filesystem/filesystem.service';
import mockFilesystemService from '../filesystem/filesystem.service.mock';

describe(PublicSurveysController.name, () => {
  let controller: PublicSurveysController;
  let surveysService: SurveysService;
  let surveyAnswerService: SurveyAnswerService;
  let surveyModel: Model<SurveyDocument>;
  let surveyAnswerModel: Model<SurveyAnswerDocument>;

  beforeEach(async () => {
    const module: TestingModule = await Test.createTestingModule({
      imports: [],
      controllers: [PublicSurveysController],
      providers: [
        SurveysService,
        SseService,
        {
          provide: getModelToken(Survey.name),
          useValue: jest.fn(),
        },
        SurveyAnswerService,
        SurveysAttachmentService,
        { provide: GroupsService, useValue: mockGroupsService },
        {
          provide: getModelToken(SurveyAnswer.name),
          useValue: jest.fn(),
        },
        { provide: FilesystemService, useValue: mockFilesystemService },
      ],
    }).compile();

    controller = module.get<PublicSurveysController>(PublicSurveysController);
    surveysService = module.get<SurveysService>(SurveysService);
    surveyAnswerService = module.get<SurveyAnswerService>(SurveyAnswerService);
    surveyModel = module.get<Model<SurveyDocument>>(getModelToken(Survey.name));
    surveyAnswerModel = module.get<Model<SurveyAnswerDocument>>(getModelToken(SurveyAnswer.name));
  });

  afterEach(() => {
    jest.clearAllMocks();
  });

  it('should be defined', () => {
    expect(controller).toBeDefined();
  });

  describe('find', () => {
    it('return a public survey with the given surveyId if it exists ', async () => {
      surveyModel.findOne = jest.fn().mockResolvedValueOnce({
        exec: jest.fn().mockReturnValue(publicSurvey01),
      });
      surveysService.findPublicSurvey = jest.fn().mockReturnValue(publicSurvey01);

      const result = await controller.find({ surveyId: idOfPublicSurvey01.toString() });
      expect(result).toEqual(publicSurvey01);

      expect(surveysService.findPublicSurvey).toHaveBeenCalledWith(idOfPublicSurvey01.toString());
    });

    it('throw an error when the survey with the given id does not exist', async () => {
      surveysService.findPublicSurvey = jest.fn().mockRejectedValue(new Error(CommonErrorMessages.DB_ACCESS_FAILED));
      const id = new Types.ObjectId().toString();

      try {
        await controller.find({ surveyId: id });
      } catch (e) {
        expect(e).toBeInstanceOf(Error);
        expect(e.message).toEqual(CommonErrorMessages.DB_ACCESS_FAILED);
      }

      expect(surveysService.findPublicSurvey).toHaveBeenCalledWith(id);
    });
  });

  describe('answerSurvey', () => {
    it('should call the addAnswerToPublicSurvey() function of the surveyAnswerService', async () => {
      jest.spyOn(surveyAnswerService, 'addAnswer');

      surveyAnswerModel.findOne = jest.fn().mockResolvedValueOnce(null);
      surveyModel.findById = jest.fn().mockResolvedValueOnce(publicSurvey02);

      surveyAnswerModel.create = jest.fn().mockResolvedValueOnce(surveyValidAnswerPublicSurvey02);

      surveyAnswerModel.findByIdAndUpdate = jest.fn().mockReturnValue({
        lean: jest.fn().mockResolvedValue(surveyValidAnswerPublicSurvey02),
      });

      surveyModel.findByIdAndUpdate = jest.fn().mockReturnValue(publicSurvey02AfterAddingValidAnswer);

      await controller.answerSurvey({
        surveyId: idOfPublicSurvey02.toString(),
        saveNo: saveNoPublicSurvey02,
        answer: mockedValidAnswerForPublicSurveys02,
        attendee: firstMockUser,
      });

      expect(surveyAnswerService.addAnswer).toHaveBeenCalledWith(
        idOfPublicSurvey02.toString(),
        saveNoPublicSurvey02,
        mockedValidAnswerForPublicSurveys02,
        firstMockUser,
      );
    });

    // TODO: NIEDUUI-404: MAKE SURE THAT THE ANSWER IS NOT ADDED TO THE SURVEY IF IT IS INVALID
    // it('should call the addAnswerToPublicSurvey() function of the surveyAnswerService', async () => {
    //   jest.spyOn(surveyAnswerService, 'addAnswerToPublicSurvey');
    //
    //   surveyAnswerModel.create = jest.fn().mockResolvedValueOnce(surveyInvalidAnswerPublicSurvey02);
    //   surveyModel.findByIdAndUpdate = jest.fn().mockRejectedValue(new Error(SurveyAnswerError.InvalidAnswer));
    //
    //   await controller.answerSurvey(
    //     {
    //       surveyId: idOfPublicSurvey02,
    //       saveNo: saveNoPublicSurvey02,
    //       answer: mockedInvalidAnswerForPublicSurveys02,
    //     },
    //   );
    //
    //   expect(surveyAnswerService.addAnswer).toHaveBeenCalledWith(
    //     idOfPublicSurvey02,
    //     saveNoPublicSurvey02,
    //     mockedInvalidAnswerForPublicSurveys02,
    //   );
    // });
  });

  describe('getChoices', () => {
    it('should call the getSelectableChoices() function of the surveyAnswerService', async () => {
      jest.spyOn(surveyAnswerService, 'getSelectableChoices');

      surveyAnswerService.countChoiceSelections = jest
        .fn()
        .mockReturnValueOnce(0)
        .mockReturnValueOnce(0)
        .mockReturnValueOnce(1)
        .mockReturnValueOnce(2);

      surveyModel.findById = jest.fn().mockResolvedValueOnce(publicSurvey02);

      const result = await controller.getChoices({
        surveyId: idOfPublicSurvey02.toString(),
        questionName: publicSurvey02QuestionNameWithLimiters,
      });
      expect(result).toEqual(filteredChoices);

      expect(surveyAnswerService.getSelectableChoices).toHaveBeenCalledWith(
        idOfPublicSurvey02.toString(),
        publicSurvey02QuestionNameWithLimiters,
      );
      expect(surveyAnswerService.countChoiceSelections).toHaveBeenCalledTimes(4);
    });

    it('Update Choices that getSelectableChoices() returns after adding a new answer', async () => {
      jest.spyOn(surveyAnswerService, 'getSelectableChoices');

      surveyAnswerService.countChoiceSelections = jest
        .fn()
        .mockReturnValueOnce(0)
        .mockReturnValueOnce(1)
        .mockReturnValueOnce(1)
        .mockReturnValueOnce(2);

      surveyModel.findById = jest.fn().mockResolvedValueOnce(publicSurvey02AfterAddingValidAnswer);

      const result = await controller.getChoices({
        surveyId: idOfPublicSurvey02.toString(),
        questionName: publicSurvey02QuestionNameWithLimiters,
      });
      expect(result).toEqual(filteredChoicesAfterAddingValidAnswer);

      expect(surveyAnswerService.getSelectableChoices).toHaveBeenCalledWith(
        idOfPublicSurvey02.toString(),
        publicSurvey02QuestionNameWithLimiters,
      );
      expect(surveyAnswerService.countChoiceSelections).toHaveBeenCalledTimes(4);
    });
  });
});<|MERGE_RESOLUTION|>--- conflicted
+++ resolved
@@ -21,11 +21,7 @@
 import CommonErrorMessages from '@libs/common/constants/common-error-messages';
 import SurveysAttachmentService from 'apps/api/src/surveys/surveys-attachment.service';
 import SurveysService from './surveys.service';
-<<<<<<< HEAD
 import SurveyAnswersService from './survey-answers.service';
-=======
-import SurveyAnswerService from './survey-answer.service';
->>>>>>> 005bac45
 import { Survey, SurveyDocument } from './survey.schema';
 import { SurveyAnswer, SurveyAnswerDocument } from './survey-answers.schema';
 import PublicSurveysController from './public-surveys.controller';
@@ -52,7 +48,7 @@
 describe(PublicSurveysController.name, () => {
   let controller: PublicSurveysController;
   let surveysService: SurveysService;
-  let surveyAnswerService: SurveyAnswerService;
+  let surveyAnswerService: SurveyAnswersService;
   let surveyModel: Model<SurveyDocument>;
   let surveyAnswerModel: Model<SurveyAnswerDocument>;
 
@@ -67,7 +63,7 @@
           provide: getModelToken(Survey.name),
           useValue: jest.fn(),
         },
-        SurveyAnswerService,
+        SurveyAnswersService,
         SurveysAttachmentService,
         { provide: GroupsService, useValue: mockGroupsService },
         {
@@ -80,7 +76,7 @@
 
     controller = module.get<PublicSurveysController>(PublicSurveysController);
     surveysService = module.get<SurveysService>(SurveysService);
-    surveyAnswerService = module.get<SurveyAnswerService>(SurveyAnswerService);
+    surveyAnswerService = module.get<SurveyAnswersService>(SurveyAnswersService);
     surveyModel = module.get<Model<SurveyDocument>>(getModelToken(Survey.name));
     surveyAnswerModel = module.get<Model<SurveyAnswerDocument>>(getModelToken(SurveyAnswer.name));
   });
@@ -138,7 +134,6 @@
 
       await controller.answerSurvey({
         surveyId: idOfPublicSurvey02.toString(),
-        saveNo: saveNoPublicSurvey02,
         answer: mockedValidAnswerForPublicSurveys02,
         attendee: firstMockUser,
       });
