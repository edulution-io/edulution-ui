--- conflicted
+++ resolved
@@ -12,6 +12,8 @@
 
 import { Module } from '@nestjs/common';
 import { HttpModule } from '@nestjs/axios';
+import { BullModule } from '@nestjs/bullmq';
+import APPS from '@libs/appconfig/constants/apps';
 import FilesharingController from './filesharing.controller';
 import FilesharingService from './filesharing.service';
 import OnlyofficeService from './onlyoffice.service';
@@ -19,15 +21,21 @@
 import QueueService from '../queue/queue.service';
 import CollectFileConsumer from './consumers/collectFile.consumer';
 import DeleteFileConsumer from './consumers/deleteFile.consumer';
-import WebdavService from '../webdav/webdavService';
+import WebdavService from '../webdav/webdav.service';
+import AppConfigModule from '../appconfig/appconfig.module';
 
 @Module({
-<<<<<<< HEAD
-  imports: [HttpModule, AppConfigModule],
+  imports: [
+    HttpModule,
+    AppConfigModule,
+    BullModule.registerQueue({
+      name: APPS.FILE_SHARING,
+    }),
+  ],
   controllers: [FilesharingController],
   providers: [
     FilesharingService,
-    FilesystemService,
+
     OnlyofficeService,
     QueueService,
     DuplicateFileConsumer,
@@ -35,16 +43,6 @@
     DeleteFileConsumer,
     WebdavService,
   ],
-=======
-  imports: [
-    HttpModule,
-    BullModule.registerQueue({
-      name: APPS.FILE_SHARING,
-    }),
-  ],
-  controllers: [FilesharingController],
-  providers: [FilesharingService, OnlyofficeService, FilesharingConsumer],
->>>>>>> cc3c0e93
   exports: [FilesharingService],
 })
 export default class FilesharingModule {}