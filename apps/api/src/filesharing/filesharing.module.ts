import { Module } from '@nestjs/common';
import { HttpModule } from '@nestjs/axios';
import FilesharingController from './filesharing.controller';
import FilesharingService from './filesharing.service';
import AppConfigModule from '../appconfig/appconfig.module';

@Module({
<<<<<<< HEAD
  imports: [UsersModule, HttpModule, AppConfigModule],
=======
  imports: [HttpModule],
>>>>>>> 1076bbd4
  controllers: [FilesharingController],
  providers: [FilesharingService],
})
export default class FilesharingModule {}<|MERGE_RESOLUTION|>--- conflicted
+++ resolved
@@ -5,11 +5,7 @@
 import AppConfigModule from '../appconfig/appconfig.module';
 
 @Module({
-<<<<<<< HEAD
-  imports: [UsersModule, HttpModule, AppConfigModule],
-=======
-  imports: [HttpModule],
->>>>>>> 1076bbd4
+  imports: [HttpModule, AppConfigModule],
   controllers: [FilesharingController],
   providers: [FilesharingService],
 })
