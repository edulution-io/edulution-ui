--- conflicted
+++ resolved
@@ -10,11 +10,7 @@
  * You should have received a copy of the GNU Affero General Public License along with this program. If not, see <https://www.gnu.org/licenses/>.
  */
 
-<<<<<<< HEAD
-import { HttpStatus, Injectable, Logger, OnModuleInit } from '@nestjs/common';
-=======
-import { HttpStatus, Injectable } from '@nestjs/common';
->>>>>>> a997bcfd
+import { HttpStatus, Injectable, OnModuleInit } from '@nestjs/common';
 import { v4 as uuidv4 } from 'uuid';
 import CustomHttpException from '@libs/error/CustomHttpException';
 import OnlyOfficeCallbackData from '@libs/filesharing/types/onlyOfficeCallBackData';
@@ -56,7 +52,7 @@
         },
       };
 
-      await this.appConfigService.patchConfig(APPS.FILE_SHARING, patchConfigDto, []);
+      await this.appConfigService.patchSingleFieldInConfig(APPS.FILE_SHARING, patchConfigDto, []);
     }
   }
 
