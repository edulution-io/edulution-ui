<<<<<<< HEAD
import { Request } from 'express';
import { HttpStatus, Injectable } from '@nestjs/common';
import { JwtService } from '@nestjs/jwt';
=======
import { HttpStatus, Injectable, Logger } from '@nestjs/common';
>>>>>>> c49aae74
import CustomHttpException from '@libs/error/CustomHttpException';
import OnlyOfficeCallbackData from '@libs/filesharing/types/onlyOfficeCallBackData';
import getPathWithoutWebdav from '@libs/filesharing/utils/getPathWithoutWebdav';
import FileSharingErrorMessage from '@libs/filesharing/types/fileSharingErrorMessage';
<<<<<<< HEAD
=======
import { Request, Response } from 'express';
>>>>>>> c49aae74
import { WebdavStatusReplay } from '@libs/filesharing/types/fileOperationResult';
import CustomFile from '@libs/filesharing/types/customFile';
import FileSharingAppExtensions from '@libs/appconfig/constants/file-sharing-app-extension';
import appExtensionOnlyOffice from '@libs/appconfig/constants/appExtensionOnlyOffice';
import AppConfigService from '../appconfig/appconfig.service';
import TokenService from '../common/services/token.service';
import FilesystemService from './filesystem.service';

@Injectable()
class OnlyofficeService {
  constructor(
    private readonly appConfigService: AppConfigService,
    private readonly tokenService: TokenService,
    private jwtService: JwtService,
  ) {}

  async generateOnlyOfficeToken(payload: string): Promise<string> {
    const appConfig = await this.appConfigService.getAppConfigByName('filesharing');
    const appExtension = appConfig?.extendedOptions.find((extension) => extension.name === appExtensionOnlyOffice.name);
    const jwtSecret = appExtension?.extensions.find(
      (option) => option.name === FileSharingAppExtensions.ONLY_OFFICE_JWT_SECRET,
    );
    if (!jwtSecret) {
      throw new CustomHttpException(FileSharingErrorMessage.AppNotProperlyConfigured, HttpStatus.INTERNAL_SERVER_ERROR);
    }
    const secret = jwtSecret.value as string;
    return this.jwtService.sign(payload, { secret });
  }

  async handleCallback(
    req: Request,
    res: Response,
    path: string,
    filename: string,
    eduToken: string,
    uploadFile: (username: string, path: string, file: CustomFile, name: string) => Promise<WebdavStatusReplay>,
  ) {
    const callbackData = req.body as OnlyOfficeCallbackData;
    const cleanedPath = getPathWithoutWebdav(path);

    try {
      const user = await this.tokenService.getCurrentUser(eduToken);

      if (!user) {
        throw new CustomHttpException(FileSharingErrorMessage.UploadFailed, HttpStatus.FORBIDDEN);
      }

      if (callbackData.status === 2 || callbackData.status === 4) {
        const file = await FilesystemService.retrieveAndSaveFile(filename, callbackData);

        if (file) {
          await uploadFile(user.preferred_username, cleanedPath, file, '');
          return res.status(HttpStatus.OK).json({ error: 0 });
        }
        throw new CustomHttpException(FileSharingErrorMessage.FileNotFound, HttpStatus.NOT_FOUND);
      } else {
        return res.status(HttpStatus.OK).json({ error: 0 });
      }
    } catch (error) {
      Logger.error('Error handling OnlyOffice callback', OnlyofficeService.name);
      return res.status(HttpStatus.NOT_FOUND).json({ error: 1 });
    }
  }
}

export default OnlyofficeService;<|MERGE_RESOLUTION|>--- conflicted
+++ resolved
@@ -1,18 +1,10 @@
-<<<<<<< HEAD
-import { Request } from 'express';
-import { HttpStatus, Injectable } from '@nestjs/common';
+import { Request, Response } from 'express';
+import { HttpStatus, Injectable, Logger } from '@nestjs/common';
 import { JwtService } from '@nestjs/jwt';
-=======
-import { HttpStatus, Injectable, Logger } from '@nestjs/common';
->>>>>>> c49aae74
 import CustomHttpException from '@libs/error/CustomHttpException';
 import OnlyOfficeCallbackData from '@libs/filesharing/types/onlyOfficeCallBackData';
 import getPathWithoutWebdav from '@libs/filesharing/utils/getPathWithoutWebdav';
 import FileSharingErrorMessage from '@libs/filesharing/types/fileSharingErrorMessage';
-<<<<<<< HEAD
-=======
-import { Request, Response } from 'express';
->>>>>>> c49aae74
 import { WebdavStatusReplay } from '@libs/filesharing/types/fileOperationResult';
 import CustomFile from '@libs/filesharing/types/customFile';
 import FileSharingAppExtensions from '@libs/appconfig/constants/file-sharing-app-extension';
@@ -54,6 +46,7 @@
     const cleanedPath = getPathWithoutWebdav(path);
 
     try {
+      await this.tokenService.isTokenValid(eduToken);
       const user = await this.tokenService.getCurrentUser(eduToken);
 
       if (!user) {
