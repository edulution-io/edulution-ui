<<<<<<< HEAD
import { HttpStatus, Injectable } from '@nestjs/common';
=======
/*
 * LICENSE
 *
 * This program is free software: you can redistribute it and/or modify it under the terms of the GNU Affero General Public License as published by
 * the Free Software Foundation, either version 3 of the License, or (at your option) any later version.
 *
 * This program is distributed in the hope that it will be useful, but WITHOUT ANY WARRANTY; without even the implied warranty of
 * MERCHANTABILITY or FITNESS FOR A PARTICULAR PURPOSE. See the GNU Affero General Public License for more details.
 *
 * You should have received a copy of the GNU Affero General Public License along with this program. If not, see <https://www.gnu.org/licenses/>.
 */

import { HttpStatus, Injectable, Logger } from '@nestjs/common';
>>>>>>> 0054ef29
import CustomHttpException from '@libs/error/CustomHttpException';
import OnlyOfficeCallbackData from '@libs/filesharing/types/onlyOfficeCallBackData';
import getPathWithoutWebdav from '@libs/filesharing/utils/getPathWithoutWebdav';
import FileSharingErrorMessage from '@libs/filesharing/types/fileSharingErrorMessage';
import { Request, Response } from 'express';
import { WebdavStatusReplay } from '@libs/filesharing/types/fileOperationResult';
import CustomFile from '@libs/filesharing/types/customFile';
import { JwtService } from '@nestjs/jwt';
import ExtendedOptionKeys from '@libs/appconfig/constants/extendedOptionKeys';
import APPS from '@libs/appconfig/constants/apps';
import AppConfigService from '../appconfig/appconfig.service';
import FilesystemService from '../filesystem/filesystem.service';

@Injectable()
class OnlyofficeService {
  constructor(
    private readonly appConfigService: AppConfigService,
    private jwtService: JwtService,
  ) {}

  async generateOnlyOfficeToken(payload: string): Promise<string> {
    const appConfig = await this.appConfigService.getAppConfigByName(APPS.FILE_SHARING);
    if (!appConfig.extendedOptions || !appConfig.extendedOptions[ExtendedOptionKeys.ONLY_OFFICE_JWT_SECRET]) {
      throw new CustomHttpException(FileSharingErrorMessage.AppNotProperlyConfigured, HttpStatus.INTERNAL_SERVER_ERROR);
    }
    const jwtSecret = appConfig?.extendedOptions[ExtendedOptionKeys.ONLY_OFFICE_JWT_SECRET] as string;
    return this.jwtService.sign(payload, { secret: jwtSecret });
  }

  static async handleCallback(
    req: Request,
    res: Response,
    path: string,
    filename: string,
    username: string,
    uploadFile: (username: string, path: string, file: CustomFile, name: string) => Promise<WebdavStatusReplay>,
  ) {
    const callbackData = req.body as OnlyOfficeCallbackData;
    const cleanedPath = getPathWithoutWebdav(path);

    if (callbackData.status !== 2 && callbackData.status !== 4) {
      return res.status(HttpStatus.OK).json({ error: 0 });
    }

    const file = await FilesystemService.retrieveAndSaveFile(filename, callbackData.url);

    if (!file) {
      return res.status(HttpStatus.NOT_FOUND).json({ error: 1 });
    }

    await uploadFile(username, cleanedPath, file, '');

    return res.status(HttpStatus.OK).json({ error: 0 });
  }
}

export default OnlyofficeService;<|MERGE_RESOLUTION|>--- conflicted
+++ resolved
@@ -1,6 +1,3 @@
-<<<<<<< HEAD
-import { HttpStatus, Injectable } from '@nestjs/common';
-=======
 /*
  * LICENSE
  *
@@ -13,8 +10,7 @@
  * You should have received a copy of the GNU Affero General Public License along with this program. If not, see <https://www.gnu.org/licenses/>.
  */
 
-import { HttpStatus, Injectable, Logger } from '@nestjs/common';
->>>>>>> 0054ef29
+import { HttpStatus, Injectable } from '@nestjs/common';
 import CustomHttpException from '@libs/error/CustomHttpException';
 import OnlyOfficeCallbackData from '@libs/filesharing/types/onlyOfficeCallBackData';
 import getPathWithoutWebdav from '@libs/filesharing/utils/getPathWithoutWebdav';
