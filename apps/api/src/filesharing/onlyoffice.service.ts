/*
 * LICENSE
 *
 * This program is free software: you can redistribute it and/or modify it under the terms of the GNU Affero General Public License as published by
 * the Free Software Foundation, either version 3 of the License, or (at your option) any later version.
 *
 * This program is distributed in the hope that it will be useful, but WITHOUT ANY WARRANTY; without even the implied warranty of
 * MERCHANTABILITY or FITNESS FOR A PARTICULAR PURPOSE. See the GNU Affero General Public License for more details.
 *
 * You should have received a copy of the GNU Affero General Public License along with this program. If not, see <https://www.gnu.org/licenses/>.
 */

import { join } from 'path';
import { v4 as uuidv4 } from 'uuid';
import { HttpStatus, Injectable, OnModuleInit } from '@nestjs/common';
import CustomHttpException from '@libs/error/CustomHttpException';
import OnlyOfficeCallbackData from '@libs/filesharing/types/onlyOfficeCallBackData';
import getPathWithoutWebdav from '@libs/filesharing/utils/getPathWithoutWebdav';
import FileSharingErrorMessage from '@libs/filesharing/types/fileSharingErrorMessage';
import { Request, Response } from 'express';
import { WebdavStatusResponse } from '@libs/filesharing/types/fileOperationResult';
import CustomFile from '@libs/filesharing/types/customFile';
import { JwtService } from '@nestjs/jwt';
import ExtendedOptionKeys from '@libs/appconfig/constants/extendedOptionKeys';
import APPS from '@libs/appconfig/constants/apps';
import PUBLIC_DOWNLOADS_PATH from '@libs/common/constants/publicDownloadsPath';
import type PatchConfigDto from '@libs/common/types/patchConfigDto';
import PUBLIC_DOWNLOADS_PATH from '@libs/common/constants/publicDownloadsPath';
import AppConfigService from '../appconfig/appconfig.service';
import FilesystemService from '../filesystem/filesystem.service';

const { EDULUTION_ONLYOFFICE_JWT_SECRET } = process.env;

@Injectable()
class OnlyofficeService implements OnModuleInit {
  constructor(
    private readonly appConfigService: AppConfigService,
    private jwtService: JwtService,
  ) {}

  async onModuleInit() {
    const appConfig = await this.appConfigService.getAppConfigByName(APPS.FILE_SHARING);

    if (
      EDULUTION_ONLYOFFICE_JWT_SECRET &&
      appConfig.extendedOptions &&
      Object.keys(appConfig.extendedOptions).length === 0
    ) {
      const patchConfigDto: PatchConfigDto = {
        field: 'extendedOptions',
        value: {
          [ExtendedOptionKeys.ONLY_OFFICE_URL]: '',
          [ExtendedOptionKeys.ONLY_OFFICE_JWT_SECRET]: EDULUTION_ONLYOFFICE_JWT_SECRET,
          [ExtendedOptionKeys.OVERRIDE_FILE_SHARING_DOCUMENT_VENDOR_MS_WITH_OO]: false,
        },
      };

      await this.appConfigService.patchSingleFieldInConfig(APPS.FILE_SHARING, patchConfigDto, []);
    }
  }

  async generateOnlyOfficeToken(payload: string): Promise<string> {
    const appConfig = await this.appConfigService.getAppConfigByName(APPS.FILE_SHARING);
    if (!appConfig.extendedOptions || !appConfig.extendedOptions[ExtendedOptionKeys.ONLY_OFFICE_JWT_SECRET]) {
      throw new CustomHttpException(FileSharingErrorMessage.AppNotProperlyConfigured, HttpStatus.INTERNAL_SERVER_ERROR);
    }
    const jwtSecret = appConfig?.extendedOptions[ExtendedOptionKeys.ONLY_OFFICE_JWT_SECRET] as string;
    return this.jwtService.sign(payload, { secret: jwtSecret });
  }

  static async handleCallback(
    req: Request,
    res: Response,
    path: string,
    filename: string,
    username: string,
    uploadFile: (username: string, path: string, file: CustomFile, name: string) => Promise<WebdavStatusResponse>,
  ) {
    const callbackData = req.body as OnlyOfficeCallbackData;
    const cleanedPath = getPathWithoutWebdav(path);
    const uniqueFileName = `${uuidv4()}-${filename}`;

    if (callbackData.status !== 2 && callbackData.status !== 4) {
      return res.status(HttpStatus.OK).json({ error: 0 });
    }

    const file = await FilesystemService.retrieveAndSaveFile(uniqueFileName, callbackData.url);

    if (!file) {
      return res.status(HttpStatus.NOT_FOUND).json({ error: 1 });
    }

    await uploadFile(username, cleanedPath, file, '');
<<<<<<< HEAD
    const filePath = join(PUBLIC_DOWNLOADS_PATH, uniqueFileName);
    await FilesystemService.deleteFile(filePath);
=======
    await FilesystemService.deleteFile(PUBLIC_DOWNLOADS_PATH, uniqueFileName);
>>>>>>> a5cfa577

    return res.status(HttpStatus.OK).json({ error: 0 });
  }
}

export default OnlyofficeService;<|MERGE_RESOLUTION|>--- conflicted
+++ resolved
@@ -10,7 +10,6 @@
  * You should have received a copy of the GNU Affero General Public License along with this program. If not, see <https://www.gnu.org/licenses/>.
  */
 
-import { join } from 'path';
 import { v4 as uuidv4 } from 'uuid';
 import { HttpStatus, Injectable, OnModuleInit } from '@nestjs/common';
 import CustomHttpException from '@libs/error/CustomHttpException';
@@ -25,7 +24,6 @@
 import APPS from '@libs/appconfig/constants/apps';
 import PUBLIC_DOWNLOADS_PATH from '@libs/common/constants/publicDownloadsPath';
 import type PatchConfigDto from '@libs/common/types/patchConfigDto';
-import PUBLIC_DOWNLOADS_PATH from '@libs/common/constants/publicDownloadsPath';
 import AppConfigService from '../appconfig/appconfig.service';
 import FilesystemService from '../filesystem/filesystem.service';
 
@@ -91,12 +89,7 @@
     }
 
     await uploadFile(username, cleanedPath, file, '');
-<<<<<<< HEAD
-    const filePath = join(PUBLIC_DOWNLOADS_PATH, uniqueFileName);
-    await FilesystemService.deleteFile(filePath);
-=======
     await FilesystemService.deleteFile(PUBLIC_DOWNLOADS_PATH, uniqueFileName);
->>>>>>> a5cfa577
 
     return res.status(HttpStatus.OK).json({ error: 0 });
   }
