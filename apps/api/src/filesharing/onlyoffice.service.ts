/*
 * LICENSE
 *
 * This program is free software: you can redistribute it and/or modify it under the terms of the GNU Affero General Public License as published by
 * the Free Software Foundation, either version 3 of the License, or (at your option) any later version.
 *
 * This program is distributed in the hope that it will be useful, but WITHOUT ANY WARRANTY; without even the implied warranty of
 * MERCHANTABILITY or FITNESS FOR A PARTICULAR PURPOSE. See the GNU Affero General Public License for more details.
 *
 * You should have received a copy of the GNU Affero General Public License along with this program. If not, see <https://www.gnu.org/licenses/>.
 */

import { HttpStatus, Injectable, OnModuleInit } from '@nestjs/common';
import { v4 as uuidv4 } from 'uuid';
import CustomHttpException from '@libs/error/CustomHttpException';
import OnlyOfficeCallbackData from '@libs/filesharing/types/onlyOfficeCallBackData';
import getPathWithoutWebdav from '@libs/filesharing/utils/getPathWithoutWebdav';
import FileSharingErrorMessage from '@libs/filesharing/types/fileSharingErrorMessage';
import { Request, Response } from 'express';
import { WebdavStatusResponse } from '@libs/filesharing/types/fileOperationResult';
import CustomFile from '@libs/filesharing/types/customFile';
import { JwtService } from '@nestjs/jwt';
import ExtendedOptionKeys from '@libs/appconfig/constants/extendedOptionKeys';
import APPS from '@libs/appconfig/constants/apps';
import type PatchConfigDto from '@libs/common/types/patchConfigDto';
import PUBLIC_DOWNLOADS_PATH from '@libs/common/constants/publicDownloadsPath';
import AppConfigService from '../appconfig/appconfig.service';
import FilesystemService from '../filesystem/filesystem.service';

const { EDULUTION_ONLYOFFICE_JWT_SECRET } = process.env;

@Injectable()
class OnlyofficeService implements OnModuleInit {
  constructor(
    private readonly appConfigService: AppConfigService,
    private jwtService: JwtService,
  ) {}

  async onModuleInit() {
    const appConfig = await this.appConfigService.getAppConfigByName(APPS.FILE_SHARING);

    if (
      EDULUTION_ONLYOFFICE_JWT_SECRET &&
      appConfig.extendedOptions &&
      Object.keys(appConfig.extendedOptions).length === 0
    ) {
      const patchConfigDto: PatchConfigDto = {
        field: 'extendedOptions',
        value: {
          [ExtendedOptionKeys.ONLY_OFFICE_URL]: '',
          [ExtendedOptionKeys.ONLY_OFFICE_JWT_SECRET]: EDULUTION_ONLYOFFICE_JWT_SECRET,
          [ExtendedOptionKeys.OVERRIDE_FILE_SHARING_DOCUMENT_VENDOR_MS_WITH_OO]: false,
        },
      };

      await this.appConfigService.patchSingleFieldInConfig(APPS.FILE_SHARING, patchConfigDto, []);
    }
  }

  async generateOnlyOfficeToken(payload: string): Promise<string> {
    const appConfig = await this.appConfigService.getAppConfigByName(APPS.FILE_SHARING);
    if (!appConfig.extendedOptions || !appConfig.extendedOptions[ExtendedOptionKeys.ONLY_OFFICE_JWT_SECRET]) {
      throw new CustomHttpException(FileSharingErrorMessage.AppNotProperlyConfigured, HttpStatus.INTERNAL_SERVER_ERROR);
    }
    const jwtSecret = appConfig?.extendedOptions[ExtendedOptionKeys.ONLY_OFFICE_JWT_SECRET] as string;
    return this.jwtService.sign(payload, { secret: jwtSecret });
  }

  static async handleCallback(
    req: Request,
    res: Response,
    path: string,
    filename: string,
    username: string,
    uploadFile: (username: string, path: string, file: CustomFile, name: string) => Promise<WebdavStatusResponse>,
  ) {
    const callbackData = req.body as OnlyOfficeCallbackData;
    const cleanedPath = getPathWithoutWebdav(path);
    const uniqueFileName = `${uuidv4()}-${filename}`;

    if (callbackData.status !== 2 && callbackData.status !== 4) {
      return res.status(HttpStatus.OK).json({ error: 0 });
    }

    const file = await FilesystemService.retrieveAndSaveFile(uniqueFileName, callbackData.url);

    if (!file) {
      return res.status(HttpStatus.NOT_FOUND).json({ error: 1 });
    }

    await uploadFile(username, cleanedPath, file, '');
<<<<<<< HEAD
    await FilesystemService.deleteFiles([uniqueFileName]);
=======
    await FilesystemService.deleteFile(PUBLIC_DOWNLOADS_PATH, uniqueFileName);
>>>>>>> cc3c0e93

    return res.status(HttpStatus.OK).json({ error: 0 });
  }
}

export default OnlyofficeService;<|MERGE_RESOLUTION|>--- conflicted
+++ resolved
@@ -89,11 +89,7 @@
     }
 
     await uploadFile(username, cleanedPath, file, '');
-<<<<<<< HEAD
-    await FilesystemService.deleteFiles([uniqueFileName]);
-=======
     await FilesystemService.deleteFile(PUBLIC_DOWNLOADS_PATH, uniqueFileName);
->>>>>>> cc3c0e93
 
     return res.status(HttpStatus.OK).json({ error: 0 });
   }
