--- conflicted
+++ resolved
@@ -1,8 +1,4 @@
-<<<<<<< HEAD
-import 'multer';
-=======
 // import 'multer' if the the test failes on your side because of the Express.Multer.File type comment it out
->>>>>>> aef3c053
 import { Test, TestingModule } from '@nestjs/testing';
 import FilesharingService from './filesharing.service';
 
