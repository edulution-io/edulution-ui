/*
 * LICENSE
 *
 * This program is free software: you can redistribute it and/or modify it under the terms of the GNU Affero General Public License as published by
 * the Free Software Foundation, either version 3 of the License, or (at your option) any later version.
 *
 * This program is distributed in the hope that it will be useful, but WITHOUT ANY WARRANTY; without even the implied warranty of
 * MERCHANTABILITY or FITNESS FOR A PARTICULAR PURPOSE. See the GNU Affero General Public License for more details.
 *
 * You should have received a copy of the GNU Affero General Public License along with this program. If not, see <https://www.gnu.org/licenses/>.
 */

import {
  Body,
  Controller,
  DefaultValuePipe,
  Delete,
  Get,
  HttpStatus,
  Param,
  ParseBoolPipe,
  ParseIntPipe,
  Patch,
  Post,
  Query,
  Req,
  Res,
  StreamableFile,
} from '@nestjs/common';
import { HTTP_HEADERS, RequestResponseContentType } from '@libs/common/types/http-methods';
import ContentType from '@libs/filesharing/types/contentType';
import FileSharingApiEndpoints from '@libs/filesharing/types/fileSharingApiEndpoints';
import { Request, Response } from 'express';
import DeleteTargetType from '@libs/filesharing/types/deleteTargetType';
import OnlyOfficeCallbackData from '@libs/filesharing/types/onlyOfficeCallBackData';
import { ApiBearerAuth, ApiTags } from '@nestjs/swagger';
import CollectFileRequestDTO from '@libs/filesharing/types/CollectFileRequestDTO';
import { LmnApiCollectOperationsType } from '@libs/lmnApi/types/lmnApiCollectOperationsType';
import PUBLIC_DOWNLOADS_PATH from '@libs/common/constants/publicDownloadsPath';
import DuplicateFileRequestDto from '@libs/filesharing/types/DuplicateFileRequestDto';
import PathChangeOrCreateDto from '@libs/filesharing/types/pathChangeOrCreateProps';
import CreateOrEditPublicShareDto from '@libs/filesharing/types/createOrEditPublicShareDto';
import PublicShareDto from '@libs/filesharing/types/publicShareDto';
import JWTUser from '@libs/user/types/jwt/jwtUser';
import { pipeline } from 'stream/promises';
import GetCurrentUsername from '../common/decorators/getCurrentUsername.decorator';
import FilesystemService from '../filesystem/filesystem.service';
import FilesharingService from './filesharing.service';
import WebdavService from '../webdav/webdav.service';
import { Public } from '../common/decorators/public.decorator';
import GetCurrentUser from '../common/decorators/getCurrentUser.decorator';

@ApiTags(FileSharingApiEndpoints.BASE)
@ApiBearerAuth()
@Controller(FileSharingApiEndpoints.BASE)
class FilesharingController {
  constructor(
    private readonly filesharingService: FilesharingService,
    private readonly webdavService: WebdavService,
  ) {}

  @Get()
  async getFilesAtPath(
    @Query('type') type: string,
    @Query('path') path: string,
    @Query('share') share: string,
    @GetCurrentUsername() username: string,
  ) {
    if (type.toUpperCase() === ContentType.FILE.valueOf()) {
      return this.webdavService.getFilesAtPath(username, path, share);
    }
    return this.webdavService.getDirectoryAtPath(username, path, share);
  }

  @Post()
  async createFileOrFolder(
    @Query('path') path: string,
    @Query('share') share: string,
    @Body()
    body: {
      newPath: string;
    },
    @GetCurrentUsername() username: string,
  ) {
    return this.webdavService.createFolder(username, path, body.newPath, share);
  }

  @Post(FileSharingApiEndpoints.UPLOAD)
  async uploadFileViaWebDav(
    @Req() req: Request,
    @GetCurrentUsername() username: string,
    @Query('path') path: string,
    @Query('name') name: string,
    @Query('isZippedFolder', new DefaultValuePipe(false), ParseBoolPipe) isZippedFolder: boolean,
    @Query('contentLength', new DefaultValuePipe(0), ParseIntPipe) contentLength: number,
    @Query('share') share: string,
  ) {
    return this.filesharingService.uploadFileViaWebDav(username, path, name, req, share, isZippedFolder, contentLength);
  }

  @Delete()
  async deleteFile(
    @Body('paths') paths: string[],
    @Query('target') target: DeleteTargetType,
    @Query('share') share: string,
    @GetCurrentUsername() username: string,
  ) {
    if (target === DeleteTargetType.FILE_SERVER) {
      return this.filesharingService.deleteFileAtPath(username, paths, share);
    }
    return FilesystemService.deleteFiles(PUBLIC_DOWNLOADS_PATH, paths);
  }

  @Patch()
  async moveOrRenameResource(
    @Body() pathChangeOrCreateDtos: PathChangeOrCreateDto[],
    @Query('share') share: string,
    @GetCurrentUsername() username: string,
  ) {
    return this.filesharingService.moveOrRenameResources(username, pathChangeOrCreateDtos, share);
  }

  @Get(FileSharingApiEndpoints.FILE_STREAM)
  async webDavFileStream(
<<<<<<< HEAD
    @Query('filePath') filePath: string | string[],
    @Query('share') share: string,
    @Res() res: Response,
    @GetCurrentUsername() username: string,
  ) {
    const files = Array.isArray(filePath) ? filePath : [filePath];
    if (files.length === 1) {
      res.setHeader(HTTP_HEADERS.ContentType, RequestResponseContentType.APPLICATION_OCTET_STREAM);
      const stream = await this.filesharingService.getWebDavFileStream(username, files[0], share);
      res.setHeader(HTTP_HEADERS.ContentDisposition, `attachment; filename="${files[0].split('/').pop()}"`);
      return stream.pipe(res);
    }

    res.setHeader(HTTP_HEADERS.ContentType, RequestResponseContentType.APPLICATION_ZIP);
    return this.filesharingService.streamFilesAsZipBuffered(username, files, res, share);
=======
    @Query('filePath') filePath: string,
    @Res() res: Response,
    @GetCurrentUsername() username: string,
  ) {
    const stream = await this.filesharingService.getWebDavFileStream(username, filePath);

    res.setHeader(HTTP_HEADERS.ContentType, RequestResponseContentType.APPLICATION_OCTET_STREAM);
    res.setHeader(HTTP_HEADERS.ContentDisposition, `attachment; filename="${filePath.split('/').pop()}"`);

    try {
      await pipeline(stream, res);
    } catch (error) {
      if (!res.headersSent) {
        res.status(HttpStatus.INTERNAL_SERVER_ERROR).json({
          message: 'Error while streaming file',
          details: (error as Error).message,
        });
      } else {
        res.end();
      }
    }
>>>>>>> 80c33609
  }

  @Get(FileSharingApiEndpoints.FILE_LOCATION)
  async getDownloadLink(
    @Query('filePath') filePath: string,
    @Query('fileName') fileName: string,
    @Query('share') share: string,
    @GetCurrentUsername() username: string,
  ) {
    return this.filesharingService.fileLocation(username, filePath, fileName, share);
  }

  @Post(FileSharingApiEndpoints.ONLY_OFFICE_TOKEN)
  getOnlyofficeToken(@Body() payload: string) {
    return this.filesharingService.getOnlyOfficeToken(payload);
  }

  @Post(FileSharingApiEndpoints.DUPLICATE)
  async duplicateFile(
    @Body() duplicateFileRequestDto: DuplicateFileRequestDto,
    @Query('share') share: string,
    @GetCurrentUsername() username: string,
  ) {
    return this.filesharingService.duplicateFile(username, duplicateFileRequestDto, share);
  }

  @Post(FileSharingApiEndpoints.COPY)
  async copyFile(
    @Body() pathChangeOrCreateDto: PathChangeOrCreateDto[],
    @Query('share') share: string,
    @GetCurrentUsername() username: string,
  ) {
    return this.filesharingService.copyFileOrFolder(username, pathChangeOrCreateDto, share);
  }

  @Post(FileSharingApiEndpoints.COLLECT)
  async collectFiles(
    @Body() body: { collectFileRequestDTO: CollectFileRequestDTO[] },
    @Query('type') type: LmnApiCollectOperationsType,
    @Query('userRole') userRole: string,
    @Query('share') share: string,
    @GetCurrentUsername() username: string,
  ) {
    const { collectFileRequestDTO } = body;
    return this.filesharingService.collectFiles(username, collectFileRequestDTO, userRole, type, share);
  }

  @Post(FileSharingApiEndpoints.PUBLIC_SHARE)
  async createPublicShare(
    @Body() createPublicFileShareDto: CreateOrEditPublicShareDto,
    @GetCurrentUser() currentUser: JWTUser,
  ) {
    return this.filesharingService.createPublicShare(currentUser, createPublicFileShareDto);
  }

  @Get(FileSharingApiEndpoints.PUBLIC_SHARE)
  async listOwnPublicShares(@GetCurrentUsername() username: string) {
    return this.filesharingService.listOwnPublicShares(username);
  }

  @Post('callback')
  async handleCallback(
    @Req() req: Request,
    @Res() res: Response,
    @Query('path') path: string,
    @Query('filename') filename: string,
    @Query('share') share: string,
    @GetCurrentUsername() username: string,
  ) {
    try {
      const { status } = req.body as OnlyOfficeCallbackData;
      if (status === 1) {
        return res.status(HttpStatus.OK).json({ error: 0 });
      }

      return await this.filesharingService.handleCallback(req, res, path, filename, username, share);
    } catch (error) {
      return res.status(HttpStatus.INTERNAL_SERVER_ERROR).json({ error: 1 });
    }
  }

  @Delete(FileSharingApiEndpoints.PUBLIC_SHARE)
  async deletePublicShares(@Body() publicFiles: PublicShareDto[], @GetCurrentUsername() username: string) {
    return this.filesharingService.deletePublicShares(username, publicFiles);
  }

  @Patch(FileSharingApiEndpoints.PUBLIC_SHARE)
  async editPublicShare(@Body() publicFileShareDto: PublicShareDto, @GetCurrentUsername() username: string) {
    return this.filesharingService.editPublicShare(username, publicFileShareDto);
  }

  @Public()
  @Get(`${FileSharingApiEndpoints.PUBLIC_SHARE}/:publicShareId`)
  async getPublicShareInfo(
    @Param('publicShareId') publicShareId: string,
    @GetCurrentUser({ required: false }) currentUser?: JWTUser,
  ) {
    return this.filesharingService.getPublicShareInfo(publicShareId, currentUser);
  }

  @Public()
  @Post(`${FileSharingApiEndpoints.PUBLIC_SHARE_DOWNLOAD}/:publicShareId`)
  async downloadSharedContent(
    @Param('publicShareId') publicShareId: string,
    @Query('share') share: string,
    @Body('password') password: string | undefined,
    @Res({ passthrough: true }) res: Response,
    @GetCurrentUser({ required: false }) currentUser?: JWTUser,
  ) {
    const { stream, filename, fileType } = await this.filesharingService.getPublicShare(
      publicShareId,
      currentUser,
      share,
      password,
    );

    res.set({
      [HTTP_HEADERS.ContentDisposition]: `attachment; filename*=UTF-8''${encodeURIComponent(filename)}`,
      [HTTP_HEADERS.ContentType]:
        fileType === ContentType.FILE
          ? RequestResponseContentType.APPLICATION_OCTET_STREAM
          : RequestResponseContentType.APPLICATION_ZIP,
    });

    return new StreamableFile(stream);
  }
}

export default FilesharingController;<|MERGE_RESOLUTION|>--- conflicted
+++ resolved
@@ -122,28 +122,12 @@
 
   @Get(FileSharingApiEndpoints.FILE_STREAM)
   async webDavFileStream(
-<<<<<<< HEAD
-    @Query('filePath') filePath: string | string[],
+    @Query('filePath') filePath: string,
     @Query('share') share: string,
     @Res() res: Response,
     @GetCurrentUsername() username: string,
   ) {
-    const files = Array.isArray(filePath) ? filePath : [filePath];
-    if (files.length === 1) {
-      res.setHeader(HTTP_HEADERS.ContentType, RequestResponseContentType.APPLICATION_OCTET_STREAM);
-      const stream = await this.filesharingService.getWebDavFileStream(username, files[0], share);
-      res.setHeader(HTTP_HEADERS.ContentDisposition, `attachment; filename="${files[0].split('/').pop()}"`);
-      return stream.pipe(res);
-    }
-
-    res.setHeader(HTTP_HEADERS.ContentType, RequestResponseContentType.APPLICATION_ZIP);
-    return this.filesharingService.streamFilesAsZipBuffered(username, files, res, share);
-=======
-    @Query('filePath') filePath: string,
-    @Res() res: Response,
-    @GetCurrentUsername() username: string,
-  ) {
-    const stream = await this.filesharingService.getWebDavFileStream(username, filePath);
+    const stream = await this.filesharingService.getWebDavFileStream(username, filePath, share);
 
     res.setHeader(HTTP_HEADERS.ContentType, RequestResponseContentType.APPLICATION_OCTET_STREAM);
     res.setHeader(HTTP_HEADERS.ContentDisposition, `attachment; filename="${filePath.split('/').pop()}"`);
@@ -160,7 +144,6 @@
         res.end();
       }
     }
->>>>>>> 80c33609
   }
 
   @Get(FileSharingApiEndpoints.FILE_LOCATION)
