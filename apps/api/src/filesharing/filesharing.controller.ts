--- conflicted
+++ resolved
@@ -29,10 +29,7 @@
 
   @Get('files/*')
   async getFilesAtPath(@Param('0') path: string, @GetCurrentUsername() username: string) {
-<<<<<<< HEAD
-=======
     Logger.log(`Getting files at path ${path}`, FilesharingController.name);
->>>>>>> 4b7befbf
     return this.filesharingService.getFilesAtPath(username, path);
   }
 
