/*
 * LICENSE
 *
 * This program is free software: you can redistribute it and/or modify it under the terms of the GNU Affero General Public License as published by
 * the Free Software Foundation, either version 3 of the License, or (at your option) any later version.
 *
 * This program is distributed in the hope that it will be useful, but WITHOUT ANY WARRANTY; without even the implied warranty of
 * MERCHANTABILITY or FITNESS FOR A PARTICULAR PURPOSE. See the GNU Affero General Public License for more details.
 *
 * You should have received a copy of the GNU Affero General Public License along with this program. If not, see <https://www.gnu.org/licenses/>.
 */

import {
  Body,
  Controller,
  Delete,
  Get,
  Header,
  HttpStatus,
  Logger,
  Patch,
  Post,
  Put,
  Query,
  Req,
  Res,
  UploadedFile,
  UseInterceptors,
} from '@nestjs/common';
import { FileInterceptor } from '@nestjs/platform-express';
import { RequestResponseContentType } from '@libs/common/types/http-methods';
import ContentType from '@libs/filesharing/types/contentType';
import CustomFile from '@libs/filesharing/types/customFile';
import FileSharingApiEndpoints from '@libs/filesharing/types/fileSharingApiEndpoints';
import { Request, Response } from 'express';
import DeleteTargetType from '@libs/filesharing/types/deleteTargetType';
import OnlyOfficeCallbackData from '@libs/filesharing/types/onlyOfficeCallBackData';
import { ApiBearerAuth, ApiTags } from '@nestjs/swagger';
import CollectFileRequestDTO from '@libs/filesharing/types/CollectFileRequestDTO';
import { LmnApiCollectOperationsType } from '@libs/lmnApi/types/lmnApiCollectOperationsType';
<<<<<<< HEAD
import DuplicateFileRequestDto from '@libs/filesharing/types/DuplicateFileRequestDto';
=======
import PUBLIC_DOWNLOADS_PATH from '@libs/common/constants/publicDownloadsPath';
import FilesharingService from './filesharing.service';
>>>>>>> cc3c0e93
import GetCurrentUsername from '../common/decorators/getCurrentUsername.decorator';
import FilesystemService from '../filesystem/filesystem.service';
import FilesharingService from './filesharing.service';

@ApiTags(FileSharingApiEndpoints.BASE)
@ApiBearerAuth()
@Controller(FileSharingApiEndpoints.BASE)
class FilesharingController {
  constructor(private readonly filesharingService: FilesharingService) {}

  @Get()
  async getFilesAtPath(
    @Query('type') type: string,
    @Query('path') path: string,
    @GetCurrentUsername() username: string,
  ) {
    if (type.toUpperCase() === ContentType.FILE.valueOf()) {
      return this.filesharingService.getFilesAtPath(username, path);
    }
    return this.filesharingService.getDirAtPath(username, path);
  }

  @Post()
  async createFileFolder(
    @Query('path') path: string,
    @Query('type') type: string,
    @Body()
    body: {
      newPath: string;
    },
    @GetCurrentUsername() username: string,
  ) {
    if (type.toUpperCase() === ContentType.DIRECTORY.toString()) {
      return this.filesharingService.createFolder(username, path, body.newPath);
    }
    return this.filesharingService.createFile(username, path, body.newPath, '');
  }

  @Put()
  @UseInterceptors(FileInterceptor('file'))
  async uploadFile(
    @UploadedFile() file: CustomFile,
    @Query('path') path: string,
    @Body('name') name: string,
    @GetCurrentUsername() username: string,
  ) {
    return this.filesharingService.uploadFile(username, path, file, name);
  }

  @Delete()
  async deleteFile(
    @Body('paths') paths: string[],
    @Query('target') target: DeleteTargetType,
    @GetCurrentUsername() username: string,
  ) {
    if (target === DeleteTargetType.FILE_SERVER) {
      return this.filesharingService.deleteFileAtPath(username, paths);
    }
<<<<<<< HEAD
    return FilesystemService.deleteFiles(paths);
=======
    return FilesystemService.deleteFile(PUBLIC_DOWNLOADS_PATH, path);
>>>>>>> cc3c0e93
  }

  @Patch()
  async moveOrRenameResource(
    @Body()
    body: {
      path: string;
      newPath: string;
    },
    @GetCurrentUsername() username: string,
  ) {
    const { path, newPath } = body;
    return this.filesharingService.moveOrRenameResource(username, path, newPath);
  }

  @Get(FileSharingApiEndpoints.FILE_STREAM)
  @Header('Content-Type', RequestResponseContentType.APPLICATION_OCTET_STREAM as string)
  async webDavFileStream(
    @Query('filePath') filePath: string,
    @Res() res: Response,
    @GetCurrentUsername() username: string,
  ) {
    const stream = await this.filesharingService.getWebDavFileStream(username, filePath);

    stream.on('error', (err) => {
      if (err.message !== 'Premature close') {
        Logger.error(`${FilesharingController.name}: Unknown stream error:`, err);
      }
    });

    const fileName = filePath.split('/').pop();

    res.setHeader('Content-Disposition', `attachment; filename="${fileName}"`);

    stream.pipe(res);
  }

  @Get(FileSharingApiEndpoints.FILE_LOCATION)
  async getDownloadLink(
    @Query('filePath') filePath: string,
    @Query('fileName') fileName: string,
    @GetCurrentUsername() username: string,
  ) {
    return this.filesharingService.fileLocation(username, filePath, fileName);
  }

  @Post(FileSharingApiEndpoints.ONLY_OFFICE_TOKEN)
  getOnlyofficeToken(@Body() payload: string) {
    return this.filesharingService.getOnlyOfficeToken(payload);
  }

  @Post(FileSharingApiEndpoints.DUPLICATE)
  async duplicateFile(
    @Body() duplicateFileRequestDto: DuplicateFileRequestDto,
    @GetCurrentUsername() username: string,
  ) {
    return this.filesharingService.duplicateFile(username, duplicateFileRequestDto);
  }

  @Post(FileSharingApiEndpoints.COLLECT)
  async collectFiles(
    @Body() body: { collectFileRequestDTO: CollectFileRequestDTO[] },
    @Query('type') type: LmnApiCollectOperationsType,
    @Query('userRole') userRole: string,
    @GetCurrentUsername() username: string,
  ) {
    const { collectFileRequestDTO } = body;
    return this.filesharingService.collectFiles(username, collectFileRequestDTO, userRole, type);
  }

  @Post('callback')
  async handleCallback(
    @Req() req: Request,
    @Res() res: Response,
    @Query('path') path: string,
    @Query('filename') filename: string,
    @GetCurrentUsername() username: string,
  ) {
    try {
      const { status } = req.body as OnlyOfficeCallbackData;
      if (status === 1) {
        return res.status(HttpStatus.OK).json({ error: 0 });
      }

      return await this.filesharingService.handleCallback(req, res, path, filename, username);
    } catch (error) {
      return res.status(HttpStatus.INTERNAL_SERVER_ERROR).json({ error: 1 });
    }
  }
}

export default FilesharingController;<|MERGE_RESOLUTION|>--- conflicted
+++ resolved
@@ -38,21 +38,21 @@
 import { ApiBearerAuth, ApiTags } from '@nestjs/swagger';
 import CollectFileRequestDTO from '@libs/filesharing/types/CollectFileRequestDTO';
 import { LmnApiCollectOperationsType } from '@libs/lmnApi/types/lmnApiCollectOperationsType';
-<<<<<<< HEAD
+import PUBLIC_DOWNLOADS_PATH from '@libs/common/constants/publicDownloadsPath';
 import DuplicateFileRequestDto from '@libs/filesharing/types/DuplicateFileRequestDto';
-=======
-import PUBLIC_DOWNLOADS_PATH from '@libs/common/constants/publicDownloadsPath';
-import FilesharingService from './filesharing.service';
->>>>>>> cc3c0e93
 import GetCurrentUsername from '../common/decorators/getCurrentUsername.decorator';
 import FilesystemService from '../filesystem/filesystem.service';
 import FilesharingService from './filesharing.service';
+import WebdavService from '../webdav/webdav.service';
 
 @ApiTags(FileSharingApiEndpoints.BASE)
 @ApiBearerAuth()
 @Controller(FileSharingApiEndpoints.BASE)
 class FilesharingController {
-  constructor(private readonly filesharingService: FilesharingService) {}
+  constructor(
+    private readonly filesharingService: FilesharingService,
+    private readonly webdavService: WebdavService,
+  ) {}
 
   @Get()
   async getFilesAtPath(
@@ -63,7 +63,7 @@
     if (type.toUpperCase() === ContentType.FILE.valueOf()) {
       return this.filesharingService.getFilesAtPath(username, path);
     }
-    return this.filesharingService.getDirAtPath(username, path);
+    return this.webdavService.getDirectoryAtPath(username, path);
   }
 
   @Post()
@@ -77,7 +77,7 @@
     @GetCurrentUsername() username: string,
   ) {
     if (type.toUpperCase() === ContentType.DIRECTORY.toString()) {
-      return this.filesharingService.createFolder(username, path, body.newPath);
+      return this.webdavService.createFolder(username, path, body.newPath);
     }
     return this.filesharingService.createFile(username, path, body.newPath, '');
   }
@@ -102,11 +102,7 @@
     if (target === DeleteTargetType.FILE_SERVER) {
       return this.filesharingService.deleteFileAtPath(username, paths);
     }
-<<<<<<< HEAD
-    return FilesystemService.deleteFiles(paths);
-=======
-    return FilesystemService.deleteFile(PUBLIC_DOWNLOADS_PATH, path);
->>>>>>> cc3c0e93
+    return FilesystemService.deleteFile(PUBLIC_DOWNLOADS_PATH, paths);
   }
 
   @Patch()
