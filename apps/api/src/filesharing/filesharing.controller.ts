--- conflicted
+++ resolved
@@ -109,22 +109,10 @@
 
   @Patch()
   async moveOrRenameResource(
-<<<<<<< HEAD
-    @Body() pathChangeOrCreateDto: PathChangeOrCreateDto[],
-    @GetCurrentUsername() username: string,
-  ) {
-    if (pathChangeOrCreateDto.length === 1) {
-      const originFull = `${this.baseurl}${pathChangeOrCreateDto[0].path}`;
-      const newFull = `${this.baseurl}${pathChangeOrCreateDto[0].newPath}`;
-      return this.webdavService.moveOrRenameResource(username, originFull, newFull);
-    }
-    return this.filesharingService.moveOrRenameResource(username, pathChangeOrCreateDto);
-=======
     @Body() pathChangeOrCreateDtos: PathChangeOrCreateDto[],
     @GetCurrentUsername() username: string,
   ) {
     return this.filesharingService.moveOrRenameResources(username, pathChangeOrCreateDtos);
->>>>>>> c7b2a103
   }
 
   @Get(FileSharingApiEndpoints.FILE_STREAM)
@@ -169,11 +157,7 @@
 
   @Post(FileSharingApiEndpoints.COPY)
   async copyFile(@Body() pathChangeOrCreateDto: PathChangeOrCreateDto[], @GetCurrentUsername() username: string) {
-<<<<<<< HEAD
-    return this.filesharingService.copyFileFolder(username, pathChangeOrCreateDto);
-=======
     return this.filesharingService.copyFileOrFolder(username, pathChangeOrCreateDto);
->>>>>>> c7b2a103
   }
 
   @Post(FileSharingApiEndpoints.COLLECT)
