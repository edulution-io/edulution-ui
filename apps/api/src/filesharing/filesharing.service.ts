/*
 * LICENSE
 *
 * This program is free software: you can redistribute it and/or modify it under the terms of the GNU Affero General Public License as published by
 * the Free Software Foundation, either version 3 of the License, or (at your option) any later version.
 *
 * This program is distributed in the hope that it will be useful, but WITHOUT ANY WARRANTY; without even the implied warranty of
 * MERCHANTABILITY or FITNESS FOR A PARTICULAR PURPOSE. See the GNU Affero General Public License for more details.
 *
 * You should have received a copy of the GNU Affero General Public License along with this program. If not, see <https://www.gnu.org/licenses/>.
 */

import { HttpStatus, Injectable } from '@nestjs/common';
import { Readable } from 'stream';
import { Request, Response } from 'express';
import FileSharingErrorMessage from '@libs/filesharing/types/fileSharingErrorMessage';
import { WebdavStatusResponse } from '@libs/filesharing/types/fileOperationResult';
import CollectFileRequestDTO from '@libs/filesharing/types/CollectFileRequestDTO';
import DuplicateFileRequestDto from '@libs/filesharing/types/DuplicateFileRequestDto';
import { LmnApiCollectOperationsType } from '@libs/lmnApi/types/lmnApiCollectOperationsType';
import JOB_NAMES from '@libs/queue/constants/jobNames';
import getPathWithoutWebdav from '@libs/filesharing/utils/getPathWithoutWebdav';
import PathChangeOrCreateProps from '@libs/filesharing/types/pathChangeOrCreateProps';
import { HTTP_HEADERS, RequestResponseContentType } from '@libs/common/types/http-methods';
import { createWriteStream } from 'fs';
import { InjectModel } from '@nestjs/mongoose';
import { Model } from 'mongoose';
import ContentType from '@libs/filesharing/types/contentType';
import JwtUser from '@libs/user/types/jwt/jwtUser';
import FILE_ACCESS_RESULT from '@libs/filesharing/constants/fileAccessResult';
import checkFileAccessRights from '@libs/filesharing/utils/checkFileAccessRights';
import CreateOrEditPublicShareDto from '@libs/filesharing/types/createOrEditPublicShareDto';
import PublicShareDto from '@libs/filesharing/types/publicShareDto';
import { v4 as uuidv4 } from 'uuid';
import PublicShareResponseDto from '@libs/filesharing/types/publicShareResponseDto';
import PUBLIC_SHARE_LINK_SCOPE from '@libs/filesharing/constants/publicShareLinkScope';
import CustomFile from '@libs/filesharing/types/customFile';
import { lookup } from 'mime-types';
import unzipper, { Entry } from 'unzipper';
import { join } from 'path';
import { tmpdir } from 'os';
import { pipeline } from 'stream/promises';
import { PublicShare, PublicShareDocument } from './publicFileShare.schema';
import UsersService from '../users/users.service';
import WebdavService from '../webdav/webdav.service';
import OnlyofficeService from './onlyoffice.service';
import FilesystemService from '../filesystem/filesystem.service';
import QueueService from '../queue/queue.service';
import CustomHttpException from '../common/CustomHttpException';
import WebdavSharesService from '../webdav/shares/webdav-shares.service';

@Injectable()
class FilesharingService {
  constructor(
    @InjectModel(PublicShare.name)
    private readonly shareModel: Model<PublicShareDocument>,
    private readonly onlyofficeService: OnlyofficeService,
    private readonly fileSystemService: FilesystemService,
    private readonly dynamicQueueService: QueueService,
    private readonly webDavService: WebdavService,
    private readonly userService: UsersService,
    private readonly webdavSharesService: WebdavSharesService,
  ) {}

  async uploadZippedFolderStream(
    username: string,
    parentPath: string,
    folderName: string,
    zipStream: Readable,
    share: string,
  ): Promise<WebdavStatusResponse> {
    const destinationFolderPath = `${parentPath}/${folderName}`;
    await this.webDavService.ensureFolderExists(username, parentPath, folderName, share);

    const zipEntryStream = zipStream.pipe(unzipper.Parse());
    const directoryPaths = new Set<string>();
    const fileJobPromises: Promise<void>[] = [];

    await new Promise<void>((resolve, reject) => {
      zipEntryStream
        .on('entry', (zipEntry: Entry) => {
          if (zipEntry.type === 'Directory') {
            directoryPaths.add(zipEntry.path);
            zipEntry.autodrain();
            return;
          }
          zipEntry.path
            .split('/')
            .slice(0, -1)
            .reduce((accumulatedPath, pathSegment) => {
              const nextDirectoryPath = `${accumulatedPath}${pathSegment}/`;
              directoryPaths.add(nextDirectoryPath);
              return nextDirectoryPath;
            }, '');

          const fullWebDavFilePath = `${destinationFolderPath}/${zipEntry.path}`;
          const detectedMimeType = lookup(zipEntry.path) || RequestResponseContentType.APPLICATION_OCTET_STREAM;
          const tmpPath = join(tmpdir(), crypto.randomUUID());
          const writePromise = pipeline(zipEntry, createWriteStream(tmpPath));
          fileJobPromises.push(
            writePromise.then(() =>
              this.dynamicQueueService.addJobForUser(username, JOB_NAMES.FILE_UPLOAD_JOB, {
                username,
                fullPath: fullWebDavFilePath,
                tempPath: tmpPath,
                mimeType: detectedMimeType,
                total: 0,
                processed: 0,
                share,
              }),
            ),
          );
        })
        .once('error', (err) => reject(err))
        .once('close', () => resolve());
    });
    const sortedDirs = Array.from(directoryPaths).sort((a, b) => a.length - b.length);
    await Promise.all(
      sortedDirs.map((folderPath, idx) =>
        this.dynamicQueueService.addJobForUser(username, JOB_NAMES.CREATE_FOLDER_JOB, {
          username,
          basePath: destinationFolderPath,
          folderPath,
          total: sortedDirs.length,
          processed: idx + 1,
          share,
        }),
      ),
    );
    await Promise.all(fileJobPromises);
    return { success: true, status: HttpStatus.CREATED, filename: folderName };
  }

  private static resolveFileSize(req: Request, fileSize: number): number | undefined {
    const incomingLen = Number(req.headers[HTTP_HEADERS.ContentLength] || 0);
    if (Number.isFinite(incomingLen) && incomingLen > 0) return incomingLen;
    if (Number.isFinite(fileSize) && fileSize > 0) return fileSize;
    return undefined;
  }

  async uploadFileViaWebDav(
    username: string,
    path: string,
    name: string,
    req: Request,
    share: string,
    isZippedFolder = false,
    fileSize = 0,
  ) {
    const webdavShare = await this.webdavSharesService.getWebdavShareFromCache(share);
    const basePath = getPathWithoutWebdav(path, webdavShare.pathname);
    const fullPath = `${basePath.replace(/\/+$/, '')}/${name.replace(/^\/+/, '')}`;

    if (isZippedFolder) {
      return this.uploadZippedFolderStream(username, basePath, name, req, share);
    }

    const contentType =
      (req.headers[HTTP_HEADERS.ContentType] as string) || RequestResponseContentType.APPLICATION_OCTET_STREAM;

    const totalSize = FilesharingService.resolveFileSize(req, fileSize);

    return this.webDavService.uploadFile(username, fullPath, req, share, contentType, totalSize);
  }

  async duplicateFile(username: string, duplicateFile: DuplicateFileRequestDto, share: string) {
    let i = 0;
    return Promise.all(
      duplicateFile.destinationFilePaths.map(async (destinationPath) => {
        await this.dynamicQueueService.addJobForUser(username, JOB_NAMES.DUPLICATE_FILE_JOB, {
          username,
          originFilePath: duplicateFile.originFilePath,
          destinationFilePath: destinationPath,
          total: duplicateFile.destinationFilePaths.length,
          processed: (i += 1),
          share,
        });
      }),
    );
  }

  async copyFileOrFolder(username: string, copyFileRequestDTOs: PathChangeOrCreateProps[], share: string) {
    let processedItems = 0;
    return Promise.all(
      copyFileRequestDTOs.map(async (copyFileRequest) => {
        const { path, newPath } = copyFileRequest;
        await this.dynamicQueueService.addJobForUser(username, JOB_NAMES.COPY_FILE_JOB, {
          username,
          originFilePath: path,
          destinationFilePath: newPath,
          total: copyFileRequestDTOs.length,
          processed: (processedItems += 1),
          share,
        });
      }),
    );
  }

  async collectFiles(
    username: string,
    collectFileRequestDTOs: CollectFileRequestDTO[],
    userRole: string,
    type: LmnApiCollectOperationsType,
    share: string,
  ) {
    let processedItems = 0;
    return Promise.all(
      collectFileRequestDTOs.map(async (collectFileRequest) => {
        await this.dynamicQueueService.addJobForUser(username, JOB_NAMES.COLLECT_FILE_JOB, {
          username,
          userRole,
          item: collectFileRequest,
          operationType: type,
          total: collectFileRequestDTOs.length,
          processed: (processedItems += 1),
          share,
        });
      }),
    );
  }

  async moveOrRenameResources(username: string, pathChangeOrCreateDtos: PathChangeOrCreateProps[], share: string) {
    let processedItems = 0;
    return Promise.all(
      pathChangeOrCreateDtos.map(async (pathChange) => {
        const { path, newPath } = pathChange;
        const trimmedNewPath = newPath.trim();
        await this.dynamicQueueService.addJobForUser(username, JOB_NAMES.MOVE_OR_RENAME_JOB, {
          username,
          path,
          newPath: trimmedNewPath,
          total: pathChangeOrCreateDtos.length,
          processed: (processedItems += 1),
          share,
        });
      }),
    );
  }

  async deleteFileAtPath(username: string, paths: string[], share: string) {
    const baseUrl = await this.webdavSharesService.getWebdavSharePath(share);

    let processedItems = 0;
    return Promise.all(
      paths.map(async (path) => {
        const fullPath = `${baseUrl}${path}`;
        await this.dynamicQueueService.addJobForUser(username, JOB_NAMES.DELETE_FILE_JOB, {
          username,
          originFilePath: fullPath,
          webdavFilePath: path,
          total: paths.length,
          processed: (processedItems += 1),
          share,
        });
      }),
    );
  }

  async getWebDavFileStream(username: string, filePath: string, share: string): Promise<Readable> {
    try {
      const client = await this.webDavService.getClient(username, share);

      const decodedPath = (() => {
        try {
          return decodeURIComponent(filePath);
        } catch {
          return filePath;
        }
      })();

      const webdavShare = await this.webdavSharesService.getWebdavShareFromCache(share);
      const pathWithoutWebdav = getPathWithoutWebdav(decodedPath, webdavShare.pathname);
      const finalUrl = new URL(encodeURI(pathWithoutWebdav), webdavShare.url).href;

      const resp = await FilesystemService.fetchFileStream(finalUrl, client);
      return resp instanceof Readable ? resp : resp.data;
    } catch (error) {
      throw new CustomHttpException(
        FileSharingErrorMessage.DownloadFailed,
        HttpStatus.INTERNAL_SERVER_ERROR,
        `${username} ${filePath}`,
      );
    }
  }

  async fileLocation(
    username: string,
    filePath: string,
    filename: string,
    share: string,
  ): Promise<WebdavStatusResponse> {
    const client = await this.webDavService.getClient(username, share);
    return this.fileSystemService.fileLocation(username, filePath, filename, client, share);
  }

  async getOnlyOfficeToken(payload: string) {
    return this.onlyofficeService.generateOnlyOfficeToken(payload);
  }

  async handleCallback(req: Request, res: Response, path: string, filename: string, username: string, share: string) {
    const baseUrl = await this.webdavSharesService.getWebdavSharePath(share);

    return OnlyofficeService.handleCallback(
      req,
      res,
      path,
      filename,
      username,
      async (user: string, uploadPath: string, file: CustomFile, name: string): Promise<WebdavStatusResponse> => {
        const readableStream = Readable.from(file.buffer);
        return this.webDavService.uploadFile(
          user,
          `${baseUrl}${uploadPath}/${name}`,
          readableStream,
          file.mimetype,
          share,
        );
      },
    );
  }

<<<<<<< HEAD
  async streamFilesAsZipBuffered(username: string, paths: string[], res: Response, share: string) {
    const { path: tmpPath, cleanup } = await createTempFile('.zip');

    const output = createWriteStream(tmpPath);
    const zip = archiver('zip', { zlib: { level: 9 } });

    zip.pipe(output);

    const entries = await Promise.all(
      paths.map(async (p) => ({
        name: p.split('/').pop()!,
        stream: await this.getWebDavFileStream(username, p, share),
      })),
    );

    entries.forEach(({ stream, name }) => zip.append(stream, { name }));

    await zip.finalize();
    await once(output, 'close');

    const { size } = statSync(tmpPath);
    res.setHeader(HTTP_HEADERS.ContentType, RequestResponseContentType.APPLICATION_ZIP);
    res.setHeader(HTTP_HEADERS.ContentLength, size);

    createReadStream(tmpPath)
      .pipe(res)
      .on('finish', () => {
        void cleanup();
      });
  }

=======
>>>>>>> 80c33609
  async createPublicShare(
    currentUser: JwtUser,
    createPublicShareDto: CreateOrEditPublicShareDto,
  ): Promise<PublicShareResponseDto> {
    const { etag, share, filename, filePath, invitedAttendees, invitedGroups, password, expires, scope } =
      createPublicShareDto;

    try {
      const user = await this.userService.findOne(currentUser.preferred_username);
      if (!user) {
        return { success: false, status: HttpStatus.INTERNAL_SERVER_ERROR };
      }

      const publicShareId = uuidv4();
      const newShare = await this.shareModel.create({
        publicShareId,
        etag,
        share,
        filename,
        filePath,
        creator: {
          firstName: currentUser.given_name ?? '',
          lastName: currentUser.family_name ?? '',
          username: currentUser.preferred_username,
        },
        invitedAttendees,
        invitedGroups,
        password,
        expires,
      });

      const publicShare: PublicShareDto = {
        ...(newShare as Omit<PublicShareDto, 'scope'>),
        scope,
      };

      return {
        success: true,
        status: HttpStatus.OK,
        publicShare,
      };
    } catch (error) {
      throw new CustomHttpException(FileSharingErrorMessage.SharingFailed, HttpStatus.INTERNAL_SERVER_ERROR, error);
    }
  }

  async listOwnPublicShares(username: string): Promise<PublicShareResponseDto> {
    const publicShares = await this.shareModel
      .find({ 'creator.username': username })
      .sort({ validUntil: 1 })
      .lean()
      .exec();

    const publicShare: PublicShareDto[] = publicShares.map((share) => {
      const scope =
        (share.invitedAttendees?.length ?? 0) > 0 || (share.invitedGroups?.length ?? 0) > 0
          ? PUBLIC_SHARE_LINK_SCOPE.RESTRICTED
          : PUBLIC_SHARE_LINK_SCOPE.PUBLIC;

      return {
        ...(share as Omit<PublicShareDto, 'scope'>),
        scope,
      };
    });

    return {
      success: true,
      status: HttpStatus.OK,
      publicShare,
    };
  }

  async getPublicShare(
    publicShareId: string,
    jwtUser: JwtUser | undefined,
    share: string,
    password?: string | undefined,
  ) {
    const publicShare = await this.shareModel.findOne({ publicShareId }).lean().exec();
    const webdavShare = await this.webdavSharesService.getWebdavShareFromCache(share);

    if (!publicShare) {
      throw new CustomHttpException(
        FileSharingErrorMessage.DownloadFailed,
        HttpStatus.NOT_FOUND,
        `${publicShareId} not found`,
      );
    }
    if (publicShare.password && publicShare.password !== password) {
      throw new CustomHttpException(
        FileSharingErrorMessage.PublicFileWrongPassword,
        HttpStatus.FORBIDDEN,
        `${publicShareId} wrong password`,
      );
    }

    const { invitedAttendees, invitedGroups } = publicShare;

    const access = checkFileAccessRights(invitedAttendees, invitedGroups, jwtUser);

    if (access === FILE_ACCESS_RESULT.DENIED || access === FILE_ACCESS_RESULT.NO_TOKEN) {
      throw new CustomHttpException(
        FileSharingErrorMessage.PublicFileIsRestricted,
        HttpStatus.FORBIDDEN,
        `${publicShareId} not found`,
      );
    }

    const webDavUrl = `${webdavShare.url}${getPathWithoutWebdav(publicShare.filePath, webdavShare.pathname)}`;
    const client = await this.webDavService.getClient(publicShare.creator.username, share);

    const stream = (await FilesystemService.fetchFileStream(webDavUrl, client, false)) as Readable;

    const fileType = await this.webDavService.getFileTypeFromWebdavPath(
      publicShare.creator.username,
      webDavUrl,
      publicShare.filePath,
      share,
    );

    const filename = fileType === ContentType.FILE ? publicShare.filename : `${publicShare.filename}.zip`;

    return { stream, filename, fileType };
  }

  async getPublicShareInfo(publicShareId: string, jwtUser: JwtUser | undefined): Promise<PublicShareResponseDto> {
    const shareDocument = await this.shareModel
      .findOne({ publicShareId })
      .lean<PublicShareDto>({ virtuals: true })
      .exec();

    if (!shareDocument) {
      return { status: HttpStatus.NOT_FOUND, success: false };
    }

    const requiresPassword = !!shareDocument.password?.trim();

    const { invitedAttendees, invitedGroups, createdAt, ...publicShareBase } = shareDocument;

    const scope =
      invitedAttendees.length > 0 || invitedGroups.length > 0
        ? PUBLIC_SHARE_LINK_SCOPE.RESTRICTED
        : PUBLIC_SHARE_LINK_SCOPE.PUBLIC;

    switch (checkFileAccessRights(invitedAttendees, invitedGroups, jwtUser)) {
      case FILE_ACCESS_RESULT.PUBLIC:
      case FILE_ACCESS_RESULT.USER_MATCH:
      case FILE_ACCESS_RESULT.GROUP_MATCH:
        return {
          success: true,
          status: HttpStatus.OK,
          requiresPassword,
          isAccessRestricted: false,
          publicShare: {
            ...publicShareBase,
            invitedAttendees,
            invitedGroups,
            publicShareId,
            password: '',
            scope,
            createdAt,
          },
        };

      case FILE_ACCESS_RESULT.NO_TOKEN:
      case FILE_ACCESS_RESULT.DENIED:
      default:
        return {
          success: false,
          status: HttpStatus.FORBIDDEN,
          isAccessRestricted: true,
        };
    }
  }

  async deletePublicShares(username: string, publicFiles: PublicShareDto[]): Promise<PublicShareResponseDto> {
    const publicShareIds = publicFiles.map((file) => file.publicShareId);

    const documentsToDelete = await this.shareModel
      .find({ publicShareId: { $in: publicShareIds }, 'creator.username': username })
      .lean()
      .exec();

    if (documentsToDelete.length !== publicShareIds.length) {
      throw new CustomHttpException(
        FileSharingErrorMessage.PublicFileNotFound,
        HttpStatus.NOT_FOUND,
        `${username} ${publicShareIds.join(', ')}`,
      );
    }

    const foreignShare = documentsToDelete.find((d) => d.creator.username !== username);
    if (foreignShare) {
      throw new CustomHttpException(
        FileSharingErrorMessage.PublicFileIsOnlyDeletableByOwner,
        HttpStatus.FORBIDDEN,
        `${username} ${publicShareIds.join(', ')}`,
      );
    }

    const { deletedCount } = await this.shareModel
      .deleteMany({ publicShareId: { $in: publicShareIds }, 'creator.username': username })
      .exec();

    return { success: true, deletedCount, status: HttpStatus.OK };
  }

  async editPublicShare(username: string, dto: PublicShareDto): Promise<PublicShareResponseDto> {
    const { publicShareId, expires, invitedGroups, invitedAttendees, password, scope } = dto;

    const updates: Record<string, unknown> = {};
    if (expires) updates.expires = expires;
    if (invitedAttendees) updates.invitedAttendees = invitedAttendees;
    if (invitedGroups) updates.invitedGroups = invitedGroups;
    if (password !== undefined) updates.password = password;

    const share = await this.shareModel
      .findOneAndUpdate({ publicShareId, 'creator.username': username }, { $set: updates }, { new: true })
      .lean<PublicShare & { createdAt: Date }>()
      .exec();

    if (!share) {
      throw new CustomHttpException(
        FileSharingErrorMessage.PublicFileNotFound,
        HttpStatus.NOT_FOUND,
        `${username} ${publicShareId}`,
      );
    }

    const publicShare: PublicShareDto = {
      ...(share as Omit<PublicShareDto, 'scope'>),
      scope,
    };

    return { success: true, status: HttpStatus.OK, publicShare };
  }
}

export default FilesharingService;<|MERGE_RESOLUTION|>--- conflicted
+++ resolved
@@ -319,40 +319,6 @@
     );
   }
 
-<<<<<<< HEAD
-  async streamFilesAsZipBuffered(username: string, paths: string[], res: Response, share: string) {
-    const { path: tmpPath, cleanup } = await createTempFile('.zip');
-
-    const output = createWriteStream(tmpPath);
-    const zip = archiver('zip', { zlib: { level: 9 } });
-
-    zip.pipe(output);
-
-    const entries = await Promise.all(
-      paths.map(async (p) => ({
-        name: p.split('/').pop()!,
-        stream: await this.getWebDavFileStream(username, p, share),
-      })),
-    );
-
-    entries.forEach(({ stream, name }) => zip.append(stream, { name }));
-
-    await zip.finalize();
-    await once(output, 'close');
-
-    const { size } = statSync(tmpPath);
-    res.setHeader(HTTP_HEADERS.ContentType, RequestResponseContentType.APPLICATION_ZIP);
-    res.setHeader(HTTP_HEADERS.ContentLength, size);
-
-    createReadStream(tmpPath)
-      .pipe(res)
-      .on('finish', () => {
-        void cleanup();
-      });
-  }
-
-=======
->>>>>>> 80c33609
   async createPublicShare(
     currentUser: JwtUser,
     createPublicShareDto: CreateOrEditPublicShareDto,
