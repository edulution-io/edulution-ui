--- conflicted
+++ resolved
@@ -10,11 +10,7 @@
  * You should have received a copy of the GNU Affero General Public License along with this program. If not, see <https://www.gnu.org/licenses/>.
  */
 
-<<<<<<< HEAD
-import { HttpStatus, Injectable, Logger, MessageEvent } from '@nestjs/common';
-=======
 import { HttpStatus, Injectable } from '@nestjs/common';
->>>>>>> 6b820a31
 import { AxiosInstance, AxiosResponse } from 'axios';
 import { DirectoryFileDTO } from '@libs/filesharing/types/directoryFileDTO';
 import CustomHttpException from '@libs/error/CustomHttpException';
@@ -29,11 +25,6 @@
 import DuplicateFileRequestDto from '@libs/filesharing/types/DuplicateFileRequestDto';
 import CollectFileRequestDTO from '@libs/filesharing/types/CollectFileRequestDTO';
 import FILE_PATHS from '@libs/filesharing/constants/file-paths';
-<<<<<<< HEAD
-import { Observable } from 'rxjs';
-import DownloadFileDto from '@libs/filesharing/types/downloadFileDto';
-import SSE_MESSAGE_TYPE from '@libs/common/constants/sseMessageType';
-=======
 import { LmnApiCollectOperationsType } from '@libs/lmnApi/types/lmnApiCollectOperationsType';
 import LMN_API_COLLECT_OPERATIONS from '@libs/lmnApi/constants/lmnApiCollectOperations';
 import ContentType from '@libs/filesharing/types/contentType';
@@ -41,14 +32,11 @@
 import { Queue } from 'bull';
 import APPS from '@libs/appconfig/constants/apps';
 import JOB_NAMES from '@libs/queue/constants/jobNames';
->>>>>>> 6b820a31
 import { mapToDirectories, mapToDirectoryFiles } from './filesharing.utilities';
 import UsersService from '../users/users.service';
 import WebdavClientFactory from './webdav.client.factory';
 import FilesystemService from '../filesystem/filesystem.service';
 import OnlyofficeService from './onlyoffice.service';
-import SseService from '../sse/sse.service';
-import UserConnections from '../types/userConnections';
 
 @Injectable()
 class FilesharingService {
@@ -63,7 +51,7 @@
     @InjectQueue(APPS.FILE_SHARING) private fileSharingQueue: Queue,
   ) {}
 
-  private fileSharingSseConnection: UserConnections = new Map();
+  // private fileSharingSseConnection: UserConnections = new Map();
 
   private setCacheTimeout(token: string): NodeJS.Timeout {
     return setTimeout(
@@ -402,9 +390,9 @@
       const base = this.baseurl.replace(/\/+$/, '');
       const finalUrl = `${base}/${encodedPath}`;
 
-      const resp = await FilesystemService.fetchFileStream(finalUrl, client, false, (pct: string) => {
-        const downloadDto = new DownloadFileDto(filePath, parseFloat(pct));
-        SseService.sendEventToUser(username, this.fileSharingSseConnection, downloadDto, SSE_MESSAGE_TYPE.UPDATED);
+      const resp = await FilesystemService.fetchFileStream(finalUrl, client, false, () => {
+        // const downloadDto = new DownloadFileDto(filePath, parseFloat(pct));
+        // SseService.sendEventToUser(username, this.fileSharingSseConnection, downloadDto, SSE_MESSAGE_TYPE.UPDATED);
       });
       if (resp instanceof Readable) {
         return resp;
@@ -499,10 +487,6 @@
       }),
     );
   }
-
-  subscribe(username: string, res: Response): Observable<MessageEvent> {
-    return SseService.subscribe(username, this.fileSharingSseConnection, res);
-  }
 }
 
 export default FilesharingService;