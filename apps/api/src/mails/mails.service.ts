import { Model } from 'mongoose';
import { FetchMessageObject, ImapFlow, MailboxLockObject } from 'imapflow';
import { ArgumentMetadata, HttpStatus, Injectable, Logger, OnModuleInit } from '@nestjs/common';
import { InjectModel } from '@nestjs/mongoose';
import { OnEvent } from '@nestjs/event-emitter';
import axios, { AxiosInstance } from 'axios';
import { CreateSyncJobDto, MailDto, MailProviderConfigDto, SyncJobDto, SyncJobResponseDto } from '@libs/mail/types';
import CustomHttpException from '@libs/error/CustomHttpException';
import MailsErrorMessages from '@libs/mail/constants/mails-error-messages';
import APPS from '@libs/appconfig/constants/apps';
import ExtendedOptionKeys from '@libs/appconfig/constants/extendedOptionKeys';
import { HTTP_HEADERS, RequestResponseContentType } from '@libs/common/types/http-methods';
import GroupRoles from '@libs/groups/types/group-roles.enum';
import EVENT_EMITTER_EVENTS from '@libs/appconfig/constants/eventEmitterEvents';
import { MailProvider, MailProviderDocument } from './mail-provider.schema';
import FilterUserPipe from '../common/pipes/filterUser.pipe';
import AppConfigService from '../appconfig/appconfig.service';

const { MAIL_API_URL, MAIL_API_KEY } = process.env;

@Injectable()
class MailsService implements OnModuleInit {
  private mailcowApi: AxiosInstance;

  private imapClient: ImapFlow;

  private imapUrl: string;

  private imapPort: number;

  private imapSecure: boolean;

  private imapRejectUnauthorized: boolean;

  constructor(
    @InjectModel(MailProvider.name) private mailProviderModel: Model<MailProviderDocument>,
    private readonly appConfigService: AppConfigService,
  ) {
    this.mailcowApi = axios.create({
      baseURL: `${MAIL_API_URL}/api/v1`,
      headers: {
        [HTTP_HEADERS.XApiKey]: MAIL_API_KEY,
        [HTTP_HEADERS.ContentType]: RequestResponseContentType.APPLICATION_JSON,
      },
    });
  }

  onModuleInit() {
    void this.updateImapConfig();
  }

  @OnEvent(EVENT_EMITTER_EVENTS.APPCONFIG_UPDATED)
  async updateImapConfig() {
<<<<<<< HEAD
    try {
      const appConfigs = await this.appConfigService.getAppConfigs([GroupRoles.SUPER_ADMIN]);
      this.imapUrl = getExtendedOptionValue(appConfigs, APPS.MAIL, ExtendedOptionKeys.MAIL_IMAP_URL) as string;
      this.imapPort = Number(getExtendedOptionValue(appConfigs, APPS.MAIL, ExtendedOptionKeys.MAIL_IMAP_PORT));
      this.imapSecure = getExtendedOptionValue(appConfigs, APPS.MAIL, ExtendedOptionKeys.MAIL_IMAP_SECURE) === 'true';
      this.imapRejectUnauthorized =
        getExtendedOptionValue(appConfigs, APPS.MAIL, ExtendedOptionKeys.MAIL_IMAP_TLS_REJECT_UNAUTHORIZED) === 'true';
    } catch (error) {
      throw new CustomHttpException(MailsErrorMessages.NotAbleToGetImapOption, HttpStatus.INTERNAL_SERVER_ERROR);
=======
    const appConfigs = await this.appConfigService.getAppConfigs([GroupRoles.SUPER_ADMIN]);
    const appConfig = appConfigs.find((config) => config.name === APPS.MAIL);
    if (!appConfig || typeof appConfig.extendedOptions !== 'object') {
      return;
>>>>>>> 32822086
    }

    this.imapUrl = (appConfig.extendedOptions[ExtendedOptionKeys.MAIL_IMAP_URL] as string) || '';
    this.imapPort = (appConfig.extendedOptions[ExtendedOptionKeys.MAIL_IMAP_PORT] as number) || 0;
    this.imapSecure = appConfig.extendedOptions[ExtendedOptionKeys.MAIL_IMAP_SECURE] === 'true' || false;
    this.imapRejectUnauthorized =
      appConfig.extendedOptions[ExtendedOptionKeys.MAIL_IMAP_TLS_REJECT_UNAUTHORIZED] === 'true' || false;
  }

  async getMails(username: string, password: string): Promise<MailDto[]> {
    if (!this.imapUrl || !this.imapPort) {
      return [];
    }

    this.imapClient = new ImapFlow({
      host: this.imapUrl,
      port: this.imapPort,
      secure: this.imapSecure,
      tls: {
        rejectUnauthorized: this.imapRejectUnauthorized,
      },
      auth: {
        user: username,
        pass: password,
      },
      logger: false,
      connectionTimeout: 5000,
    });

    this.imapClient.on('error', (err: Error): void => {
      Logger.error(`IMAP-Error: ${err.message}`, MailsService.name);
      void this.imapClient.logout();
      this.imapClient.close();
    });

    await this.imapClient.connect().catch((err) => {
      throw new CustomHttpException(
        MailsErrorMessages.NotAbleToConnectClientError,
        HttpStatus.INTERNAL_SERVER_ERROR,
        err,
      );
    });

    let mailboxLock: MailboxLockObject | undefined;
    const mails: MailDto[] = [];
    try {
      mailboxLock = await this.imapClient.getMailboxLock('INBOX');

      const fetchMail: AsyncGenerator<FetchMessageObject> = this.imapClient.fetch(
        { seen: false },
        { envelope: true, labels: true },
      );

      // eslint-disable-next-line no-restricted-syntax
      for await (const mail of fetchMail) {
        const mailDto: MailDto = {
          id: mail.uid,
          subject: mail.envelope.subject,
          labels: mail.labels,
        };
        mails.push(mailDto);
      }
    } catch (err) {
      throw new CustomHttpException(
        MailsErrorMessages.NotAbleToFetchMailsError,
        HttpStatus.INTERNAL_SERVER_ERROR,
        username,
      );
    } finally {
      if (mailboxLock) {
        mailboxLock.release();
      }
    }
    await this.imapClient.logout();
    this.imapClient.close();

    Logger.log(`Feed: ${mails.length} new mails were fetched (imap)`, MailsService.name);
    return mails;
  }

  static prepareMailProviderResponse(mailProvidersList: MailProviderDocument[]): MailProviderConfigDto[] {
    const mailProviders: MailProviderConfigDto[] = mailProvidersList.map((item) => ({
      id: item.mailProviderId,
      name: item.name,
      label: item.label,
      host: item.host,
      port: item.port,
      encryption: item.encryption,
    }));

    return mailProviders;
  }

  async getExternalMailProviderConfig(): Promise<MailProviderConfigDto[]> {
    const mailProvidersList = await this.mailProviderModel.find({}, 'mailProviderId name label host port encryption');

    if (!mailProvidersList) {
      throw new CustomHttpException(
        MailsErrorMessages.MailProviderNotFound,
        HttpStatus.NOT_FOUND,
        '',
        MailsService.name,
      );
    }

    return MailsService.prepareMailProviderResponse(mailProvidersList);
  }

  async postExternalMailProviderConfig(mailProviderConfig: MailProviderConfigDto): Promise<MailProviderConfigDto[]> {
    try {
      let response = {};
      if (mailProviderConfig.id !== '') {
        response =
          (await this.mailProviderModel.findOneAndUpdate(
            { mailProviderId: mailProviderConfig.id },
            { $set: mailProviderConfig },
            { upsert: true },
          )) || {};
      } else {
        response = await this.mailProviderModel.create(mailProviderConfig);
      }
      if (response) {
        const mailProvidersList = await this.mailProviderModel.find(
          {},
          'mailProviderId name label host port encryption',
        );
        return MailsService.prepareMailProviderResponse(mailProvidersList);
      }
    } catch (error) {
      throw new CustomHttpException(
        MailsErrorMessages.MailProviderNotFound,
        HttpStatus.NOT_FOUND,
        error,
        MailsService.name,
      );
    }
    throw new CustomHttpException(MailsErrorMessages.MailProviderNotFound, HttpStatus.NOT_FOUND, '', MailsService.name);
  }

  async deleteExternalMailProviderConfig(mailProviderId: string) {
    try {
      const deleteResponse = await this.mailProviderModel.deleteOne({ mailProviderId });
      if (deleteResponse.deletedCount === 1) {
        const mailProvidersList = await this.mailProviderModel.find(
          {},
          'mailProviderId name label host port encryption',
        );
        return MailsService.prepareMailProviderResponse(mailProvidersList);
      }
    } catch (error) {
      throw new CustomHttpException(
        MailsErrorMessages.MailProviderNotFound,
        HttpStatus.NOT_FOUND,
        error,
        MailsService.name,
      );
    }
    throw new CustomHttpException(MailsErrorMessages.MailProviderNotFound, HttpStatus.NOT_FOUND, '', MailsService.name);
  }

  async getSyncJobs(username: string): Promise<SyncJobDto[]> {
    if (!MAIL_API_URL || !MAIL_API_KEY) {
      return [];
    }

    try {
      const syncJobs = await this.mailcowApi.get<SyncJobDto[]>('/get/syncjobs/all/no_log');

      const filteredSyncJobs = new FilterUserPipe(username).transform(syncJobs.data, {} as ArgumentMetadata);

      return filteredSyncJobs;
    } catch (e) {
      throw new CustomHttpException(MailsErrorMessages.MailcowApiGetSyncJobsFailed, HttpStatus.BAD_GATEWAY);
    }
  }

  async createSyncJob(createSyncJobDto: CreateSyncJobDto, username: string) {
    try {
      const response = await this.mailcowApi.post<SyncJobResponseDto>('/add/syncjob', createSyncJobDto);
      if (response) {
        const syncJobs = await this.getSyncJobs(username);
        return syncJobs;
      }
      throw new CustomHttpException(MailsErrorMessages.MailcowApiCreateSyncJobFailed, HttpStatus.BAD_GATEWAY);
    } catch (e) {
      throw new CustomHttpException(MailsErrorMessages.MailcowApiCreateSyncJobFailed, HttpStatus.BAD_GATEWAY);
    }
  }

  async deleteSyncJobs(syncJobIds: string[], username: string) {
    // NIEDUUI-374: Check if user has permission to delete
    try {
      const response = await this.mailcowApi.post<SyncJobResponseDto>('/delete/syncjob', syncJobIds);
      if (response) {
        const syncJobs = await this.getSyncJobs(username);
        return syncJobs;
      }
      throw new CustomHttpException(MailsErrorMessages.MailcowApiDeleteSyncJobsFailed, HttpStatus.BAD_GATEWAY);
    } catch (e) {
      throw new CustomHttpException(MailsErrorMessages.MailcowApiDeleteSyncJobsFailed, HttpStatus.BAD_GATEWAY);
    }
  }
}

export default MailsService;<|MERGE_RESOLUTION|>--- conflicted
+++ resolved
@@ -51,22 +51,10 @@
 
   @OnEvent(EVENT_EMITTER_EVENTS.APPCONFIG_UPDATED)
   async updateImapConfig() {
-<<<<<<< HEAD
-    try {
-      const appConfigs = await this.appConfigService.getAppConfigs([GroupRoles.SUPER_ADMIN]);
-      this.imapUrl = getExtendedOptionValue(appConfigs, APPS.MAIL, ExtendedOptionKeys.MAIL_IMAP_URL) as string;
-      this.imapPort = Number(getExtendedOptionValue(appConfigs, APPS.MAIL, ExtendedOptionKeys.MAIL_IMAP_PORT));
-      this.imapSecure = getExtendedOptionValue(appConfigs, APPS.MAIL, ExtendedOptionKeys.MAIL_IMAP_SECURE) === 'true';
-      this.imapRejectUnauthorized =
-        getExtendedOptionValue(appConfigs, APPS.MAIL, ExtendedOptionKeys.MAIL_IMAP_TLS_REJECT_UNAUTHORIZED) === 'true';
-    } catch (error) {
-      throw new CustomHttpException(MailsErrorMessages.NotAbleToGetImapOption, HttpStatus.INTERNAL_SERVER_ERROR);
-=======
     const appConfigs = await this.appConfigService.getAppConfigs([GroupRoles.SUPER_ADMIN]);
     const appConfig = appConfigs.find((config) => config.name === APPS.MAIL);
     if (!appConfig || typeof appConfig.extendedOptions !== 'object') {
       return;
->>>>>>> 32822086
     }
 
     this.imapUrl = (appConfig.extendedOptions[ExtendedOptionKeys.MAIL_IMAP_URL] as string) || '';
