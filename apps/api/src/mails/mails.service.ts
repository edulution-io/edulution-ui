--- conflicted
+++ resolved
@@ -10,6 +10,7 @@
 import MailImapOptions from '@libs/mail/types/mail-imap-options';
 import appExtensionIMAP from '@libs/appconfig/constants/appExtensionIMAP';
 import CustomHttpException from '@libs/error/CustomHttpException';
+import CommonErrorMessages from '@libs/common/constants/common-error-messages';
 import MailsErrorMessages from '@libs/mail/constants/mails-error-messages';
 import { MailDto, MailProviderConfigDto, CreateSyncJobDto, SyncJobResponseDto, SyncJobDto } from '@libs/mail/types';
 import { HTTP_HEADERS, RequestResponseContentType } from '@libs/common/types/http-methods';
@@ -23,17 +24,13 @@
 class MailsService {
   private mailcowApi: AxiosInstance;
 
-<<<<<<< HEAD
+  private imapClient: ImapFlow;
+
   constructor(
     @Inject(CACHE_MANAGER) private cacheManager: Cache,
     @InjectModel(MailProvider.name) private mailProviderModel: Model<MailProviderDocument>,
     private readonly appConfigService: AppConfigService,
   ) {
-=======
-  private imapClient: ImapFlow;
-
-  constructor(@InjectModel(MailProvider.name) private mailProviderModel: Model<MailProviderDocument>) {
->>>>>>> 2be78d6c
     this.mailcowApi = axios.create({
       baseURL: `${MAIL_API_URL}/api/v1`,
       headers: {
@@ -43,7 +40,6 @@
     });
   }
 
-<<<<<<< HEAD
   async getImapOptions(): Promise<MailImapOptions | undefined> {
     const chachedData = await this.cacheManager.get<MailImapOptions>(MAIL_IMAP_CACHE.CACHE_KEY);
     if (!chachedData) {
@@ -58,12 +54,6 @@
       }
       void this.cacheManager.set(MAIL_IMAP_CACHE.CACHE_KEY, imapOptions, MAIL_IMAP_CACHE.CACHE_TTL);
       return imapOptions as MailImapOptions;
-=======
-  async getMails(username: string, password: string): Promise<MailDto[]> {
-    // TODO: NIEDUUI-348: Migrate this settings to AppConfigPage (set imap settings in mails app config)
-    if (!MAIL_IMAP_URL || !MAIL_IMAP_PORT || !MAIL_IMAP_SECURE || !MAIL_IMAP_TLS_REJECT_UNAUTHORIZED) {
-      return [];
->>>>>>> 2be78d6c
     }
     return chachedData;
   }
@@ -74,13 +64,13 @@
       throw new CustomHttpException(MailsErrorMessages.NotAbleToFetchMailsError, HttpStatus.INTERNAL_SERVER_ERROR);
     }
 
-<<<<<<< HEAD
     const { MAIL_IMAP_URL, MAIL_IMAP_PORT, MAIL_IMAP_SECURE, MAIL_IMAP_TLS_REJECT_UNAUTHORIZED } = imapOptions;
 
-    const client = new ImapFlow({
-=======
+    if (!MAIL_IMAP_URL || !MAIL_IMAP_PORT) {
+      throw new CustomHttpException(CommonErrorMessages.EnvAccessError, HttpStatus.FAILED_DEPENDENCY);
+    }
+
     this.imapClient = new ImapFlow({
->>>>>>> 2be78d6c
       host: MAIL_IMAP_URL,
       port: MAIL_IMAP_PORT,
       secure: MAIL_IMAP_SECURE,
@@ -95,11 +85,7 @@
       connectionTimeout: 5000,
     });
 
-<<<<<<< HEAD
-    client.on('error', (err: Error): void => {
-=======
     this.imapClient.on('error', (err: Error): void => {
->>>>>>> 2be78d6c
       Logger.error(`IMAP-Error: ${err.message}`, MailsService.name);
       void this.imapClient.logout();
       this.imapClient.close();
