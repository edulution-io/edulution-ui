--- conflicted
+++ resolved
@@ -350,16 +350,11 @@
 
   async fetchAllGroups(): Promise<Group[]> {
     try {
-<<<<<<< HEAD
-      const groups = await GroupsService.makeAuthorizedRequest<Group[]>(
+      const groups = await this.makeAuthorizedRequest<Group[]>(
         HttpMethods.GET,
         'groups',
-        token,
         'briefRepresentation=false&search',
       );
-=======
-      const groups = await this.makeAuthorizedRequest<Group[]>(HttpMethods.GET, 'groups', 'search');
->>>>>>> bf9b3c6c
       return GroupsService.flattenGroups(groups);
     } catch (error) {
       throw new CustomHttpException(
