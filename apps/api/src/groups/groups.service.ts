/*
 * LICENSE
 *
 * This program is free software: you can redistribute it and/or modify it under the terms of the GNU Affero General Public License as published by
 * the Free Software Foundation, either version 3 of the License, or (at your option) any later version.
 *
 * This program is distributed in the hope that it will be useful, but WITHOUT ANY WARRANTY; without even the implied warranty of
 * MERCHANTABILITY or FITNESS FOR A PARTICULAR PURPOSE. See the GNU Affero General Public License for more details.
 *
 * You should have received a copy of the GNU Affero General Public License along with this program. If not, see <https://www.gnu.org/licenses/>.
 */

import axios from 'axios';
import { Interval, SchedulerRegistry, Timeout } from '@nestjs/schedule';
import { HttpStatus, Inject, Injectable, Logger } from '@nestjs/common';
import { LDAPUser } from '@libs/groups/types/ldapUser';
import { Group } from '@libs/groups/types/group';
import GroupsErrorMessage from '@libs/groups/types/groupsErrorMessage';
import { GROUPS_CACHE_TTL_MS } from '@libs/common/constants/cacheTtl';
import { CACHE_MANAGER } from '@nestjs/cache-manager';
import { Cache } from 'cache-manager';
import GroupMemberDto from '@libs/groups/types/groupMember.dto';
import {
  ALL_GROUPS_CACHE_KEY,
  ALL_SCHOOLS_CACHE_KEY,
  GROUP_WITH_MEMBERS_CACHE_KEY,
} from '@libs/groups/constants/cacheKeys';
import { readFileSync } from 'fs';
import { JwtService } from '@nestjs/jwt';
import { HTTP_HEADERS, HttpMethods, RequestResponseContentType } from '@libs/common/types/http-methods';
import JwtUser from '@libs/user/types/jwt/jwtUser';
import AUTH_PATHS from '@libs/auth/constants/auth-paths';
import PUBLIC_KEY_FILE_PATH from '@libs/common/constants/pubKeyFilePath';
import GROUPS_TOKEN_INTERVAL from '@libs/groups/constants/schedulerRegistry';
import type GroupWithMembers from '@libs/groups/types/groupWithMembers';
import MultipleSelectorGroup from '@libs/groups/types/multipleSelectorGroup';
import AttendeeDto from '@libs/user/types/attendee.dto';
import SPECIAL_SCHOOLS from '@libs/common/constants/specialSchools';
import PROJECTS_PREFIX from '@libs/lmnApi/constants/prefixes/projectsPrefix';
import SCHOOLS_PREFIX from '@libs/lmnApi/constants/prefixes/schoolsPrefix';
import DEFAULT_SCHOOL from '@libs/lmnApi/constants/defaultSchool';
import ALL_GROUPS_PREFIX from '@libs/lmnApi/constants/prefixes/allGroupsPrefix';
import LINBO_DEVICE_GROUPS_PREFIX from '@libs/lmnApi/constants/prefixes/dPrefix';
import ROLES_PREFIX from '@libs/lmnApi/constants/prefixes/rolesPrefix';
import { KEYCLOAK_STARTUP_TIMEOUT_MS, KEYCLOAK_SYNC_MS } from '@libs/ldapKeycloakSync/constants/keycloakSyncValues';
import CustomHttpException from '../common/CustomHttpException';
import Attendee from '../conferences/attendee.schema';

const { KEYCLOAK_EDU_UI_REALM, KEYCLOAK_API, KEYCLOAK_EDU_API_CLIENT_ID, KEYCLOAK_EDU_API_CLIENT_SECRET } =
  process.env as {
    [key: string]: string;
  };

@Injectable()
class GroupsService {
  constructor(
    @Inject(CACHE_MANAGER) private cacheManager: Cache,
    private jwtService: JwtService,
    private schedulerRegistry: SchedulerRegistry,
  ) {}

  private keycloakAccessToken: string;

  private accessTokenRefreshInterval: number = 5000;

  private isUpdatingGroupsAndMembersInCache = false;

  @Timeout(KEYCLOAK_STARTUP_TIMEOUT_MS)
  async initializeService() {
    this.scheduleTokenRefresh();

    await this.obtainAccessToken();

    await this.updateGroupsAndMembersInCache();
  }

  scheduleTokenRefresh() {
    const callback = () => {
      void this.obtainAccessToken();
    };

    const interval = setInterval(callback, this.accessTokenRefreshInterval);
    this.schedulerRegistry.addInterval(GROUPS_TOKEN_INTERVAL, interval);
  }

  async obtainAccessToken() {
    const tokenEndpoint = `${KEYCLOAK_API}/realms/${KEYCLOAK_EDU_UI_REALM}${AUTH_PATHS.AUTH_OIDC_TOKEN_PATH}`;

    const params = new URLSearchParams({
      grant_type: 'client_credentials',
      client_id: KEYCLOAK_EDU_API_CLIENT_ID,
      client_secret: KEYCLOAK_EDU_API_CLIENT_SECRET,
    });

    try {
      const response = await axios.post<{ access_token: string }>(tokenEndpoint, params.toString(), {
        headers: { [HTTP_HEADERS.ContentType]: RequestResponseContentType.APPLICATION_X_WWW_FORM_URLENCODED },
      });

      const pubKey = readFileSync(PUBLIC_KEY_FILE_PATH, 'utf8');

      const decoded: JwtUser = await this.jwtService.verifyAsync<JwtUser>(response.data.access_token, {
        publicKey: pubKey,
        algorithms: ['RS256'],
      });

      this.keycloakAccessToken = response.data.access_token;

      const newInterval = (decoded.exp - decoded.iat) * 1000 * 0.9;
      if (newInterval !== this.accessTokenRefreshInterval) {
        this.accessTokenRefreshInterval = newInterval;
        this.updateTokenRefreshInterval();
      }
    } catch (error) {
      Logger.error(error, GroupsService.name);
    }
  }

  updateTokenRefreshInterval() {
    this.schedulerRegistry.deleteInterval(GROUPS_TOKEN_INTERVAL);
    this.scheduleTokenRefresh();
  }

  private async makeAuthorizedRequest<T>(method: HttpMethods, urlPath: string, queryParams: string = ''): Promise<T> {
    const url = `${KEYCLOAK_API}/admin/realms/${KEYCLOAK_EDU_UI_REALM}/${urlPath}?${queryParams}`;
    const headers = {
      [HTTP_HEADERS.ContentType]: RequestResponseContentType.APPLICATION_X_WWW_FORM_URLENCODED,
      [HTTP_HEADERS.Authorization]: `Bearer ${this.keycloakAccessToken}`,
    };
    const config = {
      method: method as string,
      url,
      headers,
      maxBodyLength: Infinity,
    };

    const response = await axios.request<T>(config);
    return response.data;
  }

  private async fetchAllPaginated<T>(
    urlPath: string,
    baseQuery = '',
    pageSize = 100,
    first = 0,
    acc: T[] = [],
  ): Promise<T[]> {
    const queryParam = baseQuery ? `${baseQuery}&first=${first}&max=${pageSize}` : `first=${first}&max=${pageSize}`;

    const batch = await this.makeAuthorizedRequest<T[]>(HttpMethods.GET, urlPath, queryParam);

    if (!batch || batch.length === 0) {
      return acc;
    }

    const nextAcc = [...acc, ...batch];

    if (batch.length < pageSize) {
      return nextAcc;
    }

    return this.fetchAllPaginated<T>(urlPath, baseQuery, pageSize, first + pageSize, nextAcc);
  }

  async fetchAllUsers(): Promise<LDAPUser[]> {
    try {
      return await this.fetchAllPaginated<LDAPUser>('users', '');
    } catch (error) {
      throw new CustomHttpException(
        GroupsErrorMessage.CouldNotGetUsers,
        HttpStatus.BAD_GATEWAY,
        undefined,
        GroupsService.name,
      );
    }
  }

  static async fetchCurrentUser(token: string): Promise<JwtUser> {
    try {
      const tokenEndpoint = `${KEYCLOAK_API}/realms/${KEYCLOAK_EDU_UI_REALM}${AUTH_PATHS.AUTH_OIDC_USERINFO_PATH}`;

      const response = await axios.get<JwtUser>(tokenEndpoint, {
        headers: {
          [HTTP_HEADERS.ContentType]: RequestResponseContentType.APPLICATION_X_WWW_FORM_URLENCODED,
          [HTTP_HEADERS.Authorization]: `Bearer ${token}`,
        },
      });

      return response.data;
    } catch (error) {
      throw new CustomHttpException(
        GroupsErrorMessage.CouldNotGetCurrentUser,
        HttpStatus.BAD_GATEWAY,
        undefined,
        GroupsService.name,
      );
    }
  }

  private static sanitizeGroupMembers(members: LDAPUser[] | GroupMemberDto[]): GroupMemberDto[] {
    return Array.isArray(members)
      ? members.map((member) => ({
          id: member.id,
          username: member.username,
          firstName: member.firstName,
          lastName: member.lastName,
          email: member.email,
        }))
      : [];
  }

  private async fetchAndCacheAllGroups(): Promise<Group[]> {
    const groups = await this.fetchAllGroups();

    await this.cacheManager.set(ALL_GROUPS_CACHE_KEY + SPECIAL_SCHOOLS.GLOBAL, groups, GROUPS_CACHE_TTL_MS);

    return groups;
  }

  private async cacheSchoolGroups(groups: Group[]): Promise<string[]> {
    const schoolGroups = groups
      .filter((group) => group.path.startsWith(SCHOOLS_PREFIX))
      .map((s) => ({ ...s, name: s.path.replace(SCHOOLS_PREFIX, '') }));
    await this.cacheManager.set(ALL_SCHOOLS_CACHE_KEY, schoolGroups, GROUPS_CACHE_TTL_MS);

    return schoolGroups.map((schoolGroup) => schoolGroup.name).filter(Boolean);
  }

  private async cacheGroupsBySchoolName(schoolGroupNames: string[], allGroups: Group[]): Promise<void> {
    const schoolNameToGroups = new Map<string, Group[]>();
    const alreadyAssignedGroupPaths = new Set<string>();

    const multiSchoolNames = schoolGroupNames.filter((name) => name !== DEFAULT_SCHOOL);

    multiSchoolNames.forEach((schoolName) => {
      const groupsBelongingToSchool = allGroups.filter(
        (g) => g.path.startsWith(`${PROJECTS_PREFIX}${schoolName}-`) || g.path.startsWith(`/${schoolName}-`),
      );

      schoolNameToGroups.set(schoolName, groupsBelongingToSchool);

      groupsBelongingToSchool.forEach((group) => {
        alreadyAssignedGroupPaths.add(group.path);
      });
    });

    if (schoolGroupNames.includes(DEFAULT_SCHOOL)) {
      const defaultSchoolGroups = allGroups.filter((g) => {
        const isUnassigned = !alreadyAssignedGroupPaths.has(g.path);
        const isExcluded = [ALL_GROUPS_PREFIX, SCHOOLS_PREFIX, ROLES_PREFIX, LINBO_DEVICE_GROUPS_PREFIX].some((p) =>
          g.path.startsWith(p),
        );
        return isUnassigned && !isExcluded;
      });

      schoolNameToGroups.set(DEFAULT_SCHOOL, defaultSchoolGroups);
    }

    const setGroupsPromises: Promise<Group[]>[] = [];
    schoolNameToGroups.forEach((groups, schoolName) => {
      setGroupsPromises.push(this.cacheManager.set(ALL_GROUPS_CACHE_KEY + schoolName, groups, GROUPS_CACHE_TTL_MS));
    });

    await Promise.all(setGroupsPromises);
  }

  private async updateGroupsWithMembersInCache(groups: Group[]): Promise<void> {
    const failedGroups = await this.tryUpdateGroupsWithMembersInCache(groups, 1);

    if (failedGroups.length > 0) {
      Logger.error(
        `Some groups (${failedGroups.map((g) => g.id).join(', ')}) failed to update after ${
          this.maximumRetries
        } attempts.`,
        GroupsService.name,
      );
    } else {
      Logger.log(`All ${groups.length} groups updated successfully in cache. ✅`, GroupsService.name);
    }
  }

  private async tryUpdateGroupsWithMembersInCache(groups: Group[], attempt: number): Promise<Group[]> {
    const results = await Promise.allSettled(groups.map((group) => this.updateGroupWithMembersInCache(group)));

    const failedGroups: Group[] = [];
    results.forEach((result, index) => {
      if (result.status === 'rejected') {
        failedGroups.push(groups[index]);
      }
    });

    if (failedGroups.length > 0 && attempt < this.maximumRetries) {
      return this.tryUpdateGroupsWithMembersInCache(failedGroups, attempt + 1);
    }

    return failedGroups;
  }

  async updateGroupWithMembersInCache(
    group: Group | GroupWithMembers,
    updatedMembers?: GroupMemberDto[],
  ): Promise<void> {
    let newMembers = updatedMembers;
    if (!newMembers?.length) {
      newMembers = await this.fetchGroupMembers(group.id);
    }

    const sanitizedMembers = newMembers?.length ? GroupsService.sanitizeGroupMembers(newMembers) : [];

    await this.cacheManager.set(
      `${GROUP_WITH_MEMBERS_CACHE_KEY}-${group.path}`,
      {
        ...group,
        members: sanitizedMembers,
      },
      GROUPS_CACHE_TTL_MS,
    );
  }

  private maximumRetries = 3;

  @Interval(KEYCLOAK_SYNC_MS)
  async updateGroupsAndMembersInCache(): Promise<void> {
    if (this.isUpdatingGroupsAndMembersInCache) return;
    this.isUpdatingGroupsAndMembersInCache = true;

    try {
      Logger.debug(`Starting to update all groups in cache...`, GroupsService.name);
      const allGroups = await this.fetchAndCacheAllGroups();

      const schoolGroupNames = await this.cacheSchoolGroups(allGroups);

      await this.cacheGroupsBySchoolName(schoolGroupNames, allGroups);

      await this.updateGroupsWithMembersInCache(allGroups);
    } catch (error) {
      Logger.error(`updateGroupsAndMembersInCache failed.`, GroupsService.name);
    } finally {
      this.isUpdatingGroupsAndMembersInCache = false;
    }
  }

  async getInvitedMembers(
    invitedGroups: (MultipleSelectorGroup | Group)[],
    invitedAttendees: (AttendeeDto | Attendee)[],
  ): Promise<string[]> {
    const usersInGroups = await Promise.all(
      invitedGroups.map(async (group) => {
        const groupWithMembers = await this.cacheManager.get<GroupWithMembers>(
          `${GROUP_WITH_MEMBERS_CACHE_KEY}-${group.path}`,
        );

        return groupWithMembers?.members?.map((member) => member.username) || [];
      }),
    );

    return Array.from(new Set([...invitedAttendees.map((attendee) => attendee.username), ...usersInGroups.flat()]));
  }

  private static flattenGroups(groups: Group[]): Group[] {
    const flatGroups: Group[] = [];

    function traverseSubGroups(group: Group): Group {
      flatGroups.push(group);

      if (group.subGroups && group.subGroups.length > 0) {
        const updatedSubGroups = group.subGroups.map((subGroup) => traverseSubGroups(subGroup));
        return { ...group, subGroups: updatedSubGroups };
      }

      return group;
    }

    groups.forEach((group) => traverseSubGroups(group));

    return flatGroups;
  }

  async fetchAllGroups(): Promise<Group[]> {
    try {
<<<<<<< HEAD
      const groups = await this.makeAuthorizedRequest<Group[]>(
        HttpMethods.GET,
        'groups',
        'briefRepresentation=false&search',
      );
=======
      const groups = await this.fetchAllPaginated<Group>('groups', 'search');
>>>>>>> b59905a9
      return GroupsService.flattenGroups(groups);
    } catch (error) {
      throw new CustomHttpException(
        GroupsErrorMessage.CouldNotGetAllGroups,
        HttpStatus.BAD_GATEWAY,
        undefined,
        GroupsService.name,
      );
    }
  }

  async fetchGroupMembers(groupId: string): Promise<LDAPUser[] | undefined> {
    return this.fetchAllPaginated<LDAPUser>(`groups/${groupId}/members`, 'briefRepresentation=true');
  }

  public async searchGroups(school: string, searchKeyWord?: string): Promise<Group[]> {
    try {
      const groups = await this.cacheManager.get<Group[]>(ALL_GROUPS_CACHE_KEY + school);
      if (!groups) {
        return [];
      }

      if (!searchKeyWord) {
        return groups;
      }

      return groups.filter((group) => group.path.includes(searchKeyWord));
    } catch (error) {
      throw new CustomHttpException(
        GroupsErrorMessage.CouldNotSearchGroups,
        HttpStatus.BAD_GATEWAY,
        searchKeyWord,
        GroupsService.name,
      );
    }
  }
}

export default GroupsService;<|MERGE_RESOLUTION|>--- conflicted
+++ resolved
@@ -378,15 +378,7 @@
 
   async fetchAllGroups(): Promise<Group[]> {
     try {
-<<<<<<< HEAD
-      const groups = await this.makeAuthorizedRequest<Group[]>(
-        HttpMethods.GET,
-        'groups',
-        'briefRepresentation=false&search',
-      );
-=======
-      const groups = await this.fetchAllPaginated<Group>('groups', 'search');
->>>>>>> b59905a9
+      const groups = await this.fetchAllPaginated<Group>('groups', 'briefRepresentation=false&search');
       return GroupsService.flattenGroups(groups);
     } catch (error) {
       throw new CustomHttpException(
