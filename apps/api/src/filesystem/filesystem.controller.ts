--- conflicted
+++ resolved
@@ -50,15 +50,9 @@
     return this.filesystemService.getFilesInfo(path);
   }
 
-<<<<<<< HEAD
-  @Get('file/:name/*filename')
-  serveFiles(@Param('name') name: string, @Param('filename') filename: string, @Res() res: Response) {
-    return this.filesystemService.serveFiles(name, filename, res);
-=======
-  @Get('file/:appName/:filename(.*)')
+  @Get('file/:appName/*filename')
   serveFiles(@Param('appName') appName: string, @Param('filename') filename: string, @Res() res: Response) {
     return this.filesystemService.serveFiles(appName, filename, res);
->>>>>>> fc2491f0
   }
 
   @Delete(':appName/:filename')
