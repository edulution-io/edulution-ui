/*
 * LICENSE
 *
 * This program is free software: you can redistribute it and/or modify it under the terms of the GNU Affero General Public License as published by
 * the Free Software Foundation, either version 3 of the License, or (at your option) any later version.
 *
 * This program is distributed in the hope that it will be useful, but WITHOUT ANY WARRANTY; without even the implied warranty of
 * MERCHANTABILITY or FITNESS FOR A PARTICULAR PURPOSE. See the GNU Affero General Public License for more details.
 *
 * You should have received a copy of the GNU Affero General Public License along with this program. If not, see <https://www.gnu.org/licenses/>.
 */

/* eslint-disable @typescript-eslint/class-methods-use-this */
import {
  access,
  createReadStream,
  createWriteStream,
  ensureDir,
  move,
  outputFile,
  pathExists,
  readdir,
  readFile,
  rm,
  unlink,
  stat as fsStat,
} from 'fs-extra';
import process from 'node:process';
import { promisify } from 'util';
import { createHash } from 'crypto';
import { firstValueFrom, from } from 'rxjs';
import { extname, join } from 'path';
import { pipeline, Readable } from 'stream';
import axios, { AxiosInstance, AxiosResponse } from 'axios';
import { HttpStatus, Injectable, Logger } from '@nestjs/common';
import { lookup } from 'mime-types';
import { type Response } from 'express';
import { HTTP_HEADERS, RequestResponseContentType, ResponseType } from '@libs/common/types/http-methods';
import HashAlgorithm from '@libs/common/constants/hashAlgorithm';
import CustomFile from '@libs/filesharing/types/customFile';
import CommonErrorMessages from '@libs/common/constants/common-error-messages';
import FileSharingErrorMessage from '@libs/filesharing/types/fileSharingErrorMessage';
import PUBLIC_DOWNLOADS_PATH from '@libs/common/constants/publicDownloadsPath';
import getPathWithoutWebdav from '@libs/filesharing/utils/getPathWithoutWebdav';
import { WebdavStatusResponse } from '@libs/filesharing/types/fileOperationResult';
import type FileInfoDto from '@libs/appconfig/types/fileInfo.dto';
import APPS_FILES_PATH from '@libs/common/constants/appsFilesPath';
import CustomHttpException from '../common/CustomHttpException';
import UsersService from '../users/users.service';

const pipelineAsync = promisify(pipeline);

@Injectable()
class FilesystemService {
  private readonly baseurl = process.env.EDUI_WEBDAV_URL as string;

  constructor(private readonly userService: UsersService) {}

  static async fetchFileStream(
    url: string,
    client: AxiosInstance,
    isStreamFetching = false,
    onProgress?: (percent: string) => void,
  ): Promise<AxiosResponse<Readable> | Readable> {
    try {
      const response = await firstValueFrom(from(client.get<Readable>(url, { responseType: ResponseType.STREAM })));

<<<<<<< HEAD
  async ensureDirectoryExists(directory: string): Promise<void> {
    try {
      await ensureDir(directory);
    } catch (error) {
      throw new CustomHttpException(CommonErrorMessages.DIRECTORY_CREATION_FAILED, HttpStatus.INTERNAL_SERVER_ERROR);
    }
  }

  static async moveFile(oldFilePath: string, newFilePath: string): Promise<void> {
    try {
      await move(oldFilePath, newFilePath, { overwrite: true });
    } catch (error) {
      throw new CustomHttpException(
        FileSharingErrorMessage.MoveFailed,
        HttpStatus.INTERNAL_SERVER_ERROR,
        error,
=======
      const contentLengthHeader = response.headers?.[HTTP_HEADERS.ContentLength] as string | undefined;

      const contentLength = contentLengthHeader && /^\d+$/.test(contentLengthHeader) ? Number(contentLengthHeader) : 0;

      const readStream = response.data;

      if (contentLength > 0) {
        let downloadedBytes = 0;
        readStream.on('data', (chunk: Buffer) => {
          downloadedBytes += chunk.length;
          const percent = ((downloadedBytes / contentLength) * 100).toFixed(2);
          if (onProgress) onProgress(percent);
        });
      }

      return isStreamFetching ? response : readStream;
    } catch (error) {
      throw new CustomHttpException(
        FileSharingErrorMessage.DownloadFailed,
        HttpStatus.INTERNAL_SERVER_ERROR,
        url,
>>>>>>> 049144a5
        FilesystemService.name,
      );
    }
  }

  static generateHashedFilename(filePath: string, filename: string): string {
    const hash = createHash(HashAlgorithm).update(filePath).digest('hex');
    const extension = extname(filename);
    return `${hash}${extension}`;
  }

  static async saveFileStream(stream: AxiosResponse<Readable> | Readable, outputPath: string): Promise<void> {
    const writeStream = createWriteStream(outputPath);
    const actualStream = (stream as AxiosResponse<Readable>).data ? (stream as AxiosResponse<Readable>).data : stream;
    await pipelineAsync(actualStream as Readable, writeStream);
  }

  static getOutputFilePath(directory: string, hashedFilename: string): string {
    return join(directory, hashedFilename);
  }

  static async retrieveAndSaveFile(filename: string, url: string): Promise<CustomFile | undefined> {
    if (!url) {
      throw new CustomHttpException(FileSharingErrorMessage.MissingCallbackURL, HttpStatus.BAD_REQUEST);
    }

    try {
      const response = await axios.get<ArrayBuffer>(url, { responseType: 'arraybuffer' });
      const filePath = join(PUBLIC_DOWNLOADS_PATH, filename);

      await outputFile(filePath, new Uint8Array(response.data));

      const fileBuffer = await readFile(filePath);
      const mimetype: string =
        (response.headers[HTTP_HEADERS.ContentType] as string) || RequestResponseContentType.APPLICATION_OCTET_STREAM;

      return {
        fieldname: 'file',
        originalname: filename,
        encoding: '7bit',
        mimetype,
        buffer: fileBuffer,
        size: fileBuffer.length,
      } as CustomFile;
    } catch (error) {
      throw new CustomHttpException(
        FileSharingErrorMessage.SaveFailed,
        HttpStatus.INTERNAL_SERVER_ERROR,
        filename,
        FilesystemService.name,
      );
    }
  }

  static async deleteFile(path: string, fileName: string): Promise<void> {
    const filePath = join(path, fileName);
    try {
      await unlink(filePath);
      Logger.log(`File deleted at ${filePath}`);
    } catch (error) {
      throw new CustomHttpException(
        FileSharingErrorMessage.DeleteFromServerFailed,
        HttpStatus.INTERNAL_SERVER_ERROR,
        filePath,
      );
    }
  }

  static async deleteFiles(path: string, fileNames: string[]): Promise<void> {
    await Promise.all(fileNames.map((fileName) => FilesystemService.deleteFile(path, fileName)));
  }

  static async checkIfFileExist(filePath: string): Promise<boolean> {
    return pathExists(filePath);
  }

  static async throwErrorIfFileNotExists(filePath: string): Promise<void> {
    try {
      await access(filePath);
    } catch (error) {
      throw new CustomHttpException(CommonErrorMessages.FILE_NOT_FOUND, HttpStatus.INTERNAL_SERVER_ERROR);
    }
  }

  static async checkIfFileExistAndDelete(filePath: string) {
    await FilesystemService.throwErrorIfFileNotExists(filePath);
    try {
      await unlink(filePath);
      Logger.log(`${filePath} deleted.`, FilesystemService.name);
    } catch (error) {
      throw new CustomHttpException(CommonErrorMessages.FILE_DELETION_FAILED, HttpStatus.INTERNAL_SERVER_ERROR);
    }
  }

  static async writeFile(filePath: string, content: string) {
    try {
      await outputFile(filePath, content);
      Logger.log(`${filePath} created.`, FilesystemService.name);
    } catch (error) {
      throw new CustomHttpException(CommonErrorMessages.FILE_WRITING_FAILED, HttpStatus.INTERNAL_SERVER_ERROR);
    }
  }

<<<<<<< HEAD
  async getAllFilenamesInDirectory(directory: string): Promise<string[]> {
    const exists = await pathExists(directory);
=======
  static async deleteDirectories(directories: string[]): Promise<void> {
    try {
      const deletionPromises = directories.map((directory) => fsPromises.rm(directory, { recursive: true }));
      await Promise.all(deletionPromises);
    } catch (error) {
      throw new CustomHttpException(CommonErrorMessages.FILE_DELETION_FAILED, HttpStatus.INTERNAL_SERVER_ERROR);
    }
  }

  static buildPathString(path: string | string[]) {
    if (Array.isArray(path)) {
      return path.join('/');
    }
    return path;
  }

  async ensureDirectoryExists(directory: string): Promise<void> {
    const exists = await FilesystemService.checkIfFileExist(directory);
>>>>>>> 049144a5
    if (!exists) {
      try {
        await fsPromises.mkdir(directory, { recursive: true });
      } catch (error) {
        throw new CustomHttpException(CommonErrorMessages.DIRECTORY_CREATION_FAILED, HttpStatus.INTERNAL_SERVER_ERROR);
      }
    }
<<<<<<< HEAD
    return readdir(directory);
  }

  async deleteDirectory(directory: string): Promise<void> {
    try {
      await rm(directory, { recursive: true });
    } catch (error) {
      throw new CustomHttpException(CommonErrorMessages.FILE_DELETION_FAILED, HttpStatus.INTERNAL_SERVER_ERROR);
    }
=======
>>>>>>> 049144a5
  }

  async fileLocation(
    username: string,
    filePath: string,
    filename: string,
    client: AxiosInstance,
  ): Promise<WebdavStatusResponse> {
    const url = `${this.baseurl}${getPathWithoutWebdav(filePath)}`;
    await this.ensureDirectoryExists(PUBLIC_DOWNLOADS_PATH);

    try {
<<<<<<< HEAD
      const deletionPromises = directories.map((directory) => rm(directory, { recursive: true }));
      await Promise.all(deletionPromises);
=======
      const user = await this.userService.findOne(username);
      if (!user) {
        return { success: false, status: HttpStatus.INTERNAL_SERVER_ERROR } as WebdavStatusResponse;
      }
      const responseStream = await FilesystemService.fetchFileStream(url, client);
      const hashedFilename = FilesystemService.generateHashedFilename(filePath, filename);
      const outputFilePath = FilesystemService.getOutputFilePath(PUBLIC_DOWNLOADS_PATH, hashedFilename);

      await FilesystemService.saveFileStream(responseStream, outputFilePath);
      return {
        success: true,
        status: HttpStatus.OK,
        data: hashedFilename,
      } as WebdavStatusResponse;
>>>>>>> 049144a5
    } catch (error) {
      throw new CustomHttpException(FileSharingErrorMessage.DownloadFailed, HttpStatus.INTERNAL_SERVER_ERROR, error);
    }
  }

  async getAllFilenamesInDirectory(directory: string): Promise<string[]> {
    const exists = await FilesystemService.checkIfFileExist(directory);
    if (!exists) {
      return [];
    }
    return fsPromises.readdir(directory);
  }

  async createReadStream(filePath: string): Promise<Readable> {
    try {
      await access(filePath);
    } catch (error) {
      throw new CustomHttpException(CommonErrorMessages.FILE_NOT_FOUND, HttpStatus.INTERNAL_SERVER_ERROR);
    }
    return createReadStream(filePath);
  }

  async getFilesInfo(path: string): Promise<FileInfoDto[]> {
    try {
      const folderPath = `${APPS_FILES_PATH}/${path}`;
      const files = await readdir(folderPath);

      const fileDataPromises = files.map(async (fileName) => {
        const filePath = join(folderPath, fileName);
        const stat = await fsStat(filePath);

        let type: string;
        if (stat.isFile()) {
          type = extname(fileName).toLowerCase().split('.').pop() || 'file';
        } else if (stat.isDirectory()) {
          type = 'directory';
        } else {
          type = 'other';
        }

        return {
          filename: fileName,
          size: stat.size,
          type,
          lastModified: stat.mtime.toISOString(),
        };
      });

      return await Promise.all(fileDataPromises);
    } catch (error) {
      return [];
    }
  }

  async serveFiles(name: string, filename: string, res: Response) {
    const filePath = join(APPS_FILES_PATH, name, filename);

    await FilesystemService.throwErrorIfFileNotExists(filePath);

    const contentType = lookup(filePath) || RequestResponseContentType.APPLICATION_OCTET_STREAM;
    res.setHeader(HTTP_HEADERS.ContentType, contentType);

    const fileStream = await this.createReadStream(filePath);
    fileStream.pipe(res);

    return res;
  }
}

export default FilesystemService;<|MERGE_RESOLUTION|>--- conflicted
+++ resolved
@@ -65,24 +65,6 @@
     try {
       const response = await firstValueFrom(from(client.get<Readable>(url, { responseType: ResponseType.STREAM })));
 
-<<<<<<< HEAD
-  async ensureDirectoryExists(directory: string): Promise<void> {
-    try {
-      await ensureDir(directory);
-    } catch (error) {
-      throw new CustomHttpException(CommonErrorMessages.DIRECTORY_CREATION_FAILED, HttpStatus.INTERNAL_SERVER_ERROR);
-    }
-  }
-
-  static async moveFile(oldFilePath: string, newFilePath: string): Promise<void> {
-    try {
-      await move(oldFilePath, newFilePath, { overwrite: true });
-    } catch (error) {
-      throw new CustomHttpException(
-        FileSharingErrorMessage.MoveFailed,
-        HttpStatus.INTERNAL_SERVER_ERROR,
-        error,
-=======
       const contentLengthHeader = response.headers?.[HTTP_HEADERS.ContentLength] as string | undefined;
 
       const contentLength = contentLengthHeader && /^\d+$/.test(contentLengthHeader) ? Number(contentLengthHeader) : 0;
@@ -104,7 +86,19 @@
         FileSharingErrorMessage.DownloadFailed,
         HttpStatus.INTERNAL_SERVER_ERROR,
         url,
->>>>>>> 049144a5
+        FilesystemService.name,
+      );
+    }
+  }
+
+  static async moveFile(oldFilePath: string, newFilePath: string): Promise<void> {
+    try {
+      await move(oldFilePath, newFilePath, { overwrite: true });
+    } catch (error) {
+      throw new CustomHttpException(
+        FileSharingErrorMessage.MoveFailed,
+        HttpStatus.INTERNAL_SERVER_ERROR,
+        error,
         FilesystemService.name,
       );
     }
@@ -204,17 +198,21 @@
       await outputFile(filePath, content);
       Logger.log(`${filePath} created.`, FilesystemService.name);
     } catch (error) {
-      throw new CustomHttpException(CommonErrorMessages.FILE_WRITING_FAILED, HttpStatus.INTERNAL_SERVER_ERROR);
-    }
-  }
-
-<<<<<<< HEAD
-  async getAllFilenamesInDirectory(directory: string): Promise<string[]> {
-    const exists = await pathExists(directory);
-=======
+      throw new CustomHttpException(CommonErrorMessages.FILE_NOT_PROVIDED, HttpStatus.INTERNAL_SERVER_ERROR);
+    }
+  }
+
+  async deleteDirectory(directory: string): Promise<void> {
+    try {
+      await rm(directory, { recursive: true });
+    } catch (error) {
+      throw new CustomHttpException(CommonErrorMessages.FILE_DELETION_FAILED, HttpStatus.INTERNAL_SERVER_ERROR);
+    }
+  }
+
   static async deleteDirectories(directories: string[]): Promise<void> {
     try {
-      const deletionPromises = directories.map((directory) => fsPromises.rm(directory, { recursive: true }));
+      const deletionPromises = directories.map((directory) => rm(directory, { recursive: true }));
       await Promise.all(deletionPromises);
     } catch (error) {
       throw new CustomHttpException(CommonErrorMessages.FILE_DELETION_FAILED, HttpStatus.INTERNAL_SERVER_ERROR);
@@ -229,27 +227,11 @@
   }
 
   async ensureDirectoryExists(directory: string): Promise<void> {
-    const exists = await FilesystemService.checkIfFileExist(directory);
->>>>>>> 049144a5
-    if (!exists) {
-      try {
-        await fsPromises.mkdir(directory, { recursive: true });
-      } catch (error) {
-        throw new CustomHttpException(CommonErrorMessages.DIRECTORY_CREATION_FAILED, HttpStatus.INTERNAL_SERVER_ERROR);
-      }
-    }
-<<<<<<< HEAD
-    return readdir(directory);
-  }
-
-  async deleteDirectory(directory: string): Promise<void> {
-    try {
-      await rm(directory, { recursive: true });
-    } catch (error) {
-      throw new CustomHttpException(CommonErrorMessages.FILE_DELETION_FAILED, HttpStatus.INTERNAL_SERVER_ERROR);
-    }
-=======
->>>>>>> 049144a5
+    try {
+      await ensureDir(directory);
+    } catch (error) {
+      throw new CustomHttpException(CommonErrorMessages.DIRECTORY_CREATION_FAILED, HttpStatus.INTERNAL_SERVER_ERROR);
+    }
   }
 
   async fileLocation(
@@ -262,10 +244,6 @@
     await this.ensureDirectoryExists(PUBLIC_DOWNLOADS_PATH);
 
     try {
-<<<<<<< HEAD
-      const deletionPromises = directories.map((directory) => rm(directory, { recursive: true }));
-      await Promise.all(deletionPromises);
-=======
       const user = await this.userService.findOne(username);
       if (!user) {
         return { success: false, status: HttpStatus.INTERNAL_SERVER_ERROR } as WebdavStatusResponse;
@@ -280,18 +258,17 @@
         status: HttpStatus.OK,
         data: hashedFilename,
       } as WebdavStatusResponse;
->>>>>>> 049144a5
     } catch (error) {
       throw new CustomHttpException(FileSharingErrorMessage.DownloadFailed, HttpStatus.INTERNAL_SERVER_ERROR, error);
     }
   }
 
   async getAllFilenamesInDirectory(directory: string): Promise<string[]> {
-    const exists = await FilesystemService.checkIfFileExist(directory);
+    const exists = await pathExists(directory);
     if (!exists) {
       return [];
     }
-    return fsPromises.readdir(directory);
+    return readdir(directory);
   }
 
   async createReadStream(filePath: string): Promise<Readable> {
