/*
 * LICENSE
 *
 * This program is free software: you can redistribute it and/or modify it under the terms of the GNU Affero General Public License as published by
 * the Free Software Foundation, either version 3 of the License, or (at your option) any later version.
 *
 * This program is distributed in the hope that it will be useful, but WITHOUT ANY WARRANTY; without even the implied warranty of
 * MERCHANTABILITY or FITNESS FOR A PARTICULAR PURPOSE. See the GNU Affero General Public License for more details.
 *
 * You should have received a copy of the GNU Affero General Public License along with this program. If not, see <https://www.gnu.org/licenses/>.
 */

/* eslint-disable @typescript-eslint/class-methods-use-this */
import { createWriteStream, createReadStream, promises as fsPromises } from 'fs';
import process from 'node:process';
import { promisify } from 'util';
import { createHash } from 'crypto';
import { firstValueFrom, from } from 'rxjs';
import { dirname, extname, join } from 'path';
import { pipeline, Readable } from 'stream';
import axios, { AxiosInstance, AxiosResponse } from 'axios';
import { HttpStatus, Injectable, Logger } from '@nestjs/common';
import { lookup } from 'mime-types';
import { type Response } from 'express';
import { HTTP_HEADERS, RequestResponseContentType, ResponseType } from '@libs/common/types/http-methods';
import HashAlgorithm from '@libs/common/constants/hashAlgorithm';
import CustomFile from '@libs/filesharing/types/customFile';
import CustomHttpException from '@libs/error/CustomHttpException';
import CommonErrorMessages from '@libs/common/constants/common-error-messages';
import FileSharingErrorMessage from '@libs/filesharing/types/fileSharingErrorMessage';
import PUBLIC_DOWNLOADS_PATH from '@libs/common/constants/publicDownloadsPath';
import IMAGE_UPLOAD_ALLOWED_MIME_TYPES from '@libs/common/constants/imageUploadAllowedMimeTypes';
import getPathWithoutWebdav from '@libs/filesharing/utils/getPathWithoutWebdav';
import { WebdavStatusResponse } from '@libs/filesharing/types/fileOperationResult';
import type FileInfoDto from '@libs/appconfig/types/fileInfo.dto';
import APPS_FILES_PATH from '@libs/common/constants/appsFilesPath';
import UsersService from '../users/users.service';

const pipelineAsync = promisify(pipeline);

@Injectable()
class FilesystemService {
  constructor(private readonly userService: UsersService) {}

  private readonly baseurl = process.env.EDUI_WEBDAV_URL as string;

  static async checkIfFileExist(filePath: string): Promise<boolean> {
    try {
      await fsPromises.access(filePath);
    } catch (error) {
      return false;
    }
    return true;
  }

  static async throwErrorIfFileNotExists(filePath: string): Promise<void> {
    try {
      await fsPromises.access(filePath);
    } catch (error) {
      throw new CustomHttpException(CommonErrorMessages.FILE_NOT_FOUND, HttpStatus.NOT_FOUND);
    }
  }

  async createReadStream(filePath: string): Promise<Readable> {
    await FilesystemService.throwErrorIfFileNotExists(filePath);
    return createReadStream(filePath);
  }

  static async fetchFileStream(
    url: string,
    client: AxiosInstance,
    streamFetching = false,
  ): Promise<AxiosResponse<Readable> | Readable> {
    try {
      const fileStream = from(client.get<Readable>(url, { responseType: ResponseType.STREAM }));
      return await firstValueFrom(fileStream).then((res) => (streamFetching ? res : res.data));
    } catch (error) {
      throw new CustomHttpException(FileSharingErrorMessage.DownloadFailed, HttpStatus.INTERNAL_SERVER_ERROR, url);
    }
  }

  async getAllFilenamesInDirectory(directory: string): Promise<string[]> {
    const exists = await FilesystemService.checkIfFileExist(directory);
    if (!exists) {
      return [];
    }
    return fsPromises.readdir(directory);
  }

  static async deleteFile(path: string, fileName: string): Promise<void> {
    const filePath = join(path, fileName);
    try {
      await fsPromises.unlink(filePath);
      Logger.log(`File deleted at ${filePath}`);
    } catch (error) {
      throw new CustomHttpException(
        FileSharingErrorMessage.DeleteFromServerFailed,
        HttpStatus.INTERNAL_SERVER_ERROR,
        filePath,
      );
    }
  }

  async deleteDirectory(directory: string): Promise<void> {
    try {
      await fsPromises.rm(directory, { recursive: true });
    } catch (error) {
      throw new CustomHttpException(CommonErrorMessages.FILE_DELETION_FAILED, HttpStatus.INTERNAL_SERVER_ERROR);
    }
  }

  async deleteDirectories(directories: string[]): Promise<void> {
    try {
      const deletionPromises = directories.map((directory) => fsPromises.rm(directory, { recursive: true }));
      await Promise.all(deletionPromises);
    } catch (error) {
      throw new CustomHttpException(CommonErrorMessages.FILE_DELETION_FAILED, HttpStatus.INTERNAL_SERVER_ERROR);
    }
  }

  async createDirectory(directory: string): Promise<void> {
    try {
      await fsPromises.mkdir(directory, { recursive: true });
    } catch (error) {
      throw new CustomHttpException(CommonErrorMessages.DIRECTORY_CREATION_FAILED, HttpStatus.NOT_FOUND);
    }
  }

  async ensureDirectoryExists(directory: string): Promise<void> {
    const exists = await FilesystemService.checkIfFileExist(directory);
    if (!exists) {
      try {
        await this.createDirectory(directory);
      } catch (error) {
        throw new CustomHttpException(CommonErrorMessages.DIRECTORY_CREATION_FAILED, HttpStatus.NOT_FOUND);
      }
    }
  }

  static async moveFile(oldFilePath: string, newFilePath: string): Promise<void> {
    try {
      await this.throwErrorIfFileNotExists(oldFilePath);
      await fsPromises.cp(oldFilePath, newFilePath);

      await this.throwErrorIfFileNotExists(newFilePath);
      await fsPromises.unlink(oldFilePath);

      Logger.log(`File moved from ${oldFilePath} to ${newFilePath}`);
    } catch (error) {
      throw new CustomHttpException(FileSharingErrorMessage.RenameFailed, HttpStatus.INTERNAL_SERVER_ERROR, error);
    }
  }

  static generateHashedFilename(filePath: string, filename: string): string {
    const hash = createHash(HashAlgorithm).update(filePath).digest('hex');
    const extension = extname(filename);
    return `${hash}${extension}`;
  }

  static async saveFileStream(stream: AxiosResponse<Readable> | Readable, outputPath: string): Promise<void> {
    const writeStream = createWriteStream(outputPath);
    const actualStream = (stream as AxiosResponse<Readable>).data ? (stream as AxiosResponse<Readable>).data : stream;
    await pipelineAsync(actualStream as Readable, writeStream);
  }

  static async retrieveAndSaveFile(filename: string, url: string): Promise<CustomFile | undefined> {
    if (!url) {
      throw new CustomHttpException(FileSharingErrorMessage.MissingCallbackURL, HttpStatus.BAD_REQUEST);
    }

    try {
      const response = await axios.get<ArrayBuffer>(url, { responseType: 'arraybuffer' });
      const filePath = join(PUBLIC_DOWNLOADS_PATH, filename);

      try {
        await fsPromises.mkdir(dirname(filePath), { recursive: true });
      } catch (error) {
        throw new CustomHttpException(CommonErrorMessages.DIRECTORY_CREATION_FAILED, HttpStatus.INTERNAL_SERVER_ERROR);
      }

      try {
        await fsPromises.writeFile(filePath, new Uint8Array(response.data));
      } catch (error) {
        throw new CustomHttpException(CommonErrorMessages.FILE_WRITING_FAILED, HttpStatus.INTERNAL_SERVER_ERROR);
      }

      const fileBuffer = await fsPromises.readFile(filePath);
      const mimetype: string =
        (response.headers[HTTP_HEADERS.ContentType] as string) || RequestResponseContentType.APPLICATION_OCTET_STREAM;

      return {
        fieldname: 'file',
        originalname: filename,
        encoding: '7bit',
        mimetype,
        buffer: fileBuffer,
        size: fileBuffer.length,
      } as CustomFile;
    } catch (error) {
      throw new CustomHttpException(
        FileSharingErrorMessage.SaveFailed,
        HttpStatus.INTERNAL_SERVER_ERROR,
        filename,
        FilesystemService.name,
      );
    }
  }

  async fileLocation(
    username: string,
    filePath: string,
    filename: string,
    client: AxiosInstance,
  ): Promise<WebdavStatusResponse> {
    const url = `${this.baseurl}${getPathWithoutWebdav(filePath)}`;
    await this.ensureDirectoryExists(PUBLIC_DOWNLOADS_PATH);

    try {
      const user = await this.userService.findOne(username);
      if (!user) {
        return { success: false, status: HttpStatus.INTERNAL_SERVER_ERROR } as WebdavStatusResponse;
      }
      const responseStream = await FilesystemService.fetchFileStream(url, client);
      const hashedFilename = FilesystemService.generateHashedFilename(filePath, filename);
      const outputFilePath = join(PUBLIC_DOWNLOADS_PATH, hashedFilename);

      await FilesystemService.saveFileStream(responseStream, outputFilePath);
      return {
        success: true,
        status: HttpStatus.OK,
        data: hashedFilename,
      } as WebdavStatusResponse;
    } catch (error) {
      throw new CustomHttpException(FileSharingErrorMessage.DownloadFailed, HttpStatus.INTERNAL_SERVER_ERROR, error);
    }
  }

  static checkIfFiletypeIsImageMimeType(file: Express.Multer.File): string {
    if (!file) {
      throw new CustomHttpException(CommonErrorMessages.FILE_NOT_PROVIDED, HttpStatus.BAD_REQUEST);
    }
    if (!IMAGE_UPLOAD_ALLOWED_MIME_TYPES.includes(file.mimetype)) {
      throw new CustomHttpException(CommonErrorMessages.ATTACHMENT_UPLOAD_FAILED, HttpStatus.BAD_REQUEST);
    }
    return file.filename;
  }

  static async checkIfFileExistAndDelete(filePath: string) {
    await FilesystemService.throwErrorIfFileNotExists(filePath);
    try {
      await fsPromises.unlink(filePath);
      Logger.log(`${filePath} deleted.`, FilesystemService.name);
    } catch (error) {
      throw new CustomHttpException(CommonErrorMessages.FILE_DELETION_FAILED, HttpStatus.INTERNAL_SERVER_ERROR);
    }
  }

  static async deleteDirectories(directories: string[]): Promise<void> {
    try {
      const deletionPromises = directories.map((directory) => fsPromises.rm(directory, { recursive: true }));
      await Promise.all(deletionPromises);
    } catch (error) {
      throw new CustomHttpException(CommonErrorMessages.FILE_DELETION_FAILED, HttpStatus.INTERNAL_SERVER_ERROR);
    }
  }
<<<<<<< HEAD
=======

  async createReadStream(filePath: string): Promise<Readable> {
    try {
      await fsPromises.access(filePath);
    } catch (error) {
      throw new CustomHttpException(CommonErrorMessages.FILE_NOT_FOUND, HttpStatus.INTERNAL_SERVER_ERROR);
    }
    return createReadStream(filePath);
  }

  async getFilesInfo(path: string): Promise<FileInfoDto[]> {
    try {
      const folderPath = `${APPS_FILES_PATH}/${path}`;
      const files = await fsPromises.readdir(folderPath);

      const fileDataPromises = files.map(async (fileName) => {
        const filePath = join(folderPath, fileName);
        const stat = await fsPromises.stat(filePath);

        let type: string;
        if (stat.isFile()) {
          type = extname(fileName).toLowerCase().split('.').pop() || 'file';
        } else if (stat.isDirectory()) {
          type = 'directory';
        } else {
          type = 'other';
        }

        return {
          filename: fileName,
          size: stat.size,
          type,
          lastModified: stat.mtime.toISOString(),
        };
      });

      return await Promise.all(fileDataPromises);
    } catch (error) {
      return [];
    }
  }

  async serveFiles(name: string, filename: string, res: Response) {
    const filePath = join(APPS_FILES_PATH, name, filename);

    await FilesystemService.throwErrorIfFileNotExists(filePath);

    const contentType = lookup(filePath) || RequestResponseContentType.APPLICATION_OCTET_STREAM;
    res.setHeader(HTTP_HEADERS.ContentType, contentType);

    const fileStream = await this.createReadStream(filePath);
    fileStream.pipe(res);

    return res;
  }
>>>>>>> abffcc5d
}

export default FilesystemService;<|MERGE_RESOLUTION|>--- conflicted
+++ resolved
@@ -18,10 +18,10 @@
 import { firstValueFrom, from } from 'rxjs';
 import { dirname, extname, join } from 'path';
 import { pipeline, Readable } from 'stream';
+import { lookup } from 'mime-types';
+import { type Response } from 'express';
 import axios, { AxiosInstance, AxiosResponse } from 'axios';
 import { HttpStatus, Injectable, Logger } from '@nestjs/common';
-import { lookup } from 'mime-types';
-import { type Response } from 'express';
 import { HTTP_HEADERS, RequestResponseContentType, ResponseType } from '@libs/common/types/http-methods';
 import HashAlgorithm from '@libs/common/constants/hashAlgorithm';
 import CustomFile from '@libs/filesharing/types/customFile';
@@ -29,7 +29,6 @@
 import CommonErrorMessages from '@libs/common/constants/common-error-messages';
 import FileSharingErrorMessage from '@libs/filesharing/types/fileSharingErrorMessage';
 import PUBLIC_DOWNLOADS_PATH from '@libs/common/constants/publicDownloadsPath';
-import IMAGE_UPLOAD_ALLOWED_MIME_TYPES from '@libs/common/constants/imageUploadAllowedMimeTypes';
 import getPathWithoutWebdav from '@libs/filesharing/utils/getPathWithoutWebdav';
 import { WebdavStatusResponse } from '@libs/filesharing/types/fileOperationResult';
 import type FileInfoDto from '@libs/appconfig/types/fileInfo.dto';
@@ -44,28 +43,6 @@
 
   private readonly baseurl = process.env.EDUI_WEBDAV_URL as string;
 
-  static async checkIfFileExist(filePath: string): Promise<boolean> {
-    try {
-      await fsPromises.access(filePath);
-    } catch (error) {
-      return false;
-    }
-    return true;
-  }
-
-  static async throwErrorIfFileNotExists(filePath: string): Promise<void> {
-    try {
-      await fsPromises.access(filePath);
-    } catch (error) {
-      throw new CustomHttpException(CommonErrorMessages.FILE_NOT_FOUND, HttpStatus.NOT_FOUND);
-    }
-  }
-
-  async createReadStream(filePath: string): Promise<Readable> {
-    await FilesystemService.throwErrorIfFileNotExists(filePath);
-    return createReadStream(filePath);
-  }
-
   static async fetchFileStream(
     url: string,
     client: AxiosInstance,
@@ -79,75 +56,14 @@
     }
   }
 
-  async getAllFilenamesInDirectory(directory: string): Promise<string[]> {
-    const exists = await FilesystemService.checkIfFileExist(directory);
-    if (!exists) {
-      return [];
-    }
-    return fsPromises.readdir(directory);
-  }
-
-  static async deleteFile(path: string, fileName: string): Promise<void> {
-    const filePath = join(path, fileName);
-    try {
-      await fsPromises.unlink(filePath);
-      Logger.log(`File deleted at ${filePath}`);
-    } catch (error) {
-      throw new CustomHttpException(
-        FileSharingErrorMessage.DeleteFromServerFailed,
-        HttpStatus.INTERNAL_SERVER_ERROR,
-        filePath,
-      );
-    }
-  }
-
-  async deleteDirectory(directory: string): Promise<void> {
-    try {
-      await fsPromises.rm(directory, { recursive: true });
-    } catch (error) {
-      throw new CustomHttpException(CommonErrorMessages.FILE_DELETION_FAILED, HttpStatus.INTERNAL_SERVER_ERROR);
-    }
-  }
-
-  async deleteDirectories(directories: string[]): Promise<void> {
-    try {
-      const deletionPromises = directories.map((directory) => fsPromises.rm(directory, { recursive: true }));
-      await Promise.all(deletionPromises);
-    } catch (error) {
-      throw new CustomHttpException(CommonErrorMessages.FILE_DELETION_FAILED, HttpStatus.INTERNAL_SERVER_ERROR);
-    }
-  }
-
-  async createDirectory(directory: string): Promise<void> {
-    try {
-      await fsPromises.mkdir(directory, { recursive: true });
-    } catch (error) {
-      throw new CustomHttpException(CommonErrorMessages.DIRECTORY_CREATION_FAILED, HttpStatus.NOT_FOUND);
-    }
-  }
-
   async ensureDirectoryExists(directory: string): Promise<void> {
     const exists = await FilesystemService.checkIfFileExist(directory);
     if (!exists) {
       try {
-        await this.createDirectory(directory);
+        await fsPromises.mkdir(directory, { recursive: true });
       } catch (error) {
-        throw new CustomHttpException(CommonErrorMessages.DIRECTORY_CREATION_FAILED, HttpStatus.NOT_FOUND);
-      }
-    }
-  }
-
-  static async moveFile(oldFilePath: string, newFilePath: string): Promise<void> {
-    try {
-      await this.throwErrorIfFileNotExists(oldFilePath);
-      await fsPromises.cp(oldFilePath, newFilePath);
-
-      await this.throwErrorIfFileNotExists(newFilePath);
-      await fsPromises.unlink(oldFilePath);
-
-      Logger.log(`File moved from ${oldFilePath} to ${newFilePath}`);
-    } catch (error) {
-      throw new CustomHttpException(FileSharingErrorMessage.RenameFailed, HttpStatus.INTERNAL_SERVER_ERROR, error);
+        throw new CustomHttpException(CommonErrorMessages.DIRECTORY_CREATION_FAILED, HttpStatus.INTERNAL_SERVER_ERROR);
+      }
     }
   }
 
@@ -163,6 +79,10 @@
     await pipelineAsync(actualStream as Readable, writeStream);
   }
 
+  static getOutputFilePath(directory: string, hashedFilename: string): string {
+    return join(directory, hashedFilename);
+  }
+
   static async retrieveAndSaveFile(filename: string, url: string): Promise<CustomFile | undefined> {
     if (!url) {
       throw new CustomHttpException(FileSharingErrorMessage.MissingCallbackURL, HttpStatus.BAD_REQUEST);
@@ -185,8 +105,7 @@
       }
 
       const fileBuffer = await fsPromises.readFile(filePath);
-      const mimetype: string =
-        (response.headers[HTTP_HEADERS.ContentType] as string) || RequestResponseContentType.APPLICATION_OCTET_STREAM;
+      const mimetype: string = (response.headers['content-type'] as string) || 'application/octet-stream';
 
       return {
         fieldname: 'file',
@@ -206,6 +125,20 @@
     }
   }
 
+  static async deleteFile(path: string, fileName: string): Promise<void> {
+    const filePath = join(path, fileName);
+    try {
+      await fsPromises.unlink(filePath);
+      Logger.log(`File deleted at ${filePath}`);
+    } catch (error) {
+      throw new CustomHttpException(
+        FileSharingErrorMessage.DeleteFromServerFailed,
+        HttpStatus.INTERNAL_SERVER_ERROR,
+        filePath,
+      );
+    }
+  }
+
   async fileLocation(
     username: string,
     filePath: string,
@@ -222,7 +155,7 @@
       }
       const responseStream = await FilesystemService.fetchFileStream(url, client);
       const hashedFilename = FilesystemService.generateHashedFilename(filePath, filename);
-      const outputFilePath = join(PUBLIC_DOWNLOADS_PATH, hashedFilename);
+      const outputFilePath = FilesystemService.getOutputFilePath(PUBLIC_DOWNLOADS_PATH, hashedFilename);
 
       await FilesystemService.saveFileStream(responseStream, outputFilePath);
       return {
@@ -235,14 +168,21 @@
     }
   }
 
-  static checkIfFiletypeIsImageMimeType(file: Express.Multer.File): string {
-    if (!file) {
-      throw new CustomHttpException(CommonErrorMessages.FILE_NOT_PROVIDED, HttpStatus.BAD_REQUEST);
-    }
-    if (!IMAGE_UPLOAD_ALLOWED_MIME_TYPES.includes(file.mimetype)) {
-      throw new CustomHttpException(CommonErrorMessages.ATTACHMENT_UPLOAD_FAILED, HttpStatus.BAD_REQUEST);
-    }
-    return file.filename;
+  static async checkIfFileExist(filePath: string): Promise<boolean> {
+    try {
+      await fsPromises.access(filePath);
+    } catch (error) {
+      return false;
+    }
+    return true;
+  }
+
+  static async throwErrorIfFileNotExists(filePath: string): Promise<void> {
+    try {
+      await fsPromises.access(filePath);
+    } catch (error) {
+      throw new CustomHttpException(CommonErrorMessages.FILE_NOT_FOUND, HttpStatus.INTERNAL_SERVER_ERROR);
+    }
   }
 
   static async checkIfFileExistAndDelete(filePath: string) {
@@ -255,6 +195,24 @@
     }
   }
 
+  static async writeFile(filePath: string, content: string) {
+    try {
+      await fsPromises.writeFile(filePath, content);
+      Logger.log(`${filePath} created.`, FilesystemService.name);
+    } catch (error) {
+      Logger.error(`Error: ${filePath} is not created.`, FilesystemService.name);
+      throw new CustomHttpException(CommonErrorMessages.FILE_NOT_PROVIDED, HttpStatus.INTERNAL_SERVER_ERROR);
+    }
+  }
+
+  async getAllFilenamesInDirectory(directory: string): Promise<string[]> {
+    const exists = await FilesystemService.checkIfFileExist(directory);
+    if (!exists) {
+      return [];
+    }
+    return fsPromises.readdir(directory);
+  }
+
   static async deleteDirectories(directories: string[]): Promise<void> {
     try {
       const deletionPromises = directories.map((directory) => fsPromises.rm(directory, { recursive: true }));
@@ -263,8 +221,6 @@
       throw new CustomHttpException(CommonErrorMessages.FILE_DELETION_FAILED, HttpStatus.INTERNAL_SERVER_ERROR);
     }
   }
-<<<<<<< HEAD
-=======
 
   async createReadStream(filePath: string): Promise<Readable> {
     try {
@@ -320,7 +276,6 @@
 
     return res;
   }
->>>>>>> abffcc5d
 }
 
 export default FilesystemService;