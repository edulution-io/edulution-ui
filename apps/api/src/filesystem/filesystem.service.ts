--- conflicted
+++ resolved
@@ -103,22 +103,12 @@
     }
   }
 
-<<<<<<< HEAD
-  static async readFile<T>(filePath: string): Promise<T> {
-    try {
-      const fileContent = await readFile(filePath, 'utf-8');
-      return JSON.parse(fileContent) as T;
-    } catch (error) {
-      throw new CustomHttpException(
-        CommonErrorMessages.FILE_READING_FAILED,
-=======
   static async readFile(filePath: string): Promise<Buffer> {
     try {
       return await readFile(filePath);
     } catch (error) {
       throw new CustomHttpException(
         FileSharingErrorMessage.DownloadFailed,
->>>>>>> a969e50d
         HttpStatus.INTERNAL_SERVER_ERROR,
         filePath,
         FilesystemService.name,
