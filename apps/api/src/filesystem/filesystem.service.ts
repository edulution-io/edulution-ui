/*
 * LICENSE
 *
 * This program is free software: you can redistribute it and/or modify it under the terms of the GNU Affero General Public License as published by
 * the Free Software Foundation, either version 3 of the License, or (at your option) any later version.
 *
 * This program is distributed in the hope that it will be useful, but WITHOUT ANY WARRANTY; without even the implied warranty of
 * MERCHANTABILITY or FITNESS FOR A PARTICULAR PURPOSE. See the GNU Affero General Public License for more details.
 *
 * You should have received a copy of the GNU Affero General Public License along with this program. If not, see <https://www.gnu.org/licenses/>.
 */

/* eslint-disable @typescript-eslint/class-methods-use-this */
import { createWriteStream, createReadStream, promises as fsPromises } from 'fs';
import process from 'node:process';
import { promisify } from 'util';
import { createHash } from 'crypto';
import { firstValueFrom, from } from 'rxjs';
import { dirname, extname, join } from 'path';
import { pipeline, Readable } from 'stream';
import axios, { AxiosInstance, AxiosResponse } from 'axios';
import { HttpStatus, Injectable, Logger } from '@nestjs/common';
import { ResponseType } from '@libs/common/types/http-methods';
import HashAlgorithm from '@libs/common/constants/hashAlgorithm';
import CustomFile from '@libs/filesharing/types/customFile';
import CustomHttpException from '@libs/error/CustomHttpException';
import CommonErrorMessages from '@libs/common/constants/common-error-messages';
import FileSharingErrorMessage from '@libs/filesharing/types/fileSharingErrorMessage';
import PUBLIC_DOWNLOADS_PATH from '@libs/common/constants/publicDownloadsPath';
import IMAGE_UPLOAD_ALLOWED_MIME_TYPES from '@libs/common/constants/imageUploadAllowedMimeTypes';
import getPathWithoutWebdav from '@libs/filesharing/utils/getPathWithoutWebdav';
import { WebdavStatusResponse } from '@libs/filesharing/types/fileOperationResult';
import UsersService from '../users/users.service';

const pipelineAsync = promisify(pipeline);

@Injectable()
class FilesystemService {
  constructor(private readonly userService: UsersService) {}

  private readonly baseurl = process.env.EDUI_WEBDAV_URL as string;

  static async checkIfFileExist(filePath: string): Promise<boolean> {
    try {
      await fsPromises.access(filePath);
    } catch (error) {
      return false;
    }
    return true;
  }

  static async throwErrorIfFileNotExists(filePath: string): Promise<void> {
    try {
      await fsPromises.access(filePath);
    } catch (error) {
      throw new CustomHttpException(CommonErrorMessages.FILE_NOT_FOUND, HttpStatus.NOT_FOUND);
    }
  }

  async createReadStream(filePath: string): Promise<Readable> {
    await FilesystemService.throwErrorIfFileNotExists(filePath);
    return createReadStream(filePath);
  }

  static async fetchFileStream(
    url: string,
    client: AxiosInstance,
    streamFetching = false,
  ): Promise<AxiosResponse<Readable> | Readable> {
    try {
      const fileStream = from(client.get<Readable>(url, { responseType: ResponseType.STREAM }));
      return await firstValueFrom(fileStream).then((res) => (streamFetching ? res : res.data));
    } catch (error) {
      throw new CustomHttpException(FileSharingErrorMessage.DownloadFailed, HttpStatus.INTERNAL_SERVER_ERROR, url);
    }
  }

  async getAllFilenamesInDirectory(directory: string): Promise<string[]> {
    const exists = await FilesystemService.checkIfFileExist(directory);
    if (!exists) {
      return [];
    }
    return fsPromises.readdir(directory);
  }

  static async deleteFile(filePath: string): Promise<void> {
    try {
      await fsPromises.unlink(filePath);
      Logger.log(`File deleted at ${filePath}`);
    } catch (error) {
      throw new CustomHttpException(
        FileSharingErrorMessage.DeleteFromServerFailed,
        HttpStatus.INTERNAL_SERVER_ERROR,
        filePath,
      );
    }
  }

  static async deleteFiles(fileNames: string[]): Promise<void[]> {
    const deletePromises = fileNames.map((fileName) => this.deleteFile(fileName));
    return Promise.all(deletePromises);
  }

  async deleteDirectory(directory: string): Promise<void> {
    try {
      await fsPromises.rm(directory, { recursive: true });
    } catch (error) {
      throw new CustomHttpException(CommonErrorMessages.FILE_DELETION_FAILED, HttpStatus.INTERNAL_SERVER_ERROR);
    }
  }

  async deleteDirectories(directories: string[]): Promise<void> {
    try {
      const deletionPromises = directories.map((directory) => fsPromises.rm(directory, { recursive: true }));
      await Promise.all(deletionPromises);
    } catch (error) {
      throw new CustomHttpException(CommonErrorMessages.FILE_DELETION_FAILED, HttpStatus.INTERNAL_SERVER_ERROR);
    }
  }

  async createDirectory(directory: string): Promise<void> {
    try {
      await fsPromises.mkdir(directory, { recursive: true });
    } catch (error) {
      throw new CustomHttpException(CommonErrorMessages.DIRECTORY_CREATION_FAILED, HttpStatus.NOT_FOUND);
    }
  }

  async ensureDirectoryExists(directory: string): Promise<void> {
    const exists = await FilesystemService.checkIfFileExist(directory);
    if (!exists) {
      try {
        await this.createDirectory(directory);
      } catch (error) {
        throw new CustomHttpException(CommonErrorMessages.DIRECTORY_CREATION_FAILED, HttpStatus.NOT_FOUND);
      }
    }
  }

  static async checkIfFileExistAndDelete(filePath: string) {
    const exists = await FilesystemService.checkIfFileExist(filePath);
    if (exists) {
      try {
        await fsPromises.unlink(filePath);
        Logger.log(`${filePath} deleted.`, FilesystemService.name);
      } catch (error) {
        throw new CustomHttpException(CommonErrorMessages.FILE_DELETION_FAILED, HttpStatus.INTERNAL_SERVER_ERROR);
      }
    }
  }

  static async moveFile(oldFilePath: string, newFilePath: string): Promise<void> {
    try {
      await this.throwErrorIfFileNotExists(oldFilePath);
      await fsPromises.cp(oldFilePath, newFilePath);

      await this.throwErrorIfFileNotExists(newFilePath);
      await fsPromises.unlink(oldFilePath);

      Logger.log(`File moved from ${oldFilePath} to ${newFilePath}`);
    } catch (error) {
      Logger.error(error);
      throw new CustomHttpException(FileSharingErrorMessage.RenameFailed, HttpStatus.INTERNAL_SERVER_ERROR, error);
    }
  }

  static generateHashedFilename(filePath: string, filename: string): string {
    const hash = createHash(HashAlgorithm).update(filePath).digest('hex');
    const extension = extname(filename);
    return `${hash}${extension}`;
  }

  static async saveFileStream(stream: AxiosResponse<Readable> | Readable, outputPath: string): Promise<void> {
    const writeStream = createWriteStream(outputPath);
    const actualStream = (stream as AxiosResponse<Readable>).data ? (stream as AxiosResponse<Readable>).data : stream;
    await pipelineAsync(actualStream as Readable, writeStream);
  }

  static async retrieveAndSaveFile(filename: string, url: string): Promise<CustomFile | undefined> {
    if (!url) {
      throw new CustomHttpException(FileSharingErrorMessage.MissingCallbackURL, HttpStatus.BAD_REQUEST);
    }

    try {
      const response = await axios.get<ArrayBuffer>(url, { responseType: 'arraybuffer' });
      const filePath = join(PUBLIC_DOWNLOADS_PATH, filename);

      try {
        await fsPromises.mkdir(dirname(filePath), { recursive: true });
      } catch (error) {
        throw new CustomHttpException(CommonErrorMessages.DIRECTORY_CREATION_FAILED, HttpStatus.INTERNAL_SERVER_ERROR);
      }

      try {
        await fsPromises.writeFile(filePath, new Uint8Array(response.data));
      } catch (error) {
        throw new CustomHttpException(CommonErrorMessages.FILE_WRITING_FAILED, HttpStatus.INTERNAL_SERVER_ERROR);
      }

      const fileBuffer = await fsPromises.readFile(filePath);
      const mimetype: string = (response.headers['content-type'] as string) || 'application/octet-stream';

      return {
        fieldname: 'file',
        originalname: filename,
        encoding: '7bit',
        mimetype,
        buffer: fileBuffer,
        size: fileBuffer.length,
      } as CustomFile;
    } catch (error) {
      throw new CustomHttpException(
        FileSharingErrorMessage.SaveFailed,
        HttpStatus.INTERNAL_SERVER_ERROR,
        filename,
        FilesystemService.name,
      );
    }
  }

<<<<<<< HEAD
=======
  static async deleteFile(path: string, fileName: string): Promise<void> {
    const filePath = join(path, fileName);
    try {
      await fsPromises.unlink(filePath);
      Logger.log(`File deleted at ${filePath}`);
    } catch (error) {
      throw new CustomHttpException(
        FileSharingErrorMessage.DeleteFromServerFailed,
        HttpStatus.INTERNAL_SERVER_ERROR,
        filePath,
      );
    }
  }

>>>>>>> a5cfa577
  async fileLocation(
    username: string,
    filePath: string,
    filename: string,
    client: AxiosInstance,
  ): Promise<WebdavStatusResponse> {
    const url = `${this.baseurl}${getPathWithoutWebdav(filePath)}`;
    await this.ensureDirectoryExists(PUBLIC_DOWNLOADS_PATH);

    try {
      const user = await this.userService.findOne(username);
      if (!user) {
        return { success: false, status: HttpStatus.INTERNAL_SERVER_ERROR } as WebdavStatusResponse;
      }
      const responseStream = await FilesystemService.fetchFileStream(url, client);
      const hashedFilename = FilesystemService.generateHashedFilename(filePath, filename);
      const outputFilePath = join(PUBLIC_DOWNLOADS_PATH, hashedFilename);

      await FilesystemService.saveFileStream(responseStream, outputFilePath);
      return {
        success: true,
        status: HttpStatus.OK,
        data: hashedFilename,
      } as WebdavStatusResponse;
    } catch (error) {
      throw new CustomHttpException(FileSharingErrorMessage.DownloadFailed, HttpStatus.INTERNAL_SERVER_ERROR, error);
    }
  }

  static checkIfFiletypeIsImageMimeType(file: Express.Multer.File): string {
    if (!file) {
      throw new CustomHttpException(CommonErrorMessages.FILE_NOT_PROVIDED, HttpStatus.BAD_REQUEST);
    }
    if (!IMAGE_UPLOAD_ALLOWED_MIME_TYPES.includes(file.mimetype)) {
      throw new CustomHttpException(CommonErrorMessages.ATTACHMENT_UPLOAD_FAILED, HttpStatus.BAD_REQUEST);
    }
<<<<<<< HEAD
    return file.filename;
=======
  }

  static async deleteDirectories(directories: string[]): Promise<void> {
    try {
      const deletionPromises = directories.map((directory) => fsPromises.rm(directory, { recursive: true }));
      await Promise.all(deletionPromises);
    } catch (error) {
      throw new CustomHttpException(CommonErrorMessages.FILE_DELETION_FAILED, HttpStatus.INTERNAL_SERVER_ERROR);
    }
  }

  async createReadStream(filePath: string): Promise<Readable> {
    try {
      await fsPromises.access(filePath);
    } catch (error) {
      throw new CustomHttpException(CommonErrorMessages.FILE_NOT_FOUND, HttpStatus.INTERNAL_SERVER_ERROR);
    }
    return createReadStream(filePath);
>>>>>>> a5cfa577
  }
}

export default FilesystemService;<|MERGE_RESOLUTION|>--- conflicted
+++ resolved
@@ -83,7 +83,8 @@
     return fsPromises.readdir(directory);
   }
 
-  static async deleteFile(filePath: string): Promise<void> {
+  static async deleteFile(path: string, fileName: string): Promise<void> {
+    const filePath = join(path, fileName);
     try {
       await fsPromises.unlink(filePath);
       Logger.log(`File deleted at ${filePath}`);
@@ -94,11 +95,6 @@
         filePath,
       );
     }
-  }
-
-  static async deleteFiles(fileNames: string[]): Promise<void[]> {
-    const deletePromises = fileNames.map((fileName) => this.deleteFile(fileName));
-    return Promise.all(deletePromises);
   }
 
   async deleteDirectory(directory: string): Promise<void> {
@@ -133,18 +129,6 @@
         await this.createDirectory(directory);
       } catch (error) {
         throw new CustomHttpException(CommonErrorMessages.DIRECTORY_CREATION_FAILED, HttpStatus.NOT_FOUND);
-      }
-    }
-  }
-
-  static async checkIfFileExistAndDelete(filePath: string) {
-    const exists = await FilesystemService.checkIfFileExist(filePath);
-    if (exists) {
-      try {
-        await fsPromises.unlink(filePath);
-        Logger.log(`${filePath} deleted.`, FilesystemService.name);
-      } catch (error) {
-        throw new CustomHttpException(CommonErrorMessages.FILE_DELETION_FAILED, HttpStatus.INTERNAL_SERVER_ERROR);
       }
     }
   }
@@ -218,23 +202,6 @@
     }
   }
 
-<<<<<<< HEAD
-=======
-  static async deleteFile(path: string, fileName: string): Promise<void> {
-    const filePath = join(path, fileName);
-    try {
-      await fsPromises.unlink(filePath);
-      Logger.log(`File deleted at ${filePath}`);
-    } catch (error) {
-      throw new CustomHttpException(
-        FileSharingErrorMessage.DeleteFromServerFailed,
-        HttpStatus.INTERNAL_SERVER_ERROR,
-        filePath,
-      );
-    }
-  }
-
->>>>>>> a5cfa577
   async fileLocation(
     username: string,
     filePath: string,
@@ -271,9 +238,17 @@
     if (!IMAGE_UPLOAD_ALLOWED_MIME_TYPES.includes(file.mimetype)) {
       throw new CustomHttpException(CommonErrorMessages.ATTACHMENT_UPLOAD_FAILED, HttpStatus.BAD_REQUEST);
     }
-<<<<<<< HEAD
     return file.filename;
-=======
+  }
+
+  static async checkIfFileExistAndDelete(filePath: string) {
+    await FilesystemService.throwErrorIfFileNotExists(filePath);
+    try {
+      await fsPromises.unlink(filePath);
+      Logger.log(`${filePath} deleted.`, FilesystemService.name);
+    } catch (error) {
+      throw new CustomHttpException(CommonErrorMessages.FILE_DELETION_FAILED, HttpStatus.INTERNAL_SERVER_ERROR);
+    }
   }
 
   static async deleteDirectories(directories: string[]): Promise<void> {
@@ -284,16 +259,6 @@
       throw new CustomHttpException(CommonErrorMessages.FILE_DELETION_FAILED, HttpStatus.INTERNAL_SERVER_ERROR);
     }
   }
-
-  async createReadStream(filePath: string): Promise<Readable> {
-    try {
-      await fsPromises.access(filePath);
-    } catch (error) {
-      throw new CustomHttpException(CommonErrorMessages.FILE_NOT_FOUND, HttpStatus.INTERNAL_SERVER_ERROR);
-    }
-    return createReadStream(filePath);
->>>>>>> a5cfa577
-  }
 }
 
 export default FilesystemService;