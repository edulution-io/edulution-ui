/*
 * Copyright (C) [2025] [Netzint GmbH]
 * All rights reserved.
 *
 * This software is dual-licensed under the terms of:
 *
 * 1. The GNU Affero General Public License (AGPL-3.0-or-later), as published by the Free Software Foundation.
 *    You may use, modify and distribute this software under the terms of the AGPL, provided that you comply with its conditions.
 *
 *    A copy of the license can be found at: https://www.gnu.org/licenses/agpl-3.0.html
 *
 * OR
 *
 * 2. A commercial license agreement with Netzint GmbH. Licensees holding a valid commercial license from Netzint GmbH
 *    may use this software in accordance with the terms contained in such written agreement, without the obligations imposed by the AGPL.
 *
 * If you are uncertain which license applies to your use case, please contact us at info@netzint.de for clarification.
 */

/* eslint-disable @typescript-eslint/class-methods-use-this */
import {
  access,
  createReadStream,
  createWriteStream,
  ensureDir,
  move,
  outputFile,
  pathExists,
  readdir,
  readFile,
  rm,
  remove,
  stat as fsStat,
  unlink,
} from 'fs-extra';
import { createHash } from 'crypto';
import { firstValueFrom, from } from 'rxjs';
import { Readable } from 'stream';
import { pipeline } from 'stream/promises';
import { extname, join, dirname } from 'path';
import axios, { AxiosInstance, AxiosResponse } from 'axios';
import { HttpStatus, Injectable, Logger } from '@nestjs/common';
import { Cron } from '@nestjs/schedule';
import { lookup } from 'mime-types';
import { type Response } from 'express';
import { HTTP_HEADERS, RequestResponseContentType, ResponseType } from '@libs/common/types/http-methods';
import HashAlgorithm from '@libs/common/constants/hashAlgorithm';
import CustomFile from '@libs/filesharing/types/customFile';
import CommonErrorMessages from '@libs/common/constants/common-error-messages';
import FileSharingErrorMessage from '@libs/filesharing/types/fileSharingErrorMessage';
import PUBLIC_DOWNLOADS_PATH from '@libs/common/constants/publicDownloadsPath';
import getPathWithoutWebdav from '@libs/filesharing/utils/getPathWithoutWebdav';
import { WebdavStatusResponse } from '@libs/filesharing/types/fileOperationResult';
import type FileInfoDto from '@libs/appconfig/types/fileInfo.dto';
import APPS_FILES_PATH from '@libs/common/constants/appsFilesPath';
import TEMP_FILES_PATH from '@libs/filesystem/constants/tempFilesPath';
import THIRTY_DAYS from '@libs/common/constants/thirtyDays';
import WebdavSharesService from '../webdav/shares/webdav-shares.service';
import UsersService from '../users/users.service';
import CustomHttpException from '../common/CustomHttpException';

@Injectable()
class FilesystemService {
  constructor(
    private readonly userService: UsersService,
    private readonly webdavSharesService: WebdavSharesService,
  ) {}

  @Cron('0 0 4 * * *', {
    name: 'ClearTempFiles',
    timeZone: 'UTC',
  })
  async handleCron() {
    Logger.debug('CronJob: ClearTempFiles (running once every morning at 04:00 UTC)');
    await this.removeOldTempFiles(TEMP_FILES_PATH);
  }

  static async fetchFileStream(
    url: string,
    client: AxiosInstance,
    isStreamFetching = false,
    onProgress?: (percent: string) => void,
  ): Promise<AxiosResponse<Readable> | Readable> {
    try {
      const response = await firstValueFrom(from(client.get<Readable>(url, { responseType: ResponseType.STREAM })));

      const contentLengthHeader = response.headers?.[HTTP_HEADERS.ContentLength] as string | undefined;

      const contentLength = contentLengthHeader && /^\d+$/.test(contentLengthHeader) ? Number(contentLengthHeader) : 0;

      const readStream = response.data;

      if (contentLength > 0) {
        let downloadedBytes = 0;
        readStream.on('data', (chunk: Buffer) => {
          downloadedBytes += chunk.length;
          const percent = ((downloadedBytes / contentLength) * 100).toFixed(2);
          if (onProgress) onProgress(percent);
        });
      }

      return isStreamFetching ? response : readStream;
    } catch (error) {
      throw new CustomHttpException(
        FileSharingErrorMessage.DownloadFailed,
        HttpStatus.INTERNAL_SERVER_ERROR,
        url,
        FilesystemService.name,
      );
    }
  }

  static async readFile(filePath: string): Promise<Buffer> {
    try {
      return await readFile(filePath);
    } catch (error) {
      throw new CustomHttpException(
        FileSharingErrorMessage.DownloadFailed,
        HttpStatus.INTERNAL_SERVER_ERROR,
        filePath,
        FilesystemService.name,
      );
    }
  }

  static async moveFile(oldFilePath: string, newFilePath: string): Promise<void> {
    try {
      await move(oldFilePath, newFilePath, { overwrite: true });
    } catch (error) {
      throw new CustomHttpException(
        FileSharingErrorMessage.MoveFailed,
        HttpStatus.INTERNAL_SERVER_ERROR,
        error,
        FilesystemService.name,
      );
    }
  }

  static generateHashedFilename(filePath: string, filename: string): string {
    const hash = createHash(HashAlgorithm).update(filePath).digest('hex');
    const extension = extname(filename);
    return `${hash}${extension}`;
  }

  static async saveFileStream(stream: AxiosResponse<Readable> | Readable, outputPath: string): Promise<void> {
    const writeStream = createWriteStream(outputPath);
    const actualStream = (stream as AxiosResponse<Readable>).data ? (stream as AxiosResponse<Readable>).data : stream;
    await pipeline(actualStream as Readable, writeStream);
  }

  static getOutputFilePath(directory: string, hashedFilename: string): string {
    return join(directory, hashedFilename);
  }

  static async retrieveAndSaveFile(filename: string, url: string): Promise<CustomFile | undefined> {
    if (!url) {
      throw new CustomHttpException(FileSharingErrorMessage.MissingCallbackURL, HttpStatus.BAD_REQUEST);
    }

    try {
      const response = await axios.get<ArrayBuffer>(url, { responseType: ResponseType.ARRAYBUFFER });
      const filePath = join(PUBLIC_DOWNLOADS_PATH, filename);

      await outputFile(filePath, new Uint8Array(response.data));

      const fileBuffer = await readFile(filePath);
      const mimetype: string =
        (response.headers[HTTP_HEADERS.ContentType] as string) || RequestResponseContentType.APPLICATION_OCTET_STREAM;

      return {
        fieldname: 'file',
        originalname: filename,
        encoding: '7bit',
        mimetype,
        buffer: fileBuffer,
        size: fileBuffer.length,
      } as CustomFile;
    } catch (error) {
      throw new CustomHttpException(
        FileSharingErrorMessage.SaveFailed,
        HttpStatus.INTERNAL_SERVER_ERROR,
        filename,
        FilesystemService.name,
      );
    }
  }

  static async deleteFile(path: string, fileName: string): Promise<void> {
    const filePath = join(path, fileName);
    try {
      await unlink(filePath);
      Logger.log(`File deleted at ${filePath}`);
    } catch (error) {
      throw new CustomHttpException(
        FileSharingErrorMessage.DeleteFromServerFailed,
        HttpStatus.INTERNAL_SERVER_ERROR,
        filePath,
      );
    }
  }

  static async deleteFiles(path: string, fileNames: string[]): Promise<void> {
    await Promise.all(fileNames.map((fileName) => FilesystemService.deleteFile(path, fileName)));
  }

  static async checkIfFileExist(filePath: string): Promise<boolean> {
    return pathExists(filePath);
  }

  static async throwErrorIfFileNotExists(filePath: string): Promise<void> {
    try {
      await access(filePath);
    } catch (error) {
      throw new CustomHttpException(CommonErrorMessages.FILE_NOT_FOUND, HttpStatus.INTERNAL_SERVER_ERROR);
    }
  }

  static async checkIfFileExistAndDelete(filePath: string) {
    try {
      const exists = await pathExists(filePath);
      if (exists) {
        await unlink(filePath);
        Logger.log(`${filePath} deleted.`, FilesystemService.name);
      }
    } catch (error) {
      throw new CustomHttpException(CommonErrorMessages.FILE_DELETION_FAILED, HttpStatus.INTERNAL_SERVER_ERROR);
    }
  }

  static async writeFile(filePath: string, content: string) {
    try {
      await outputFile(filePath, content);
      Logger.log(`${filePath} created.`, FilesystemService.name);
    } catch (error) {
      throw new CustomHttpException(CommonErrorMessages.FILE_NOT_PROVIDED, HttpStatus.INTERNAL_SERVER_ERROR);
    }
  }

  async deleteDirectory(directory: string): Promise<void> {
    try {
      const exists = await pathExists(directory);
      if (exists) {
        await rm(directory, { recursive: true });
      }
    } catch (error) {
      throw new CustomHttpException(CommonErrorMessages.FILE_DELETION_FAILED, HttpStatus.INTERNAL_SERVER_ERROR);
    }
  }

  static async deleteDirectories(directories: string[]): Promise<void> {
    try {
      const deletionPromises = directories.map(async (directory) => {
        const exists = await pathExists(directory);
        if (exists) {
          await rm(directory, { recursive: true });
        }
      });
      await Promise.all(deletionPromises);
    } catch (error) {
      throw new CustomHttpException(CommonErrorMessages.FILE_DELETION_FAILED, HttpStatus.INTERNAL_SERVER_ERROR);
    }
  }

  static buildPathString(path: string | string[]) {
    if (Array.isArray(path)) {
      return join(...path);
    }
    return path;
  }

  async ensureDirectoryExists(directory: string): Promise<void> {
    try {
      await ensureDir(directory);
    } catch (error) {
      throw new CustomHttpException(CommonErrorMessages.DIRECTORY_CREATION_FAILED, HttpStatus.INTERNAL_SERVER_ERROR);
    }
  }

  async fileLocation(
    username: string,
    filePath: string,
    filename: string,
    client: AxiosInstance,
    share: string,
  ): Promise<WebdavStatusResponse> {
    const webdavShare = await this.webdavSharesService.getWebdavShareFromCache(share);
    const url = `${webdavShare.url}${getPathWithoutWebdav(filePath, webdavShare.pathname)}`;
    await this.ensureDirectoryExists(PUBLIC_DOWNLOADS_PATH);

    try {
      const user = await this.userService.findOne(username);
      if (!user) {
        return { success: false, status: HttpStatus.INTERNAL_SERVER_ERROR } as WebdavStatusResponse;
      }
      const responseStream = await FilesystemService.fetchFileStream(url, client);
      const hashedFilename = FilesystemService.generateHashedFilename(filePath, filename);
      const outputFilePath = FilesystemService.getOutputFilePath(PUBLIC_DOWNLOADS_PATH, hashedFilename);

      await FilesystemService.saveFileStream(responseStream, outputFilePath);
      return {
        success: true,
        status: HttpStatus.OK,
        data: hashedFilename,
      } as WebdavStatusResponse;
    } catch (error) {
      throw new CustomHttpException(FileSharingErrorMessage.DownloadFailed, HttpStatus.INTERNAL_SERVER_ERROR, error);
    }
  }

  async getAllFilenamesInDirectory(directory: string): Promise<string[]> {
    const exists = await pathExists(directory);
    if (!exists) {
      return [];
    }
    return readdir(directory);
  }

  async deleteEmptyFolder(directory: string): Promise<void> {
    const exists = await pathExists(directory);
    if (!exists) {
      return;
    }
    const filesNames = await readdir(directory);
    if (filesNames.length === 0) {
      await remove(directory);
    }
  }

<<<<<<< HEAD
  async deleteEmptyFolderWithDepth(folderPath: string, deep: number): Promise<void> {
=======
  async deleteFolderAndParentsUpToDepth(folderPath: string, deep: number): Promise<void> {
>>>>>>> fdc1fbd6
    if (deep < 0) return;

    const exists = await pathExists(folderPath);
    if (!exists) return;

    const files = await readdir(folderPath);

    if (files.length === 0) {
      await remove(folderPath);

      if (deep > 0) {
        const parentPath = dirname(folderPath);
        if (parentPath !== folderPath) {
<<<<<<< HEAD
          await this.deleteEmptyFolderWithDepth(parentPath, deep - 1);
=======
          await this.deleteFolderAndParentsUpToDepth(parentPath, deep - 1);
>>>>>>> fdc1fbd6
        }
      }
    }
  }

  async createReadStream(filePath: string): Promise<Readable> {
    try {
      await FilesystemService.throwErrorIfFileNotExists(filePath);
    } catch (error) {
      throw new CustomHttpException(CommonErrorMessages.FILE_NOT_FOUND, HttpStatus.INTERNAL_SERVER_ERROR);
    }
    return createReadStream(filePath);
  }

  async getFilesInfo(path: string): Promise<FileInfoDto[]> {
    try {
      const folderPath = `${APPS_FILES_PATH}/${path}`;
      const files = await readdir(folderPath);

      const fileDataPromises = files.map(async (fileName) => {
        const filePath = join(folderPath, fileName);
        const stat = await fsStat(filePath);

        let type: string;
        if (stat.isFile()) {
          type = extname(fileName).toLowerCase().split('.').pop() || 'file';
        } else if (stat.isDirectory()) {
          type = 'directory';
        } else {
          type = 'other';
        }

        return {
          filename: fileName,
          size: stat.size,
          type,
          lastModified: stat.mtime.toISOString(),
        };
      });

      return await Promise.all(fileDataPromises);
    } catch (error) {
      return [];
    }
  }

  async serveTempFiles(name: string, filename: string, res: Response) {
    const filePath = join(TEMP_FILES_PATH, name, filename);
    return this.serve(filePath, res);
  }

  async serveFiles(name: string, filename: string, res: Response) {
    const filePath = join(APPS_FILES_PATH, name, filename);
    return this.serve(filePath, res);
  }

  async serve(filePath: string, res: Response) {
    await FilesystemService.throwErrorIfFileNotExists(filePath);

    const contentType = lookup(filePath) || RequestResponseContentType.APPLICATION_OCTET_STREAM;
    res.setHeader(HTTP_HEADERS.ContentType, contentType);

    const fileStream = await this.createReadStream(filePath);
    fileStream.pipe(res);
    return res;
  }

<<<<<<< HEAD
  static async makeTempFilesPermanent(
    fileNames: string[],
    tempDirectory: string,
    permanentDirectory: string,
  ): Promise<void> {
    await Promise.all(
      fileNames.map((fileName) =>
        FilesystemService.moveFile(join(tempDirectory, fileName), join(permanentDirectory, fileName)),
=======
  static async moveFiles(fileNames: string[], oldDirectory: string, newDirectory: string): Promise<void> {
    await Promise.all(
      fileNames.map((fileName) =>
        FilesystemService.moveFile(join(oldDirectory, fileName), join(newDirectory, fileName)),
>>>>>>> fdc1fbd6
      ),
    );
  }

  async removeOldTempFiles(path: string, currentTimeMs?: number): Promise<void> {
    if (!path) {
      return;
    }
    try {
      const stat = await fsStat(path);
      const now = currentTimeMs || Date.now();

      if (stat.isFile()) {
        if (stat.mtimeMs < now - THIRTY_DAYS) {
          await unlink(path);
          Logger.log(`Deleted old temp file: ${path}`);
          return;
        }
      }

      if (stat.isDirectory()) {
        const files = await readdir(path);
        const promises = files.map((fileName) => {
          const newPath = join(path, fileName);
          return this.removeOldTempFiles(newPath, now);
        });
        await Promise.all(promises);

        if (path !== TEMP_FILES_PATH) {
          const remainingFiles = await readdir(path);
          if (remainingFiles.length === 0) {
            Logger.log(`Deleting empty temporary directory: ${path}`);
            await rm(path, { recursive: true });
          }
        }
      }
    } catch (error) {
      Logger.error(`Error removing old temp files: ${error}`);
    }
  }
}

export default FilesystemService;<|MERGE_RESOLUTION|>--- conflicted
+++ resolved
@@ -326,11 +326,7 @@
     }
   }
 
-<<<<<<< HEAD
-  async deleteEmptyFolderWithDepth(folderPath: string, deep: number): Promise<void> {
-=======
   async deleteFolderAndParentsUpToDepth(folderPath: string, deep: number): Promise<void> {
->>>>>>> fdc1fbd6
     if (deep < 0) return;
 
     const exists = await pathExists(folderPath);
@@ -344,11 +340,7 @@
       if (deep > 0) {
         const parentPath = dirname(folderPath);
         if (parentPath !== folderPath) {
-<<<<<<< HEAD
-          await this.deleteEmptyFolderWithDepth(parentPath, deep - 1);
-=======
           await this.deleteFolderAndParentsUpToDepth(parentPath, deep - 1);
->>>>>>> fdc1fbd6
         }
       }
     }
@@ -416,21 +408,10 @@
     return res;
   }
 
-<<<<<<< HEAD
-  static async makeTempFilesPermanent(
-    fileNames: string[],
-    tempDirectory: string,
-    permanentDirectory: string,
-  ): Promise<void> {
-    await Promise.all(
-      fileNames.map((fileName) =>
-        FilesystemService.moveFile(join(tempDirectory, fileName), join(permanentDirectory, fileName)),
-=======
   static async moveFiles(fileNames: string[], oldDirectory: string, newDirectory: string): Promise<void> {
     await Promise.all(
       fileNames.map((fileName) =>
         FilesystemService.moveFile(join(oldDirectory, fileName), join(newDirectory, fileName)),
->>>>>>> fdc1fbd6
       ),
     );
   }
