/*
 * LICENSE
 *
 * This program is free software: you can redistribute it and/or modify it under the terms of the GNU Affero General Public License as published by
 * the Free Software Foundation, either version 3 of the License, or (at your option) any later version.
 *
 * This program is distributed in the hope that it will be useful, but WITHOUT ANY WARRANTY; without even the implied warranty of
 * MERCHANTABILITY or FITNESS FOR A PARTICULAR PURPOSE. See the GNU Affero General Public License for more details.
 *
 * You should have received a copy of the GNU Affero General Public License along with this program. If not, see <https://www.gnu.org/licenses/>.
 */

import { HttpStatus, Injectable, Logger } from '@nestjs/common';
import axios, { AxiosInstance, AxiosResponse } from 'axios';
import {
  EXAM_MODE_LMN_API_ENDPOINT,
  MANAGEMENT_GROUPS_LMN_API_ENDPOINT,
  PRINT_PASSWORDS_LMN_API_ENDPOINT,
  PRINTERS_LMN_API_ENDPOINT,
  PROJECTS_LMN_API_ENDPOINT,
  QUERY_LMN_API_ENDPOINT,
  QUOTAS_LMN_API_ENDPOINT,
  SCHOOL_CLASSES_LMN_API_ENDPOINT,
  SESSIONS_LMN_API_ENDPOINT,
  USER_ROOM_LMN_API_ENDPOINT,
  USERS_LMN_API_ENDPOINT,
} from '@libs/lmnApi/constants/lmnApiEndpoints';
import CustomHttpException from '@libs/error/CustomHttpException';
import LmnApiErrorMessage from '@libs/lmnApi/types/lmnApiErrorMessage';
import UserLmnInfo from '@libs/lmnApi/types/userInfo';
import LmnApiSchoolClass from '@libs/lmnApi/types/lmnApiSchoolClass';
import LmnApiProject from '@libs/lmnApi/types/lmnApiProject';
import LmnApiSearchResult from '@libs/lmnApi/types/lmnApiSearchResult';
import LmnApiSession from '@libs/lmnApi/types/lmnApiSession';
import https from 'https';
import PrintPasswordsRequest from '@libs/classManagement/types/printPasswordsRequest';
import LmnApiProjectWithMembers from '@libs/lmnApi/types/lmnApiProjectWithMembers';
import GroupForm from '@libs/groups/types/groupForm';
import DEFAULT_SCHOOL from '@libs/lmnApi/constants/defaultSchool';
import LmnApiPrinter from '@libs/lmnApi/types/lmnApiPrinter';
import { HTTP_HEADERS } from '@libs/common/types/http-methods';
import UpdateUserDetailsDto from '@libs/userSettings/update-user-details.dto';
import type QuotaResponse from '@libs/lmnApi/types/lmnApiQuotas';
import CreateWorkingDirectoryDto from '@libs/classManagement/types/createWorkingDirectoryDto';
import UsersService from '../users/users.service';
import FilesharingService from '../filesharing/filesharing.service';

@Injectable()
class LmnApiService {
  private lmnApiBaseUrl = process.env.LMN_API_BASE_URL as string;

  private lmnApi: AxiosInstance;

  private queue: Promise<unknown> = Promise.resolve();

  constructor(
    private readonly userService: UsersService,
    private readonly fileSharingService: FilesharingService,
  ) {
    const httpsAgent = new https.Agent({
      rejectUnauthorized: false,
    });
    this.lmnApi = axios.create({
      baseURL: this.lmnApiBaseUrl,
      httpsAgent,
    });
  }

  private enqueue<T>(fn: () => Promise<AxiosResponse<unknown>>): Promise<AxiosResponse<T>> {
    this.queue = this.queue
      .then(
        () =>
          new Promise<T>((resolve) => {
            setTimeout(resolve, 5);
          }),
      )
      .then(fn)
      .catch(() => Promise.resolve());

    return this.queue as Promise<AxiosResponse<T>>;
  }

  public async printPasswords(lmnApiToken: string, options: PrintPasswordsRequest): Promise<AxiosResponse> {
    try {
      return await this.enqueue<unknown>(() =>
        this.lmnApi.post<unknown>(PRINT_PASSWORDS_LMN_API_ENDPOINT, options, {
          responseType: 'arraybuffer',
          headers: { [HTTP_HEADERS.XApiKey]: lmnApiToken },
        }),
      );
    } catch (error) {
      throw new CustomHttpException(
        LmnApiErrorMessage.PrintPasswordsFailed,
        HttpStatus.BAD_GATEWAY,
        undefined,
        LmnApiService.name,
      );
    }
  }

  public async startExamMode(lmnApiToken: string, users: string[]): Promise<unknown> {
    try {
      const response = await this.enqueue(() =>
        this.lmnApi.post(
          `${EXAM_MODE_LMN_API_ENDPOINT}/start`,
          { users },
          {
            headers: { [HTTP_HEADERS.XApiKey]: lmnApiToken },
          },
        ),
      );

      return response.data;
    } catch (error) {
      throw new CustomHttpException(
        LmnApiErrorMessage.StartExamModeFailed,
        HttpStatus.BAD_GATEWAY,
        undefined,
        LmnApiService.name,
      );
    }
  }

  public async stopExamMode(
    lmnApiToken: string,
    users: string[],
    groupType: string,
    groupName: string,
  ): Promise<unknown> {
    try {
      const response = await this.enqueue(() =>
        this.lmnApi.post(
          `${EXAM_MODE_LMN_API_ENDPOINT}/stop`,
          { users, group_name: groupName, group_type: groupType },
          {
            headers: { [HTTP_HEADERS.XApiKey]: lmnApiToken },
          },
        ),
      );
      return response.data;
    } catch (error) {
      throw new CustomHttpException(
        LmnApiErrorMessage.StopExamModeFailed,
        HttpStatus.BAD_GATEWAY,
        undefined,
        LmnApiService.name,
      );
    }
  }

  public async removeManagementGroup(lmnApiToken: string, group: string, users: string[]): Promise<LmnApiSchoolClass> {
    try {
      const response = await this.enqueue<LmnApiSchoolClass>(() =>
        this.lmnApi.delete<LmnApiSchoolClass>(`${MANAGEMENT_GROUPS_LMN_API_ENDPOINT}/${group}/members`, {
          data: { users },
          headers: { [HTTP_HEADERS.XApiKey]: lmnApiToken },
        }),
      );
      return response.data;
    } catch (error) {
      throw new CustomHttpException(
        LmnApiErrorMessage.RemoveManagementGroupFailed,
        HttpStatus.BAD_GATEWAY,
        undefined,
        LmnApiService.name,
      );
    }
  }

  public async addManagementGroup(lmnApiToken: string, group: string, users: string[]): Promise<LmnApiSchoolClass> {
    try {
      const response = await this.enqueue<LmnApiSchoolClass>(() =>
        this.lmnApi.post<LmnApiSchoolClass>(
          `${MANAGEMENT_GROUPS_LMN_API_ENDPOINT}/${group}/members`,
          { users },
          {
            headers: { [HTTP_HEADERS.XApiKey]: lmnApiToken },
          },
        ),
      );
      return response.data;
    } catch (error) {
      throw new CustomHttpException(
        LmnApiErrorMessage.AddManagementGroupFailed,
        HttpStatus.BAD_GATEWAY,
        undefined,
        LmnApiService.name,
      );
    }
  }

  public async getSchoolClass(lmnApiToken: string, schoolClassName: string): Promise<LmnApiSchoolClass> {
    try {
      const response = await this.enqueue<LmnApiSchoolClass>(() =>
        this.lmnApi.get<LmnApiSchoolClass>(`${SCHOOL_CLASSES_LMN_API_ENDPOINT}/${schoolClassName}`, {
          headers: { [HTTP_HEADERS.XApiKey]: lmnApiToken },
        }),
      );
      return response.data;
    } catch (error) {
      throw new CustomHttpException(
        LmnApiErrorMessage.GetUserSchoolClassFailed,
        HttpStatus.BAD_GATEWAY,
        undefined,
        LmnApiService.name,
      );
    }
  }

  public async getUserSchoolClasses(lmnApiToken: string): Promise<LmnApiSchoolClass[]> {
    const requestUrl = `${SCHOOL_CLASSES_LMN_API_ENDPOINT}`;
    const config = {
      headers: { [HTTP_HEADERS.XApiKey]: lmnApiToken },
    };

    try {
      const response = await this.enqueue<LmnApiSchoolClass[]>(() =>
        this.lmnApi.get<LmnApiSchoolClass[]>(requestUrl, config),
      );
      return response.data;
    } catch (error) {
      throw new CustomHttpException(
        LmnApiErrorMessage.GetUserSchoolClassesFailed,
        HttpStatus.BAD_GATEWAY,
        undefined,
        LmnApiService.name,
      );
    }
  }

  public buildStudentPath = (teacherName: string, studentNames: string[], className: string) =>
    studentNames.map((student) => {
      const pathToTeachersFolder = `/students/${className}/${student}/transfer/${teacherName}`;
      const pathToCollectFolder = `${pathToTeachersFolder}/_collect`;

      return {
        pathToTeachersFolder,
        pathToCollectFolder,
      };
    });

  public async toggleSchoolClassJoined(
    lmnApiToken: string,
    schoolClass: string,
    action: string,
<<<<<<< HEAD
    username: string,
=======
    currentUsername: string,
>>>>>>> 72537b36
  ): Promise<LmnApiSchoolClass> {
    const requestUrl = `${SCHOOL_CLASSES_LMN_API_ENDPOINT}/${schoolClass}/${action}`;
    const schoolClassObject = await this.getSchoolClass(lmnApiToken, schoolClass);

    await this.handleCreateWorkingDirectory({ teacher: currentUsername, schoolClass: schoolClassObject });

    const config = {
      headers: { [HTTP_HEADERS.XApiKey]: lmnApiToken },
    };

    if (action === 'join') {
      const data = await this.getSchoolClass(lmnApiToken, schoolClass);
      const studentPaths = this.buildStudentPath(username, data.sophomorixMembers, data.sophomorixSchoolname);
      studentPaths.forEach(({ pathToTeachersFolder, pathToCollectFolder }) => {
        Logger.log(pathToTeachersFolder);
        Logger.log(pathToCollectFolder);
      });
    }

    try {
      const response = await this.enqueue<LmnApiSchoolClass>(() =>
        this.lmnApi.post<LmnApiSchoolClass>(requestUrl, undefined, config),
      );
      return response.data;
    } catch (error) {
      throw new CustomHttpException(
        LmnApiErrorMessage.ToggleSchoolClassJoinedFailed,
        HttpStatus.BAD_GATEWAY,
        undefined,
        LmnApiService.name,
      );
    }
  }

  public async getUserSession(lmnApiToken: string, sessionSid: string, username: string): Promise<LmnApiSession> {
    try {
      const response = await this.enqueue<LmnApiSession>(() =>
        this.lmnApi.get<LmnApiSession>(`${SESSIONS_LMN_API_ENDPOINT}/${username}/${sessionSid}`, {
          headers: { [HTTP_HEADERS.XApiKey]: lmnApiToken },
        }),
      );
      return response.data;
    } catch (error) {
      throw new CustomHttpException(
        LmnApiErrorMessage.GetUserSessionsFailed,
        HttpStatus.BAD_GATEWAY,
        undefined,
        LmnApiService.name,
      );
    }
  }

  public async addUserSession(lmnApiToken: string, formValues: GroupForm, username: string): Promise<LmnApiSession> {
    try {
      const data = { users: formValues.members };

      const response = await this.enqueue<LmnApiSession>(() =>
        this.lmnApi.post<LmnApiSession>(`${SESSIONS_LMN_API_ENDPOINT}/${username}/${formValues.name}`, data, {
          headers: { [HTTP_HEADERS.XApiKey]: lmnApiToken },
        }),
      );
      return response.data;
    } catch (error) {
      throw new CustomHttpException(
        LmnApiErrorMessage.AddUserSessionsFailed,
        HttpStatus.BAD_GATEWAY,
        undefined,
        LmnApiService.name,
      );
    }
  }

  public async updateUserSession(lmnApiToken: string, formValues: GroupForm, username: string): Promise<LmnApiSession> {
    try {
      await this.removeUserSession(lmnApiToken, formValues.id, username);

      const data = { users: formValues.members };

      const response = await this.enqueue<LmnApiSession>(() =>
        this.lmnApi.post<LmnApiSession>(`${SESSIONS_LMN_API_ENDPOINT}/${username}/${formValues.name}`, data, {
          headers: { [HTTP_HEADERS.XApiKey]: lmnApiToken },
        }),
      );
      return response.data;
    } catch (error) {
      throw new CustomHttpException(
        LmnApiErrorMessage.UpdateUserSessionsFailed,
        HttpStatus.BAD_GATEWAY,
        undefined,
        LmnApiService.name,
      );
    }
  }

  public async removeUserSession(lmnApiToken: string, sessionId: string, username: string): Promise<LmnApiSession> {
    try {
      const response = await this.enqueue<LmnApiSession>(() =>
        this.lmnApi.delete<LmnApiSession>(`${SESSIONS_LMN_API_ENDPOINT}/${username}/${sessionId}`, {
          headers: { [HTTP_HEADERS.XApiKey]: lmnApiToken },
        }),
      );
      return response.data;
    } catch (error) {
      throw new CustomHttpException(
        LmnApiErrorMessage.RemoveUserSessionsFailed,
        HttpStatus.BAD_GATEWAY,
        undefined,
        LmnApiService.name,
      );
    }
  }

  public async getUserSessions(lmnApiToken: string, username: string): Promise<LmnApiSession[]> {
    try {
      const response = await this.enqueue<LmnApiSession[]>(() =>
        this.lmnApi.get<LmnApiSession[]>(`${SESSIONS_LMN_API_ENDPOINT}/${username}`, {
          headers: { [HTTP_HEADERS.XApiKey]: lmnApiToken },
        }),
      );
      return response.data;
    } catch (error) {
      throw new CustomHttpException(
        LmnApiErrorMessage.GetUserSessionsFailed,
        HttpStatus.BAD_GATEWAY,
        undefined,
        LmnApiService.name,
      );
    }
  }

  public async getUser(lmnApiToken: string, username: string, checkFirstPassword?: boolean): Promise<UserLmnInfo> {
    try {
      const query = checkFirstPassword ? `?check_first_pw=${checkFirstPassword}` : '';
      const response = await this.enqueue<UserLmnInfo>(() =>
        this.lmnApi.get<UserLmnInfo>(`${USERS_LMN_API_ENDPOINT}/${username}${query}`, {
          headers: { [HTTP_HEADERS.XApiKey]: lmnApiToken },
        }),
      );
      return response.data;
    } catch (error) {
      throw new CustomHttpException(
        LmnApiErrorMessage.GetUserFailed,
        HttpStatus.BAD_GATEWAY,
        undefined,
        LmnApiService.name,
      );
    }
  }

  public async updateUser(
    lmnApiToken: string,
    userDetails: Partial<UpdateUserDetailsDto>,
    username: string,
  ): Promise<UserLmnInfo> {
    try {
      await this.enqueue<null>(() =>
        this.lmnApi.post<null>(`${USERS_LMN_API_ENDPOINT}/${username}`, userDetails, {
          headers: {
            [HTTP_HEADERS.XApiKey]: lmnApiToken,
          },
        }),
      );
      return await this.getUser(lmnApiToken, username);
    } catch (error) {
      throw new CustomHttpException(
        LmnApiErrorMessage.UpdateUserFailed,
        HttpStatus.BAD_GATEWAY,
        undefined,
        LmnApiService.name,
      );
    }
  }

  public async getUsersQuota(lmnApiToken: string, username: string): Promise<QuotaResponse> {
    try {
      const response = await this.enqueue<QuotaResponse>(() =>
        this.lmnApi.get<QuotaResponse>(`${USERS_LMN_API_ENDPOINT}/${username}/${QUOTAS_LMN_API_ENDPOINT}`, {
          headers: { [HTTP_HEADERS.XApiKey]: lmnApiToken },
        }),
      );
      return response.data;
    } catch (error) {
      throw new CustomHttpException(
        LmnApiErrorMessage.GetUsersQuotaFailed,
        HttpStatus.BAD_GATEWAY,
        undefined,
        LmnApiService.name,
      );
    }
  }

  public async getCurrentUserRoom(lmnApiToken: string, username: string): Promise<UserLmnInfo> {
    try {
      const response = await this.enqueue<UserLmnInfo>(() =>
        this.lmnApi.get<UserLmnInfo>(`${USER_ROOM_LMN_API_ENDPOINT}/${username}`, {
          headers: { [HTTP_HEADERS.XApiKey]: lmnApiToken },
        }),
      );
      return response.data;
    } catch (error) {
      throw new CustomHttpException(
        LmnApiErrorMessage.GetCurrentUserRoomFailed,
        HttpStatus.BAD_GATEWAY,
        undefined,
        LmnApiService.name,
      );
    }
  }

  public async searchUsersOrGroups(lmnApiToken: string, searchQuery: string): Promise<LmnApiSearchResult[]> {
    try {
      const response = await this.enqueue<LmnApiSearchResult[]>(() =>
        this.lmnApi.get<LmnApiSearchResult[]>(`${QUERY_LMN_API_ENDPOINT}/global/${searchQuery}`, {
          headers: { [HTTP_HEADERS.XApiKey]: lmnApiToken },
        }),
      );
      return response.data;
    } catch (error) {
      throw new CustomHttpException(
        LmnApiErrorMessage.SearchUsersOrGroupsFailed,
        HttpStatus.BAD_GATEWAY,
        undefined,
        LmnApiService.name,
      );
    }
  }

  private static getProjectFromForm = (formValues: GroupForm, username: string) => ({
    admins: formValues.admins,
    displayName: formValues.displayName,
    admingroups: formValues.admingroups,
    description: formValues.description,
    join: formValues.join,
    hide: formValues.hide,
    members: formValues.members.filter((m) => m.value !== username),
    membergroups: formValues.membergroups,
    school: formValues.school || DEFAULT_SCHOOL,
    mailalias: formValues.mailalias,
    maillist: formValues.maillist,
    mailquota: formValues.mailquota,
    proxyAddresses: formValues.proxyAddresses,
    quota: formValues.quota,
  });

  public async getUserProjects(lmnApiToken: string): Promise<LmnApiProject[]> {
    try {
      const response = await this.enqueue<LmnApiProject[]>(() =>
        this.lmnApi.get<LmnApiProject[]>(PROJECTS_LMN_API_ENDPOINT, {
          headers: { [HTTP_HEADERS.XApiKey]: lmnApiToken },
        }),
      );
      return response.data;
    } catch (error) {
      throw new CustomHttpException(
        LmnApiErrorMessage.GetUserProjectsFailed,
        HttpStatus.BAD_GATEWAY,
        undefined,
        LmnApiService.name,
      );
    }
  }

  public async getProject(lmnApiToken: string, projectName: string): Promise<LmnApiProjectWithMembers> {
    try {
      const response = await this.enqueue<LmnApiProjectWithMembers>(() =>
        this.lmnApi.get<LmnApiProjectWithMembers>(`${PROJECTS_LMN_API_ENDPOINT}/${projectName}?all_members=true`, {
          headers: { [HTTP_HEADERS.XApiKey]: lmnApiToken },
        }),
      );
      const members = response.data.members.filter((member) => response.data.sophomorixMembers.includes(member.cn));
      return { ...response.data, members };
    } catch (error) {
      throw new CustomHttpException(
        LmnApiErrorMessage.GetProjectFailed,
        HttpStatus.BAD_GATEWAY,
        undefined,
        LmnApiService.name,
      );
    }
  }

  public async createProject(lmnApiToken: string, formValues: GroupForm, username: string): Promise<LmnApiProject> {
    try {
      const data = LmnApiService.getProjectFromForm(formValues, username);
      const response = await this.enqueue<LmnApiProject>(() =>
        this.lmnApi.post<LmnApiProject>(`${PROJECTS_LMN_API_ENDPOINT}/${formValues.name}`, data, {
          headers: { [HTTP_HEADERS.XApiKey]: lmnApiToken },
        }),
      );
      return response.data;
    } catch (error) {
      throw new CustomHttpException(
        LmnApiErrorMessage.CreateProjectFailed,
        HttpStatus.BAD_GATEWAY,
        undefined,
        LmnApiService.name,
      );
    }
  }

  public async updateProject(lmnApiToken: string, formValues: GroupForm, username: string): Promise<LmnApiProject> {
    try {
      const data = LmnApiService.getProjectFromForm(formValues, username);
      const response = await this.enqueue<LmnApiProject>(() =>
        this.lmnApi.patch<LmnApiProject>(`${PROJECTS_LMN_API_ENDPOINT}/${formValues.name}`, data, {
          headers: { [HTTP_HEADERS.XApiKey]: lmnApiToken },
        }),
      );
      return response.data;
    } catch (error) {
      throw new CustomHttpException(
        LmnApiErrorMessage.UpdateProjectFailed,
        HttpStatus.BAD_GATEWAY,
        undefined,
        LmnApiService.name,
      );
    }
  }

  public async deleteProject(lmnApiToken: string, projectName: string): Promise<LmnApiProject> {
    try {
      const response = await this.enqueue<LmnApiProject>(() =>
        this.lmnApi.delete<LmnApiProject>(`${PROJECTS_LMN_API_ENDPOINT}/${projectName}`, {
          headers: { [HTTP_HEADERS.XApiKey]: lmnApiToken },
        }),
      );
      return response.data;
    } catch (error) {
      throw new CustomHttpException(
        LmnApiErrorMessage.RemoveProjectFailed,
        HttpStatus.BAD_GATEWAY,
        undefined,
        LmnApiService.name,
      );
    }
  }

  public async toggleProjectJoined(lmnApiToken: string, project: string, action: string): Promise<LmnApiProject> {
    const requestUrl = `${PROJECTS_LMN_API_ENDPOINT}/${project}/${action}`;
    const config = {
      headers: { [HTTP_HEADERS.XApiKey]: lmnApiToken },
    };

    try {
      const response = await this.enqueue<LmnApiProject>(() =>
        this.lmnApi.post<LmnApiProject>(requestUrl, undefined, config),
      );
      return response.data;
    } catch (error) {
      throw new CustomHttpException(
        LmnApiErrorMessage.ToggleProjectJoinedFailed,
        HttpStatus.BAD_GATEWAY,
        undefined,
        LmnApiService.name,
      );
    }
  }

  public async togglePrinterJoined(lmnApiToken: string, printer: string, action: string): Promise<LmnApiPrinter> {
    const requestUrl = `${PRINTERS_LMN_API_ENDPOINT}/${printer}/${action}`;
    const config = {
      headers: { [HTTP_HEADERS.XApiKey]: lmnApiToken },
    };

    try {
      const response = await this.enqueue<LmnApiPrinter>(() =>
        this.lmnApi.post<LmnApiPrinter>(requestUrl, undefined, config),
      );
      return response.data;
    } catch (error) {
      throw new CustomHttpException(
        LmnApiErrorMessage.TogglePrinterJoinedFailed,
        HttpStatus.BAD_GATEWAY,
        undefined,
        LmnApiService.name,
      );
    }
  }

  public async getPrinters(lmnApiToken: string): Promise<LmnApiPrinter[]> {
    try {
      const response = await this.enqueue<LmnApiPrinter[]>(() =>
        this.lmnApi.get<LmnApiPrinter[]>(PRINTERS_LMN_API_ENDPOINT, {
          headers: { [HTTP_HEADERS.XApiKey]: lmnApiToken },
        }),
      );
      return response.data;
    } catch (error) {
      throw new CustomHttpException(
        LmnApiErrorMessage.GetPrintersFailed,
        HttpStatus.BAD_GATEWAY,
        undefined,
        LmnApiService.name,
      );
    }
  }

  public async changePassword(
    lmnApiToken: string,
    username: string,
    oldPasswordEncoded: string,
    newPasswordEncoded: string,
    bypassSecurityCheck: boolean = false,
  ): Promise<null> {
    if (!bypassSecurityCheck) {
      const oldPassword = atob(oldPasswordEncoded);
      const currentPassword = await this.userService.getPassword(username);

      if (oldPassword !== currentPassword) {
        throw new CustomHttpException(
          LmnApiErrorMessage.PasswordMismatch,
          HttpStatus.UNAUTHORIZED,
          undefined,
          LmnApiService.name,
        );
      }
    }

    const newPassword = atob(newPasswordEncoded);
    try {
      const response = await this.enqueue<null>(() =>
        this.lmnApi.post<null>(
          `${USERS_LMN_API_ENDPOINT}/${username}/set-current-password`,
          {
            password: newPassword,
            set_first: false,
          },
          {
            headers: { [HTTP_HEADERS.XApiKey]: lmnApiToken },
          },
        ),
      );
      return response.data;
    } catch (error) {
      throw new CustomHttpException(
        LmnApiErrorMessage.PasswordChangeFailed,
        HttpStatus.BAD_GATEWAY,
        undefined,
        LmnApiService.name,
      );
    }
  }

  public async setFirstPassword(lmnApiToken: string, username: string, passwordEncoded: string): Promise<null> {
    const password = atob(passwordEncoded);
    try {
      const response = await this.enqueue<null>(() =>
        this.lmnApi.post<null>(
          `${USERS_LMN_API_ENDPOINT}/${username}/set-first-password`,
          {
            password,
            set_current: false,
          },
          {
            headers: { [HTTP_HEADERS.XApiKey]: lmnApiToken },
          },
        ),
      );
      return response.data;
    } catch (error) {
      throw new CustomHttpException(
        LmnApiErrorMessage.PasswordChangeFailed,
        HttpStatus.BAD_GATEWAY,
        undefined,
        LmnApiService.name,
      );
    }
  }

  async handleCreateWorkingDirectory(createWorkingDirectoryDto: CreateWorkingDirectoryDto): Promise<void> {
    const { teacher } = createWorkingDirectoryDto;
    const { members } = createWorkingDirectoryDto.schoolClass;

    await Promise.all(
      members.map(async (member) => {
        const unixPath = LmnApiService.convertWindowsToUnixPath(member.homeDirectory);
        return this.fileSharingService.createFolder(member.name, unixPath, teacher);
      }),
    );
  }

  private static convertWindowsToUnixPath(windowsPath: string): string {
    const pathWithoutServer = windowsPath.replace(/^\\\\[^\\]+\\/, '');
    const pathWithoutFirstElement = pathWithoutServer.split('\\').slice(1).join('/');
    return `${pathWithoutFirstElement}/transfer`;
  }
}

export default LmnApiService;<|MERGE_RESOLUTION|>--- conflicted
+++ resolved
@@ -243,16 +243,9 @@
     lmnApiToken: string,
     schoolClass: string,
     action: string,
-<<<<<<< HEAD
     username: string,
-=======
-    currentUsername: string,
->>>>>>> 72537b36
   ): Promise<LmnApiSchoolClass> {
     const requestUrl = `${SCHOOL_CLASSES_LMN_API_ENDPOINT}/${schoolClass}/${action}`;
-    const schoolClassObject = await this.getSchoolClass(lmnApiToken, schoolClass);
-
-    await this.handleCreateWorkingDirectory({ teacher: currentUsername, schoolClass: schoolClassObject });
 
     const config = {
       headers: { [HTTP_HEADERS.XApiKey]: lmnApiToken },
