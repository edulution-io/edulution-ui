--- conflicted
+++ resolved
@@ -137,7 +137,6 @@
     return this.lmnApiService.getUser(lmnApiToken, params.username);
   }
 
-<<<<<<< HEAD
   @Patch('user')
   async updateCurrentUserDetails(
     @Headers(HTTP_HEADERS.XApiKey) lmnApiToken: string,
@@ -154,11 +153,11 @@
     @Param() params: { username: string },
   ) {
     return this.lmnApiService.updateUser(lmnApiToken, body.userDetails, params.username);
-=======
+  }
+
   @Get(`user/:username/${USERS_QUOTA}`)
   async getUsersQuota(@Headers(HTTP_HEADERS.XApiKey) lmnApiToken: string, @Param() params: { username: string }) {
     return this.lmnApiService.getUsersQuota(lmnApiToken, params.username);
->>>>>>> 92b01c11
   }
 
   @Get('search')
