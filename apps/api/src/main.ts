--- conflicted
+++ resolved
@@ -1,6 +1,3 @@
-<<<<<<< HEAD
-import { Logger, ValidationPipe } from '@nestjs/common';
-=======
 /*
  * LICENSE
  *
@@ -13,8 +10,7 @@
  * You should have received a copy of the GNU Affero General Public License along with this program. If not, see <https://www.gnu.org/licenses/>.
  */
 
-import { Logger } from '@nestjs/common';
->>>>>>> 78c7c2c6
+import { Logger, ValidationPipe } from '@nestjs/common';
 import { NestFactory, Reflector } from '@nestjs/core';
 import { NestExpressApplication } from '@nestjs/platform-express';
 import { DocumentBuilder, SwaggerModule } from '@nestjs/swagger';
