<<<<<<< HEAD
import { Body, Controller, Get, Post, UseGuards, UseInterceptors } from '@nestjs/common';
=======
/*
 * LICENSE
 *
 * This program is free software: you can redistribute it and/or modify it under the terms of the GNU Affero General Public License as published by
 * the Free Software Foundation, either version 3 of the License, or (at your option) any later version.
 *
 * This program is distributed in the hope that it will be useful, but WITHOUT ANY WARRANTY; without even the implied warranty of
 * MERCHANTABILITY or FITNESS FOR A PARTICULAR PURPOSE. See the GNU Affero General Public License for more details.
 *
 * You should have received a copy of the GNU Affero General Public License along with this program. If not, see <https://www.gnu.org/licenses/>.
 */

import { Controller, Get, UseInterceptors } from '@nestjs/common';
>>>>>>> 78c7c2c6
import { ApiBearerAuth, ApiTags } from '@nestjs/swagger';
import { CacheInterceptor, CacheTTL } from '@nestjs/cache-manager';
import LICENSE_ENDPOINT from '@libs/license/constants/license-endpoints';
import { DEFAULT_CACHE_TTL_MS } from '@libs/common/constants/cacheTtl';
import type SignLicenseDto from '@libs/license/types/sign-license.dto';
import LicenseService from './license.service';
import AppConfigGuard from '../appconfig/appconfig.guard';

@ApiTags(LICENSE_ENDPOINT)
@ApiBearerAuth()
@Controller(LICENSE_ENDPOINT)
class LicenseController {
  constructor(private readonly licenseService: LicenseService) {}

  @Get()
  @UseInterceptors(CacheInterceptor)
  @CacheTTL(DEFAULT_CACHE_TTL_MS)
  async getLicense() {
    return this.licenseService.getLicenseDetails();
  }

  @Post()
  @UseGuards(AppConfigGuard)
  async signLicense(@Body() signLicenseDto: SignLicenseDto) {
    return this.licenseService.signLicense(signLicenseDto);
  }
}

export default LicenseController;<|MERGE_RESOLUTION|>--- conflicted
+++ resolved
@@ -1,6 +1,3 @@
-<<<<<<< HEAD
-import { Body, Controller, Get, Post, UseGuards, UseInterceptors } from '@nestjs/common';
-=======
 /*
  * LICENSE
  *
@@ -13,8 +10,7 @@
  * You should have received a copy of the GNU Affero General Public License along with this program. If not, see <https://www.gnu.org/licenses/>.
  */
 
-import { Controller, Get, UseInterceptors } from '@nestjs/common';
->>>>>>> 78c7c2c6
+import { Body, Controller, Get, Post, UseGuards, UseInterceptors } from '@nestjs/common';
 import { ApiBearerAuth, ApiTags } from '@nestjs/swagger';
 import { CacheInterceptor, CacheTTL } from '@nestjs/cache-manager';
 import LICENSE_ENDPOINT from '@libs/license/constants/license-endpoints';
