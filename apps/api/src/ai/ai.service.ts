/*
 * Copyright (C) [2025] [Netzint GmbH]
 * All rights reserved.
 *
 * This software is dual-licensed under the terms of:
 *
 * 1. The GNU Affero General Public License (AGPL-3.0-or-later), as published by the Free Software Foundation.
 *    You may use, modify and distribute this software under the terms of the AGPL, provided that you comply with its conditions.
 *
 *    A copy of the license can be found at: https://www.gnu.org/licenses/agpl-3.0.html
 *
 * OR
 *
 * 2. A commercial license agreement with Netzint GmbH. Licensees holding a valid commercial license from Netzint GmbH
 *    may use this software in accordance with the terms contained in such written agreement, without the obligations imposed by the AGPL.
 *
 * If you are uncertain which license applies to your use case, please contact us at info@netzint.de for clarification.
 */

<<<<<<< HEAD
/*
 * Copyright Header ...
 */

import { Injectable } from '@nestjs/common';
import { generateText, LanguageModel, ModelMessage } from 'ai';
=======
import { Injectable, Logger } from '@nestjs/common';
import { ConfigService } from '@nestjs/config';
import { CoreMessage, generateText, LanguageModel } from 'ai';
>>>>>>> 86ac1e3a
import { createOpenAI } from '@ai-sdk/openai';
import { createAnthropic } from '@ai-sdk/anthropic';
import { createGoogleGenerativeAI } from '@ai-sdk/google';
import { createOpenAICompatible } from '@ai-sdk/openai-compatible';
import AiRequestOptions from '@libs/ai/types/aiRequestOptions';
<<<<<<< HEAD
import AiProvider from '@libs/ai/types/aiProvider';
import type AiConfigDto from '@libs/ai/types/aiConfigDto';
import AI_CONFIG_PURPOSES from '@libs/ai/constants/aiConfigPurposes';
import AiConfigService from './ai.config.service';

@Injectable()
class AiService {
  constructor(private readonly aiConfigService: AiConfigService) {}

  async chat(options: AiRequestOptions & { configId?: string; purpose?: string }): Promise<string> {
    const { prompt, systemPrompt, model, temperature = 0.7, configId, purpose } = options;
=======
import { SupportedAiProviderType } from '@libs/ai/types/supportedAiProviderType';
import SUPPORTED_AI_PROVIDER from '@libs/ai/types/SupportedAiProvider';
import promptsConfig from '@libs/ai/prompts/prompts.config';

@Injectable()
class AiService {
  private readonly provider: SupportedAiProviderType;

  private readonly apiKey: string;

  private readonly apiUrl?: string;

  private readonly defaultModel: string;

  private readonly baseClients: {
    openai?: ReturnType<typeof createOpenAI>;
    openaiCompatible?: ReturnType<typeof createOpenAICompatible>;
    anthropic?: ReturnType<typeof createAnthropic>;
    gemini?: ReturnType<typeof createGoogleGenerativeAI>;
  };

  constructor(private configService: ConfigService) {
    const providerEnv = this.configService.get<string>('AI_PROVIDER')?.toLowerCase();

    if (
      providerEnv === SUPPORTED_AI_PROVIDER.OpenAI ||
      providerEnv === SUPPORTED_AI_PROVIDER.OpenAICompatible ||
      providerEnv === SUPPORTED_AI_PROVIDER.Anthropic ||
      providerEnv === SUPPORTED_AI_PROVIDER.Gemini
    ) {
      this.provider = providerEnv;
    } else {
      this.provider = SUPPORTED_AI_PROVIDER.OpenAI;
    }

    this.apiKey = this.configService.get<string>('AI_API_KEY') || '';
    this.apiUrl = this.configService.get<string>('AI_API_URL') || undefined;
    this.defaultModel = this.configService.get<string>('AI_MODEL') || '';

    if (!this.defaultModel) {
      throw new Error('AI_MODEL is not configured');
    }
>>>>>>> 86ac1e3a

    const config = await this.resolveConfig(configId, purpose);

<<<<<<< HEAD
    const messages: ModelMessage[] = [];
=======
    if (this.provider === SUPPORTED_AI_PROVIDER.OpenAI) {
      this.baseClients.openai = createOpenAI({
        apiKey: this.apiKey,
        baseURL: this.apiUrl,
      });
    }

    if (this.provider === SUPPORTED_AI_PROVIDER.OpenAICompatible) {
      this.baseClients.openaiCompatible = createOpenAICompatible({
        name: 'openai-compatible',
        apiKey: this.apiKey || 'unused',
        baseURL: this.apiUrl || '',
      });
    }

    if (this.provider === SUPPORTED_AI_PROVIDER.Anthropic) {
      this.baseClients.anthropic = createAnthropic({
        apiKey: this.apiKey,
        baseURL: this.apiUrl,
      });
    }

    if (this.provider === SUPPORTED_AI_PROVIDER.Gemini) {
      this.baseClients.gemini = createGoogleGenerativeAI({
        apiKey: this.apiKey,
        baseURL: this.apiUrl,
      });
    }
  }

  async chat(options: AiRequestOptions): Promise<string> {
    const { prompt, systemPrompt, model, temperature = 0.7 } = options;

    const messages: CoreMessage[] = [];
>>>>>>> 86ac1e3a

    if (systemPrompt) {
      messages.push({ role: 'system', content: systemPrompt });
    }

    messages.push({ role: 'user', content: prompt });

    const languageModel = this.createLanguageModel(config, model);

    const result = await generateText({
      model: languageModel,
      messages,
      temperature,
    });

    return result.text;
  }

<<<<<<< HEAD
=======
  private resolveModel(modelName: string): LanguageModel {
    switch (this.provider) {
      case SUPPORTED_AI_PROVIDER.Anthropic: {
        if (!this.baseClients.anthropic) {
          this.baseClients.anthropic = createAnthropic({
            apiKey: this.apiKey,
            baseURL: this.apiUrl,
          });
        }
        return this.baseClients.anthropic(modelName);
      }
      case SUPPORTED_AI_PROVIDER.Gemini: {
        if (!this.baseClients.gemini) {
          this.baseClients.gemini = createGoogleGenerativeAI({
            apiKey: this.apiKey,
            baseURL: this.apiUrl,
          });
        }
        return this.baseClients.gemini(modelName);
      }
      case SUPPORTED_AI_PROVIDER.OpenAICompatible: {
        if (!this.baseClients.openaiCompatible) {
          this.baseClients.openaiCompatible = createOpenAICompatible({
            name: 'openai-compatible',
            apiKey: this.apiKey || 'unused',
            baseURL: this.apiUrl || '',
          });
        }
        return this.baseClients.openaiCompatible(modelName);
      }
      case SUPPORTED_AI_PROVIDER.OpenAI:
      default: {
        if (!this.baseClients.openai) {
          this.baseClients.openai = createOpenAI({
            apiKey: this.apiKey,
            baseURL: this.apiUrl,
          });
        }
        return this.baseClients.openai(modelName);
      }
    }
  }

>>>>>>> 86ac1e3a
  async translateNotification(
    notification: { title: string; body: string },
    targetLanguage: string,
  ): Promise<{ title: string; body: string }> {
    try {
      const config = promptsConfig.translation.notification;
      const resultText = await this.chat({
        purpose: AI_CONFIG_PURPOSES.TRANSLATION,
        prompt: JSON.stringify(notification),
        systemPrompt: config.system(targetLanguage),
        temperature: config.temperature,
      });

      const parsed = JSON.parse(resultText) as { title?: unknown; body?: unknown };

      if (typeof parsed.title !== 'string' || typeof parsed.body !== 'string') {
<<<<<<< HEAD
        console.warn('LLM translation result has invalid structure. Falling back to original.');
=======
        Logger.warn('LLM translation result has invalid structure. Falling back to original notification.');
>>>>>>> 86ac1e3a
        return notification;
      }

      return { title: parsed.title, body: parsed.body };
    } catch (error) {
<<<<<<< HEAD
      console.error('Error while translating notification. Falling back to original.', error);
=======
      Logger.debug('Error while translating notification. Falling back to original notification.', error);
>>>>>>> 86ac1e3a
      return notification;
    }
  }

  private async resolveConfig(configId?: string, purpose?: string): Promise<AiConfigDto> {
    let config: AiConfigDto | null = null;

    if (configId) {
      config = await this.aiConfigService.getById(configId);
    } else if (purpose) {
      config = await this.aiConfigService.getByPurpose(purpose);
    } else {
      const configs = await this.aiConfigService.getAll();
      config = configs[0] ?? null;
    }

    if (!config) {
      throw new Error('No AI configuration found');
    }

    return config;
  }

  private createLanguageModel(config: AiConfigDto, modelOverride?: string): LanguageModel {
    const modelName = modelOverride || config.aiModel;

    switch (config.apiStandard) {
      case AiProvider.Anthropic:
        return createAnthropic({
          apiKey: config.apiKey,
          baseURL: config.url || undefined,
        })(modelName);

      case AiProvider.Google:
        return createGoogleGenerativeAI({
          apiKey: config.apiKey,
          baseURL: config.url || undefined,
        })(modelName);

      case AiProvider.OpenAICompatible: {
        const baseUrl = config.url.endsWith('/v1') ? config.url : `${config.url}/v1`;
        return createOpenAICompatible({
          name: 'openai-compatible',
          apiKey: config.apiKey || 'unused',
          baseURL: baseUrl,
        })(modelName);
      }

      case AiProvider.OpenAI:
      default:
        return createOpenAI({
          apiKey: config.apiKey,
          baseURL: config.url || undefined,
        })(modelName);
    }
  }
}

export default AiService;<|MERGE_RESOLUTION|>--- conflicted
+++ resolved
@@ -17,39 +17,20 @@
  * If you are uncertain which license applies to your use case, please contact us at info@netzint.de for clarification.
  */
 
-<<<<<<< HEAD
-/*
- * Copyright Header ...
- */
-
-import { Injectable } from '@nestjs/common';
-import { generateText, LanguageModel, ModelMessage } from 'ai';
-=======
 import { Injectable, Logger } from '@nestjs/common';
 import { ConfigService } from '@nestjs/config';
 import { CoreMessage, generateText, LanguageModel } from 'ai';
->>>>>>> 86ac1e3a
 import { createOpenAI } from '@ai-sdk/openai';
 import { createAnthropic } from '@ai-sdk/anthropic';
 import { createGoogleGenerativeAI } from '@ai-sdk/google';
 import { createOpenAICompatible } from '@ai-sdk/openai-compatible';
 import AiRequestOptions from '@libs/ai/types/aiRequestOptions';
-<<<<<<< HEAD
-import AiProvider from '@libs/ai/types/aiProvider';
+import { SupportedAiProviderType } from '@libs/ai/types/supportedAiProviderType';
+import SUPPORTED_AI_PROVIDER from '@libs/ai/types/SupportedAiProvider';
 import type AiConfigDto from '@libs/ai/types/aiConfigDto';
 import AI_CONFIG_PURPOSES from '@libs/ai/constants/aiConfigPurposes';
+import promptsConfig from '@libs/ai/prompts/prompts.config';
 import AiConfigService from './ai.config.service';
-
-@Injectable()
-class AiService {
-  constructor(private readonly aiConfigService: AiConfigService) {}
-
-  async chat(options: AiRequestOptions & { configId?: string; purpose?: string }): Promise<string> {
-    const { prompt, systemPrompt, model, temperature = 0.7, configId, purpose } = options;
-=======
-import { SupportedAiProviderType } from '@libs/ai/types/supportedAiProviderType';
-import SUPPORTED_AI_PROVIDER from '@libs/ai/types/SupportedAiProvider';
-import promptsConfig from '@libs/ai/prompts/prompts.config';
 
 @Injectable()
 class AiService {
@@ -68,14 +49,17 @@
     gemini?: ReturnType<typeof createGoogleGenerativeAI>;
   };
 
-  constructor(private configService: ConfigService) {
+  constructor(
+    private readonly configService: ConfigService,
+    private readonly aiConfigService: AiConfigService,
+  ) {
     const providerEnv = this.configService.get<string>('AI_PROVIDER')?.toLowerCase();
 
     if (
       providerEnv === SUPPORTED_AI_PROVIDER.OpenAI ||
       providerEnv === SUPPORTED_AI_PROVIDER.OpenAICompatible ||
       providerEnv === SUPPORTED_AI_PROVIDER.Anthropic ||
-      providerEnv === SUPPORTED_AI_PROVIDER.Gemini
+      providerEnv === SUPPORTED_AI_PROVIDER.Google
     ) {
       this.provider = providerEnv;
     } else {
@@ -86,16 +70,12 @@
     this.apiUrl = this.configService.get<string>('AI_API_URL') || undefined;
     this.defaultModel = this.configService.get<string>('AI_MODEL') || '';
 
-    if (!this.defaultModel) {
-      throw new Error('AI_MODEL is not configured');
-    }
->>>>>>> 86ac1e3a
-
-    const config = await this.resolveConfig(configId, purpose);
-
-<<<<<<< HEAD
-    const messages: ModelMessage[] = [];
-=======
+    this.baseClients = {};
+
+    this.initializeClients();
+  }
+
+  private initializeClients(): void {
     if (this.provider === SUPPORTED_AI_PROVIDER.OpenAI) {
       this.baseClients.openai = createOpenAI({
         apiKey: this.apiKey,
@@ -118,7 +98,7 @@
       });
     }
 
-    if (this.provider === SUPPORTED_AI_PROVIDER.Gemini) {
+    if (this.provider === SUPPORTED_AI_PROVIDER.Google) {
       this.baseClients.gemini = createGoogleGenerativeAI({
         apiKey: this.apiKey,
         baseURL: this.apiUrl,
@@ -126,11 +106,10 @@
     }
   }
 
-  async chat(options: AiRequestOptions): Promise<string> {
-    const { prompt, systemPrompt, model, temperature = 0.7 } = options;
+  async chat(options: AiRequestOptions & { configId?: string; purpose?: string }): Promise<string> {
+    const { prompt, systemPrompt, model, temperature = 0.7, configId, purpose } = options;
 
     const messages: CoreMessage[] = [];
->>>>>>> 86ac1e3a
 
     if (systemPrompt) {
       messages.push({ role: 'system', content: systemPrompt });
@@ -138,7 +117,14 @@
 
     messages.push({ role: 'user', content: prompt });
 
-    const languageModel = this.createLanguageModel(config, model);
+    let languageModel: LanguageModel;
+
+    if (configId || purpose) {
+      const config = await this.resolveConfig(configId, purpose);
+      languageModel = this.createLanguageModelFromConfig(config, model);
+    } else {
+      languageModel = this.resolveModel(model || this.defaultModel);
+    }
 
     const result = await generateText({
       model: languageModel,
@@ -149,52 +135,6 @@
     return result.text;
   }
 
-<<<<<<< HEAD
-=======
-  private resolveModel(modelName: string): LanguageModel {
-    switch (this.provider) {
-      case SUPPORTED_AI_PROVIDER.Anthropic: {
-        if (!this.baseClients.anthropic) {
-          this.baseClients.anthropic = createAnthropic({
-            apiKey: this.apiKey,
-            baseURL: this.apiUrl,
-          });
-        }
-        return this.baseClients.anthropic(modelName);
-      }
-      case SUPPORTED_AI_PROVIDER.Gemini: {
-        if (!this.baseClients.gemini) {
-          this.baseClients.gemini = createGoogleGenerativeAI({
-            apiKey: this.apiKey,
-            baseURL: this.apiUrl,
-          });
-        }
-        return this.baseClients.gemini(modelName);
-      }
-      case SUPPORTED_AI_PROVIDER.OpenAICompatible: {
-        if (!this.baseClients.openaiCompatible) {
-          this.baseClients.openaiCompatible = createOpenAICompatible({
-            name: 'openai-compatible',
-            apiKey: this.apiKey || 'unused',
-            baseURL: this.apiUrl || '',
-          });
-        }
-        return this.baseClients.openaiCompatible(modelName);
-      }
-      case SUPPORTED_AI_PROVIDER.OpenAI:
-      default: {
-        if (!this.baseClients.openai) {
-          this.baseClients.openai = createOpenAI({
-            apiKey: this.apiKey,
-            baseURL: this.apiUrl,
-          });
-        }
-        return this.baseClients.openai(modelName);
-      }
-    }
-  }
-
->>>>>>> 86ac1e3a
   async translateNotification(
     notification: { title: string; body: string },
     targetLanguage: string,
@@ -211,21 +151,13 @@
       const parsed = JSON.parse(resultText) as { title?: unknown; body?: unknown };
 
       if (typeof parsed.title !== 'string' || typeof parsed.body !== 'string') {
-<<<<<<< HEAD
-        console.warn('LLM translation result has invalid structure. Falling back to original.');
-=======
-        Logger.warn('LLM translation result has invalid structure. Falling back to original notification.');
->>>>>>> 86ac1e3a
+        Logger.warn('LLM translation result has invalid structure. Falling back to original.');
         return notification;
       }
 
       return { title: parsed.title, body: parsed.body };
     } catch (error) {
-<<<<<<< HEAD
-      console.error('Error while translating notification. Falling back to original.', error);
-=======
-      Logger.debug('Error while translating notification. Falling back to original notification.', error);
->>>>>>> 86ac1e3a
+      Logger.error('Error while translating notification. Falling back to original.', error);
       return notification;
     }
   }
@@ -249,23 +181,66 @@
     return config;
   }
 
-  private createLanguageModel(config: AiConfigDto, modelOverride?: string): LanguageModel {
+  private resolveModel(modelName: string): LanguageModel {
+    switch (this.provider) {
+      case SUPPORTED_AI_PROVIDER.Anthropic: {
+        if (!this.baseClients.anthropic) {
+          this.baseClients.anthropic = createAnthropic({
+            apiKey: this.apiKey,
+            baseURL: this.apiUrl,
+          });
+        }
+        return this.baseClients.anthropic(modelName);
+      }
+      case SUPPORTED_AI_PROVIDER.Google: {
+        if (!this.baseClients.gemini) {
+          this.baseClients.gemini = createGoogleGenerativeAI({
+            apiKey: this.apiKey,
+            baseURL: this.apiUrl,
+          });
+        }
+        return this.baseClients.gemini(modelName);
+      }
+      case SUPPORTED_AI_PROVIDER.OpenAICompatible: {
+        if (!this.baseClients.openaiCompatible) {
+          this.baseClients.openaiCompatible = createOpenAICompatible({
+            name: 'openai-compatible',
+            apiKey: this.apiKey || 'unused',
+            baseURL: this.apiUrl || '',
+          });
+        }
+        return this.baseClients.openaiCompatible(modelName);
+      }
+      case SUPPORTED_AI_PROVIDER.OpenAI:
+      default: {
+        if (!this.baseClients.openai) {
+          this.baseClients.openai = createOpenAI({
+            apiKey: this.apiKey,
+            baseURL: this.apiUrl,
+          });
+        }
+        return this.baseClients.openai(modelName);
+      }
+    }
+  }
+
+  private createLanguageModelFromConfig(config: AiConfigDto, modelOverride?: string): LanguageModel {
     const modelName = modelOverride || config.aiModel;
 
     switch (config.apiStandard) {
-      case AiProvider.Anthropic:
+      case SUPPORTED_AI_PROVIDER.Anthropic:
         return createAnthropic({
           apiKey: config.apiKey,
           baseURL: config.url || undefined,
         })(modelName);
 
-      case AiProvider.Google:
+      case SUPPORTED_AI_PROVIDER.Google:
         return createGoogleGenerativeAI({
           apiKey: config.apiKey,
           baseURL: config.url || undefined,
         })(modelName);
 
-      case AiProvider.OpenAICompatible: {
+      case SUPPORTED_AI_PROVIDER.OpenAICompatible: {
         const baseUrl = config.url.endsWith('/v1') ? config.url : `${config.url}/v1`;
         return createOpenAICompatible({
           name: 'openai-compatible',
@@ -274,7 +249,7 @@
         })(modelName);
       }
 
-      case AiProvider.OpenAI:
+      case SUPPORTED_AI_PROVIDER.OpenAI:
       default:
         return createOpenAI({
           apiKey: config.apiKey,
