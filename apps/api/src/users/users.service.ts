--- conflicted
+++ resolved
@@ -3,19 +3,12 @@
 import { CACHE_MANAGER } from '@nestjs/cache-manager';
 import { HttpStatus, Inject, Injectable } from '@nestjs/common';
 import { InjectModel } from '@nestjs/mongoose';
-<<<<<<< HEAD
-=======
 import { getDecryptedPassword } from '@libs/common/utils';
 import CustomHttpException from '@libs/error/CustomHttpException';
 import CommonErrorMessages from '@libs/common/contants/common-error-messages';
 import UserErrorMessages from '@libs/user/constants/user-error-messages';
->>>>>>> 1d190291
 import { LDAPUser } from '@libs/user/types/groups/ldapUser';
 import UserDto from '@libs/user/types/user.dto';
-import CustomHttpException from '@libs/error/CustomHttpException';
-import CommonErrorMessages from '@libs/common/contants/common-error-messages';
-import UserErrorMessages from '@libs/user/user-error-messages';
-import { getDecryptedPassword } from '@libs/common/utils';
 import CreateUserDto from './dto/create-user.dto';
 import UpdateUserDto from './dto/update-user.dto';
 import { User, UserDocument } from './user.schema';
@@ -102,30 +95,6 @@
     const { EDUI_ENCRYPTION_KEY } = process.env;
 
     if (!EDUI_ENCRYPTION_KEY) {
-<<<<<<< HEAD
-      throw new CustomHttpException(
-        CommonErrorMessages.NotAbleToReadEnvironmentVariablesError,
-        HttpStatus.FAILED_DEPENDENCY,
-      );
-    }
-
-    const existingUser = await this.userModel.findOne({ username });
-    if (!existingUser) {
-      throw new CustomHttpException(UserErrorMessages.NotAbleToGetUserError, HttpStatus.NOT_FOUND);
-    }
-    if (!existingUser.password) {
-      throw new CustomHttpException(UserErrorMessages.NotAbleToGetUserPasswordError, HttpStatus.NOT_FOUND);
-    }
-
-    let decryptedPassword = '';
-    try {
-      decryptedPassword = getDecryptedPassword(existingUser.password, EDUI_ENCRYPTION_KEY);
-    } catch (error) {
-      throw new CustomHttpException(UserErrorMessages.NotAbleToDecryptPasswordError, HttpStatus.INTERNAL_SERVER_ERROR);
-    }
-
-    return decryptedPassword;
-=======
       throw new CustomHttpException(CommonErrorMessages.EnvAccessError, HttpStatus.FAILED_DEPENDENCY);
     }
 
@@ -135,7 +104,6 @@
     }
 
     return getDecryptedPassword(existingUser.password, EDUI_ENCRYPTION_KEY);
->>>>>>> 1d190291
   }
 }
 
