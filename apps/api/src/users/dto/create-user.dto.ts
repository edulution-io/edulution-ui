--- conflicted
+++ resolved
@@ -7,17 +7,15 @@
 
   roles: string[];
 
-<<<<<<< HEAD
+  mfaEnabled?: boolean;
+
+  isTotpSet?: boolean;
+
   usersPolls: {
     openPolls: string[];
     createdPolls: string[];
     answeredPolls: string[];
   };
-=======
-  mfaEnabled?: boolean;
-
-  isTotpSet?: boolean;
->>>>>>> f3403f07
 
   usersSurveys: {
     openSurveys: string[];
