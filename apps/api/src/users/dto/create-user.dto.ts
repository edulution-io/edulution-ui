class CreateUserDto {
  username: string;

  email: string;

  password?: string;

  roles: string[];

<<<<<<< HEAD
  usersSurveys: {
    openSurveys: string[];
    createdSurveys: string[];
    answeredSurveys: {
      surveyname: string;
      answer: string;
    }[];
  };
=======
  mfaEnabled?: boolean;

  isTotpSet?: boolean;
>>>>>>> 03f89a5e
}

export default CreateUserDto;<|MERGE_RESOLUTION|>--- conflicted
+++ resolved
@@ -7,7 +7,10 @@
 
   roles: string[];
 
-<<<<<<< HEAD
+  mfaEnabled?: boolean;
+
+  isTotpSet?: boolean;
+
   usersSurveys: {
     openSurveys: string[];
     createdSurveys: string[];
@@ -16,11 +19,6 @@
       answer: string;
     }[];
   };
-=======
-  mfaEnabled?: boolean;
-
-  isTotpSet?: boolean;
->>>>>>> 03f89a5e
 }
 
 export default CreateUserDto;