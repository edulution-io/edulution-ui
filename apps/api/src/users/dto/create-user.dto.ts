--- conflicted
+++ resolved
@@ -1,8 +1,5 @@
-<<<<<<< HEAD
+import LdapGroups from '@libs/user/types/groups/ldapGroups';
 import UsersSurveys from 'libs/src/survey/types/users-surveys';
-=======
-import LdapGroups from '@libs/user/types/groups/ldapGroups';
->>>>>>> 5e3f4868
 
 class CreateUserDto {
   username: string;
@@ -11,13 +8,9 @@
 
   password?: string;
 
-<<<<<<< HEAD
-  roles: string[];
+  ldapGroups: LdapGroups;
 
   usersSurveys?: UsersSurveys;
-=======
-  ldapGroups: LdapGroups;
->>>>>>> 5e3f4868
 }
 
 export default CreateUserDto;