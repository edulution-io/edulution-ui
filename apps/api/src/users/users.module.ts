/*
 * LICENSE
 *
 * This program is free software: you can redistribute it and/or modify it under the terms of the GNU Affero General Public License as published by
 * the Free Software Foundation, either version 3 of the License, or (at your option) any later version.
 *
 * This program is distributed in the hope that it will be useful, but WITHOUT ANY WARRANTY; without even the implied warranty of
 * MERCHANTABILITY or FITNESS FOR A PARTICULAR PURPOSE. See the GNU Affero General Public License for more details.
 *
 * You should have received a copy of the GNU Affero General Public License along with this program. If not, see <https://www.gnu.org/licenses/>.
 */

import { Global, Module } from '@nestjs/common';
import { MongooseModule } from '@nestjs/mongoose';
import UsersService from './users.service';
import { UsersController } from './users.controller';
import { User, UserSchema } from './user.schema';
<<<<<<< HEAD
// eslint-disable-next-line  import/no-named-as-default
import UserAccountsSchema, { UserAccounts } from './account.schema';
=======
import { UserAccounts, UserAccountsSchema } from './account.schema';
>>>>>>> 8c7c169b

@Global()
@Module({
  imports: [
    MongooseModule.forFeature([
      { name: User.name, schema: UserSchema },
      { name: UserAccounts.name, schema: UserAccountsSchema },
    ]),
  ],
  controllers: [UsersController],
  providers: [UsersService],
  exports: [UsersService],
})
export default class UsersModule {}<|MERGE_RESOLUTION|>--- conflicted
+++ resolved
@@ -15,12 +15,7 @@
 import UsersService from './users.service';
 import { UsersController } from './users.controller';
 import { User, UserSchema } from './user.schema';
-<<<<<<< HEAD
-// eslint-disable-next-line  import/no-named-as-default
-import UserAccountsSchema, { UserAccounts } from './account.schema';
-=======
 import { UserAccounts, UserAccountsSchema } from './account.schema';
->>>>>>> 8c7c169b
 
 @Global()
 @Module({
