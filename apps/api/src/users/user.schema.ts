import { Document } from 'mongoose';
<<<<<<< HEAD
import { Prop, Schema, SchemaFactory } from '@nestjs/mongoose';
import LdapGroups from '@libs/user/types/groups/ldapGroups';
=======
import LdapGroups from '@libs/groups/types/ldapGroups';
>>>>>>> ee5b6f21

export type UserDocument = User & Document;

@Schema()
export class User {
  @Prop({ required: true })
  username: string;

  @Prop()
  email?: string;

  @Prop()
  firstName?: string;

  @Prop()
  lastName?: string;

  @Prop()
  password?: string;

  @Prop({ type: Object, default: {} })
  ldapGroups?: LdapGroups;
}

export const UserSchema = SchemaFactory.createForClass(User);

export default UserSchema;<|MERGE_RESOLUTION|>--- conflicted
+++ resolved
@@ -1,10 +1,6 @@
 import { Document } from 'mongoose';
-<<<<<<< HEAD
 import { Prop, Schema, SchemaFactory } from '@nestjs/mongoose';
-import LdapGroups from '@libs/user/types/groups/ldapGroups';
-=======
 import LdapGroups from '@libs/groups/types/ldapGroups';
->>>>>>> ee5b6f21
 
 export type UserDocument = User & Document;
 
