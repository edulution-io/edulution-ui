import { Document } from 'mongoose';
<<<<<<< HEAD
import { Prop, Schema, SchemaFactory } from '@nestjs/mongoose';
import UsersSurveys from '@libs/survey/types/users-surveys';
import emptyUsersSurveys from '@libs/survey/types/empty-user-surveys';
=======
import LdapGroups from '@libs/user/types/groups/ldapGroups';
>>>>>>> 5e3f4868

export type UserDocument = User & Document;

@Schema()
export class User {
  @Prop({ required: true })
  username: string;

  @Prop()
  email?: string;

  @Prop()
  firstName?: string;

  @Prop()
  lastName?: string;

  @Prop()
  password?: string;

<<<<<<< HEAD
  @Prop()
  roles?: string[];

  @Prop({ type: Object, default: emptyUsersSurveys, required: false })
  usersSurveys?: UsersSurveys;
=======
  @Prop({ type: Object, default: {} })
  ldapGroups?: LdapGroups;
>>>>>>> 5e3f4868
}

export const UserSchema = SchemaFactory.createForClass(User);

export default UserSchema;<|MERGE_RESOLUTION|>--- conflicted
+++ resolved
@@ -1,11 +1,8 @@
 import { Document } from 'mongoose';
-<<<<<<< HEAD
 import { Prop, Schema, SchemaFactory } from '@nestjs/mongoose';
+import LdapGroups from '@libs/user/types/groups/ldapGroups';
 import UsersSurveys from '@libs/survey/types/users-surveys';
 import emptyUsersSurveys from '@libs/survey/types/empty-user-surveys';
-=======
-import LdapGroups from '@libs/user/types/groups/ldapGroups';
->>>>>>> 5e3f4868
 
 export type UserDocument = User & Document;
 
@@ -26,16 +23,11 @@
   @Prop()
   password?: string;
 
-<<<<<<< HEAD
-  @Prop()
-  roles?: string[];
+  @Prop({ type: Object, default: {} })
+  ldapGroups?: LdapGroups;
 
   @Prop({ type: Object, default: emptyUsersSurveys, required: false })
   usersSurveys?: UsersSurveys;
-=======
-  @Prop({ type: Object, default: {} })
-  ldapGroups?: LdapGroups;
->>>>>>> 5e3f4868
 }
 
 export const UserSchema = SchemaFactory.createForClass(User);
