/*
 * LICENSE
 *
 * This program is free software: you can redistribute it and/or modify it under the terms of the GNU Affero General Public License as published by
 * the Free Software Foundation, either version 3 of the License, or (at your option) any later version.
 *
 * This program is distributed in the hope that it will be useful, but WITHOUT ANY WARRANTY; without even the implied warranty of
 * MERCHANTABILITY or FITNESS FOR A PARTICULAR PURPOSE. See the GNU Affero General Public License for more details.
 *
 * You should have received a copy of the GNU Affero General Public License along with this program. If not, see <https://www.gnu.org/licenses/>.
 */

import { Module } from '@nestjs/common';
import { MongooseModule } from '@nestjs/mongoose';
import LdapKeycloakSyncService from './ldap-keycloak-sync.service';
import { LdapKeycloakSync, LdapKeycloakSyncSchema } from './ldap-keycloak-sync.schema';
import KeycloakRequestQueue from './queue/keycloak-request.queue';
import GroupsModule from '../groups/groups.module';

@Module({
<<<<<<< HEAD
  imports: [
    GlobalSettingsModule,
    GroupsModule,
    MongooseModule.forFeature([{ name: LdapKeycloakSync.name, schema: LdapKeycloakSyncSchema }]),
  ],
=======
  imports: [MongooseModule.forFeature([{ name: LdapKeycloakSync.name, schema: LdapKeycloakSyncSchema }])],
>>>>>>> 42cf01e4
  providers: [LdapKeycloakSyncService, KeycloakRequestQueue],
  exports: [LdapKeycloakSyncService],
})
export default class LdapKeycloakSyncModule {}<|MERGE_RESOLUTION|>--- conflicted
+++ resolved
@@ -18,15 +18,7 @@
 import GroupsModule from '../groups/groups.module';
 
 @Module({
-<<<<<<< HEAD
-  imports: [
-    GlobalSettingsModule,
-    GroupsModule,
-    MongooseModule.forFeature([{ name: LdapKeycloakSync.name, schema: LdapKeycloakSyncSchema }]),
-  ],
-=======
-  imports: [MongooseModule.forFeature([{ name: LdapKeycloakSync.name, schema: LdapKeycloakSyncSchema }])],
->>>>>>> 42cf01e4
+  imports: [GroupsModule, MongooseModule.forFeature([{ name: LdapKeycloakSync.name, schema: LdapKeycloakSyncSchema }])],
   providers: [LdapKeycloakSyncService, KeycloakRequestQueue],
   exports: [LdapKeycloakSyncService],
 })
