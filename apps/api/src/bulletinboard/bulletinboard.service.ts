/*
 * LICENSE
 *
 * This program is free software: you can redistribute it and/or modify it under the terms of the GNU Affero General Public License as published by
 * the Free Software Foundation, either version 3 of the License, or (at your option) any later version.
 *
 * This program is distributed in the hope that it will be useful, but WITHOUT ANY WARRANTY; without even the implied warranty of
 * MERCHANTABILITY or FITNESS FOR A PARTICULAR PURPOSE. See the GNU Affero General Public License for more details.
 *
 * You should have received a copy of the GNU Affero General Public License along with this program. If not, see <https://www.gnu.org/licenses/>.
 */

import { HttpStatus, Injectable, OnModuleInit } from '@nestjs/common';
import { InjectModel } from '@nestjs/mongoose';
import { Response } from 'express';
import { Model, Types } from 'mongoose';
import CreateBulletinDto from '@libs/bulletinBoard/types/createBulletinDto';
import { join } from 'path';
import JwtUser from '@libs/user/types/jwt/jwtUser';
import BulletinsByCategories from '@libs/bulletinBoard/types/bulletinsByCategories';
import BulletinResponseDto from '@libs/bulletinBoard/types/bulletinResponseDto';
import CustomHttpException from '@libs/error/CustomHttpException';
import BulletinBoardErrorMessage from '@libs/bulletinBoard/types/bulletinBoardErrorMessage';
import BulletinCategoryResponseDto from '@libs/bulletinBoard/types/bulletinCategoryResponseDto';
import BulletinCategoryPermission from '@libs/appconfig/constants/bulletinCategoryPermission';
import GroupRoles from '@libs/groups/types/group-roles.enum';
import BULLETIN_ATTACHMENTS_PATH from '@libs/bulletinBoard/constants/bulletinAttachmentsPaths';
import SSE_MESSAGE_TYPE from '@libs/common/constants/sseMessageType';
import { Bulletin, BulletinDocument } from './bulletin.schema';

import { BulletinCategory, BulletinCategoryDocument } from '../bulletin-category/bulletin-category.schema';
import BulletinCategoryService from '../bulletin-category/bulletin-category.service';
import SseService from '../sse/sse.service';
import GroupsService from '../groups/groups.service';
import FilesystemService from '../filesystem/filesystem.service';

@Injectable()
class BulletinBoardService implements OnModuleInit {
  constructor(
    @InjectModel(Bulletin.name) private bulletinModel: Model<BulletinDocument>,
    @InjectModel(BulletinCategory.name) private bulletinCategoryModel: Model<BulletinCategoryDocument>,
    private readonly bulletinCategoryService: BulletinCategoryService,
    private fileSystemService: FilesystemService,
    private readonly groupsService: GroupsService,
    private readonly sseService: SseService,
  ) {}

  private readonly attachmentsPath = BULLETIN_ATTACHMENTS_PATH;

  onModuleInit() {
    void this.fileSystemService.ensureDirectoryExists(this.attachmentsPath);
  }

<<<<<<< HEAD
  subscribe(username: string, res: Response): Observable<MessageEvent> {
    return SseService.subscribe(username, this.bulletinsSseConnections, res);
  }

  async serveBulletinAttachment(filename: string, res: Response) {
=======
  static checkAttachmentFile(file: Express.Multer.File): string {
    if (!file) {
      throw new CustomHttpException(BulletinBoardErrorMessage.FILE_NOT_PROVIDED, HttpStatus.BAD_REQUEST);
    }

    if (!BULLETIN_BOARD_ALLOWED_MIME_TYPES.includes(file.mimetype)) {
      throw new CustomHttpException(BulletinBoardErrorMessage.ATTACHMENT_UPLOAD_FAILED, HttpStatus.BAD_REQUEST);
    }

    return file.filename;
  }

  serveBulletinAttachment(filename: string, res: Response) {
>>>>>>> 6d372bdc
    const filePath = join(this.attachmentsPath, filename);

    await FilesystemService.throwErrorIfFileNotExists(filePath);
    const fileStream = await this.fileSystemService.createReadStream(filePath);
    fileStream.pipe(res);

    return res;
  }

  async removeAllBulletinsByCategory(currentUser: JwtUser, categoryId: string): Promise<void> {
    const bulletins = await this.bulletinModel
      .find<BulletinResponseDto>({ category: new Types.ObjectId(categoryId) })
      .exec();

    if (!bulletins.length) {
      return;
    }

    const bulletinIds = bulletins.map((bulletin) => bulletin.id);

    await this.removeBulletins(currentUser, bulletinIds);
  }

  async getBulletinsByCategory(currentUser: JwtUser, token: string): Promise<BulletinsByCategories> {
    const bulletinCategoriesWithViewPermission: BulletinCategoryResponseDto[] =
      await this.bulletinCategoryService.findAll(currentUser, BulletinCategoryPermission.VIEW, true);

    const bulletinCategoriesWithEditPermission: BulletinCategoryResponseDto[] =
      await this.bulletinCategoryService.findAll(currentUser, BulletinCategoryPermission.EDIT, true);

    const bulletins = await this.findAllBulletins(currentUser, token, true);

    const mergedCategories = [
      ...new Map(
        [...bulletinCategoriesWithViewPermission, ...bulletinCategoriesWithEditPermission].map((category) => [
          category.id,
          category,
        ]),
      ).values(),
    ];

    return mergedCategories.map((category) => ({
      category,
      canEditCategory: bulletinCategoriesWithEditPermission.some((editCategory) => editCategory.id === category.id),
      bulletins: bulletins.filter((bulletin) => bulletin.category.id === category.id),
    }));
  }

  async findAllBulletins(
    currentUser: JwtUser,
    token: string,
    filterOnlyActiveBulletins?: boolean,
  ): Promise<BulletinResponseDto[]> {
    const filter: Record<string, unknown> = {};

    if (filterOnlyActiveBulletins !== undefined) {
      filter.isActive = filterOnlyActiveBulletins;
    } else if (!currentUser.ldapGroups.includes(GroupRoles.SUPER_ADMIN)) {
      filter['creator.username'] = currentUser.preferred_username;
    }
    const bulletins = await this.bulletinModel.find(filter).populate('category').sort({ updatedAt: -1 }).exec();

    const currentDate = new Date();

    return bulletins
      .filter((bulletin) => {
        if (filterOnlyActiveBulletins === undefined) {
          return true;
        }
        if (!bulletin.isActive) {
          return false;
        }

        const startDate = bulletin.isVisibleStartDate ? new Date(bulletin.isVisibleStartDate) : null;
        const endDate = bulletin.isVisibleEndDate ? new Date(bulletin.isVisibleEndDate) : null;

        return (!startDate || currentDate >= startDate) && (!endDate || currentDate <= endDate);
      })
      .map(
        (bulletin) =>
          ({
            ...bulletin.toObject({ virtuals: true }),
            content: BulletinBoardService.replaceTokenPlaceholderInContent(bulletin.content, token),
          }) as unknown as BulletinResponseDto,
      );
  }

  private static replaceTokenPlaceholderInContent(content: string, token: string): string {
    return content?.replace(/token=\{\{token}}/g, `token=${token}`);
  }

  async createBulletin(currentUser: JwtUser, dto: CreateBulletinDto) {
    const category = await this.bulletinCategoryModel.findById(dto.category.id).exec();
    if (!category) {
      throw new CustomHttpException(BulletinBoardErrorMessage.INVALID_CATEGORY, HttpStatus.INTERNAL_SERVER_ERROR);
    }

    const hasUserPermission = await this.bulletinCategoryService.hasUserPermission(
      currentUser.preferred_username,
      dto.category.id,
      BulletinCategoryPermission.EDIT,
      currentUser.ldapGroups.includes(GroupRoles.SUPER_ADMIN),
    );
    if (!hasUserPermission) {
      throw new CustomHttpException(BulletinBoardErrorMessage.UNAUTHORIZED_CREATE_BULLETIN, HttpStatus.FORBIDDEN);
    }

    const creator = {
      firstName: currentUser.given_name,
      lastName: currentUser.family_name,
      username: currentUser.preferred_username,
    };

    const createdBulletin = await this.bulletinModel.create({
      creator,
      title: dto.title,
      attachmentFileNames: dto.attachmentFileNames,
      content: BulletinBoardService.replaceContentTokenWithPlaceholder(dto.content),
      category: new Types.ObjectId(dto.category.id),
      isVisibleStartDate: dto.isVisibleStartDate,
      isVisibleEndDate: dto.isVisibleEndDate,
    });

    await this.notifyUsers(dto, createdBulletin);

    return createdBulletin;
  }

  private static replaceContentTokenWithPlaceholder(content: string): string {
    return content.replace(/token=[^&"]+/g, 'token={{token}}');
  }

  async updateBulletin(currentUser: JwtUser, id: string, dto: CreateBulletinDto) {
    const bulletin = await this.bulletinModel.findById(id).exec();
    if (!bulletin) {
      throw new CustomHttpException(BulletinBoardErrorMessage.BULLETIN_NOT_FOUND, HttpStatus.INTERNAL_SERVER_ERROR);
    }

    const isUserSuperAdmin = currentUser.ldapGroups.includes(GroupRoles.SUPER_ADMIN);
    if (bulletin.creator.username !== currentUser.preferred_username && !isUserSuperAdmin) {
      throw new CustomHttpException(BulletinBoardErrorMessage.UNAUTHORIZED_UPDATE_BULLETIN, HttpStatus.UNAUTHORIZED);
    }

    const category = await this.bulletinCategoryModel.findById(dto.category.id).exec();
    if (!category) {
      throw new CustomHttpException(BulletinBoardErrorMessage.INVALID_CATEGORY, HttpStatus.INTERNAL_SERVER_ERROR);
    }

    const hasUserPermissionToCategory = await this.bulletinCategoryService.hasUserPermission(
      currentUser.preferred_username,
      dto.category.id,
      BulletinCategoryPermission.EDIT,
      isUserSuperAdmin,
    );
    if (!hasUserPermissionToCategory) {
      throw new CustomHttpException(BulletinBoardErrorMessage.UNAUTHORIZED_UPDATE_BULLETIN, HttpStatus.FORBIDDEN);
    }

    const updatedBy = {
      firstName: currentUser.given_name,
      lastName: currentUser.family_name,
      username: currentUser.preferred_username,
    };

    bulletin.title = dto.title;
    bulletin.isActive = dto.isActive;
    bulletin.content = BulletinBoardService.replaceContentTokenWithPlaceholder(dto.content);
    bulletin.category = new Types.ObjectId(dto.category.id);
    bulletin.isVisibleStartDate = dto.isVisibleStartDate;
    bulletin.attachmentFileNames = dto.attachmentFileNames;
    bulletin.isVisibleEndDate = dto.isVisibleEndDate;
    bulletin.updatedBy = updatedBy;

    const updatedBulletin = await bulletin.save();

    await this.notifyUsers(dto, updatedBulletin);

    return updatedBulletin;
  }

  async notifyUsers(dto: CreateBulletinDto, resultingBulletin: BulletinDocument) {
    const invitedMembersList = await this.groupsService.getInvitedMembers(
      [...dto.category.visibleForGroups, ...dto.category.editableByGroups],
      [...dto.category.visibleForUsers, ...dto.category.editableByUsers],
    );

    const now = new Date();
    const isWithinVisibilityPeriod =
      (!dto.isVisibleStartDate || now >= new Date(dto.isVisibleStartDate)) &&
      (!dto.isVisibleEndDate || now <= new Date(dto.isVisibleEndDate));

    if (isWithinVisibilityPeriod) {
      this.sseService.sendEventToUsers(invitedMembersList, resultingBulletin, SSE_MESSAGE_TYPE.BULLETIN_UPDATED);
    }
  }

  async removeBulletins(currentUser: JwtUser, ids: string[]) {
    const bulletins = await this.bulletinModel.find({ _id: { $in: ids } }).exec();

    if (bulletins.length !== ids.length) {
      throw new CustomHttpException(BulletinBoardErrorMessage.BULLETIN_NOT_FOUND, HttpStatus.NOT_FOUND);
    }

    const unauthorizedBulletins = bulletins.filter(
      (bulletin) => bulletin.creator.username !== currentUser.preferred_username,
    );

    const isUserSuperAdmin = currentUser.ldapGroups.includes(GroupRoles.SUPER_ADMIN);
    if (!isUserSuperAdmin && unauthorizedBulletins.length > 0) {
      throw new CustomHttpException(BulletinBoardErrorMessage.UNAUTHORIZED_DELETE_BULLETIN, HttpStatus.UNAUTHORIZED);
    }

    try {
      await Promise.all(
        bulletins.map(async (bulletin) => {
          if (bulletin.attachmentFileNames?.length) {
            await Promise.all(
              bulletin.attachmentFileNames.map(async (fileName) => {
                const filePath = join(this.attachmentsPath, fileName);
                await FilesystemService.checkIfFileExistAndDelete(filePath);
              }),
            );
          }
        }),
      );

      await this.bulletinModel.deleteMany({ _id: { $in: ids } }).exec();
    } catch (error) {
      throw new CustomHttpException(
        BulletinBoardErrorMessage.ATTACHMENT_DELETION_FAILED,
        HttpStatus.INTERNAL_SERVER_ERROR,
      );
    }
  }
}

export default BulletinBoardService;<|MERGE_RESOLUTION|>--- conflicted
+++ resolved
@@ -51,27 +51,7 @@
     void this.fileSystemService.ensureDirectoryExists(this.attachmentsPath);
   }
 
-<<<<<<< HEAD
-  subscribe(username: string, res: Response): Observable<MessageEvent> {
-    return SseService.subscribe(username, this.bulletinsSseConnections, res);
-  }
-
   async serveBulletinAttachment(filename: string, res: Response) {
-=======
-  static checkAttachmentFile(file: Express.Multer.File): string {
-    if (!file) {
-      throw new CustomHttpException(BulletinBoardErrorMessage.FILE_NOT_PROVIDED, HttpStatus.BAD_REQUEST);
-    }
-
-    if (!BULLETIN_BOARD_ALLOWED_MIME_TYPES.includes(file.mimetype)) {
-      throw new CustomHttpException(BulletinBoardErrorMessage.ATTACHMENT_UPLOAD_FAILED, HttpStatus.BAD_REQUEST);
-    }
-
-    return file.filename;
-  }
-
-  serveBulletinAttachment(filename: string, res: Response) {
->>>>>>> 6d372bdc
     const filePath = join(this.attachmentsPath, filename);
 
     await FilesystemService.throwErrorIfFileNotExists(filePath);
