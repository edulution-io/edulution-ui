<<<<<<< HEAD
import { Body, Controller, Delete, Get, MessageEvent, Param, Patch, Post, Put, Query, Res, Sse } from '@nestjs/common';
=======
import { Body, Controller, Delete, Get, MessageEvent, Param, Patch, Post, Put, Res, Sse } from '@nestjs/common';
>>>>>>> 02a51d8a
import CreateConferenceDto from '@libs/conferences/types/create-conference.dto';
import { ApiBearerAuth, ApiTags } from '@nestjs/swagger';
import { Observable } from 'rxjs';
import { Response } from 'express';
import { CONFERENCES_EDU_API_ENDPOINT } from '@libs/conferences/constants/apiEndpoints';
import JWTUser from '@libs/user/types/jwt/jwtUser';
import JoinPublicConferenceDetails from '@libs/conferences/types/joinPublicConferenceDetails';
import ConferencesService from './conferences.service';
import { Conference } from './conference.schema';
import GetCurrentUser, { GetCurrentUsername } from '../common/decorators/getUser.decorator';
<<<<<<< HEAD
import SseService from '../sse/sse.service';
import type UserConnections from '../types/userConnections';
import { Public } from '../common/decorators/public.decorator';
=======
>>>>>>> 02a51d8a

@ApiTags(CONFERENCES_EDU_API_ENDPOINT)
@ApiBearerAuth()
@Controller(CONFERENCES_EDU_API_ENDPOINT)
class ConferencesController {
  constructor(private readonly conferencesService: ConferencesService) {}

  @Post()
  create(@Body() createConferenceDto: CreateConferenceDto, @GetCurrentUser() user: JWTUser) {
    return this.conferencesService.create(createConferenceDto, user);
  }

  @Get('join/:meetingID')
  join(@Param('meetingID') meetingID: string, @Query('password') password: string, @GetCurrentUser() user: JWTUser) {
    return this.conferencesService.join(meetingID, user, password);
  }

  @Get()
  findAll(@GetCurrentUser() user: JWTUser) {
    return this.conferencesService.findAllConferencesTheUserHasAccessTo(user);
  }

  @Patch()
  async update(@Body() conference: Conference, @GetCurrentUser() user: JWTUser) {
    await this.conferencesService.isCurrentUserTheCreator(conference.meetingID, user.preferred_username);
    await this.conferencesService.update(conference);
    return this.conferencesService.findAllConferencesTheUserHasAccessTo(user);
  }

  @Put()
  async toggleIsRunning(
    @Body() conference: Pick<Conference, 'meetingID' | 'isRunning'>,
    @GetCurrentUser() user: JWTUser,
  ) {
    return this.conferencesService.toggleConferenceIsRunning(
      conference.meetingID,
      conference.isRunning,
      user.preferred_username,
    );
  }

  @Delete()
  async remove(@Body() meetingIDs: string[], @GetCurrentUser() user: JWTUser) {
    await this.conferencesService.remove(meetingIDs, user.preferred_username);
    return this.conferencesService.findAllConferencesTheUserHasAccessTo(user);
  }

  @Sse('sse')
  sse(@GetCurrentUsername() username: string, @Res() res: Response): Observable<MessageEvent> {
    return this.conferencesService.subscribe(username, res);
  }

  @Public()
  @Get('public/:meetingID')
  getPublicConference(@Param('meetingID') meetingID: string) {
    return this.conferencesService.findPublicConference(meetingID);
  }

  @Public()
  @Post('public')
  joinPublicConference(@Body() joinDetails: JoinPublicConferenceDetails) {
    return this.conferencesService.joinPublicConference(joinDetails);
  }

  @Public()
  @Sse('sse/public')
  publicSse(@Query('meetingID') meetingID: string, @Res() res: Response): Observable<MessageEvent> {
    return SseService.subscribe(meetingID, this.conferencesSseConnections, res);
  }
}

export default ConferencesController;<|MERGE_RESOLUTION|>--- conflicted
+++ resolved
@@ -1,8 +1,4 @@
-<<<<<<< HEAD
 import { Body, Controller, Delete, Get, MessageEvent, Param, Patch, Post, Put, Query, Res, Sse } from '@nestjs/common';
-=======
-import { Body, Controller, Delete, Get, MessageEvent, Param, Patch, Post, Put, Res, Sse } from '@nestjs/common';
->>>>>>> 02a51d8a
 import CreateConferenceDto from '@libs/conferences/types/create-conference.dto';
 import { ApiBearerAuth, ApiTags } from '@nestjs/swagger';
 import { Observable } from 'rxjs';
@@ -13,12 +9,7 @@
 import ConferencesService from './conferences.service';
 import { Conference } from './conference.schema';
 import GetCurrentUser, { GetCurrentUsername } from '../common/decorators/getUser.decorator';
-<<<<<<< HEAD
-import SseService from '../sse/sse.service';
-import type UserConnections from '../types/userConnections';
 import { Public } from '../common/decorators/public.decorator';
-=======
->>>>>>> 02a51d8a
 
 @ApiTags(CONFERENCES_EDU_API_ENDPOINT)
 @ApiBearerAuth()
@@ -86,7 +77,7 @@
   @Public()
   @Sse('sse/public')
   publicSse(@Query('meetingID') meetingID: string, @Res() res: Response): Observable<MessageEvent> {
-    return SseService.subscribe(meetingID, this.conferencesSseConnections, res);
+    return this.conferencesService.subscribe(meetingID, res);
   }
 }
 
