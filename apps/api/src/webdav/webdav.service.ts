/*
 * LICENSE
 *
 * This program is free software: you can redistribute it and/or modify it under the terms of the GNU Affero General Public License as published by
 * the Free Software Foundation, either version 3 of the License, or (at your option) any later version.
 *
 * This program is distributed in the hope that it will be useful, but WITHOUT ANY WARRANTY; without even the implied warranty of
 * MERCHANTABILITY or FITNESS FOR A PARTICULAR PURPOSE. See the GNU Affero General Public License for more details.
 *
 * You should have received a copy of the GNU Affero General Public License along with this program. If not, see <https://www.gnu.org/licenses/>.
 */

import { HttpStatus, Injectable } from '@nestjs/common';
import { AxiosInstance, AxiosResponse } from 'axios';
import FileSharingErrorMessage from '@libs/filesharing/types/fileSharingErrorMessage';
import { DirectoryFileDTO } from '@libs/filesharing/types/directoryFileDTO';
import { WebdavStatusResponse } from '@libs/filesharing/types/fileOperationResult';
import {
  HTTP_HEADERS,
  HttpMethods,
  HttpMethodsWebDav,
  RequestResponseContentType,
  WebdavRequestDepth,
} from '@libs/common/types/http-methods';
import CustomFile from '@libs/filesharing/types/customFile';
import ContentType from '@libs/filesharing/types/contentType';
import FILE_PATHS from '@libs/filesharing/constants/file-paths';
import ErrorMessage from '@libs/error/errorMessage';
import DuplicateFileRequestDto from '@libs/filesharing/types/DuplicateFileRequestDto';
import mapToDirectories from '@libs/filesharing/utils/mapToDirectories';
import mapToDirectoryFiles from '@libs/filesharing/utils/mapToDirectoryFiles';
import DEFAULT_PROPFIND_XML from '@libs/filesharing/constants/defaultPropfindXml';
import { createReadStream, ReadStream } from 'fs';
import { stat } from 'fs-extra';
import CustomHttpException from '../common/CustomHttpException';
import WebdavClientFactory from './webdav.client.factory';
import UsersService from '../users/users.service';

@Injectable()
class WebdavService {
  private readonly baseUrl = process.env.EDUI_WEBDAV_URL as string;

  private webdavClientCache = new Map<string, { client: AxiosInstance; timeout: NodeJS.Timeout }>();

  constructor(private readonly usersService: UsersService) {}

  static async executeWebdavRequest<Raw = unknown, Result = Raw>(
    client: AxiosInstance,
    config: {
      method: string;
      url?: string;
      data?: string | Record<string, unknown> | ReadStream | Buffer;
      headers?: Record<string, string | number>;
      maxContentLength?: number;
      maxBodyLength?: number;
      timeout?: number;
    },
    fileSharingErrorMessage: ErrorMessage,
    transformer?: (data: Raw) => Result,
  ): Promise<Result | WebdavStatusResponse> {
    try {
      const response = await client.request<Raw>(config);
      WebdavService.handleWebDAVError(response);
      return transformer ? transformer(response.data) : (response.data as unknown as Result);
    } catch (error) {
      throw new CustomHttpException(
        fileSharingErrorMessage,
        HttpStatus.INTERNAL_SERVER_ERROR,
        (error as Error).message,
        WebdavService.name,
      );
    }
  }

  private static handleWebDAVError(response: AxiosResponse) {
    if (!response || response.status < 200 || response.status >= 300) {
      throw new CustomHttpException(
        FileSharingErrorMessage.WebDavError,
        HttpStatus.INTERNAL_SERVER_ERROR,
        response?.statusText || 'WebDAV request failed',
        WebdavService.name,
      );
    }
  }

  scheduleClientTimeout(token: string): NodeJS.Timeout {
    return setTimeout(
      () => {
        this.webdavClientCache.delete(token);
      },
      30 * 60 * 1000,
    );
  }

  async initializeClient(username: string): Promise<void> {
    const password = await this.usersService.getPassword(username);
    const client = WebdavClientFactory.createWebdavClient(this.baseUrl, username, password);
    const timeout = this.scheduleClientTimeout(username);
    this.webdavClientCache.set(username, { client, timeout });
  }

  public async getClient(username: string): Promise<AxiosInstance> {
    if (!this.webdavClientCache.has(username)) {
      await this.initializeClient(username);
    } else {
      clearTimeout(this.webdavClientCache.get(username)!.timeout);
      this.webdavClientCache.get(username)!.timeout = this.scheduleClientTimeout(username);
    }
    const client = this.webdavClientCache.get(username)?.client;
    if (!client) {
      throw new CustomHttpException(
        FileSharingErrorMessage.WebDavError,
        HttpStatus.INTERNAL_SERVER_ERROR,
        `Failed to initialize WebDAV client for user: ${username}`,
      );
    }
    return client;
  }

  // eslint-disable-next-line @typescript-eslint/class-methods-use-this
  getPathUntilFolder(fullPath: string, folderName: string): string {
    const segments = fullPath.split('/');
    const index = segments.indexOf(folderName);

    if (index === -1) {
      return fullPath;
    }
    const partialSegments = segments.slice(0, index + 1);
    return partialSegments.join('/');
  }

  async ensureFolderExists(username: string, basePath: string, folderName: string) {
    const exists = await this.checkIfFolderExists(username, basePath, folderName);
    if (!exists) {
      await this.createFolder(username, basePath, folderName);
    }
  }

  async getFilesAtPath(username: string, path: string): Promise<DirectoryFileDTO[]> {
    const client = await this.getClient(username);
    const url = new URL(path.replace(/^\/+/, ''), this.baseUrl).href;
    return (await WebdavService.executeWebdavRequest<string, DirectoryFileDTO[]>(
      client,
      {
        method: HttpMethodsWebDav.PROPFIND,
        url,
        data: DEFAULT_PROPFIND_XML,
        headers: {
<<<<<<< HEAD
          Depth: '1',
=======
          [HTTP_HEADERS.Depth]: WebdavRequestDepth.ONE_LEVEL,
>>>>>>> 00ea3b35
        },
      },
      FileSharingErrorMessage.FileNotFound,
      mapToDirectoryFiles,
    )) as DirectoryFileDTO[];
  }

  async getDirectoryAtPath(username: string, path: string): Promise<DirectoryFileDTO[]> {
    const client = await this.getClient(username);
    const url = new URL(path.replace(/^\/+/, ''), this.baseUrl).href;

    return (await WebdavService.executeWebdavRequest<string, DirectoryFileDTO[]>(
      client,
      {
        method: HttpMethodsWebDav.PROPFIND,
        url,
        data: DEFAULT_PROPFIND_XML,
        headers: {
<<<<<<< HEAD
          Depth: '1',
=======
          [HTTP_HEADERS.Depth]: WebdavRequestDepth.ONE_LEVEL,
>>>>>>> 00ea3b35
        },
      },
      FileSharingErrorMessage.FolderNotFound,
      mapToDirectories,
    )) as DirectoryFileDTO[];
  }

  async createFolder(username: string, path: string, folderName: string): Promise<WebdavStatusResponse> {
    const client = await this.getClient(username);
    const fullPath = `${this.baseUrl}${path}/${folderName}`;

    return WebdavService.executeWebdavRequest<WebdavStatusResponse>(
      client,
      {
        method: HttpMethodsWebDav.MKCOL,
        url: fullPath,
      },
      FileSharingErrorMessage.FolderCreationFailed,
      (resp: WebdavStatusResponse) => ({
        success: resp?.status >= 200 && resp?.status < 300,
        status: resp.status,
      }),
    );
  }

  async createFile(username: string, fullPath: string, content = ''): Promise<WebdavStatusResponse> {
    const client = await this.getClient(username);
    return WebdavService.executeWebdavRequest<WebdavStatusResponse>(
      client,
      {
        method: HttpMethods.PUT,
        url: fullPath,
        headers: { [HTTP_HEADERS.ContentType]: RequestResponseContentType.TEXT_PLAIN },
        data: content,
      },
      FileSharingErrorMessage.CreationFailed,
      (resp: WebdavStatusResponse) => ({
        success: resp.status >= 200 && resp.status < 300,
        status: resp.status,
      }),
    );
  }

  async uploadFile(username: string, fullPath: string, file: CustomFile): Promise<WebdavStatusResponse> {
    const totalSize = (await stat(file.path)).size;

    const fileStream = createReadStream(file.path);

    const client = await this.getClient(username);
    return WebdavService.executeWebdavRequest<WebdavStatusResponse>(
      client,
      {
        method: HttpMethods.PUT,
        url: fullPath,
        headers: {
          [HTTP_HEADERS.ContentType]: file.mimetype,
          [HTTP_HEADERS.ContentLength]: totalSize.toString(),
        },
        data: fileStream,
        maxContentLength: Infinity,
        maxBodyLength: Infinity,
        timeout: 0,
      },
      FileSharingErrorMessage.UploadFailed,
      (response) => ({
        success: response.status === 201 || response.status === 200,
        filename: file.originalname,
        status: response.status,
      }),
    );
  }

  async deletePath(username: string, fullPath: string): Promise<WebdavStatusResponse> {
    const client = await this.getClient(username);
    return WebdavService.executeWebdavRequest<WebdavStatusResponse>(
      client,
      {
        method: HttpMethods.DELETE,
        url: fullPath,
        headers: { [HTTP_HEADERS.ContentType]: RequestResponseContentType.APPLICATION_X_WWW_FORM_URLENCODED },
      },
      FileSharingErrorMessage.DeletionFailed,
      (resp: WebdavStatusResponse) => ({
        success: resp.status >= 200 && resp.status < 300,
        status: resp.status,
      }),
    );
  }

  async moveOrRenameResource(
    username: string,
    originFullPath: string,
    destFullPath: string,
  ): Promise<WebdavStatusResponse> {
    const client = await this.getClient(username);
    return WebdavService.executeWebdavRequest<WebdavStatusResponse>(
      client,
      {
        method: HttpMethodsWebDav.MOVE,
        url: decodeURI(originFullPath),
        headers: {
          Destination: decodeURI(destFullPath),
          [HTTP_HEADERS.ContentType]: RequestResponseContentType.APPLICATION_X_WWW_FORM_URLENCODED,
        },
      },
      FileSharingErrorMessage.RenameFailed,
      (resp: WebdavStatusResponse) => ({
        success: resp.status >= 200 && resp.status < 300,
        status: resp.status,
      }),
    );
  }

  async copyFileViaWebDAV(
    username: string,
    originFullPath: string,
    destFullPath: string,
  ): Promise<WebdavStatusResponse> {
    const client = await this.getClient(username);
    return WebdavService.executeWebdavRequest<WebdavStatusResponse>(
      client,
      {
        method: HttpMethodsWebDav.COPY,
        url: originFullPath,
        headers: { Destination: destFullPath },
      },
      FileSharingErrorMessage.DuplicateFailed,
      (resp: WebdavStatusResponse) => ({
        success: resp.status >= 200 && resp.status < 300,
        status: resp.status,
      }),
    );
  }

  async checkIfFolderExists(username: string, parentPath: string, name: string): Promise<boolean> {
    const directories = await this.getDirectoryAtPath(username, `${parentPath}/`);
    return directories.some((item) => item.type === ContentType.DIRECTORY && item.filename === name);
  }

  async createCollectFolderIfNotExists(username: string, destinationPath: string) {
    const sanitizedDestinationPath = destinationPath.replace(`${FILE_PATHS.COLLECT}/`, '');
    const pathWithoutFilename = sanitizedDestinationPath.slice(0, sanitizedDestinationPath.lastIndexOf('/'));

    const folderAlreadyExistis = await this.checkIfFolderExists(
      username,
      `${pathWithoutFilename}/`,
      FILE_PATHS.COLLECT,
    );

    if (folderAlreadyExistis) return;

    try {
      await this.createFolder(username, pathWithoutFilename, FILE_PATHS.COLLECT);
    } catch (error) {
      throw new CustomHttpException(
        FileSharingErrorMessage.CreationFailed,
        HttpStatus.NOT_FOUND,
        pathWithoutFilename,
        WebdavService.name,
      );
    }
  }

  async cutCollectedItems(
    username: string,
    originFullPath: string,
    newFullPath: string,
  ): Promise<WebdavStatusResponse> {
    await this.createCollectFolderIfNotExists(username, originFullPath);
    await this.moveOrRenameResource(username, originFullPath, newFullPath);
    return this.createFolder(username, originFullPath.replace(FILE_PATHS.COLLECT, ''), FILE_PATHS.COLLECT);
  }

  async copyCollectedItems(username: string, duplicateFile: DuplicateFileRequestDto): Promise<WebdavStatusResponse> {
    const duplicationPromises = duplicateFile.destinationFilePaths.map(async (destinationPath) => {
      await this.copyFileViaWebDAV(username, duplicateFile.originFilePath, destinationPath);
    });

    try {
      await Promise.all(duplicationPromises);
      return { success: true, status: HttpStatus.OK };
    } catch (error) {
      throw new CustomHttpException(FileSharingErrorMessage.SharingFailed, HttpStatus.INTERNAL_SERVER_ERROR);
    }
  }

  async getFileTypeFromWebdavPath(
    username: string,
    fullPath: string,
    filepath: string,
  ): Promise<ContentType | undefined> {
    const files = await this.getFilesAtPath(username, fullPath);
    const matchedFile = files.find((file) => file.filePath === filepath);
    return matchedFile?.type === ContentType.FILE ? ContentType.FILE : ContentType.DIRECTORY;
  }
}

export default WebdavService;<|MERGE_RESOLUTION|>--- conflicted
+++ resolved
@@ -146,11 +146,7 @@
         url,
         data: DEFAULT_PROPFIND_XML,
         headers: {
-<<<<<<< HEAD
-          Depth: '1',
-=======
           [HTTP_HEADERS.Depth]: WebdavRequestDepth.ONE_LEVEL,
->>>>>>> 00ea3b35
         },
       },
       FileSharingErrorMessage.FileNotFound,
@@ -169,11 +165,7 @@
         url,
         data: DEFAULT_PROPFIND_XML,
         headers: {
-<<<<<<< HEAD
-          Depth: '1',
-=======
           [HTTP_HEADERS.Depth]: WebdavRequestDepth.ONE_LEVEL,
->>>>>>> 00ea3b35
         },
       },
       FileSharingErrorMessage.FolderNotFound,
