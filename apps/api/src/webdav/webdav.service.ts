/*
 * LICENSE
 *
 * This program is free software: you can redistribute it and/or modify it under the terms of the GNU Affero General Public License as published by
 * the Free Software Foundation, either version 3 of the License, or (at your option) any later version.
 *
 * This program is distributed in the hope that it will be useful, but WITHOUT ANY WARRANTY; without even the implied warranty of
 * MERCHANTABILITY or FITNESS FOR A PARTICULAR PURPOSE. See the GNU Affero General Public License for more details.
 *
 * You should have received a copy of the GNU Affero General Public License along with this program. If not, see <https://www.gnu.org/licenses/>.
 */

import { HttpStatus, Injectable, Logger } from '@nestjs/common';
import { AxiosInstance, AxiosResponse } from 'axios';
import { OnEvent } from '@nestjs/event-emitter';
import FileSharingErrorMessage from '@libs/filesharing/types/fileSharingErrorMessage';
import { DirectoryFileDTO } from '@libs/filesharing/types/directoryFileDTO';
import { WebdavStatusResponse } from '@libs/filesharing/types/fileOperationResult';
import {
  HTTP_HEADERS,
  HttpMethods,
  HttpMethodsWebDav,
  RequestResponseContentType,
  WebdavRequestDepth,
} from '@libs/common/types/http-methods';
import ContentType from '@libs/filesharing/types/contentType';
import FILE_PATHS from '@libs/filesharing/constants/file-paths';
import ErrorMessage from '@libs/error/errorMessage';
import DuplicateFileRequestDto from '@libs/filesharing/types/DuplicateFileRequestDto';
import mapToDirectories from '@libs/filesharing/utils/mapToDirectories';
import mapToDirectoryFiles from '@libs/filesharing/utils/mapToDirectoryFiles';
import DEFAULT_PROPFIND_XML from '@libs/filesharing/constants/defaultPropfindXml';
import WEBDAV_SHARE_TYPE from '@libs/filesharing/constants/webdavShareType';
import { Readable } from 'stream';
import EVENT_EMITTER_EVENTS from '@libs/appconfig/constants/eventEmitterEvents';
import got from 'got';
import { Agent as HttpsAgent } from 'https';
import { Agent as HttpAgent } from 'http';
<<<<<<< HEAD
import CommonErrorMessages from '@libs/common/constants/common-error-messages';
=======
import getPathWithoutWebdav from '@libs/filesharing/utils/getPathWithoutWebdav';
>>>>>>> fa4fc366
import CustomHttpException from '../common/CustomHttpException';
import WebdavClientFactory from './webdav.client.factory';
import UsersService from '../users/users.service';
import WebdavSharesService from './shares/webdav-shares.service';

@Injectable()
class WebdavService {
  private webdavClientCache = new Map<string, { client: AxiosInstance; timeout: NodeJS.Timeout }>();

  constructor(
    private readonly usersService: UsersService,
    private readonly webdavSharesService: WebdavSharesService,
  ) {}

  @OnEvent(EVENT_EMITTER_EVENTS.WEBDAV_BASEURL_CHANGED)
  invalidateClientCache() {
    this.webdavClientCache.clear();
  }

  static async executeWebdavRequest<Raw = unknown, Result = Raw>(
    client: AxiosInstance,
    config: {
      method: string;
      url?: string;
      data?: string | Record<string, unknown> | Readable | Buffer;
      headers?: Record<string, string | number>;
      maxContentLength?: number;
      maxBodyLength?: number;
      timeout?: number;
    },
    fileSharingErrorMessage: ErrorMessage,
    transformer?: (data: Raw) => Result,
  ): Promise<Result | WebdavStatusResponse> {
    try {
      const response = await client.request<Raw>(config);
      WebdavService.handleWebDAVError(response);
      return transformer ? transformer(response.data) : (response.data as unknown as Result);
    } catch (error) {
      throw new CustomHttpException(
        fileSharingErrorMessage,
        HttpStatus.INTERNAL_SERVER_ERROR,
        (error as Error).message,
        WebdavService.name,
      );
    }
  }

  private static handleWebDAVError(response: AxiosResponse) {
    if (!response || response.status < 200 || response.status >= 300) {
      throw new CustomHttpException(
        FileSharingErrorMessage.WebDavError,
        HttpStatus.INTERNAL_SERVER_ERROR,
        response?.statusText || 'WebDAV request failed',
        WebdavService.name,
      );
    }
  }

  scheduleClientTimeout(token: string): NodeJS.Timeout {
    return setTimeout(
      () => {
        this.webdavClientCache.delete(token);
      },
      30 * 60 * 1000,
    );
  }

  async initializeClient(username: string, share: string): Promise<void> {
    const password = await this.usersService.getPassword(username);
    const baseUrl = await this.webdavSharesService.getWebdavSharePath(share);
    const client = WebdavClientFactory.createWebdavClient(baseUrl, username, password);
    const timeout = this.scheduleClientTimeout(username);
    this.webdavClientCache.set(username, { client, timeout });
  }

  public async getClient(username: string, share: string): Promise<AxiosInstance> {
    if (!this.webdavClientCache.has(username)) {
      await this.initializeClient(username, share);
    } else {
      clearTimeout(this.webdavClientCache.get(username)!.timeout);
      this.webdavClientCache.get(username)!.timeout = this.scheduleClientTimeout(username);
    }
    const client = this.webdavClientCache.get(username)?.client;
    if (!client) {
      throw new CustomHttpException(
        FileSharingErrorMessage.WebDavError,
        HttpStatus.INTERNAL_SERVER_ERROR,
        `Failed to initialize WebDAV client for user: ${username}`,
      );
    }
    return client;
  }

  // eslint-disable-next-line @typescript-eslint/class-methods-use-this
  getPathUntilFolder(fullPath: string, folderName: string): string {
    const segments = fullPath.split('/');
    const index = segments.indexOf(folderName);

    if (index === -1) {
      return fullPath;
    }
    const partialSegments = segments.slice(0, index + 1);
    return partialSegments.join('/');
  }

  async ensureFolderExists(username: string, basePath: string, folderName: string, share: string) {
    const exists = await this.checkIfFolderExists(username, basePath, folderName, share);
    if (!exists) {
      await this.createFolder(username, basePath, folderName, share);
    }
  }

  static safeJoinUrl(base: string, path: string) {
    try {
      const cleanedPath = (path || '').replace(/^\/+/, '').replace(/\/+$/, '');

      const finalPath = cleanedPath ? `${cleanedPath}/` : '';

      return new URL(finalPath, base).href;
    } catch (err) {
      Logger.error(`Invalid URL input (base="${base}", path="${path}")`, WebdavService.name);
      return base;
    }
  }

  async getFilesAtPath(username: string, path: string, share: string): Promise<DirectoryFileDTO[]> {
    const client = await this.getClient(username, share);
    const webdavShare = await this.webdavSharesService.getWebdavShareFromCache(share);
    const pathWithoutWebdav = getPathWithoutWebdav(path, webdavShare.pathname);
    const url = WebdavService.safeJoinUrl(webdavShare.url, pathWithoutWebdav);

    return (await WebdavService.executeWebdavRequest<string, DirectoryFileDTO[]>(
      client,
      {
        method: HttpMethodsWebDav.PROPFIND,
        url,
        data: DEFAULT_PROPFIND_XML,
        headers: {
          [HTTP_HEADERS.Depth]: WebdavRequestDepth.ONE_LEVEL,
        },
      },
      FileSharingErrorMessage.FileNotFound,
      mapToDirectoryFiles,
    )) as DirectoryFileDTO[];
  }

  async getDirectoryAtPath(username: string, path: string, share: string): Promise<DirectoryFileDTO[]> {
    const client = await this.getClient(username, share);
    const webdavShare = await this.webdavSharesService.getWebdavShareFromCache(share);
    const pathWithoutWebdav = getPathWithoutWebdav(path, webdavShare.pathname);
    const url = WebdavService.safeJoinUrl(webdavShare.url, pathWithoutWebdav);

    return (await WebdavService.executeWebdavRequest<string, DirectoryFileDTO[]>(
      client,
      {
        method: HttpMethodsWebDav.PROPFIND,
        url,
        data: DEFAULT_PROPFIND_XML,
        headers: {
          [HTTP_HEADERS.Depth]: WebdavRequestDepth.ONE_LEVEL,
        },
      },
      FileSharingErrorMessage.FolderNotFound,
      mapToDirectories,
    )) as DirectoryFileDTO[];
  }

  async createFolder(username: string, path: string, folderName: string, share: string): Promise<WebdavStatusResponse> {
    const client = await this.getClient(username, share);
    const webdavShare = await this.webdavSharesService.getWebdavShareFromCache(share);
    const basePath = getPathWithoutWebdav(path, webdavShare.pathname);
    const encodedPath = WebdavService.safeJoinUrl(webdavShare.url, basePath);
    const encodedFolder = encodeURIComponent(folderName.trim());

    const fullUrl = `${encodedPath}${encodedFolder}`;

    return WebdavService.executeWebdavRequest<WebdavStatusResponse>(
      client,
      {
        method: HttpMethodsWebDav.MKCOL,
        url: fullUrl,
      },
      FileSharingErrorMessage.FolderCreationFailed,
      (resp: WebdavStatusResponse) => ({
        success: resp?.status >= 200 && resp?.status < 300,
        status: resp.status,
      }),
    );
  }

  async uploadFile(
    username: string,
    fullPath: string,
    fileStream: Readable,
    share: string,
    contentType: string,
    totalSize?: number,
    onProgress?: (transferred: number, total?: number) => void,
  ): Promise<WebdavStatusResponse> {
    const password = await this.usersService.getPassword(username);
    const baseUrl = await this.webdavSharesService.getWebdavSharePath(share);
    const url = WebdavService.safeJoinUrl(baseUrl, fullPath);

    const headers: Record<string, string> = { [HTTP_HEADERS.ContentType]: contentType };
    if (totalSize && Number.isFinite(totalSize) && totalSize > 0) {
      headers[HTTP_HEADERS.ContentLength] = String(totalSize);
    }

<<<<<<< HEAD
    try {
      const request = got.put(url, {
        agent: {
          http: new HttpAgent({ keepAlive: true }),
          https: new HttpsAgent({ keepAlive: true, rejectUnauthorized: false }),
        },
        body: fileStream,
        headers,
        username,
        password,
        http2: false,
        retry: { limit: 0 },
        throwHttpErrors: true,
        decompress: false,
      });
      fileStream.on('aborted', () => request.cancel());
      fileStream.on('error', () => request.cancel());

      void request.on('uploadProgress', (p) => onProgress?.(p.transferred, p.total));

      const response = await request;
      const ok = response.statusCode >= 200 && response.statusCode < 300;
      return { success: ok, status: response.statusCode, filename: fullPath.split('/').pop() || '' };
    } catch (error) {
      throw new CustomHttpException(CommonErrorMessages.FILE_CREATION_FAILED, HttpStatus.FORBIDDEN);
    }
  }
=======
    const request = got.put(url, {
      agent: {
        http: new HttpAgent({ keepAlive: true }),
        https: new HttpsAgent({ keepAlive: true, rejectUnauthorized: false }),
      },
      body: fileStream,
      headers,
      username,
      password,
      http2: false,
      retry: { limit: 0 },
      throwHttpErrors: false,
      decompress: false,
    });

    fileStream.on('aborted', () => request.cancel());
    fileStream.on('error', () => request.cancel());

    void request.on('uploadProgress', (p) => onProgress?.(p.transferred, p.total));

    const response = await request;
    const ok = response.statusCode >= 200 && response.statusCode < 300;
>>>>>>> fa4fc366

    return {
      success: ok,
      status: response.statusCode,
      filename: fullPath.split('/').pop() || '',
    };
  }

  async deletePath(username: string, fullPath: string, share: string): Promise<WebdavStatusResponse> {
    const client = await this.getClient(username, share);
    return WebdavService.executeWebdavRequest<WebdavStatusResponse>(
      client,
      {
        method: HttpMethods.DELETE,
        url: encodeURI(fullPath),
        headers: { [HTTP_HEADERS.ContentType]: RequestResponseContentType.APPLICATION_X_WWW_FORM_URLENCODED },
      },
      FileSharingErrorMessage.DeletionFailed,
      (resp: WebdavStatusResponse) => ({
        success: resp.status >= 200 && resp.status < 300,
        status: resp.status,
      }),
    );
  }

  async moveOrRenameResource(
    username: string,
    originFullPath: string,
    destFullPath: string,
    share: string,
  ): Promise<WebdavStatusResponse> {
    const client = await this.getClient(username, share);
    const webdavShare = await this.webdavSharesService.getWebdavShareFromCache(share);
    let destinationUrl = destFullPath;
    if (webdavShare.type === WEBDAV_SHARE_TYPE.EDU_FILE_PROXY) {
      destinationUrl = `${webdavShare.url.replace(/\/+$/, '')}/${destFullPath.replace(/^\/+/, '')}`;
    }
    return WebdavService.executeWebdavRequest<WebdavStatusResponse>(
      client,
      {
        method: HttpMethodsWebDav.MOVE,
        url: encodeURI(originFullPath),
        headers: {
          Destination: encodeURI(destinationUrl),
          [HTTP_HEADERS.ContentType]: RequestResponseContentType.APPLICATION_X_WWW_FORM_URLENCODED,
        },
      },
      FileSharingErrorMessage.RenameFailed,
      (resp: WebdavStatusResponse) => ({
        success: resp.status >= 200 && resp.status < 300,
        status: resp.status,
      }),
    );
  }

  async copyFileViaWebDAV(
    username: string,
    originFullPath: string,
    destFullPath: string,
    share: string,
  ): Promise<WebdavStatusResponse> {
    const client = await this.getClient(username, share);
    const webdavShare = await this.webdavSharesService.getWebdavShareFromCache(share);
    let destinationUrl = destFullPath;
    if (webdavShare.type === WEBDAV_SHARE_TYPE.EDU_FILE_PROXY) {
      destinationUrl = `${webdavShare.url.replace(/\/+$/, '')}/${destFullPath.replace(/^\/+/, '')}`;
    }
    return WebdavService.executeWebdavRequest<WebdavStatusResponse>(
      client,
      {
        method: HttpMethodsWebDav.COPY,
        url: encodeURI(originFullPath),
        headers: {
          Destination: encodeURI(destinationUrl),
          [HTTP_HEADERS.ContentType]: RequestResponseContentType.APPLICATION_X_WWW_FORM_URLENCODED,
        },
      },
      FileSharingErrorMessage.DuplicateFailed,
      (resp: WebdavStatusResponse) => ({
        success: resp.status >= 200 && resp.status < 300,
        status: resp.status,
      }),
    );
  }

  async checkIfFolderExists(username: string, parentPath: string, name: string, share: string): Promise<boolean> {
    const directories = await this.getDirectoryAtPath(username, `${parentPath}/`, share);
    return directories.some((item) => item.type === ContentType.DIRECTORY && item.filename === name);
  }

  async createCollectFolderIfNotExists(username: string, destinationPath: string, share: string) {
    const sanitizedDestinationPath = destinationPath.replace(`${FILE_PATHS.COLLECT}/`, '');
    const pathWithoutFilename = sanitizedDestinationPath.slice(0, sanitizedDestinationPath.lastIndexOf('/'));

    const folderAlreadyExistis = await this.checkIfFolderExists(
      username,
      `${pathWithoutFilename}/`,
      FILE_PATHS.COLLECT,
      share,
    );

    if (folderAlreadyExistis) return;

    try {
      await this.createFolder(username, pathWithoutFilename, FILE_PATHS.COLLECT, share);
    } catch (error) {
      throw new CustomHttpException(
        FileSharingErrorMessage.CreationFailed,
        HttpStatus.NOT_FOUND,
        pathWithoutFilename,
        WebdavService.name,
      );
    }
  }

  async cutCollectedItems(
    username: string,
    originFullPath: string,
    newFullPath: string,
    share: string,
  ): Promise<WebdavStatusResponse> {
    await this.createCollectFolderIfNotExists(username, originFullPath, share);
    await this.moveOrRenameResource(username, originFullPath, newFullPath, share);
    return this.createFolder(username, originFullPath.replace(FILE_PATHS.COLLECT, ''), FILE_PATHS.COLLECT, share);
  }

  async copyCollectedItems(
    username: string,
    duplicateFile: DuplicateFileRequestDto,
    share: string,
  ): Promise<WebdavStatusResponse> {
    const duplicationPromises = duplicateFile.destinationFilePaths.map(async (destinationPath) => {
      await this.copyFileViaWebDAV(username, duplicateFile.originFilePath, destinationPath, share);
    });

    try {
      await Promise.all(duplicationPromises);
      return { success: true, status: HttpStatus.OK };
    } catch (error) {
      throw new CustomHttpException(FileSharingErrorMessage.SharingFailed, HttpStatus.INTERNAL_SERVER_ERROR);
    }
  }

  async getFileTypeFromWebdavPath(
    username: string,
    fullPath: string,
    filepath: string,
    share: string,
  ): Promise<ContentType | undefined> {
    const files = await this.getFilesAtPath(username, fullPath, share);
    const matchedFile = files.find((file) => file.filePath === filepath);
    return matchedFile?.type === ContentType.FILE ? ContentType.FILE : ContentType.DIRECTORY;
  }
}

export default WebdavService;<|MERGE_RESOLUTION|>--- conflicted
+++ resolved
@@ -36,11 +36,8 @@
 import got from 'got';
 import { Agent as HttpsAgent } from 'https';
 import { Agent as HttpAgent } from 'http';
-<<<<<<< HEAD
 import CommonErrorMessages from '@libs/common/constants/common-error-messages';
-=======
 import getPathWithoutWebdav from '@libs/filesharing/utils/getPathWithoutWebdav';
->>>>>>> fa4fc366
 import CustomHttpException from '../common/CustomHttpException';
 import WebdavClientFactory from './webdav.client.factory';
 import UsersService from '../users/users.service';
@@ -249,7 +246,6 @@
       headers[HTTP_HEADERS.ContentLength] = String(totalSize);
     }
 
-<<<<<<< HEAD
     try {
       const request = got.put(url, {
         agent: {
@@ -277,37 +273,6 @@
       throw new CustomHttpException(CommonErrorMessages.FILE_CREATION_FAILED, HttpStatus.FORBIDDEN);
     }
   }
-=======
-    const request = got.put(url, {
-      agent: {
-        http: new HttpAgent({ keepAlive: true }),
-        https: new HttpsAgent({ keepAlive: true, rejectUnauthorized: false }),
-      },
-      body: fileStream,
-      headers,
-      username,
-      password,
-      http2: false,
-      retry: { limit: 0 },
-      throwHttpErrors: false,
-      decompress: false,
-    });
-
-    fileStream.on('aborted', () => request.cancel());
-    fileStream.on('error', () => request.cancel());
-
-    void request.on('uploadProgress', (p) => onProgress?.(p.transferred, p.total));
-
-    const response = await request;
-    const ok = response.statusCode >= 200 && response.statusCode < 300;
->>>>>>> fa4fc366
-
-    return {
-      success: ok,
-      status: response.statusCode,
-      filename: fullPath.split('/').pop() || '',
-    };
-  }
 
   async deletePath(username: string, fullPath: string, share: string): Promise<WebdavStatusResponse> {
     const client = await this.getClient(username, share);
