--- conflicted
+++ resolved
@@ -35,19 +35,6 @@
 
 @Injectable()
 class WebdavService {
-  readonly defaultPropfindXml = `<?xml version="1.0"?>
-      <d:propfind xmlns:d="DAV:">
-        <d:prop>
-          <d:getlastmodified/>
-          <d:getetag/>
-          <d:getcontenttype/>
-          <d:getcontentlength/>
-          <d:displayname/>
-          <d:creationdate/>
-        </d:prop>
-      </d:propfind>
-  `;
-
   private readonly baseUrl = process.env.EDUI_WEBDAV_URL as string;
 
   private webdavClientCache = new Map<string, { client: AxiosInstance; timeout: NodeJS.Timeout }>();
@@ -59,37 +46,23 @@
     config: {
       method: string;
       url?: string;
-<<<<<<< HEAD
-      // eslint-disable-next-line
-      data?: string | Record<string, any> | Buffer;
-      headers?: Record<string, string | number>;
-    },
-    fileSharingErrorMessage: ErrorMessage,
-    // eslint-disable-next-line
-    transformer?: (data: any) => T,
-=======
       data?: string | Record<string, any> | Buffer; // eslint-disable-line @typescript-eslint/no-explicit-any
       headers?: Record<string, string | number>;
     },
     fileSharingErrorMessage: ErrorMessage,
     transformer?: (data: any) => T, // eslint-disable-line @typescript-eslint/no-explicit-any
->>>>>>> 170c319a
   ): Promise<T | WebdavStatusResponse> {
     try {
       const response = await client(config);
       WebdavService.handleWebDAVError(response);
       return transformer ? transformer(response.data) : (response.data as T);
     } catch (error) {
-<<<<<<< HEAD
-      throw new CustomHttpException(fileSharingErrorMessage, HttpStatus.INTERNAL_SERVER_ERROR, '', WebdavService.name);
-=======
       throw new CustomHttpException(
         fileSharingErrorMessage,
         HttpStatus.INTERNAL_SERVER_ERROR,
         error,
         WebdavService.name,
       );
->>>>>>> 170c319a
     }
   }
 
@@ -99,10 +72,7 @@
         FileSharingErrorMessage.WebDavError,
         HttpStatus.INTERNAL_SERVER_ERROR,
         response?.statusText || 'WebDAV request failed',
-<<<<<<< HEAD
-=======
         WebdavService.name,
->>>>>>> 170c319a
       );
     }
   }
