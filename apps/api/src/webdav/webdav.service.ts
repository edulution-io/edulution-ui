--- conflicted
+++ resolved
@@ -26,14 +26,11 @@
 import FILE_PATHS from '@libs/filesharing/constants/file-paths';
 import ErrorMessage from '@libs/error/errorMessage';
 import DuplicateFileRequestDto from '@libs/filesharing/types/DuplicateFileRequestDto';
-<<<<<<< HEAD
-import { lookup } from 'mime-types';
-import { Open } from 'unzipper';
-=======
 import mapToDirectories from '@libs/filesharing/utils/mapToDirectories';
 import mapToDirectoryFiles from '@libs/filesharing/utils/mapToDirectoryFiles';
 import DEFAULT_PROPFIND_XML from '@libs/filesharing/constants/defaultPropfindXml';
->>>>>>> 170c319a
+import { lookup } from 'mime-types';
+import { Open } from 'unzipper';
 import CustomHttpException from '../common/CustomHttpException';
 import WebdavClientFactory from './webdav.client.factory';
 import UsersService from '../users/users.service';
@@ -64,7 +61,6 @@
     config: {
       method: string;
       url?: string;
-<<<<<<< HEAD
       // eslint-disable-next-line
       data?: string | Record<string, any> | Buffer;
       headers?: Record<string, string | number>;
@@ -72,29 +68,13 @@
     fileSharingErrorMessage: ErrorMessage,
     // eslint-disable-next-line
     transformer?: (data: any) => T,
-=======
-      data?: string | Record<string, any> | Buffer; // eslint-disable-line @typescript-eslint/no-explicit-any
-      headers?: Record<string, string | number>;
-    },
-    fileSharingErrorMessage: ErrorMessage,
-    transformer?: (data: any) => T, // eslint-disable-line @typescript-eslint/no-explicit-any
->>>>>>> 170c319a
   ): Promise<T | WebdavStatusResponse> {
     try {
       const response = await client(config);
       WebdavService.handleWebDAVError(response);
       return transformer ? transformer(response.data) : (response.data as T);
     } catch (error) {
-<<<<<<< HEAD
       throw new CustomHttpException(fileSharingErrorMessage, HttpStatus.INTERNAL_SERVER_ERROR, '', WebdavService.name);
-=======
-      throw new CustomHttpException(
-        fileSharingErrorMessage,
-        HttpStatus.INTERNAL_SERVER_ERROR,
-        error,
-        WebdavService.name,
-      );
->>>>>>> 170c319a
     }
   }
 
@@ -104,10 +84,6 @@
         FileSharingErrorMessage.WebDavError,
         HttpStatus.INTERNAL_SERVER_ERROR,
         response?.statusText || 'WebDAV request failed',
-<<<<<<< HEAD
-=======
-        WebdavService.name,
->>>>>>> 170c319a
       );
     }
   }
