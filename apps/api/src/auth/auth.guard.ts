--- conflicted
+++ resolved
@@ -11,7 +11,7 @@
  */
 
 import { readFileSync } from 'fs';
-import { CanActivate, ExecutionContext, HttpStatus, Injectable, Logger } from '@nestjs/common';
+import { CanActivate, ExecutionContext, HttpStatus, Injectable } from '@nestjs/common';
 import { JwtService } from '@nestjs/jwt';
 import { Reflector } from '@nestjs/core';
 import { Request } from 'express';
@@ -55,30 +55,6 @@
 
     if (isPublic || request.user) {
       return true;
-<<<<<<< HEAD
-    } catch (error) {
-      const safeRequest = {
-        method: request.method,
-        url: request.url,
-        headers: {
-          authorization: request.headers.authorization,
-          cookie: request.headers.cookie,
-          'content-type': request.headers['content-type'],
-        },
-        params: request.params,
-        query: request.query,
-        body: JSON.stringify(request.body),
-      };
-      Logger.verbose(`Auth failed for request: ${JSON.stringify(safeRequest)}`, AuthenticationGuard.name);
-
-      throw new CustomHttpException(
-        AuthErrorMessages.TokenExpired,
-        HttpStatus.UNAUTHORIZED,
-        error,
-        AuthenticationGuard.name,
-      );
-=======
->>>>>>> c056db2a
     }
 
     throw new CustomHttpException(
