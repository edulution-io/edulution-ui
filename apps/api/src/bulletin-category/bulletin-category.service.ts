--- conflicted
+++ resolved
@@ -1,5 +1,5 @@
 import { HttpStatus, Inject, Injectable } from '@nestjs/common';
-import { Model } from 'mongoose';
+import { Model, Types } from 'mongoose';
 import { InjectModel } from '@nestjs/mongoose';
 import CreateBulletinCategoryDto from '@libs/bulletinBoard/types/createBulletinCategoryDto';
 import JWTUser from '@libs/user/types/jwt/jwtUser';
@@ -73,7 +73,10 @@
     username: string,
     bulletinCategoryId: string,
     permission: BulletinCategoryPermissionType,
+    isUserSuperAdmin = false,
   ): Promise<boolean> {
+    if (isUserSuperAdmin) return true;
+
     const usersWithPermission = await this.getUsersWithPermissionCached(bulletinCategoryId, permission);
     return usersWithPermission.includes(username);
   }
@@ -106,15 +109,8 @@
   }
 
   async create(currentUser: JWTUser, dto: CreateBulletinCategoryDto) {
-<<<<<<< HEAD
     if (!currentUser.ldapGroups.includes(GroupRoles.SUPER_ADMIN)) {
       throw new CustomHttpException(BulletinBoardErrorMessage.UNAUTHORIZED_CREATE_CATEGORY, HttpStatus.FORBIDDEN);
-=======
-    const existingCategory = await this.checkIfNameExists(dto.name);
-
-    if (existingCategory.exists) {
-      throw new CustomHttpException(BulletinBoardErrorMessage.CATEGORY_NAME_ALREADY_EXISTS, HttpStatus.CONFLICT);
->>>>>>> 4fbe19a8
     }
 
     const category = (await this.bulletinCategoryModel.create({
@@ -137,7 +133,6 @@
     return category;
   }
 
-<<<<<<< HEAD
   async update(currentUser: JWTUser, id: string, dto: CreateBulletinCategoryDto): Promise<void> {
     const category: BulletinCategoryDocument | null = await this.bulletinCategoryModel.findById(id).exec();
     if (!category) {
@@ -154,14 +149,6 @@
 
     Object.assign(category, dto);
     await category.save();
-=======
-  async update(id: string, dto: CreateBulletinCategoryDto): Promise<void> {
-    const updatedCategory = await this.bulletinCategoryModel.findByIdAndUpdate(id, dto, { new: true }).exec();
-
-    if (!updatedCategory) {
-      throw new CustomHttpException(BulletinBoardErrorMessage.CATEGORY_NOT_FOUND, HttpStatus.NOT_FOUND);
-    }
->>>>>>> 4fbe19a8
 
     await this.getUsersWithPermissionCached(String(category.id), BulletinCategoryPermission.VIEW);
     await this.getUsersWithPermissionCached(String(category.id), BulletinCategoryPermission.EDIT);
@@ -172,9 +159,11 @@
       throw new CustomHttpException(BulletinBoardErrorMessage.UNAUTHORIZED_DELETE_CATEGORY, HttpStatus.FORBIDDEN);
     }
     try {
-      await this.bulletinModel.deleteMany({ category: id }).exec();
+      const objectId = new Types.ObjectId(id);
 
-      await this.bulletinCategoryModel.findByIdAndDelete(id).exec();
+      await this.bulletinModel.deleteMany({ category: objectId }).exec();
+
+      await this.bulletinCategoryModel.findByIdAndDelete(objectId).exec();
     } catch (error) {
       throw new CustomHttpException(BulletinBoardErrorMessage.CATEGORY_DELETE_FAILED, HttpStatus.INTERNAL_SERVER_ERROR);
     }
