--- conflicted
+++ resolved
@@ -5,17 +5,6 @@
 }
 export type AppConfig = {
   name: string;
-<<<<<<< HEAD
-  /* @deprecated use options.url */
-  linkPath: string;
-  icon: string;
-  appType: AppIntegrationType;
-  options: {
-    url?: string;
-    apiKey?: string;
-    [key: string]: string | undefined;
-  };
-=======
   icon: string;
   appType: AppIntegrationType;
   options: AppConfigOptions;
@@ -25,5 +14,4 @@
 
 export type AppConfigOptions = {
   [T in AppConfigOptionType]?: string;
->>>>>>> d040c0dc
 };