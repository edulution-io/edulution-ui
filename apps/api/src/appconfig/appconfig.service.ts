--- conflicted
+++ resolved
@@ -8,11 +8,7 @@
 import AppConfigErrorMessages from '@libs/appconfig/types/appConfigErrorMessages';
 import GroupRoles from '@libs/groups/types/group-roles.enum';
 import TRAEFIK_CONFIG_FILES_PATH from '@libs/common/constants/traefikConfigPath';
-<<<<<<< HEAD
-import EVENT_EMITTER_EVENTS from '@libs/common/constants/eventEmitterEvents';
-=======
 import EVENT_EMITTER_EVENTS from '@libs/appconfig/constants/eventEmitterEvents';
->>>>>>> 15180949
 import { AppConfig } from './appconfig.schema';
 import initializeCollection from './initializeCollection';
 import MigrationService from '../migration/migration.service';
@@ -39,11 +35,7 @@
       throw new CustomHttpException(
         AppConfigErrorMessages.WriteAppConfigFailed,
         HttpStatus.SERVICE_UNAVAILABLE,
-<<<<<<< HEAD
-        '',
-=======
         undefined,
->>>>>>> 15180949
         AppConfigService.name,
       );
     }
@@ -92,11 +84,7 @@
       throw new CustomHttpException(
         AppConfigErrorMessages.WriteAppConfigFailed,
         HttpStatus.SERVICE_UNAVAILABLE,
-<<<<<<< HEAD
-        '',
-=======
         undefined,
->>>>>>> 15180949
         AppConfigService.name,
       );
     }
@@ -134,11 +122,7 @@
       throw new CustomHttpException(
         AppConfigErrorMessages.ReadAppConfigFailed,
         HttpStatus.SERVICE_UNAVAILABLE,
-<<<<<<< HEAD
-        '',
-=======
         undefined,
->>>>>>> 15180949
         AppConfigService.name,
       );
     }
@@ -159,11 +143,7 @@
       throw new CustomHttpException(
         AppConfigErrorMessages.DisableAppConfigFailed,
         HttpStatus.SERVICE_UNAVAILABLE,
-<<<<<<< HEAD
-        '',
-=======
         undefined,
->>>>>>> 15180949
         AppConfigService.name,
       );
     }
@@ -179,11 +159,7 @@
       throw new CustomHttpException(
         AppConfigErrorMessages.WriteTraefikConfigFailed,
         HttpStatus.INTERNAL_SERVER_ERROR,
-<<<<<<< HEAD
-        '',
-=======
         undefined,
->>>>>>> 15180949
         AppConfigService.name,
       );
     }
@@ -198,11 +174,7 @@
       throw new CustomHttpException(
         AppConfigErrorMessages.ReadTraefikConfigFailed,
         HttpStatus.INTERNAL_SERVER_ERROR,
-<<<<<<< HEAD
-        '',
-=======
         undefined,
->>>>>>> 15180949
         AppConfigService.name,
       );
     }
