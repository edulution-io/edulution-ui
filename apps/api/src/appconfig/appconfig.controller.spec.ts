--- conflicted
+++ resolved
@@ -4,12 +4,9 @@
 import { getModelToken } from '@nestjs/mongoose';
 import AppConfigController from './appconfig.controller';
 import AppConfigService from './appconfig.service';
-<<<<<<< HEAD
 import { AppIntegrationType } from './appconfig.types';
 import mockAppConfigService from './appconfig.service.mock';
-=======
 import { AppConfig } from './appconfig.schema';
->>>>>>> 6db5227c
 
 const mockAppConfigModel = {
   insertMany: jest.fn(),
