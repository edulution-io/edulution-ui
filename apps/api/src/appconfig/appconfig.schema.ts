--- conflicted
+++ resolved
@@ -13,13 +13,8 @@
   @Prop({ required: true, enum: Object.values(AppIntegrationType) })
   appType: string;
 
-<<<<<<< HEAD
-  @Prop({ type: Map, of: String })
-  options: Map<string, string>;
-=======
   @Prop({ type: Object, default: {} })
   options: AppConfigOptions;
->>>>>>> d040c0dc
 }
 
 const AppConfigSchema = SchemaFactory.createForClass(AppConfig);
