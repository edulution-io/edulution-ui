import { Test, TestingModule } from '@nestjs/testing';
import { Model } from 'mongoose';
import { getModelToken } from '@nestjs/mongoose';
import AppConfigService from './appconfig.service';
import { AppIntegrationType } from './appconfig.types';

const mockAppConfigModel = {
  insertMany: jest.fn(),
  bulkWrite: jest.fn(),
  find: jest.fn(),
  deleteOne: jest.fn(),
};

type MockModel = Partial<Record<keyof Model<any>, jest.Mock>>;

describe('AppConfigService', () => {
  let service: AppConfigService;
  let model: MockModel;

  beforeEach(async () => {
    const module: TestingModule = await Test.createTestingModule({
      providers: [
        AppConfigService,
        {
          provide: getModelToken('AppConfig'),
          useValue: mockAppConfigModel,
        },
      ],
    }).compile();

    service = module.get<AppConfigService>(AppConfigService);
    model = module.get<MockModel>(getModelToken('AppConfig'));
  });

  it('should be defined', () => {
    expect(service).toBeDefined();
  });

  describe('insertConfig', () => {
    it('should successfully insert configs', async () => {
      const appConfigs = [
        {
          name: 'Test',
          icon: 'icon-path',
          appType: AppIntegrationType.EMBEDDED,
<<<<<<< HEAD
          options: {
            url: 'test/path',
            apiKey: '123456789',
          },
=======
          options: {},
>>>>>>> d040c0dc
        },
      ];
      model.insertMany?.mockResolvedValue(appConfigs);
      await service.insertConfig(appConfigs);
      expect(model.insertMany).toHaveBeenCalledWith(appConfigs);
    });
  });

  describe('updateConfig', () => {
    it('should successfully update configs', async () => {
      const appConfigs = [
        {
          name: 'Test',
          icon: 'icon-path',
          appType: AppIntegrationType.EMBEDDED,
<<<<<<< HEAD
          options: {
            url: 'test/path',
            apiKey: '123456789',
          },
=======
          options: {},
>>>>>>> d040c0dc
        },
      ];
      model.bulkWrite?.mockResolvedValue({ modifiedCount: 1 });
      await service.updateConfig(appConfigs);
      expect(model.bulkWrite).toHaveBeenCalled();
    });
  });

  describe('getAppConfigs', () => {
    it('should return app configs', async () => {
      const expectedConfigs = [
        {
          name: 'Test',
          icon: 'icon-path',
          appType: AppIntegrationType.EMBEDDED,
          options: {},
        },
      ];
      model.find?.mockReturnValue(expectedConfigs);
      const configs = await service.getAppConfigs();
      expect(configs).toEqual(expectedConfigs);
    });
  });

  describe('deleteConfig', () => {
    it('should delete a config', async () => {
      const configName = 'Test';
      model.deleteOne?.mockReturnValue({
        exec: jest.fn().mockResolvedValue({ deletedCount: 1 }),
      });
      await service.deleteConfig(configName);
      expect(model.deleteOne).toHaveBeenCalledWith({ name: configName });
    });
  });
});<|MERGE_RESOLUTION|>--- conflicted
+++ resolved
@@ -43,14 +43,10 @@
           name: 'Test',
           icon: 'icon-path',
           appType: AppIntegrationType.EMBEDDED,
-<<<<<<< HEAD
           options: {
             url: 'test/path',
             apiKey: '123456789',
           },
-=======
-          options: {},
->>>>>>> d040c0dc
         },
       ];
       model.insertMany?.mockResolvedValue(appConfigs);
@@ -66,14 +62,10 @@
           name: 'Test',
           icon: 'icon-path',
           appType: AppIntegrationType.EMBEDDED,
-<<<<<<< HEAD
           options: {
             url: 'test/path',
             apiKey: '123456789',
           },
-=======
-          options: {},
->>>>>>> d040c0dc
         },
       ];
       model.bulkWrite?.mockResolvedValue({ modifiedCount: 1 });
