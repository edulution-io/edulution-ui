--- conflicted
+++ resolved
@@ -4,10 +4,6 @@
     "composite": true,
     "declaration": true
   },
-<<<<<<< HEAD
-  "include": ["src/**/*.ts", "src/**/*.tsx"],
-  "exclude": ["postcss.config.mjs", "vite.config.ts"]
-=======
   "include": [
     "src/**/*.ts",
     "src/**/*.tsx"
@@ -16,5 +12,4 @@
     "postcss.config.mjs",
     "vite.config.ts"
   ]
->>>>>>> 418a3bdd
 }