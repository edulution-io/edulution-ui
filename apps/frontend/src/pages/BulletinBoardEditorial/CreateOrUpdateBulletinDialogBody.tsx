--- conflicted
+++ resolved
@@ -3,12 +3,7 @@
 import { Form, FormMessage } from '@/components/ui/Form';
 import { UseFormReturn } from 'react-hook-form';
 import FormField from '@/components/shared/FormField';
-<<<<<<< HEAD
-import BulletinDialogForm from '@libs/bulletinBoard/types/bulletinDialogForm';
 import { DropdownSelect } from '@/components';
-=======
-import { DropdownMenu } from '@/components';
->>>>>>> 848076ad
 import useAppConfigBulletinTableStore from '@/pages/BulletinBoard/useAppConfigBulletinTableStore';
 import WysiwygEditor from '@/components/shared/WysiwygEditor';
 import useBulletinBoardEditorialStore from '@/pages/BulletinBoardEditorial/useBulletinBoardEditorialPageStore';
@@ -63,13 +58,8 @@
         }}
       >
         <div>{t('bulletinboard.category')}</div>
-<<<<<<< HEAD
         <DropdownSelect
-          options={data}
-=======
-        <DropdownMenu
           options={tableContentData}
->>>>>>> 848076ad
           selectedVal={isLoading ? t('common.loading') : watch('category')?.name}
           handleChange={handleCategoryChange}
           variant="light"
