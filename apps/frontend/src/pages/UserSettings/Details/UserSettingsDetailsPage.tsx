/*
 * LICENSE
 *
 * This program is free software: you can redistribute it and/or modify it under the terms of the GNU Affero General Public License as published by
 * the Free Software Foundation, either version 3 of the License, or (at your option) any later version.
 *
 * This program is distributed in the hope that it will be useful, but WITHOUT ANY WARRANTY; without even the implied warranty of
 * MERCHANTABILITY or FITNESS FOR A PARTICULAR PURPOSE. See the GNU Affero General Public License for more details.
 *
 * You should have received a copy of the GNU Affero General Public License along with this program. If not, see <https://www.gnu.org/licenses/>.
 */

import React, { useEffect, useMemo } from 'react';
import { useTranslation } from 'react-i18next';
import useLmnApiStore from '@/store/useLmnApiStore';
import { UserDetailsSettingsIcon } from '@/assets/icons';
import UserSettingsDetailsForm from '@/pages/UserSettings/Details/UserSettingsDetailsForm';
import Quota from '@/pages/Dashboard/Quota';
import Separator from '@/components/ui/Separator';
import Field from '@/components/shared/Field';
import Label from '@/components/ui/Label';
import BadgeField from '@/components/shared/BadgeField';
import removeSchoolPrefix from '@libs/classManagement/utils/removeSchoolPrefix';
import PageLayout from '@/components/structure/layout/PageLayout';
import UserImageConfig from './UserImageConfig';

const UserSettingsDetailsPage: React.FC = () => {
  const { t } = useTranslation();

  const { user, lmnApiToken, getOwnUser } = useLmnApiStore();

  useEffect(() => {
    if (lmnApiToken) {
      void getOwnUser();
    }
  }, [lmnApiToken]);

  const userInfo = useMemo(
    () => [
      { name: 'name', label: t('usersettings.details.name'), value: user?.name },
      { name: 'displayName', label: t('usersettings.details.displayName'), value: user?.displayName },
      { name: 'dateOfBirth', label: t('usersettings.details.dateOfBirth'), value: user?.sophomorixBirthdate },
      { name: 'email', label: t('accountData.email'), value: user?.mail?.[0] },
      { name: 'schoolName', label: t('usersettings.details.schoolName'), value: user?.school },
      { name: 'role', label: t('usersettings.details.role'), value: t(user?.sophomorixRole || '') },
    ],
    [user, t],
  );

  const schoolClasses = user?.schoolclasses.map((item) => removeSchoolPrefix(item, user.school)) || [];

  return (
    <PageLayout
      nativeAppHeader={{
<<<<<<< HEAD
        title: t('common.details'),
=======
        title: t('usersettings.details.title'),
>>>>>>> e58cb3b9
        description: t('usersettings.details.description'),
        iconSrc: UserDetailsSettingsIcon,
      }}
    >
      <UserImageConfig />
      <Separator className="my-4 bg-ciGrey" />

      <div className="md:max-w-[75%]">
        <h3 className="text-background">{t('usersettings.details.userInformation')}</h3>
        <div className="py-4 text-background">
          {userInfo.map((field) => (
            <Field
              key={`userInfoField-${field.name}`}
              value={field.value}
              labelTranslationId={field.label}
              className="mb-4 mt-2"
              disabled
            />
          ))}

          <Label>
            <p className="font-bold">{t('usersettings.details.schoolSubjects')}</p>
          </Label>
          <BadgeField
            value={schoolClasses}
            readOnly
            className="mt-2"
          />
        </div>
      </div>
      <Separator className="my-4 bg-muted" />

      <h3 className="text-background">{t('usersettings.details.title')}</h3>
      <div className="mb-4 space-y-4 py-4">
        <UserSettingsDetailsForm />
      </div>

      <Separator className="my-4 bg-muted" />

      <div className="md:max-w-[75%]">
        <h3 className="text-background">{t('usersettings.details.quotas')}</h3>
        <div className="py-4 text-muted">
          <Quota />
        </div>

        <div className="h-[50px]" />
      </div>
    </PageLayout>
  );
};

export default UserSettingsDetailsPage;<|MERGE_RESOLUTION|>--- conflicted
+++ resolved
@@ -52,11 +52,7 @@
   return (
     <PageLayout
       nativeAppHeader={{
-<<<<<<< HEAD
-        title: t('common.details'),
-=======
         title: t('usersettings.details.title'),
->>>>>>> e58cb3b9
         description: t('usersettings.details.description'),
         iconSrc: UserDetailsSettingsIcon,
       }}
