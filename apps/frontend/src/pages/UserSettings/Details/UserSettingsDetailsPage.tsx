import React, { useMemo } from 'react';
import { useTranslation } from 'react-i18next';
import { FLOATING_BUTTONS_BAR_ID, FOOTER_ID, NATIVE_APP_HEADER_ID } from '@libs/common/constants/pageElementIds';
import useLmnApiStore from '@/store/useLmnApiStore';
import useElementHeight from '@/hooks/useElementHeight';
import { UserDetailsSettingsIcon } from '@/assets/icons';
import UserSettingsDetailsForm from '@/pages/UserSettings/Details/UserSettingsDetailsForm';
import Quota from '@/pages/Dashboard/Quota';
import NativeAppHeader from '@/components/layout/NativeAppHeader';
import Separator from '@/components/ui/Separator';
import Field from '@/components/shared/Field';
import Label from '@/components/ui/Label';
import BadgeField from '@/components/shared/BadgeField';
import UserImageConfig from './UserImageConfig';

const UserSettingsDetailsPage: React.FC = () => {
  const { t } = useTranslation();

  const { user } = useLmnApiStore();

  const userInfo = useMemo(
    () => [
      { name: 'name', label: t('usersettings.details.name'), value: user?.name },
      { name: 'displayName', label: t('usersettings.details.displayName'), value: user?.displayName },
      { name: 'dateOfBirth', label: t('usersettings.details.dateOfBirth'), value: user?.sophomorixBirthdate },
      { name: 'email', label: t('accountData.email'), value: user?.mail?.[0] },
      { name: 'schoolName', label: t('usersettings.details.schoolName'), value: user?.school },
      { name: 'role', label: t('usersettings.details.role'), value: t(user?.sophomorixRole || '') },
    ],
    [user, t],
  );

  const pageBarsHeight = useElementHeight([NATIVE_APP_HEADER_ID, FLOATING_BUTTONS_BAR_ID, FOOTER_ID]) + 10;

  return (
    <div className="h-screen overflow-y-hidden">
      <div className="flex flex-row justify-between">
        <NativeAppHeader
          title={user?.displayName || t('common.not-available')}
          description={t('usersettings.details.description')}
          iconSrc={UserDetailsSettingsIcon}
        />
      </div>
      <div
        className="w-full flex-1 overflow-auto pl-3 pr-3.5 scrollbar-thin"
        style={{ maxHeight: `calc(100vh - ${pageBarsHeight}px)` }}
      >
        <UserImageConfig />
        <Separator className="my-4 bg-ciGrey" />

        <div className="md:max-w-[75%]">
          <h3 className="text-background">{t('usersettings.details.userInformation')}</h3>
          <div className="py-4 text-background">
            {userInfo.map((field) => (
              <Field
                key={`userInfoField-${field.name}`}
                value={field.value}
                labelTranslationId={field.label}
                className="mb-4 mt-2"
              />
            ))}

            <Label>
              <p className="font-bold">{t('usersettings.details.schoolSubjects')}</p>
            </Label>
            <BadgeField
              value={user?.schoolclasses || []}
              readOnly
              className="mt-2"
            />
          </div>
        </div>
        <Separator className="my-4 bg-muted" />

        <h3 className="text-background">{t('usersettings.details.title')}</h3>
        <div className="mb-4 space-y-4 py-4">
          <UserSettingsDetailsForm />
        </div>

        <Separator className="my-4 bg-muted" />

        <div className="md:max-w-[75%]">
<<<<<<< HEAD
          <h3 className="text-background">{t('usersettings.details.quotas')}</h3>
          <div className="space-y-4 py-4 text-muted">
=======
          <h3>{t('usersettings.details.quotas')}</h3>
          <div className="py-4 text-ciGrey">
>>>>>>> aecfb287
            <Quota />
          </div>

          <div className="h-[50px]" />
        </div>
      </div>
    </div>
  );
};

export default UserSettingsDetailsPage;<|MERGE_RESOLUTION|>--- conflicted
+++ resolved
@@ -80,13 +80,8 @@
         <Separator className="my-4 bg-muted" />
 
         <div className="md:max-w-[75%]">
-<<<<<<< HEAD
           <h3 className="text-background">{t('usersettings.details.quotas')}</h3>
-          <div className="space-y-4 py-4 text-muted">
-=======
-          <h3>{t('usersettings.details.quotas')}</h3>
-          <div className="py-4 text-ciGrey">
->>>>>>> aecfb287
+          <div className="py-4 text-muted">
             <Quota />
           </div>
 
