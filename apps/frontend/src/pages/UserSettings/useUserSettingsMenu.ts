--- conflicted
+++ resolved
@@ -1,8 +1,4 @@
-<<<<<<< HEAD
-import { MailIcon, SecurityIcon, UserDetailsSettingsIcon, UserIcon } from '@/assets/icons';
-=======
-import { LanguageIcon, MailIcon, SecurityIcon, UserIcon } from '@/assets/icons';
->>>>>>> 638d50eb
+import { LanguageIcon, MailIcon, SecurityIcon, UserDetailsSettingsIcon, UserIcon } from '@/assets/icons';
 import { MenuBarEntryProps } from '@/datatypes/types';
 import { useNavigate } from 'react-router-dom';
 import {
