--- conflicted
+++ resolved
@@ -1,15 +1,11 @@
-<<<<<<< HEAD
 import {
   LanguageIcon,
   MailIcon,
   MobileDevicesIcon,
   SecurityIcon,
   UserDetailsSettingsIcon,
-  UserIcon,
+  SettingsIcon,
 } from '@/assets/icons';
-=======
-import { LanguageIcon, MailIcon, SecurityIcon, UserDetailsSettingsIcon, SettingsIcon } from '@/assets/icons';
->>>>>>> aecfb287
 import { useNavigate } from 'react-router-dom';
 import {
   USER_SETTINGS_LANGUAGE_PATH,
