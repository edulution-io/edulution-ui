<<<<<<< HEAD
import { LanguageIcon, MailIcon, SecurityIcon, UserDetailsSettingsIcon, UserIcon } from '@/assets/icons';
import { MenuBarEntryProps } from '@/datatypes/types';
=======
import { LanguageIcon, MailIcon, SecurityIcon, UserIcon } from '@/assets/icons';
>>>>>>> ae2360ee
import { useNavigate } from 'react-router-dom';
import {
  USER_SETTINGS_LANGUAGE_PATH,
  USER_SETTINGS_MAILS_PATH,
  USER_SETTINGS_SECURITY_PATH,
  USER_SETTINGS_USER_DETAILS_PATH,
} from '@libs/userSettings/constants/user-settings-endpoints';
import MenuBarEntry from '@libs/menubar/menuBarEntry';
import APPS from '@libs/appconfig/constants/apps';

const useUserSettingsMenu = () => {
  const navigate = useNavigate();

  const USERSETTINGS_MENUBAR_CONFIG: MenuBarEntry = {
    appName: APPS.USER_SETTINGS,
    title: 'usersettings.title',
    icon: UserIcon,
    color: 'hover:bg-ciGreenToBlue',
    menuItems: [
      {
        id: 'security',
        label: 'usersettings.security.title',
        icon: SecurityIcon,
        action: () => navigate(USER_SETTINGS_SECURITY_PATH),
      },
      {
        id: 'details',
        label: 'usersettings.details.title',
        icon: UserDetailsSettingsIcon,
        action: () => navigate(USER_SETTINGS_USER_DETAILS_PATH),
      },
      {
        id: 'mails',
        label: 'usersettings.mails.title',
        icon: MailIcon,
        action: () => navigate(USER_SETTINGS_MAILS_PATH),
      },
      {
        id: 'language',
        label: 'usersettings.language.title',
        icon: LanguageIcon,
        action: () => navigate(USER_SETTINGS_LANGUAGE_PATH),
      },
    ],
  };

  return USERSETTINGS_MENUBAR_CONFIG;
};

export default useUserSettingsMenu;<|MERGE_RESOLUTION|>--- conflicted
+++ resolved
@@ -1,9 +1,4 @@
-<<<<<<< HEAD
 import { LanguageIcon, MailIcon, SecurityIcon, UserDetailsSettingsIcon, UserIcon } from '@/assets/icons';
-import { MenuBarEntryProps } from '@/datatypes/types';
-=======
-import { LanguageIcon, MailIcon, SecurityIcon, UserIcon } from '@/assets/icons';
->>>>>>> ae2360ee
 import { useNavigate } from 'react-router-dom';
 import {
   USER_SETTINGS_LANGUAGE_PATH,
