import React, { useEffect, useState } from 'react';
import { useForm } from 'react-hook-form';
import { useTranslation } from 'react-i18next';
import { MailIcon } from '@/assets/icons';
import { DropdownMenu } from '@/components';
import NativeAppHeader from '@/components/layout/NativeAppHeader';
import useMailsStore from '@/pages/Mail/useMailsStore';
import useUserStore from '@/store/UserStore/UserStore';
import { Form } from '@/components/ui/Form';
import SaveButton from '@/components/shared/FloatingsButtonsBar/CommonButtonConfigs/saveButton';
import DeleteButton from '@/components/shared/FloatingsButtonsBar/CommonButtonConfigs/deleteButton';
import ReloadButton from '@/components/shared/FloatingsButtonsBar/CommonButtonConfigs/reloadButton';
import type FloatingButtonsBarConfig from '@libs/ui/types/FloatingButtons/floatingButtonsBarConfig';
import syncjobDefaultConfig from '@libs/mail/constants/sync-job-default-config';
import FloatingButtonsBar from '@/components/shared/FloatingsButtonsBar/FloatingButtonsBar';
import StateLoader from '@/pages/FileSharing/utilities/StateLoader';
import replaceDiacritics from '@libs/common/utils/replaceDiacritics';
import FormField from '@/components/shared/FormField';
import useElementHeight from '@/hooks/useElementHeight';
import { FLOATING_BUTTONS_BAR_ID, FOOTER_ID, NATIVE_APP_HEADER_ID } from '@libs/common/constants/pageElementIds';
import MailImporterTable from './MailImporterTable';

const UserSettingsMailsPage: React.FC = () => {
  const { t } = useTranslation();
  const {
    isGetSyncJobLoading,
    isEditSyncJobLoading,
    externalMailProviderConfig,
    getExternalMailProviderConfig,
    selectedSyncJob,
    setSelectedSyncJob,
    getSyncJob,
    postSyncJob,
    deleteSyncJobs,
  } = useMailsStore();
  const { user } = useUserStore();
  const [option, setOption] = useState('');
  const form = useForm();

  const pageBarsHeight = useElementHeight([NATIVE_APP_HEADER_ID, FLOATING_BUTTONS_BAR_ID, FOOTER_ID]) + 10;

  useEffect(() => {
    void getExternalMailProviderConfig();
    void getSyncJob();
  }, []);

  useEffect(() => {
    if (externalMailProviderConfig.length > 0) {
      setOption(externalMailProviderConfig[0].name);
    }
  }, [externalMailProviderConfig]);

  const handleDeleteSyncJob = () => {
    if (Object.keys(selectedSyncJob).length > 0) {
      const syncJobsToDelete = Object.keys(selectedSyncJob);
      void deleteSyncJobs(syncJobsToDelete);
      setSelectedSyncJob({});
    }
  };

  const handleCreateSyncJob = () => {
    const selectedProviderConfig = externalMailProviderConfig.filter((config) => config.name === option)[0];

    const createSyncJobDto = {
      ...syncjobDefaultConfig,
      username: user?.email || '',
      host1: selectedProviderConfig.host,
      port1: selectedProviderConfig.port,
      user1: form.getValues('email') as string,
      password1: form.getValues('password') as string,
      enc1: selectedProviderConfig.encryption,
      subfolder2: replaceDiacritics(selectedProviderConfig.label),
    };

    void postSyncJob(createSyncJobDto);
  };

  const config: FloatingButtonsBarConfig = {
    buttons: [
      SaveButton(() => handleCreateSyncJob(), externalMailProviderConfig.length > 0),
      ReloadButton(() => {
        void getSyncJob();
        void getExternalMailProviderConfig();
      }),
      DeleteButton(() => handleDeleteSyncJob(), Object.keys(selectedSyncJob).length > 0),
    ],
    keyPrefix: 'usersettings-mails-_',
  };

  const renderFormField = (fieldName: string, label: string, type?: string) => (
    <FormField
      form={form}
      name={fieldName}
      labelTranslationId={label}
      type={type}
      defaultValue=""
      className="mb-4 mt-2"
      variant="lightGray"
    />
  );

  return (
    <div className="bottom-8 left-4 right-0 top-3 h-screen md:left-64 md:right-[--sidebar-width]">
      <div className="flex flex-row justify-between">
        <NativeAppHeader
          title={t('mail.sidebar')}
          description={null}
          iconSrc={MailIcon}
        />
        <StateLoader isLoading={isEditSyncJobLoading} />
      </div>
<<<<<<< HEAD
      <div className="p-4">
        <h3>{t('mail.importer.title')}</h3>
        <div className="space-y-4">
          <DropdownMenu
            options={externalMailProviderConfig}
            selectedVal={isGetSyncJobLoading ? t('common.loading') : t(option)}
            handleChange={setOption}
            classname="md:w-1/3"
          />
          <Form {...form}>
            <form
              onSubmit={form.handleSubmit(handleCreateSyncJob)}
              className="md:max-w-[75%]"
            >
              {renderFormField('email', t('mail.importer.mailAddress'))}
              {renderFormField('password', t('common.password'), 'password')}
            </form>
          </Form>
        </div>
      </div>
      <div className="px-4">
        <h3 className="pt-5">{t('mail.importer.syncJobsTable')}</h3>
        <MailImporterTable />
=======
      <div
        className="w-full flex-1 overflow-auto pl-3 pr-3.5"
        style={{ maxHeight: `calc(100vh - ${pageBarsHeight}px)` }}
      >
        <h3>{t('mail.importer.title')}</h3>
        <DropdownMenu
          options={externalMailProviderConfig}
          selectedVal={isGetSyncJobLoading ? t('common.loading') : t(option)}
          handleChange={setOption}
          classname="md:w-1/3"
        />
        <Form {...form}>
          <form
            onSubmit={form.handleSubmit(handleCreateSyncJob)}
            className="md:max-w-[75%]"
          >
            {renderFormField('email', t('mail.importer.mailAddress'))}
            {renderFormField('password', t('common.password'), 'password')}
          </form>
        </Form>

        <div className="px-4">
          <h3 className="pt-5">{t('mail.importer.syncJobsTable')}</h3>
          <MailImporterTable />
        </div>
>>>>>>> 638d50eb
      </div>
      <FloatingButtonsBar config={config} />
    </div>
  );
};

export default UserSettingsMailsPage;<|MERGE_RESOLUTION|>--- conflicted
+++ resolved
@@ -109,8 +109,10 @@
         />
         <StateLoader isLoading={isEditSyncJobLoading} />
       </div>
-<<<<<<< HEAD
-      <div className="p-4">
+      <div
+        className="w-full flex-1 overflow-auto pl-3 pr-3.5"
+        style={{ maxHeight: `calc(100vh - ${pageBarsHeight}px)` }}
+      >
         <h3>{t('mail.importer.title')}</h3>
         <div className="space-y-4">
           <DropdownMenu
@@ -128,40 +130,14 @@
               {renderFormField('password', t('common.password'), 'password')}
             </form>
           </Form>
+
+          <div className="px-4">
+            <h3 className="pt-5">{t('mail.importer.syncJobsTable')}</h3>
+            <MailImporterTable />
+          </div>
         </div>
+        <FloatingButtonsBar config={config} />
       </div>
-      <div className="px-4">
-        <h3 className="pt-5">{t('mail.importer.syncJobsTable')}</h3>
-        <MailImporterTable />
-=======
-      <div
-        className="w-full flex-1 overflow-auto pl-3 pr-3.5"
-        style={{ maxHeight: `calc(100vh - ${pageBarsHeight}px)` }}
-      >
-        <h3>{t('mail.importer.title')}</h3>
-        <DropdownMenu
-          options={externalMailProviderConfig}
-          selectedVal={isGetSyncJobLoading ? t('common.loading') : t(option)}
-          handleChange={setOption}
-          classname="md:w-1/3"
-        />
-        <Form {...form}>
-          <form
-            onSubmit={form.handleSubmit(handleCreateSyncJob)}
-            className="md:max-w-[75%]"
-          >
-            {renderFormField('email', t('mail.importer.mailAddress'))}
-            {renderFormField('password', t('common.password'), 'password')}
-          </form>
-        </Form>
-
-        <div className="px-4">
-          <h3 className="pt-5">{t('mail.importer.syncJobsTable')}</h3>
-          <MailImporterTable />
-        </div>
->>>>>>> 638d50eb
-      </div>
-      <FloatingButtonsBar config={config} />
     </div>
   );
 };
