--- conflicted
+++ resolved
@@ -97,13 +97,15 @@
   );
 
   return (
-    <div className="bottom-[32px] left-4 right-[0px] top-3 h-screen md:left-[256px] md:right-[--sidebar-width]">
-      <NativeAppHeader
-        title={t('mail.sidebar')}
-        description={null}
-        iconSrc={MailIcon}
-      />
-      <StateLoader isLoading={isEditSyncJobLoading} />
+    <div className="bottom-[32px] left-[16px] right-[0px] top-3 h-screen md:left-[256px] md:right-[--sidebar-width]">
+      <div className="flex flex-row justify-between">
+        <NativeAppHeader
+          title={t('mail.sidebar')}
+          description={null}
+          iconSrc={MailIcon}
+        />
+        <StateLoader isLoading={isEditSyncJobLoading} />
+      </div>
       <div className="p-4">
         <h3>{t('mail.importer.title')}</h3>
         <div className="space-y-4">
@@ -123,36 +125,12 @@
             </form>
           </Form>
         </div>
-        <h3 className="pt-5">{t('mail.importer.syncJobsTable')}</h3>
-        <MailImporterTable />
-        <FloatingButtonsBar config={config} />
-      </div>
-<<<<<<< HEAD
-=======
-      <div className="space-y-4 p-4 ">
-        <h3>{t('mail.importer.title')}</h3>
-        <DropdownMenu
-          options={externalMailProviderConfig}
-          selectedVal={isGetSyncJobLoading ? t('common.loading') : t(option)}
-          handleChange={setOption}
-          classname="md:w-1/3"
-        />
-        <Form {...form}>
-          <form
-            onSubmit={form.handleSubmit(handleCreateSyncJob)}
-            className="md:max-w-[75%]"
-          >
-            {renderFormField('email', t('mail.importer.mailAddress'))}
-            {renderFormField('password', t('common.password'), 'password')}
-          </form>
-        </Form>
       </div>
       <div className="px-4">
         <h3 className="pt-5">{t('mail.importer.syncJobsTable')}</h3>
         <MailImporterTable />
       </div>
       <FloatingButtonsBar config={config} />
->>>>>>> 99b16eb4
     </div>
   );
 };
