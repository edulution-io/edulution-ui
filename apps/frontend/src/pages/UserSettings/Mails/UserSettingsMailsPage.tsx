--- conflicted
+++ resolved
@@ -15,12 +15,9 @@
 import FloatingButtonsBar from '@/components/shared/FloatingsButtonsBar/FloatingButtonsBar';
 import StateLoader from '@/pages/FileSharing/utilities/StateLoader';
 import replaceDiacritics from '@libs/common/utils/replaceDiacritics';
-<<<<<<< HEAD
 import FormField from '@/components/shared/FormField';
-=======
 import useElementHeight from '@/hooks/useElementHeight';
 import { FLOATING_BUTTONS_BAR_ID, FOOTER_ID } from '@libs/common/constants/pageElementIds';
->>>>>>> eb54a825
 import MailImporterTable from './MailImporterTable';
 
 const UserSettingsMailsPage: React.FC = () => {
@@ -104,14 +101,10 @@
   const pageBarsHeight = useElementHeight([FLOATING_BUTTONS_BAR_ID, FOOTER_ID]) + 10;
 
   return (
-<<<<<<< HEAD
-    <div className="bottom-[32px] left-[16px] right-[0px] top-3 h-screen md:left-[256px] md:right-[--sidebar-width]">
-=======
     <div
       className="bottom-8 left-4 right-0 top-3 h-screen overflow-auto scrollbar-thin md:left-64 md:right-[--sidebar-width]"
       style={{ maxHeight: `calc(100vh - ${pageBarsHeight}px)` }}
     >
->>>>>>> eb54a825
       <div className="flex flex-row justify-between">
         <NativeAppHeader
           title={t('mail.sidebar')}
