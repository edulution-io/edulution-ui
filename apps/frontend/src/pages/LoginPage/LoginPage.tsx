import React, { useEffect } from 'react';
import { useAuth } from 'react-oidc-context';
import { SubmitHandler, useForm } from 'react-hook-form';
import { z } from 'zod';
import { zodResolver } from '@hookform/resolvers/zod';
import { useTranslation } from 'react-i18next';
import { useEncryption } from '@/hooks/mutations';

import DesktopLogo from '@/assets/logos/edulution-logo-long-colorfull.svg';
import { Form, FormControl, FormFieldSH, FormItem, FormMessage } from '@/components/ui/Form';
import Input from '@/components/shared/Input';
import { Button } from '@/components/shared/Button';
import { Card } from '@/components/shared/Card';
import { createWebdavClient } from '@/webdavclient/WebDavFileManager';
import useUserStore from '@/store/userStore';
import useLmnUserStore from '@/store/lmnApiStore';

const LoginPage: React.FC = () => {
  const auth = useAuth();
  const { t } = useTranslation();
<<<<<<< HEAD
  const { setUser, setWebdavKey, setIsAuthenticated, setToken } = useUserStore();
=======
  const { setUser, setWebdavKey, setIsAuthenticated } = useUserStore();
>>>>>>> 23d067d4

  const { isLoading } = auth;
  const { getToken } = useLmnUserStore((state) => ({
    getToken: state.getToken,
  }));

  const formSchema: z.Schema = z.object({
    username: z.string({ required_error: t('username.required') }).max(32, { message: t('username.too_long') }),
    password: z.string({ required_error: t('password.required') }).max(32, { message: t('password.too_long') }),
  });

  const form = useForm<z.infer<typeof formSchema>>({
    mode: 'onChange',
    resolver: zodResolver(formSchema),
  });

  useEffect(() => {
    if (auth.error) {
      form.setError('password', { type: 'custom', message: auth.error.message });
    }
  }, [auth.error]);

  const onSubmit: SubmitHandler<z.infer<typeof formSchema>> = async () => {
    try {
      const username = (form.getValues('username') as string).trim();
      const password = form.getValues('password') as string;
      const requestUser = await auth.signinResourceOwnerCredentials({
        username,
        password,
      });

      if (requestUser) {
        const encryptedPassword = useEncryption({
          mode: 'encrypt',
<<<<<<< HEAD
          data: password,
          key: `${import.meta.env.VITE_WEBDAV_KEY}`,
        });

        setUser(username);
        setToken(requestUser.access_token);
        setWebdavKey(encryptedPassword);
        setIsAuthenticated(true);

        createWebdavClient();
        await getToken(username, password);
      }

      return null;
    } catch (e) {
      return null;
=======
          data: form.getValues('password') as string,
          key: `${import.meta.env.VITE_WEBDAV_KEY}`,
        });

        setUser(form.getValues('username') as string);
        setWebdavKey(encryptedPassword);
        setIsAuthenticated(true);

        createWebdavClient();
        await getToken(username, password);
      }
    } catch (e) {
      /* empty */
    } finally {
      /* empty */
>>>>>>> 23d067d4
    }
  };

  const renderFormField = (fieldName: string, label: string, type?: string) => (
<<<<<<< HEAD
    <FormFieldSH
=======
    <FormField
>>>>>>> 23d067d4
      control={form.control}
      name={fieldName}
      defaultValue=""
      render={({ field }) => (
        <FormItem>
          <p className="font-bold">{label}</p>
          <FormControl>
            <Input
              {...field}
              type={type}
              disabled={isLoading}
              placeholder={label}
              variant="login"
              data-testid={`test-id-login-page-${fieldName}-input`}
            />
          </FormControl>
          <FormMessage className="text-p" />
        </FormItem>
      )}
    />
  );

  return (
    <Card variant="modal">
      <img
        src={DesktopLogo}
        alt="edulution"
        className="mx-auto w-[250px]"
      />
      <Form {...form}>
        <form
          onSubmit={form.handleSubmit(onSubmit) as VoidFunction}
          className="space-y-4"
        >
          {renderFormField('username', t('common.username'))}
          {renderFormField('password', t('common.password'), 'password')}
          <div className="flex justify-between">
            {/* TODO: Add valid Password reset page -> NIEDUUI-53 */}
            {/* <div className="my-4 block font-bold text-gray-500">
              <input
                type="checkbox"
                className="mr-2 leading-loose"
              />
              <span className="mr-4 text-p">{t('login.remember_me')}</span>
            </div>
            <div className="my-4 block font-bold text-gray-500">
              <Link
                to="/"
                className="cursor-pointer border-b-2 border-gray-200 tracking-tighter text-black hover:border-gray-400"
              >
                <p>{t('login.forgot_password')}</p>
              </Link>
            </div> */}
          </div>
          <Button
            className="mx-auto w-full justify-center pt-4 text-white shadow-xl"
            type="submit"
            variant="btn-security"
            size="lg"
            data-testid="test-id-login-page-submit-button"
          >
            {isLoading ? t('common.loading') : t('common.login')}
          </Button>
        </form>
      </Form>
    </Card>
  );
};

export default LoginPage;<|MERGE_RESOLUTION|>--- conflicted
+++ resolved
@@ -18,11 +18,7 @@
 const LoginPage: React.FC = () => {
   const auth = useAuth();
   const { t } = useTranslation();
-<<<<<<< HEAD
   const { setUser, setWebdavKey, setIsAuthenticated, setToken } = useUserStore();
-=======
-  const { setUser, setWebdavKey, setIsAuthenticated } = useUserStore();
->>>>>>> 23d067d4
 
   const { isLoading } = auth;
   const { getToken } = useLmnUserStore((state) => ({
@@ -57,7 +53,6 @@
       if (requestUser) {
         const encryptedPassword = useEncryption({
           mode: 'encrypt',
-<<<<<<< HEAD
           data: password,
           key: `${import.meta.env.VITE_WEBDAV_KEY}`,
         });
@@ -74,32 +69,11 @@
       return null;
     } catch (e) {
       return null;
-=======
-          data: form.getValues('password') as string,
-          key: `${import.meta.env.VITE_WEBDAV_KEY}`,
-        });
-
-        setUser(form.getValues('username') as string);
-        setWebdavKey(encryptedPassword);
-        setIsAuthenticated(true);
-
-        createWebdavClient();
-        await getToken(username, password);
-      }
-    } catch (e) {
-      /* empty */
-    } finally {
-      /* empty */
->>>>>>> 23d067d4
     }
   };
 
   const renderFormField = (fieldName: string, label: string, type?: string) => (
-<<<<<<< HEAD
     <FormFieldSH
-=======
-    <FormField
->>>>>>> 23d067d4
       control={form.control}
       name={fieldName}
       defaultValue=""
@@ -129,10 +103,14 @@
         alt="edulution"
         className="mx-auto w-[250px]"
       />
-      <Form {...form}>
+      <Form
+        {...form}
+        data-testid="test-id-login-page-form"
+      >
         <form
           onSubmit={form.handleSubmit(onSubmit) as VoidFunction}
           className="space-y-4"
+          data-testid="test-id-login-page-form"
         >
           {renderFormField('username', t('common.username'))}
           {renderFormField('password', t('common.password'), 'password')}
