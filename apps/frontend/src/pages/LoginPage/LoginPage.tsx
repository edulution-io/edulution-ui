import React, { useEffect } from 'react';
import { useAuth } from 'react-oidc-context';
import { SubmitHandler, useForm } from 'react-hook-form';
import { z } from 'zod';
import { zodResolver } from '@hookform/resolvers/zod';
import { useTranslation } from 'react-i18next';
import { useEncryption } from '@/hooks/mutations';

import DesktopLogo from '@/assets/logos/edulution-logo-long-colorfull.svg';
import { Form, FormControl, FormField, FormItem, FormMessage } from '@/components/ui/Form';
import Input from '@/components/shared/Input';
import { Button } from '@/components/shared/Button';
import { Card } from '@/components/shared/Card';
import { createWebdavClient } from '@/webdavclient/WebDavFileManager';
<<<<<<< HEAD
import useUserStore from '@/store/userStore';
=======
import useLmnUserStore from '@/store/lmnApiStore';
>>>>>>> e46f209f

const LoginPage: React.FC = () => {
  const auth = useAuth();
  const { t } = useTranslation();
<<<<<<< HEAD
  const { setUser, setWebdavKey, setIsAuthenticated } = useUserStore();

=======
>>>>>>> e46f209f
  const { isLoading } = auth;
  const { getToken } = useLmnUserStore((state) => ({
    getToken: state.getToken,
  }));

  const formSchema: z.Schema = z.object({
    username: z.string({ required_error: t('username.required') }).max(32, { message: t('username.too_long') }),
    password: z.string({ required_error: t('password.required') }).max(32, { message: t('password.too_long') }),
  });

  const form = useForm<z.infer<typeof formSchema>>({
    mode: 'onChange',
    resolver: zodResolver(formSchema),
  });

  useEffect(() => {
    if (auth.error) {
      form.setError('password', { type: 'custom', message: auth.error.message });
    }
  }, [auth.error]);

  const onSubmit: SubmitHandler<z.infer<typeof formSchema>> = async () => {
    try {
<<<<<<< HEAD
      const requestUser = await auth.signinResourceOwnerCredentials({
        username: form.getValues('username') as string,
        password: form.getValues('password') as string,
      });

      if (requestUser) {
        const encryptedPassword = useEncryption({
          mode: 'encrypt',
          data: form.getValues('password') as string,
          key: `${import.meta.env.VITE_WEBDAV_KEY}`,
        });

        setUser(form.getValues('username') as string);
        setWebdavKey(encryptedPassword);
        setIsAuthenticated(true);

        createWebdavClient();
      }
=======
      const username = form.getValues('username') as string;
      const password = form.getValues('password') as string;
      await auth.signinResourceOwnerCredentials({
        username,
        password,
      });

      await getToken(username, password);
      const encryptedPassword = useEncryption({
        mode: 'encrypt',
        data: form.getValues('password') as string,
        key: `${import.meta.env.VITE_WEBDAV_KEY}`,
      });

      sessionStorage.setItem('webdav', encryptedPassword);
      sessionStorage.setItem('user', form.getValues('username') as string);
      sessionStorage.setItem('isAuthenticated', 'true');
>>>>>>> e46f209f

      return null;
    } catch (e) {
      return null;
    }
  };

  const renderFormField = (fieldName: string, label: string, type?: string) => (
    <FormField
      control={form.control}
      name={fieldName}
      defaultValue=""
      render={({ field }) => (
        <FormItem>
          <p className="font-bold">{label}</p>
          <FormControl>
            <Input
              {...field}
              type={type}
              disabled={isLoading}
              placeholder={label}
              variant="login"
            />
          </FormControl>
          <FormMessage className="text-p" />
        </FormItem>
      )}
    />
  );

  return (
    <Card variant="modal">
      <img
        src={DesktopLogo}
        alt="edulution"
        className="mx-auto w-[250px]"
      />
      <Form
        {...form}
        data-testid="test-id-login-page-form"
      >
        <form
          onSubmit={form.handleSubmit(onSubmit) as VoidFunction}
          className="space-y-4"
          data-testid="test-id-login-page-form"
        >
<<<<<<< HEAD
          {renderFormField('username', t('common.username'))}
          {renderFormField('password', t('common.password'), 'password')}
=======
          <FormField
            control={form.control}
            name="username"
            defaultValue=""
            render={({ field }) => (
              <FormItem>
                <p className="font-bold">{t('common.username')}</p>
                <FormControl>
                  <Input
                    {...field}
                    disabled={isLoading}
                    placeholder={t('common.username')}
                    variant="login"
                    data-testid="test-id-login-page-user-name-input"
                  />
                </FormControl>
                <FormMessage className="text-p" />
              </FormItem>
            )}
          />
          <FormField
            control={form.control}
            name="password"
            defaultValue=""
            render={({ field }) => (
              <FormItem>
                <p className="font-bold">{t('common.password')}</p>
                <FormControl>
                  <Input
                    {...field}
                    type="password"
                    disabled={isLoading}
                    variant="login"
                    data-testid="test-id-login-page-password-input"
                  />
                </FormControl>
                <FormMessage className="text-p" />
              </FormItem>
            )}
          />
>>>>>>> e46f209f
          <div className="flex justify-between">
            {/* TODO: Add valid Password reset page -> NIEDUUI-53 */}
            {/* <div className="my-4 block font-bold text-gray-500">
              <input
                type="checkbox"
                className="mr-2 leading-loose"
              />
              <span className="mr-4 text-p">{t('login.remember_me')}</span>
            </div>
            <div className="my-4 block font-bold text-gray-500">
              <Link
                to="/"
                className="cursor-pointer border-b-2 border-gray-200 tracking-tighter text-black hover:border-gray-400"
              >
                <p>{t('login.forgot_password')}</p>
              </Link>
            </div> */}
          </div>
          <Button
            className="mx-auto w-full justify-center pt-4 text-white shadow-xl"
            type="submit"
            variant="btn-security"
            size="lg"
            data-testid="test-id-login-page-submit-button"
          >
            {isLoading ? t('common.loading') : t('common.login')}
          </Button>
        </form>
      </Form>
    </Card>
  );
};

export default LoginPage;<|MERGE_RESOLUTION|>--- conflicted
+++ resolved
@@ -12,20 +12,14 @@
 import { Button } from '@/components/shared/Button';
 import { Card } from '@/components/shared/Card';
 import { createWebdavClient } from '@/webdavclient/WebDavFileManager';
-<<<<<<< HEAD
 import useUserStore from '@/store/userStore';
-=======
 import useLmnUserStore from '@/store/lmnApiStore';
->>>>>>> e46f209f
 
 const LoginPage: React.FC = () => {
   const auth = useAuth();
   const { t } = useTranslation();
-<<<<<<< HEAD
   const { setUser, setWebdavKey, setIsAuthenticated } = useUserStore();
 
-=======
->>>>>>> e46f209f
   const { isLoading } = auth;
   const { getToken } = useLmnUserStore((state) => ({
     getToken: state.getToken,
@@ -49,13 +43,15 @@
 
   const onSubmit: SubmitHandler<z.infer<typeof formSchema>> = async () => {
     try {
-<<<<<<< HEAD
+      const username = form.getValues('username') as string;
+      const password = form.getValues('password') as string;
       const requestUser = await auth.signinResourceOwnerCredentials({
-        username: form.getValues('username') as string,
-        password: form.getValues('password') as string,
+        username,
+        password,
       });
 
       if (requestUser) {
+        await getToken(username, password);
         const encryptedPassword = useEncryption({
           mode: 'encrypt',
           data: form.getValues('password') as string,
@@ -68,25 +64,6 @@
 
         createWebdavClient();
       }
-=======
-      const username = form.getValues('username') as string;
-      const password = form.getValues('password') as string;
-      await auth.signinResourceOwnerCredentials({
-        username,
-        password,
-      });
-
-      await getToken(username, password);
-      const encryptedPassword = useEncryption({
-        mode: 'encrypt',
-        data: form.getValues('password') as string,
-        key: `${import.meta.env.VITE_WEBDAV_KEY}`,
-      });
-
-      sessionStorage.setItem('webdav', encryptedPassword);
-      sessionStorage.setItem('user', form.getValues('username') as string);
-      sessionStorage.setItem('isAuthenticated', 'true');
->>>>>>> e46f209f
 
       return null;
     } catch (e) {
@@ -109,6 +86,7 @@
               disabled={isLoading}
               placeholder={label}
               variant="login"
+              data-testid={`test-id-login-page-${fieldName}-input`}
             />
           </FormControl>
           <FormMessage className="text-p" />
@@ -133,51 +111,8 @@
           className="space-y-4"
           data-testid="test-id-login-page-form"
         >
-<<<<<<< HEAD
           {renderFormField('username', t('common.username'))}
           {renderFormField('password', t('common.password'), 'password')}
-=======
-          <FormField
-            control={form.control}
-            name="username"
-            defaultValue=""
-            render={({ field }) => (
-              <FormItem>
-                <p className="font-bold">{t('common.username')}</p>
-                <FormControl>
-                  <Input
-                    {...field}
-                    disabled={isLoading}
-                    placeholder={t('common.username')}
-                    variant="login"
-                    data-testid="test-id-login-page-user-name-input"
-                  />
-                </FormControl>
-                <FormMessage className="text-p" />
-              </FormItem>
-            )}
-          />
-          <FormField
-            control={form.control}
-            name="password"
-            defaultValue=""
-            render={({ field }) => (
-              <FormItem>
-                <p className="font-bold">{t('common.password')}</p>
-                <FormControl>
-                  <Input
-                    {...field}
-                    type="password"
-                    disabled={isLoading}
-                    variant="login"
-                    data-testid="test-id-login-page-password-input"
-                  />
-                </FormControl>
-                <FormMessage className="text-p" />
-              </FormItem>
-            )}
-          />
->>>>>>> e46f209f
           <div className="flex justify-between">
             {/* TODO: Add valid Password reset page -> NIEDUUI-53 */}
             {/* <div className="my-4 block font-bold text-gray-500">
