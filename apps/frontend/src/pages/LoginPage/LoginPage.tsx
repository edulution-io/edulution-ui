--- conflicted
+++ resolved
@@ -53,14 +53,9 @@
         setEduApiToken(requestUser.access_token);
         setWebdavKey(password);
 
-<<<<<<< HEAD
-        await setLmnApiToken(username, password);
-=======
-        createWebdavClient();
         void setLmnApiToken(username, password);
       } else {
         throw new Error();
->>>>>>> 2daead3d
       }
     } catch (e) {
       // NIEDUUI-322 Translate keycloak error messages
