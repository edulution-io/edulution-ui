--- conflicted
+++ resolved
@@ -10,33 +10,37 @@
  * You should have received a copy of the GNU Affero General Public License along with this program. If not, see <https://www.gnu.org/licenses/>.
  */
 
-import React, { useEffect } from 'react';
+import React, { useEffect, useState } from 'react';
 import { useLocation, useNavigate } from 'react-router-dom';
 import { useAuth } from 'react-oidc-context';
+import { useForm } from 'react-hook-form';
+import CryptoJS from 'crypto-js';
+import { zodResolver } from '@hookform/resolvers/zod';
 import { useTranslation } from 'react-i18next';
+import { v4 as uuidv4 } from 'uuid';
+import { MdOutlineQrCode } from 'react-icons/md';
+import { toast } from 'sonner';
+import DesktopLogo from '@/assets/logos/edulution.io_USER INTERFACE.svg';
+import { Form, FormControl, FormFieldSH, FormItem, FormMessage } from '@/components/ui/Form';
+import Input from '@/components/shared/Input';
 import { Button } from '@/components/shared/Button';
 import { Card } from '@/components/shared/Card';
+import useUserStore from '@/store/UserStore/UserStore';
+import type UserDto from '@libs/user/types/user.dto';
+import processLdapGroups from '@libs/user/utils/processLdapGroups';
+import EDU_API_ROOT from '@libs/common/constants/eduApiRoot';
+import AUTH_PATHS from '@libs/auth/constants/auth-endpoints';
+import QRCodeDisplay from '@/components/ui/QRCodeDisplay';
 import PageTitle from '@/components/PageTitle';
-<<<<<<< HEAD
-=======
 import SSE_EDU_API_ENDPOINTS from '@libs/sse/constants/sseEndpoints';
 import SSE_MESSAGE_TYPE from '@libs/common/constants/sseMessageType';
 import delay from '@libs/common/utils/delay';
 import type LoginQrSseDto from '@libs/auth/types/loginQrSse.dto';
->>>>>>> b9ac61d9
 import PageLayout from '@/components/structure/layout/PageLayout';
-import DesktopLogo from '@/assets/logos/edulution.io_USER INTERFACE.svg';
-import LOGIN_ROUTE from '@libs/auth/constants/loginRoute';
-import useUserStore from '@/store/UserStore/UserStore';
-import UserDto from '@libs/user/types/user.dto';
-import processLdapGroups from '@libs/user/utils/processLdapGroups';
 import APPS from '@libs/appconfig/constants/apps';
-<<<<<<< HEAD
-=======
 import LANDING_PAGE_ROUTE from '@libs/dashboard/constants/landingPageRoute';
 import getLoginFormSchema from './getLoginFormSchema';
 import TotpInput from './components/TotpInput';
->>>>>>> b9ac61d9
 import useAppConfigsStore from '../Settings/AppConfig/appConfigsStore';
 
 type LocationState = {
@@ -47,38 +51,63 @@
   const auth = useAuth();
   const { t } = useTranslation();
   const navigate = useNavigate();
-<<<<<<< HEAD
-  const location = useLocation();
-  const { eduApiToken, setEduApiToken, createOrUpdateUser } = useUserStore();
-=======
   const { state } = useLocation() as { state: LocationState };
   const { eduApiToken, totpIsLoading, isAuthenticated, createOrUpdateUser, setEduApiToken, getTotpStatus } =
     useUserStore();
->>>>>>> b9ac61d9
   const { appConfigs } = useAppConfigsStore();
 
-  const isAppConfigReady = appConfigs.some((appConfig) => appConfig.name !== APPS.NONE);
-  const isAuthenticatedAppReady = isAppConfigReady && eduApiToken;
-
-  useEffect(() => {
-    if (isAuthenticatedAppReady) {
-      const { from } = (location?.state ?? { from: '/' }) as LocationState;
-      const toLocation = from === LOGIN_ROUTE ? '/' : from;
-      navigate(toLocation, {
-        replace: true,
+  const { isLoading } = auth;
+  const [isEnterTotpVisible, setIsEnterTotpVisible] = useState(false);
+  const [webdavKey, setWebdavKey] = useState('');
+  const [encryptKey, setEncryptKey] = useState('');
+  const [showQrCode, setShowQrCode] = useState(false);
+  const [sessionID, setSessionID] = useState<string | null>(null);
+
+  const form = useForm({
+    mode: 'onSubmit',
+    resolver: zodResolver(getLoginFormSchema(t)),
+    defaultValues: {
+      username: '',
+      password: '',
+      totpValue: '',
+    },
+  });
+
+  useEffect(() => {
+    if (auth.error) {
+      if (auth.error.message.includes('Invalid response Content-Type:')) {
+        form.setError('password', { message: t('auth.errors.EdulutionConnectionFailed') });
+        return;
+      }
+      form.setError('password', { message: t(auth.error.message) });
+
+      if (showQrCode) {
+        toast.error(t(auth.error.message));
+      }
+    }
+  }, [auth.error]);
+
+  const onSubmit = async () => {
+    try {
+      const username = form.getValues('username');
+      const password = form.getValues('password');
+      const totpValue = form.getValues('totpValue');
+
+      const passwordHash = btoa(`${password}${isEnterTotpVisible || totpValue ? `:${totpValue}` : ''}`);
+      const requestUser = await auth.signinResourceOwnerCredentials({
+        username,
+        password: passwordHash,
       });
-    }
-  }, [isAuthenticatedAppReady]);
-
-  const handleLogin = () => {
-    void auth.signinRedirect();
-  };
-
-  useEffect(() => {
-    if (auth.isAuthenticated) {
-      setEduApiToken(auth.user?.access_token as string);
-    }
-  }, [auth.isAuthenticated]);
+      if (requestUser) {
+        const newEncryptKey = CryptoJS.lib.WordArray.random(16).toString();
+        setEncryptKey(newEncryptKey);
+        setEduApiToken(requestUser.access_token);
+        setWebdavKey(CryptoJS.AES.encrypt(password, newEncryptKey).toString());
+      }
+    } catch (e) {
+      console.error(e);
+    }
+  };
 
   const handleRegisterUser = async () => {
     const profile = auth.user?.profile;
@@ -92,8 +121,8 @@
       lastName: profile.family_name!,
       email: profile.email!,
       ldapGroups: processLdapGroups(profile.ldapGroups as string[]),
-      password: '',
-      encryptKey: '',
+      password: webdavKey,
+      encryptKey,
     };
     await createOrUpdateUser(newUser);
   };
@@ -105,13 +134,13 @@
     }
     const registerUser = async () => {
       await handleRegisterUser();
+
+      setIsEnterTotpVisible(false);
     };
 
     void registerUser();
   }, [auth.isAuthenticated, eduApiToken]);
 
-<<<<<<< HEAD
-=======
   const isAppConfigReady = !appConfigs.find((appConfig) => appConfig.name === APPS.NONE);
   const isAuthenticatedAppReady = isAppConfigReady && isAuthenticated;
 
@@ -292,7 +321,6 @@
     );
   };
 
->>>>>>> b9ac61d9
   return (
     <PageLayout>
       <PageTitle translationId="login.pageTitle" />
@@ -305,16 +333,49 @@
           alt="edulution"
           className="mx-auto w-64"
         />
-        <div className="flex flex-col items-center space-y-4 p-6">
-          <Button
-            onClick={handleLogin}
-            variant="btn-security"
-            size="lg"
-            disabled={auth.isLoading}
+        <Form
+          {...form}
+          data-testid="test-id-login-page-form"
+        >
+          <form
+            onSubmit={form.handleSubmit(isEnterTotpVisible ? onSubmit : handleCheckMfaStatus)}
+            className="space-y-4"
+            data-testid="test-id-login-page-form"
           >
-            {auth.isLoading ? t('common.loading') : t('common.login')}
-          </Button>
-        </div>
+            {getMainContent()}
+            {!showQrCode && !form.getFieldState('password').error && <p className="flex h-3" />}
+
+            {!showQrCode && (
+              <Button
+                className="mx-auto w-full justify-center shadow-xl"
+                type="submit"
+                variant="btn-security"
+                size="lg"
+                data-testid="test-id-login-page-submit-button"
+                disabled={isLoading || totpIsLoading}
+              >
+                {totpIsLoading || isLoading ? t('common.loading') : t('common.login')}
+              </Button>
+            )}
+            <Button
+              className="mx-auto w-full justify-center shadow-xl hover:bg-ciGrey/10"
+              type="button"
+              variant="btn-outline"
+              size="lg"
+              disabled={isLoading || totpIsLoading}
+              onClick={handleCancelOrToggleQrCode}
+            >
+              {isEnterTotpVisible || showQrCode ? (
+                t('common.cancel')
+              ) : (
+                <>
+                  {t('login.loginWithApp')}
+                  <MdOutlineQrCode size={20} />
+                </>
+              )}
+            </Button>
+          </form>
+        </Form>
       </Card>
     </PageLayout>
   );
