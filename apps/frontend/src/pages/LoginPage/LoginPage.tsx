--- conflicted
+++ resolved
@@ -72,11 +72,7 @@
   };
 
   const renderFormField = (fieldName: string, label: string, type?: string) => (
-<<<<<<< HEAD
-    <FormField
-=======
     <FormFieldSH
->>>>>>> 418a3bdd
       control={form.control}
       name={fieldName}
       defaultValue=""
