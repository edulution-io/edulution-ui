import React, { useEffect } from 'react';
import { useAuth } from 'react-oidc-context';
import { SubmitHandler, useForm } from 'react-hook-form';
import { z } from 'zod';
import { zodResolver } from '@hookform/resolvers/zod';
import { useTranslation } from 'react-i18next';
import { useEncryption } from '@/hooks/mutations';

import DesktopLogo from '@/assets/logos/edulution-logo-long-colorfull.svg';
import { Form, FormControl, FormField, FormItem, FormMessage } from '@/components/ui/Form';
import Input from '@/components/shared/Input';
import { Button } from '@/components/shared/Button';
import { Card } from '@/components/shared/Card';
import { createWebdavClient } from '@/webdavclient/WebDavFileManager';
<<<<<<< HEAD
import useLmnUserStore from '@/store/lmnUserStore';
=======
import useLmnUserStore from '@/store/lmnApiStore';
>>>>>>> 8388604c

const LoginPage: React.FC = () => {
  const auth = useAuth();
  const { t } = useTranslation();
  const { isLoading } = auth;
  const { getToken } = useLmnUserStore((state) => ({
    getToken: state.getToken,
  }));

  const formSchema: z.Schema = z.object({
    username: z.string({ required_error: t('username.required') }).max(32, { message: t('username.too_long') }),
    password: z.string({ required_error: t('password.required') }).max(32, { message: t('password.too_long') }),
  });

  const form = useForm<z.infer<typeof formSchema>>({
    mode: 'onChange',
    resolver: zodResolver(formSchema),
  });

  useEffect(() => {
    if (auth.error) {
      form.setError('password', { type: 'custom', message: auth.error.message });
    }
  }, [auth.error]);

  const onSubmit: SubmitHandler<z.infer<typeof formSchema>> = async () => {
    try {
      const username = form.getValues('username') as string;
      const password = form.getValues('password') as string;
      await auth.signinResourceOwnerCredentials({
        username,
        password,
      });

      await getToken(username, password);
      const encryptedPassword = useEncryption({
        mode: 'encrypt',
        data: form.getValues('password') as string,
        key: `${import.meta.env.VITE_WEBDAV_KEY}`,
      });

      sessionStorage.setItem('webdav', encryptedPassword);
      sessionStorage.setItem('user', form.getValues('username') as string);
      sessionStorage.setItem('isAuthenticated', 'true');

      createWebdavClient();
      // --------------------------------------------------
    } catch (e) {
      console.log(e);
    }
  };

  return (
    <Card variant="modal">
      <img
        src={DesktopLogo}
        alt="edulution"
        className="mx-auto w-[250px]"
      />
      <Form {...form}>
        <form
          onSubmit={form.handleSubmit(onSubmit) as VoidFunction}
          className="space-y-4"
        >
          <FormField
            control={form.control}
            name="username"
            defaultValue=""
            render={({ field }) => (
              <FormItem>
                <p className="font-bold">{t('common.username')}</p>
                <FormControl>
                  <Input
                    {...field}
                    disabled={isLoading}
                    placeholder={t('common.username')}
                    variant="login"
                  />
                </FormControl>
                <FormMessage className="text-p" />
              </FormItem>
            )}
          />
          <FormField
            control={form.control}
            name="password"
            defaultValue=""
            render={({ field }) => (
              <FormItem>
                <p className="font-bold">{t('common.password')}</p>
                <FormControl>
                  <Input
                    {...field}
                    type="password"
                    disabled={isLoading}
                    variant="login"
                  />
                </FormControl>
                <FormMessage className="text-p" />
              </FormItem>
            )}
          />
          <div className="flex justify-between">
            {/* TODO: Add valid Password reset page -> NIEDUUI-53 */}
            {/* <div className="my-4 block font-bold text-gray-500">
              <input
                type="checkbox"
                className="mr-2 leading-loose"
              />
              <span className="mr-4 text-p">{t('login.remember_me')}</span>
            </div>
            <div className="my-4 block font-bold text-gray-500">
              <Link
                to="/" 
                className="cursor-pointer border-b-2 border-gray-200 tracking-tighter text-black hover:border-gray-400"
              >
                <p>{t('login.forgot_password')}</p>
              </Link>
            </div> */}
          </div>
          <Button
            className="mx-auto w-full justify-center pt-4 text-white shadow-xl"
            type="submit"
            variant="btn-security"
            size="lg"
          >
            {isLoading ? t('common.loading') : t('common.login')}
          </Button>
        </form>
      </Form>
    </Card>
  );
};

export default LoginPage;<|MERGE_RESOLUTION|>--- conflicted
+++ resolved
@@ -12,11 +12,7 @@
 import { Button } from '@/components/shared/Button';
 import { Card } from '@/components/shared/Card';
 import { createWebdavClient } from '@/webdavclient/WebDavFileManager';
-<<<<<<< HEAD
-import useLmnUserStore from '@/store/lmnUserStore';
-=======
 import useLmnUserStore from '@/store/lmnApiStore';
->>>>>>> 8388604c
 
 const LoginPage: React.FC = () => {
   const auth = useAuth();
