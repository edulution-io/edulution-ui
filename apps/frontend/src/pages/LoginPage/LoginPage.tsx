import React, { useEffect } from 'react';
import { useAuth } from 'react-oidc-context';
import { SubmitHandler, useForm } from 'react-hook-form';
import { z } from 'zod';
import { zodResolver } from '@hookform/resolvers/zod';
import { useTranslation } from 'react-i18next';
import { useEncryption } from '@/hooks/mutations';

import DesktopLogo from '@/assets/logos/edulution-logo-long-colorfull.svg';
import { Form, FormControl, FormFieldSH, FormItem, FormMessage } from '@/components/ui/Form';
import Input from '@/components/shared/Input';
import { Button } from '@/components/shared/Button';
import { Card } from '@/components/shared/Card';
import { createWebdavClient } from '@/webdavclient/WebDavFileManager';
import useUserStore from '@/store/userStore';
import useLmnUserStore from '@/store/lmnApiStore';

const LoginPage: React.FC = () => {
  const auth = useAuth();
  const { t } = useTranslation();
  const { setUser, setWebdavKey, setIsAuthenticated } = useUserStore();

  const { isLoading } = auth;
  const { getToken } = useLmnUserStore((state) => ({
    getToken: state.getToken,
  }));

  const formSchema: z.Schema = z.object({
    username: z.string({ required_error: t('username.required') }).max(32, { message: t('username.too_long') }),
    password: z.string({ required_error: t('password.required') }).max(32, { message: t('password.too_long') }),
  });

  const form = useForm<z.infer<typeof formSchema>>({
    mode: 'onChange',
    resolver: zodResolver(formSchema),
  });

  useEffect(() => {
    if (auth.error) {
      form.setError('password', { type: 'custom', message: auth.error.message });
    }
  }, [auth.error]);

  const onSubmit: SubmitHandler<z.infer<typeof formSchema>> = async () => {
    try {
      const username = form.getValues('username') as string;
      const password = form.getValues('password') as string;
      const requestUser = await auth.signinResourceOwnerCredentials({
        username,
        password,
      });

      if (requestUser) {
        await getToken(username, password);
        const encryptedPassword = useEncryption({
          mode: 'encrypt',
          data: form.getValues('password') as string,
          key: `${import.meta.env.VITE_WEBDAV_KEY}`,
        });

        setUser(form.getValues('username') as string);
        setWebdavKey(encryptedPassword);
        setIsAuthenticated(true);

        createWebdavClient();
      }

      return null;
    } catch (e) {
      return null;
    }
  };

  const renderFormField = (fieldName: string, label: string, type?: string) => (
<<<<<<< HEAD
    <FormField
=======
    <FormFieldSH
>>>>>>> 176431ba
      control={form.control}
      name={fieldName}
      defaultValue=""
      render={({ field }) => (
        <FormItem>
          <p className="font-bold">{label}</p>
          <FormControl>
            <Input
              {...field}
              type={type}
              disabled={isLoading}
              placeholder={label}
              variant="login"
              data-testid={`test-id-login-page-${fieldName}-input`}
            />
          </FormControl>
          <FormMessage className="text-p" />
        </FormItem>
      )}
    />
  );

  return (
    <Card variant="modal">
      <img
        src={DesktopLogo}
        alt="edulution"
        className="mx-auto w-[250px]"
      />
      <Form {...form}>
        <form
          onSubmit={form.handleSubmit(onSubmit) as VoidFunction}
          className="space-y-4"
        >
          {renderFormField('username', t('common.username'))}
          {renderFormField('password', t('common.password'), 'password')}
          <div className="flex justify-between">
            {/* TODO: Add valid Password reset page -> NIEDUUI-53 */}
            {/* <div className="my-4 block font-bold text-gray-500">
              <input
                type="checkbox"
                className="mr-2 leading-loose"
              />
              <span className="mr-4 text-p">{t('login.remember_me')}</span>
            </div>
            <div className="my-4 block font-bold text-gray-500">
              <Link
                to="/"
                className="cursor-pointer border-b-2 border-gray-200 tracking-tighter text-black hover:border-gray-400"
              >
                <p>{t('login.forgot_password')}</p>
              </Link>
            </div> */}
          </div>
          <Button
            className="mx-auto w-full justify-center pt-4 text-white shadow-xl"
            type="submit"
            variant="btn-security"
            size="lg"
            data-testid="test-id-login-page-submit-button"
          >
            {isLoading ? t('common.loading') : t('common.login')}
          </Button>
        </form>
      </Form>
    </Card>
  );
};

export default LoginPage;<|MERGE_RESOLUTION|>--- conflicted
+++ resolved
@@ -72,11 +72,7 @@
   };
 
   const renderFormField = (fieldName: string, label: string, type?: string) => (
-<<<<<<< HEAD
-    <FormField
-=======
     <FormFieldSH
->>>>>>> 176431ba
       control={form.control}
       name={fieldName}
       defaultValue=""
@@ -106,10 +102,14 @@
         alt="edulution"
         className="mx-auto w-[250px]"
       />
-      <Form {...form}>
+      <Form
+        {...form}
+        data-testid="test-id-login-page-form"
+      >
         <form
           onSubmit={form.handleSubmit(onSubmit) as VoidFunction}
           className="space-y-4"
+          data-testid="test-id-login-page-form"
         >
           {renderFormField('username', t('common.username'))}
           {renderFormField('password', t('common.password'), 'password')}
