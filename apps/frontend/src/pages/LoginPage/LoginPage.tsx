--- conflicted
+++ resolved
@@ -50,13 +50,6 @@
       if (requestUser) {
         setEduApiToken(requestUser.access_token);
         setWebdavKey(password);
-<<<<<<< HEAD
-
-        void setLmnApiToken(username, password);
-      } else {
-        throw new Error();
-=======
->>>>>>> 3193a8cf
       }
     } catch (e) {
       //
