--- conflicted
+++ resolved
@@ -19,14 +19,10 @@
 const LoginPage: React.FC = () => {
   const auth = useAuth();
   const { t } = useTranslation();
-<<<<<<< HEAD
   const { setIsAuthenticated, setUser, setWebdavKey, setToken, postCheckTotp, getUserInfoFromDb } = useUserStore();
   const [isEnterTotpVisible, setIsEnterTotpVisible] = useState(false);
   const [totp, setTotp] = useState<string>('');
   const [error, setError] = useState<Error | null>(null);
-=======
-  const { setUser, setWebdavKey, setIsAuthenticated, setToken } = useUserStore();
->>>>>>> d040c0dc
 
   const { isLoading } = auth;
   const { getToken } = useLmnUserStore((state) => ({
@@ -72,11 +68,7 @@
           key: `${import.meta.env.VITE_WEBDAV_KEY}`,
         });
 
-<<<<<<< HEAD
-        setUser(form.getValues('username') as string);
-=======
         setUser(username);
->>>>>>> d040c0dc
         setToken(requestUser.access_token);
         setWebdavKey(encryptedPassword);
 
@@ -88,10 +80,10 @@
         if (mfaEnabled) setIsEnterTotpVisible(true);
         else setIsAuthenticated(true);
       }
-
-      return null;
     } catch (e) {
-      return null;
+      console.error(e);
+    } finally {
+      /* empty */
     }
   };
 
