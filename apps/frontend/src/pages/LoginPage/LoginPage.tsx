import React, { useEffect } from 'react';
import { useAuth } from 'react-oidc-context';
import { SubmitHandler, useForm } from 'react-hook-form';
import { z } from 'zod';
import { zodResolver } from '@hookform/resolvers/zod';
import { useTranslation } from 'react-i18next';
import { useEncryption } from '@/hooks/mutations';

import DesktopLogo from '@/assets/logos/edulution-logo-long-colorfull.svg';
import { Form, FormControl, FormFieldSH, FormItem, FormMessage } from '@/components/ui/Form';
import Input from '@/components/shared/Input';
import { Button } from '@/components/shared/Button';
import { Card } from '@/components/shared/Card';
import { createWebdavClient } from '@/webdavclient/WebDavFileManager';
import useUserStoreOLD from '@/store/userStoreOLD';
import useLmnUserStoreOLD from '@/store/lmnApiStoreOLD';

const LoginPage: React.FC = () => {
  const auth = useAuth();
  const { t } = useTranslation();
<<<<<<< HEAD
  const { setUser, setWebdavKey, setIsAuthenticated, setToken } = useUserStore();
=======
  const { setUser, setWebdavKey, setIsAuthenticated } = useUserStoreOLD();
>>>>>>> c985527c

  const { isLoading } = auth;
  const { getToken } = useLmnUserStoreOLD((state) => ({
    getToken: state.getToken,
  }));

  const formSchema: z.Schema = z.object({
    username: z.string({ required_error: t('username.required') }).max(32, { message: t('username.too_long') }),
    password: z.string({ required_error: t('password.required') }).max(32, { message: t('password.too_long') }),
  });

  const form = useForm<z.infer<typeof formSchema>>({
    mode: 'onChange',
    resolver: zodResolver(formSchema),
  });

  useEffect(() => {
    if (auth.error) {
      form.setError('password', { type: 'custom', message: auth.error.message });
    }
  }, [auth.error]);

  const onSubmit: SubmitHandler<z.infer<typeof formSchema>> = async () => {
    try {
      const username = (form.getValues('username') as string).trim();
      const password = form.getValues('password') as string;
      const requestUser = await auth.signinResourceOwnerCredentials({
        username,
        password,
      });

      if (requestUser) {
        const encryptedPassword = useEncryption({
          mode: 'encrypt',
          data: password,
          key: `${import.meta.env.VITE_WEBDAV_KEY}`,
        });

        setUser(username);
        setToken(requestUser.access_token);
        setWebdavKey(encryptedPassword);
        setIsAuthenticated(true);

        createWebdavClient();
        await getToken(username, password);
      }

      return null;
    } catch (e) {
      return null;
    }
  };

  const renderFormField = (fieldName: string, label: string, type?: string) => (
    <FormFieldSH
      control={form.control}
      name={fieldName}
      defaultValue=""
      render={({ field }) => (
        <FormItem>
          <p className="font-bold">{label}</p>
          <FormControl>
            <Input
              {...field}
              type={type}
              disabled={isLoading}
              placeholder={label}
              variant="login"
              data-testid={`test-id-login-page-${fieldName}-input`}
            />
          </FormControl>
          <FormMessage className="text-p" />
        </FormItem>
      )}
    />
  );

  return (
    <Card variant="modal">
      <img
        src={DesktopLogo}
        alt="edulution"
        className="mx-auto w-[250px]"
      />
      <Form
        {...form}
        data-testid="test-id-login-page-form"
      >
        <form
          onSubmit={form.handleSubmit(onSubmit) as VoidFunction}
          className="space-y-4"
          data-testid="test-id-login-page-form"
        >
          {renderFormField('username', t('common.username'))}
          {renderFormField('password', t('common.password'), 'password')}
          <div className="flex justify-between">
            {/* TODO: Add valid Password reset page -> NIEDUUI-53 */}
            {/* <div className="my-4 block font-bold text-gray-500">
              <input
                type="checkbox"
                className="mr-2 leading-loose"
              />
              <span className="mr-4 text-p">{t('login.remember_me')}</span>
            </div>
            <div className="my-4 block font-bold text-gray-500">
              <Link
                to="/"
                className="cursor-pointer border-b-2 border-gray-200 tracking-tighter text-black hover:border-gray-400"
              >
                <p>{t('login.forgot_password')}</p>
              </Link>
            </div> */}
          </div>
          <Button
            className="mx-auto w-full justify-center pt-4 text-white shadow-xl"
            type="submit"
            variant="btn-security"
            size="lg"
            data-testid="test-id-login-page-submit-button"
          >
            {isLoading ? t('common.loading') : t('common.login')}
          </Button>
        </form>
      </Form>
    </Card>
  );
};

export default LoginPage;<|MERGE_RESOLUTION|>--- conflicted
+++ resolved
@@ -18,11 +18,7 @@
 const LoginPage: React.FC = () => {
   const auth = useAuth();
   const { t } = useTranslation();
-<<<<<<< HEAD
-  const { setUser, setWebdavKey, setIsAuthenticated, setToken } = useUserStore();
-=======
-  const { setUser, setWebdavKey, setIsAuthenticated } = useUserStoreOLD();
->>>>>>> c985527c
+  const { setUser, setWebdavKey, setIsAuthenticated, setToken } = useUserStoreOLD();
 
   const { isLoading } = auth;
   const { getToken } = useLmnUserStoreOLD((state) => ({
