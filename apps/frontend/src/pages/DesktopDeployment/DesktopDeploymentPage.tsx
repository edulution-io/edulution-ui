--- conflicted
+++ resolved
@@ -8,6 +8,8 @@
 import { VirtualMachines } from '@libs/desktopdeployment/types';
 import { VDI_SYNC_TIME_INTERVAL } from '@libs/desktopdeployment/constants';
 import { useInterval } from 'usehooks-ts';
+import useElementHeight from '@/hooks/useElementHeight';
+import { FLOATING_BUTTONS_BAR_ID, FOOTER_ID, NATIVE_APP_HEADER_ID } from '@libs/common/constants/pageElementIds';
 import ConnectionErrorDialog from './components/ConnectionErrorDialog';
 import useDesktopDeploymentStore from './DesktopDeploymentStore';
 import VdiCard from './components/VdiCard';
@@ -85,19 +87,20 @@
     void postRequestVdi(VirtualMachineOs.WIN10);
   };
 
+  const pageBarsHeight = useElementHeight([NATIVE_APP_HEADER_ID, FLOATING_BUTTONS_BAR_ID, FOOTER_ID]) + 20;
+
   return (
     <>
-<<<<<<< HEAD
-      <div className="bottom-8 left-4 right-0 top-3 h-screen md:left-64 md:right-[--sidebar-width]">
-=======
-      <div className="absolute inset-y-0 left-0 ml-0 mr-14 w-screen overflow-y-auto">
->>>>>>> 8ef07992
+      <div className="w-screen pr-5 md:w-[calc(100%-var(--sidebar-width))]">
         <NativeAppHeader
           title={t('desktopdeployment.topic')}
           description={t('desktopdeployment.description')}
           iconSrc={DesktopDeploymentIcon}
         />
-        <div className="flex flex-col gap-10 md:flex-row">
+        <div
+          className="flex w-full flex-1 flex-col gap-10 overflow-auto pl-3 pr-3.5 scrollbar-thin md:flex-row"
+          style={{ maxHeight: `calc(100vh - ${pageBarsHeight}px)` }}
+        >
           {osConfigs.map(({ os, title }) => (
             <VdiCard
               key={os}
