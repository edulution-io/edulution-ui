--- conflicted
+++ resolved
@@ -1,19 +1,3 @@
-<<<<<<< HEAD
-import React from 'react';
-import QuotaBody from '@/pages/UserSettings/Details/QuotaBody';
-import { CardContent, Card } from '@/components/shared/Card';
-
-const Quota = () => (
-  <Card variant="security">
-    <CardContent>
-      <div className="flex flex-col gap-1">
-        <h4 className="text-md font-bold">QUOTAS</h4>
-        <QuotaBody />
-      </div>
-    </CardContent>
-  </Card>
-);
-=======
 import React, { useEffect } from 'react';
 import { CardContent, Card } from '@/components/shared/Card';
 import useLmnApiStore from '@/store/useLmnApiStore';
@@ -79,6 +63,5 @@
     </Card>
   );
 };
->>>>>>> 92b01c11
 
 export default Quota;