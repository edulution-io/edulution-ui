import { useEffect } from 'react';
import { useInterval } from 'usehooks-ts';
import useLdapGroups from '@/hooks/useLdapGroups';
import useMailsStore from '@/pages/Mail/useMailsStore';
import useConferenceStore from '@/pages/ConferencePage/ConferencesStore';
<<<<<<< HEAD
import useLdapGroups from '@/hooks/useLdapGroups';

const useNotifications = (): SidebarNotifications => {
  const { getMails, mails } = useMailsStore();
  const { getConferences, runningConferences } = useConferenceStore();
  const { isSuperAdmin } = useLdapGroups();

=======
import useIsMailsActive from '@/pages/Mail/useIsMailsActive';
import useIsConferenceActive from '@/pages/Dashboard/Feed/conferences/useIsConferenceActive';
import FEED_PULL_TIME_INTERVAL, { FEED_PULL_TIME_INTERVAL_SLOW } from '@libs/dashboard/constants/pull-time-interval';

const useNotifications = () => {
  const { isSuperAdmin } = useLdapGroups();
>>>>>>> 10dc29a8
  const isMailsAppActivated = useIsMailsActive();
  const { getMails } = useMailsStore();
  const isConferenceAppActivated = useIsConferenceActive();
  const { getConferences } = useConferenceStore();

  // interval fetch for the notifications (dashboard & sidebar)
  useInterval(() => {
    if (isConferenceAppActivated) {
      void getConferences(undefined);
    }
  }, FEED_PULL_TIME_INTERVAL);
  useInterval(() => {
    if (isMailsAppActivated && !isSuperAdmin) {
      void getMails();
    }
  }, FEED_PULL_TIME_INTERVAL_SLOW);

  useEffect(() => {
    if (isConferenceAppActivated) {
      void getConferences(undefined);
    }
    if (isMailsAppActivated && !isSuperAdmin) {
      void getMails();
    }
  }, []);
};

export default useNotifications;<|MERGE_RESOLUTION|>--- conflicted
+++ resolved
@@ -3,22 +3,12 @@
 import useLdapGroups from '@/hooks/useLdapGroups';
 import useMailsStore from '@/pages/Mail/useMailsStore';
 import useConferenceStore from '@/pages/ConferencePage/ConferencesStore';
-<<<<<<< HEAD
-import useLdapGroups from '@/hooks/useLdapGroups';
-
-const useNotifications = (): SidebarNotifications => {
-  const { getMails, mails } = useMailsStore();
-  const { getConferences, runningConferences } = useConferenceStore();
-  const { isSuperAdmin } = useLdapGroups();
-
-=======
 import useIsMailsActive from '@/pages/Mail/useIsMailsActive';
 import useIsConferenceActive from '@/pages/Dashboard/Feed/conferences/useIsConferenceActive';
 import FEED_PULL_TIME_INTERVAL, { FEED_PULL_TIME_INTERVAL_SLOW } from '@libs/dashboard/constants/pull-time-interval';
 
 const useNotifications = () => {
   const { isSuperAdmin } = useLdapGroups();
->>>>>>> 10dc29a8
   const isMailsAppActivated = useIsMailsActive();
   const { getMails } = useMailsStore();
   const isConferenceAppActivated = useIsConferenceActive();
