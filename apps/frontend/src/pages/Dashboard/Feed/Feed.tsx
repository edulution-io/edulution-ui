import React from 'react';
import { useTranslation } from 'react-i18next';
import { APPS } from '@libs/appconfig/types';
import { ScrollArea } from '@/components/ui/ScrollArea';
import { AccordionSH } from '@/components/ui/AccordionSH';
import { Card, CardContent } from '@/components/shared/Card';
import ConferencesFeed from '@/pages/Dashboard/Feed/conferences/ConferencesFeed';
import MailsFeed from '@/pages/Dashboard/Feed/mails/MailsFeed';

const Feed = () => {
  const { t } = useTranslation();

  return (
    <Card
      variant="collaboration"
      className="min-h-[280px] overflow-y-auto md:min-h-[100%]"
      style={{ height: '10px', maxHeight: 'initial', width: '100%' }}
    >
      <CardContent>
        <div className="flex flex-col gap-3">
          <h4 className="font-bold">{t('feed.title')}</h4>
          <ScrollArea>
            <AccordionSH
              type="multiple"
              defaultValue={[APPS.MAIL, APPS.CONFERENCES]}
            >
<<<<<<< HEAD
              <RunningConferencesAccordionItem />
            </AccordionSH>
=======
              <ConferencesFeed />
              <MailsFeed />
            </Accordion>
>>>>>>> ed2a22b8
          </ScrollArea>
        </div>
      </CardContent>
    </Card>
  );
};

export default Feed;<|MERGE_RESOLUTION|>--- conflicted
+++ resolved
@@ -24,14 +24,9 @@
               type="multiple"
               defaultValue={[APPS.MAIL, APPS.CONFERENCES]}
             >
-<<<<<<< HEAD
-              <RunningConferencesAccordionItem />
-            </AccordionSH>
-=======
               <ConferencesFeed />
               <MailsFeed />
-            </Accordion>
->>>>>>> ed2a22b8
+            </AccordionSH>
           </ScrollArea>
         </div>
       </CardContent>
