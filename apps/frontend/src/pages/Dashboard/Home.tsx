--- conflicted
+++ resolved
@@ -1,7 +1,7 @@
 import React from 'react';
 import { useTranslation } from 'react-i18next';
-import { DASHBOARD_HEADER_ID, GROUPS_ID, MOBILE_DASHBOARD_HEADER_ID } from '@libs/dashboard/constants/pageElementIds';
-import { FOOTER_ID } from '@libs/common/constants/pageElementIds';
+import { GROUPS_ID, DASHBOARD_DESCRIPTION_ID } from '@libs/dashboard/constants/pageElementIds';
+import { BLANK_LAYOUT_HEADER_ID, FOOTER_ID } from '@libs/common/constants/pageElementIds';
 import useUserStore from '@/store/UserStore/UserStore';
 import useIsMobileView from '@/hooks/useIsMobileView';
 import useElementHeight from '@/hooks/useElementHeight';
@@ -18,7 +18,7 @@
 
   const { user } = useUserStore();
 
-  const pageBarsHeight = useElementHeight([DASHBOARD_HEADER_ID, MOBILE_DASHBOARD_HEADER_ID, FOOTER_ID]);
+  const pageBarsHeight = useElementHeight([BLANK_LAYOUT_HEADER_ID, DASHBOARD_DESCRIPTION_ID, FOOTER_ID]);
 
   const column1 = (
     <div className="basis-1/4">
@@ -52,13 +52,8 @@
   );
 
   return (
-<<<<<<< HEAD
-    <div className="md:ml-4">
-      <div id={MOBILE_DASHBOARD_HEADER_ID}>
-=======
     <div className="h-full overflow-y-auto scrollbar-thin md:mx-4">
-      <div>
->>>>>>> 98918bb7
+      <div id={DASHBOARD_DESCRIPTION_ID}>
         {isMobileView ? (
           <h2>
             {t('heading', {
