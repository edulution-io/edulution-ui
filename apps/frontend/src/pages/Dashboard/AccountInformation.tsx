--- conflicted
+++ resolved
@@ -1,37 +1,14 @@
-<<<<<<< HEAD
 import React from 'react';
-=======
-import React, { useEffect } from 'react';
 import { useNavigate } from 'react-router-dom';
->>>>>>> 9cacc1f7
 import { useTranslation } from 'react-i18next';
 import { USER_SETTINGS_SECURITY_PATH } from '@libs/userSettings/constants/user-settings-endpoints';
-import waitForToken from '@/api/common';
-import useLmnApiStore from '@/store/lmnApiStore';
 import { Card, CardContent } from '@/components/shared/Card';
 import { Button } from '@/components/shared/Button';
-<<<<<<< HEAD
 import useLmnApiStore from '@/store/useLmnApiStore';
 
 const AccountInformation = () => {
   const { user } = useLmnApiStore();
-=======
-
-const AccountInformation = () => {
-  const { user, getUserData } = useLmnApiStore();
-
   const navigate = useNavigate();
-
-  useEffect(() => {
-    if (!user) {
-      const getUserDataQuery = async () => {
-        await waitForToken();
-        getUserData().catch(console.error);
-      };
-      getUserDataQuery().catch(console.error);
-    }
-  }, [user]);
->>>>>>> 9cacc1f7
 
   const { t } = useTranslation();
   const userInfoFields = [
