--- conflicted
+++ resolved
@@ -104,11 +104,7 @@
         {bulletins.map((bulletin) => (
           <div
             key={bulletin.id}
-<<<<<<< HEAD
-            className="relative flex items-center justify-between rounded-lg bg-white bg-opacity-5 p-4"
-=======
-            className="break-all rounded-lg bg-white bg-opacity-5 p-4"
->>>>>>> 1304f25c
+            className="relative flex items-center justify-between break-all rounded-lg bg-white bg-opacity-5 p-4"
           >
             <div className="flex-1">
               <h4 className="truncate text-lg font-bold text-white">{bulletin.title}</h4>
