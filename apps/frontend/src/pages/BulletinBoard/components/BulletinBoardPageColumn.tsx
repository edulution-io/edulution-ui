/* eslint-disable react/no-danger */
import React, { useMemo } from 'react';
import BulletinResponseDto from '@libs/bulletinBoard/types/bulletinResponseDto';
import cn from '@libs/common/utils/className';
import { Card } from '@/components/shared/Card';
import { Button } from '@/components/shared/Button';
import { PiDotsThreeVerticalBold } from 'react-icons/pi';
import { useTranslation } from 'react-i18next';
import DropdownMenu from '@/components/shared/DropdownMenu';
import CreateOrUpdateBulletinDialog from '@/pages/BulletinBoardEditorial/CreateOrUpdateBulletinDialog';
import DeleteBulletinsDialog from '@/pages/BulletinBoardEditorial/DeleteBulletinsDialog';
import useBulletinBoardEditorialStore from '@/pages/BulletinBoardEditorial/useBulletinBoardEditorialPageStore';
import { RowSelectionState } from '@tanstack/react-table';
import useBulletinBoardStore from '@/pages/BulletinBoard/useBulletinBoardStore';
import BulletinCategoryResponseDto from '@libs/bulletinBoard/types/bulletinCategoryResponseDto';
import { useNavigate } from 'react-router-dom';
import { SETTINGS_PATH } from '@libs/appconfig/constants/appConfigPaths';
import APPS from '@libs/appconfig/constants/apps';
import useLdapGroups from '@/hooks/useLdapGroups';
import { DropdownMenuItemType } from '@libs/ui/types/dropdownMenuItemType';
import useUserStore from '@/store/UserStore/UserStore';

const BulletinBoardPageColumn = ({
  bulletins,
  categoryCount,
  category,
  canEditCategory,
  canManageBulletins,
}: {
  categoryCount: number;
  category: BulletinCategoryResponseDto;
  bulletins: BulletinResponseDto[];
  canEditCategory: boolean;
  canManageBulletins: boolean;
}) => {
  const { t } = useTranslation();
  const { user } = useUserStore();
  const navigate = useNavigate();
  const { isSuperAdmin } = useLdapGroups();
  const { setSelectedRows, setIsDeleteBulletinDialogOpen, setIsCreateBulletinDialogOpen, setSelectedBulletinToEdit } =
    useBulletinBoardEditorialStore();
  const { getBulletinsByCategories } = useBulletinBoardStore();

  const handleDeleteBulletin = (bulletin: BulletinResponseDto) => {
    const rowSelectionState: RowSelectionState = { [bulletin.id]: true };
    setSelectedRows(rowSelectionState);
    setIsDeleteBulletinDialogOpen(true);
  };

  const handleEditBulletin = (bulletin: BulletinResponseDto) => {
    setSelectedBulletinToEdit(bulletin);
    setIsCreateBulletinDialogOpen(true);
  };

  const handleCreateBulletin = (categoryForCreation: BulletinCategoryResponseDto) => {
    setSelectedBulletinToEdit({ category: categoryForCreation } as BulletinResponseDto);
    setIsCreateBulletinDialogOpen(true);
  };

  const getAuthorDescription = (bulletin: BulletinResponseDto) => {
    const isCreatorLastUpdater = bulletin.creator.username === bulletin.updatedBy?.username || !bulletin.updatedBy;
    const translationId = isCreatorLastUpdater ? 'bulletinboard.createdFrom' : 'bulletinboard.createdFromAndUpdatedBy';
    return (
      <div className="mt-2 text-right text-sm italic text-muted-foreground">
        {t(translationId, {
          createdBy: `${bulletin.creator.firstName} ${bulletin.creator.lastName}`,
          lastUpdatedBy: `${bulletin.updatedBy?.firstName} ${bulletin.updatedBy?.lastName}`,
          lastUpdated: new Date(bulletin.updatedAt).toLocaleString(undefined, {
            year: '2-digit',
            month: '2-digit',
            day: '2-digit',
            hour: '2-digit',
            minute: '2-digit',
          }),
        })}
      </div>
    );
  };

  const getCategoryDropdownItems = useMemo(() => {
    const items: DropdownMenuItemType[] = [];
    if (canEditCategory) {
      items.push({ label: t('bulletinboard.createBulletin'), onClick: () => handleCreateBulletin(category) });
    }
    if (isSuperAdmin) {
      items.push(
        { label: 'categorySeparator', isSeparator: true },
        {
          label: t('bulletinboard.manageCategories'),
          onClick: () => navigate(`${SETTINGS_PATH}/${APPS.BULLETIN_BOARD}`),
        },
      );
    }
    return items;
  }, [isSuperAdmin, category, t, navigate]);

  const getBulletinDropdownItems = (bulletin: BulletinResponseDto) => {
    const items: DropdownMenuItemType[] = [];
    const isUserTheCreator = user?.username === bulletin.creator.username;

    if (isSuperAdmin || isUserTheCreator) {
      items.push(
        {
          label: t('bulletinboard.editBulletin'),
          onClick: () => handleEditBulletin(bulletin),
        },
        {
          label: t('bulletinboard.deleteBulletin'),
          onClick: () => handleDeleteBulletin(bulletin),
        },
        { label: 'bulletinSeparator', isSeparator: true },
      );
    }
    if (canManageBulletins) {
      items.push({
        label: t('bulletinboard.manageBulletins'),
        onClick: () => navigate(`/${APPS.BULLETIN_BOARD}`),
      });
    }
    return items;
  };

  return (
    <div
<<<<<<< HEAD
      className={cn('ml-[-5px] flex h-full w-1/2 flex-shrink-0 flex-col rounded-lg px-2 md:ml-0 md:p-3', {
=======
      className={cn('flex h-full w-full min-w-[300px] flex-shrink-0 flex-col rounded-lg p-4', {
        'w-1/2': categoryCount === 2,
>>>>>>> 4fbe19a8
        'w-1/3': categoryCount === 3,
        'w-[300px]': categoryCount >= 4,
      })}
    >
      <Card
        variant="security"
        className="sticky mx-0 mb-4 flex items-center justify-between overflow-hidden rounded-lg py-1 pl-3 pr-2 opacity-90"
      >
        <h4 className="flex-1 truncate text-white">{category.name}</h4>
        <DropdownMenu
          trigger={
            <Button
              type="button"
              className="text-white-500 flex h-7 w-7 flex-shrink-0 items-center justify-center rounded-full p-0 hover:bg-blue-600 hover:text-white"
              title={t('common.options')}
            >
              <PiDotsThreeVerticalBold className="h-6 w-6" />
            </Button>
          }
          items={getCategoryDropdownItems}
        />
      </Card>
      <div className="flex flex-col gap-4 overflow-y-auto pb-20 text-white">
        {bulletins.map((bulletin) => (
          <div
            key={bulletin.id}
            className="relative flex items-center justify-between break-all rounded-lg bg-white bg-opacity-5 p-4"
          >
            <div className="flex-1">
              <h4 className="truncate text-lg font-bold text-white">{bulletin.title}</h4>
              <div
                className="mt-2 text-gray-100"
                dangerouslySetInnerHTML={{ __html: bulletin.content }}
              />
              {getAuthorDescription(bulletin)}
            </div>
            <DropdownMenu
              trigger={
                <Button
                  type="button"
                  className="text-white-500 absolute right-2 top-2 ml-2 flex h-8 w-8 flex-shrink-0 items-center justify-center rounded-full p-1 hover:bg-blue-600 hover:text-white"
                  title={t('common.options')}
                >
                  <PiDotsThreeVerticalBold className="h-6 w-6" />
                </Button>
              }
              items={getBulletinDropdownItems(bulletin)}
            />
          </div>
        ))}
      </div>

      <CreateOrUpdateBulletinDialog onSubmit={getBulletinsByCategories} />
      <DeleteBulletinsDialog onSubmit={getBulletinsByCategories} />
    </div>
  );
};

export default BulletinBoardPageColumn;<|MERGE_RESOLUTION|>--- conflicted
+++ resolved
@@ -122,19 +122,15 @@
 
   return (
     <div
-<<<<<<< HEAD
-      className={cn('ml-[-5px] flex h-full w-1/2 flex-shrink-0 flex-col rounded-lg px-2 md:ml-0 md:p-3', {
-=======
-      className={cn('flex h-full w-full min-w-[300px] flex-shrink-0 flex-col rounded-lg p-4', {
+      className={cn('flex h-full w-full min-w-[300px] flex-shrink-0 flex-col rounded-lg px-2 md:ml-0 md:p-3', {
         'w-1/2': categoryCount === 2,
->>>>>>> 4fbe19a8
         'w-1/3': categoryCount === 3,
         'w-[300px]': categoryCount >= 4,
       })}
     >
       <Card
         variant="security"
-        className="sticky mx-0 mb-4 flex items-center justify-between overflow-hidden rounded-lg py-1 pl-3 pr-2 opacity-90"
+        className="sticky mx-0 mb-4 flex min-h-[44px] items-center justify-between overflow-hidden rounded-lg py-1 pl-3 pr-2 opacity-90"
       >
         <h4 className="flex-1 truncate text-white">{category.name}</h4>
         <DropdownMenu
