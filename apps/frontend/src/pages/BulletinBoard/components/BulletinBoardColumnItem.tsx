--- conflicted
+++ resolved
@@ -26,6 +26,7 @@
 import { useParams } from 'react-router-dom';
 import cn from '@libs/common/utils/className';
 import { MdFileCopy } from 'react-icons/md';
+import EDU_API_ROOT from '@libs/common/constants/eduApiRoot';
 
 interface BulletinBoardColumnItemProps {
   bulletin: BulletinResponseDto;
@@ -147,28 +148,16 @@
     return items;
   };
 
-<<<<<<< HEAD
-  const getProcessedBulletinContent = (content: string, index: number) => {
-    if (/^<img/.test(content)) {
-      const src = (content.match(/src="([^"]+)"/) || [])[1] || '';
-      const url = !src.startsWith('http') && !src.startsWith(`/${EDU_API_ROOT}`) ? `/${src}` : src;
-      return (
-        <button
-          key={index}
-          type="button"
-          className="border-none bg-transparent p-0"
-          onClick={() => handlePreviewClick(url, 'image')}
-=======
-  const getProcessedBulletinContent = (chunk: string) => {
+  const getProcessedBulletinContent = (chunk: string, index: number) => {
     if (/<img\b/i.test(chunk)) {
       const src = chunk.match(/src="([^"]*)"/i)?.[1].replace(/^\/(?!\/)/, '/') ?? '';
+      const url = !src.startsWith('http') && !src.startsWith(`/${EDU_API_ROOT}`) ? `/${src}` : src;
       return (
         <button
           key={`img-${src}`}
           type="button"
-          className="max-w-full cursor-pointer border-0 bg-transparent p-0"
-          onClick={() => handleImageClick(src)}
->>>>>>> 20da45c8
+          className="border-0 bg-transparent p-0"
+          onClick={() => handlePreviewClick(url, 'image')}
         >
           <img
             src={url}
@@ -178,22 +167,6 @@
         </button>
       );
     }
-<<<<<<< HEAD
-    const pdf = content.match(/<a[^>]*href="([^"]+\.pdf)"[^>]*>(.*?)<\/a>/i);
-    if (pdf) {
-      const [, url, text] = pdf;
-      return (
-        <button
-          key={index}
-          type="button"
-          className="block w-full text-right text-blue-400 hover:underline"
-          onClick={() => handlePreviewClick(url, 'pdf')}
-        >
-          <MdFileCopy className="mr-1 inline-block h-4 w-4" />
-          {text}
-        </button>
-      );
-=======
 
     if (/<a\b/i.test(chunk)) {
       const parser = new DOMParser();
@@ -218,18 +191,28 @@
           </a>
         );
       }
->>>>>>> 20da45c8
+    }
+
+    const pdf = chunk.match(/<a[^>]*href="([^"]+\.pdf)"[^>]*>(.*?)<\/a>/i);
+    if (pdf) {
+      const [, url, text] = pdf;
+      return (
+        <button
+          key={index}
+          type="button"
+          className="block w-full text-right text-blue-400 hover:underline"
+          onClick={() => handlePreviewClick(url, 'pdf')}
+        >
+          <MdFileCopy className="mr-1 inline-block h-4 w-4" />
+          {text}
+        </button>
+      );
     }
 
     return (
       <span
-<<<<<<< HEAD
-        key={index}
-        dangerouslySetInnerHTML={{ __html: content }}
-=======
         key={`html-${chunk}`}
         dangerouslySetInnerHTML={{ __html: chunk }}
->>>>>>> 20da45c8
       />
     );
   };
