/*
 * LICENSE
 *
 * This program is free software: you can redistribute it and/or modify it under the terms of the GNU Affero General Public License as published by
 * the Free Software Foundation, either version 3 of the License, or (at your option) any later version.
 *
 * This program is distributed in the hope that it will be useful, but WITHOUT ANY WARRANTY; without even the implied warranty of
 * MERCHANTABILITY or FITNESS FOR A PARTICULAR PURPOSE. See the GNU Affero General Public License for more details.
 *
 * You should have received a copy of the GNU Affero General Public License along with this program. If not, see <https://www.gnu.org/licenses/>.
 */

import { create } from 'zustand';
import { RowSelectionState } from '@tanstack/react-table';
import eduApi from '@libs/common/constants/eduApi';
import handleApiError from '@/utils/handleApiError';
import {
  BULLETIN_BOARD_BULLETINS_EDU_API_ENDPOINT,
  BULLETIN_BOARD_EDU_API_ENDPOINT,
  BULLETIN_BOARD_UPLOAD_EDU_API_ENDPOINT,
  BULLETIN_CATEGORY_WITH_PERMISSION_EDU_API_ENDPOINT,
} from '@libs/bulletinBoard/constants/apiEndpoints';
import BulletinResponseDto from '@libs/bulletinBoard/types/bulletinResponseDto';
import CreateBulletinDto from '@libs/bulletinBoard/types/createBulletinDto';
import BulletinCategoryResponseDto from '@libs/bulletinBoard/types/bulletinCategoryResponseDto';
import BulletinCategoryPermission from '@libs/appconfig/constants/bulletinCategoryPermission';
<<<<<<< HEAD
import { RequestResponseContentType } from '@libs/common/types/http-methods';
=======
import { HTTP_HEADERS, RequestResponseContentType } from '@libs/common/types/http-methods';
>>>>>>> df03dc63
import { toast } from 'sonner';
import i18n from '@/i18n';

interface BulletinBoardEditorialStore {
  selectedRows: RowSelectionState;
  setSelectedRows: (selectedRows: RowSelectionState) => void;
  bulletins: BulletinResponseDto[];
  selectedBulletinToEdit: BulletinResponseDto | null;
  setSelectedBulletinToEdit: (bulletin: BulletinResponseDto | null) => void;
  updateBulletin: (id: string, bulletin: Partial<CreateBulletinDto>) => Promise<void>;
  isLoading: boolean;
  error: Error | null;
  getBulletins: (isLoading?: boolean) => Promise<void>;
  deleteBulletins: (bulletins: BulletinResponseDto[]) => Promise<void>;
  isDeleteBulletinDialogOpen: boolean;
  setIsDeleteBulletinDialogOpen: (isOpen: boolean) => void;
  createBulletin: (bulletin: CreateBulletinDto) => Promise<void>;
  isCreateBulletinDialogOpen: boolean;
  setIsCreateBulletinDialogOpen: (isOpen: boolean) => void;
  isDialogLoading: boolean;
  uploadAttachment: (attachment: File) => Promise<string>;
  isAttachmentUploadLoading: boolean;
  categoriesWithEditPermission: BulletinCategoryResponseDto[];
  getCategoriesWithEditPermission: () => Promise<void>;
  isGetCategoriesLoading: boolean;
  reset: () => void;
}

const initialValues = {
  bulletins: [],
  categoriesWithEditPermission: [],
  selectedBulletinToEdit: null,
  isLoading: false,
  error: null,
  selectedRows: {},
  isDeleteBulletinDialogOpen: false,
  isCreateBulletinDialogOpen: false,
  isDialogLoading: false,
  isAttachmentUploadLoading: false,
  isGetCategoriesLoading: false,
};

const useBulletinBoardEditorialStore = create<BulletinBoardEditorialStore>((set, get) => ({
  ...initialValues,

  setSelectedRows: (selectedRows: RowSelectionState) => set({ selectedRows }),

  setSelectedBulletinToEdit: (selectedBulletinToEdit) => set({ selectedBulletinToEdit }),

  getBulletins: async (isLoading = true) => {
    if (get().isLoading) return;

    set({ isLoading, error: null });
    try {
      const { data } = await eduApi.get<BulletinResponseDto[]>(BULLETIN_BOARD_BULLETINS_EDU_API_ENDPOINT);
      set({ bulletins: data });
    } catch (error) {
      handleApiError(error, set);
    } finally {
      set({ isLoading: false });
    }
  },

  setIsDeleteBulletinDialogOpen: (isOpen) => set({ isDeleteBulletinDialogOpen: isOpen }),
  deleteBulletins: async (bulletins: BulletinResponseDto[]) => {
    set({ isDialogLoading: true, error: null });
    try {
      await eduApi.delete<BulletinResponseDto[]>(BULLETIN_BOARD_EDU_API_ENDPOINT, {
        data: bulletins.map((c) => c.id),
      });

      set({
        bulletins: get().bulletins.filter((item) => !bulletins.some((b) => b.id === item.id)),
        selectedRows: {},
      });
      toast.success(i18n.t('bulletinboard.bulletinsDeletedSuccessfully'));
    } catch (error) {
      handleApiError(error, set);
    } finally {
      set({ isDialogLoading: false });
    }
  },

  setIsCreateBulletinDialogOpen: (isOpen) => set({ isCreateBulletinDialogOpen: isOpen }),
  createBulletin: async (bulletin) => {
    set({ isDialogLoading: true, error: null });
    try {
      const { data } = await eduApi.post<BulletinResponseDto>(BULLETIN_BOARD_EDU_API_ENDPOINT, bulletin);

      set({ bulletins: [...get().bulletins, data], selectedRows: {} });
      toast.success(i18n.t('bulletinboard.bulletinCreatedSuccessfully'));
    } catch (error) {
      handleApiError(error, set);
    } finally {
      set({ isDialogLoading: false });
    }
  },

  updateBulletin: async (id, bulletin) => {
    set({ isDialogLoading: true, error: null });
    try {
      const { data } = await eduApi.patch<BulletinResponseDto>(`${BULLETIN_BOARD_EDU_API_ENDPOINT}/${id}`, bulletin);

      set({ bulletins: [...get().bulletins.filter((item) => item.id !== id), data], selectedRows: {} });
      toast.success(i18n.t('bulletinboard.bulletinUpdatedSuccessfully'));
    } catch (error) {
      handleApiError(error, set);
    } finally {
      set({ isDialogLoading: false });
    }
  },

  uploadAttachment: async (file): Promise<string> => {
    set({ isAttachmentUploadLoading: true, error: null });
    const formData = new FormData();
    formData.append('file', file);

    try {
      const response = await eduApi.post<string>(BULLETIN_BOARD_UPLOAD_EDU_API_ENDPOINT, formData, {
<<<<<<< HEAD
        headers: { 'Content-Type': RequestResponseContentType.MULTIPART_FORM_DATA },
=======
        headers: { [HTTP_HEADERS.ContentType]: RequestResponseContentType.MULTIPART_FORM_DATA },
>>>>>>> df03dc63
      });

      return response.data;
    } catch (error) {
      handleApiError(error, set);
      return '';
    } finally {
      set({ isAttachmentUploadLoading: false });
    }
  },

  getCategoriesWithEditPermission: async () => {
    if (get().isGetCategoriesLoading) return;

    set({ error: null, isGetCategoriesLoading: true });
    try {
      const response = await eduApi.get<BulletinCategoryResponseDto[]>(
        `${BULLETIN_CATEGORY_WITH_PERMISSION_EDU_API_ENDPOINT}${BulletinCategoryPermission.EDIT}`,
      );
      set({ categoriesWithEditPermission: response.data?.sort((a, b) => a.position - b.position) });
    } catch (error) {
      handleApiError(error, set);
    } finally {
      set({ isGetCategoriesLoading: false });
    }
  },

  reset: () => set(initialValues),
}));

export default useBulletinBoardEditorialStore;<|MERGE_RESOLUTION|>--- conflicted
+++ resolved
@@ -24,11 +24,7 @@
 import CreateBulletinDto from '@libs/bulletinBoard/types/createBulletinDto';
 import BulletinCategoryResponseDto from '@libs/bulletinBoard/types/bulletinCategoryResponseDto';
 import BulletinCategoryPermission from '@libs/appconfig/constants/bulletinCategoryPermission';
-<<<<<<< HEAD
-import { RequestResponseContentType } from '@libs/common/types/http-methods';
-=======
 import { HTTP_HEADERS, RequestResponseContentType } from '@libs/common/types/http-methods';
->>>>>>> df03dc63
 import { toast } from 'sonner';
 import i18n from '@/i18n';
 
@@ -148,11 +144,7 @@
 
     try {
       const response = await eduApi.post<string>(BULLETIN_BOARD_UPLOAD_EDU_API_ENDPOINT, formData, {
-<<<<<<< HEAD
-        headers: { 'Content-Type': RequestResponseContentType.MULTIPART_FORM_DATA },
-=======
         headers: { [HTTP_HEADERS.ContentType]: RequestResponseContentType.MULTIPART_FORM_DATA },
->>>>>>> df03dc63
       });
 
       return response.data;
