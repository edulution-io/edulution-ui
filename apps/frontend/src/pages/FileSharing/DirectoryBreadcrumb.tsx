--- conflicted
+++ resolved
@@ -14,7 +14,6 @@
   DropdownMenuTrigger,
 } from '@/components/ui/DropdownMenuSH';
 import useIsMobileView from '@/hooks/useIsMobileView';
-import useUserStore from '@/store/UserStore/UserStore';
 import { HiChevronDown } from 'react-icons/hi';
 import useLmnApiStore from '@/store/lmnApiStore';
 import HiddenAttributesBreadcrumb from '@libs/ui/types/HiddenAttributesBreadcrumb';
@@ -30,21 +29,14 @@
   const isMobileView = useIsMobileView();
   const displaySegments = isMobileView ? 1 : 4;
   const { t } = useTranslation();
-<<<<<<< HEAD
-  const { username } = useUserStore();
   const { user } = useLmnApiStore();
-  const homePath = `${user?.sophomorixRole}s/${username}`;
+  const homePath = `${user?.sophomorixRole}s/${user?.displayName}`;
   const filteredSegment = segments.filter(
     (item) =>
       item !== HiddenAttributesBreadcrumb.teachers.toString() &&
       item !== HiddenAttributesBreadcrumb.students.toString() &&
       item !== HiddenAttributesBreadcrumb.webdav.toString(),
   );
-=======
-  const { user } = useUserStore();
-
-  const filteredSegment = segments.filter((item) => item !== 'teachers');
->>>>>>> 2daead3d
   const handleSegmentClick = (segment: string) => {
     const pathTo = `/${segments.slice(0, segments.indexOf(segment) + 1).join('/')}`;
     onNavigate(pathTo);
@@ -57,11 +49,7 @@
         <BreadcrumbItem key="home">
           <BreadcrumbLink
             href="#"
-<<<<<<< HEAD
             onClick={() => onNavigate(homePath)}
-=======
-            onClick={() => onNavigate(`/teachers/${user?.username}/`)}
->>>>>>> 2daead3d
           >
             {t('home')}
           </BreadcrumbLink>
