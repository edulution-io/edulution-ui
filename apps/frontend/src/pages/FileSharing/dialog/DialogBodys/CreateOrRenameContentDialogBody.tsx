import React, { useEffect, useState } from 'react';
import { Form } from '@/components/ui/Form';
import FormField from '@/components/shared/FormField';
import { FilesharingDialogProps } from '@libs/filesharing/types/filesharingDialogProps';
import useFileSharingStore from '@/pages/FileSharing/useFileSharingStore';
import Input from '@/components/shared/Input';
import ContentType from '@libs/filesharing/types/contentType';

const CreateOrRenameContentDialogBody: React.FC<FilesharingDialogProps> = ({ form, isRenaming }) => {
  const { selectedItems } = useFileSharingStore();
  const [filename, setFilename] = useState('');
  const [extension, setExtension] = useState('');

  useEffect(() => {
    if (isRenaming && selectedItems.length === 1) {
      const { basename, type } = selectedItems[0];
      if (type === ContentType.FILE) {
        const dotIndex = basename.lastIndexOf('.');
        const currentFilename = dotIndex > 0 ? basename.substring(0, dotIndex) : basename;
        const currentExtension = dotIndex > 0 ? basename.substring(dotIndex) : '';
        form.setValue('extension', currentExtension);
        setFilename(currentFilename);
        setExtension(currentExtension);
      } else {
        setFilename(basename);
        setExtension('');
      }
    } else {
      setFilename('');
      setExtension('');
    }
  }, [isRenaming, selectedItems, form]);

  const showExtensionInput =
    isRenaming && extension && selectedItems.length === 1 && selectedItems[0].type === ContentType.FILE;

  return (
    <Form {...form}>
      <form
        className="space-y-4"
        onSubmit={(event) => event.preventDefault()}
      >
        <div
          className={
            isRenaming && extension && selectedItems[0].type === ContentType.FILE ? 'flex w-full items-center' : ''
          }
        >
          <div className="flex-grow">
            <FormField
              name="filename"
              form={form}
              labelTranslationId=""
              disabled={false}
              value={filename}
              onChange={(e) => setFilename(e.target.value)}
              variant="dialog"
            />
          </div>
<<<<<<< HEAD
          {showExtensionInput && (
            <div className="w-16 pl-2 text-center">
=======
          {isRenaming && extension && selectedItems[0].type === ContentType.FILE && (
            <div className="w-16 text-center">
>>>>>>> 094ed243
              <Input
                type="text"
                value={extension}
                onChange={(e) => e.preventDefault()}
              />
            </div>
          )}
        </div>
      </form>
    </Form>
  );
};

export default CreateOrRenameContentDialogBody;<|MERGE_RESOLUTION|>--- conflicted
+++ resolved
@@ -56,13 +56,8 @@
               variant="dialog"
             />
           </div>
-<<<<<<< HEAD
           {showExtensionInput && (
             <div className="w-16 pl-2 text-center">
-=======
-          {isRenaming && extension && selectedItems[0].type === ContentType.FILE && (
-            <div className="w-16 text-center">
->>>>>>> 094ed243
               <Input
                 type="text"
                 value={extension}
