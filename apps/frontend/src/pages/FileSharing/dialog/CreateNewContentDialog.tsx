<<<<<<< HEAD
import {
  DialogSH,
  DialogContentSH,
  DialogHeaderSH,
  DialogTitleSH,
  DialogTriggerSH,
} from '@/components/ui/DialogSH.tsx';
import React, { ReactNode, useState } from 'react';
=======
import React, { useState } from 'react';
import { useTranslation } from 'react-i18next';
import { ContentType } from '@/datatypes/filesystem';
>>>>>>> 03f89a5e
import DirectoryCreationForm from '@/pages/FileSharing/form/DirectoryCreationForm';
import FileCreationForm from '@/pages/FileSharing/form/FileCreationForm';
import useFileManagerStore from '@/store/fileManagerStore';
import CreateContentDialog from '@/components/ui/Dialogs/CreateContentDialog';

interface CreateNewContentDialogProps {
  trigger: React.ReactNode;
  contentType: ContentType;
}

const CreateNewContentDialog: React.FC<CreateNewContentDialogProps> = ({ trigger, contentType }) => {
  const { t } = useTranslation();
  const [fileName, setFileName] = useState('');
  const [directoryName, setDirectoryName] = useState('');
  const [isDialogOpen, setIsDialogOpen] = useState(false); // State to control the dialog visibility
  const { handleWebDavAction, setFileOperationSuccessful, createNewFile, createNewFolder, currentPath } =
    useFileManagerStore();

  const onSubmit = async () => {
    const name = contentType === ContentType.file ? fileName : directoryName;
    const action = contentType === ContentType.file ? createNewFile : createNewFolder;
    if (!name) return;

    try {
      const resp = await handleWebDavAction(() => action(name, currentPath));
      console.log('Response:', resp);
      if (resp.success) {
        await setFileOperationSuccessful(true, t('fileCreateNewContent.fileOperationSuccessful'));
      } else {
        await setFileOperationSuccessful(false, t('fileCreateNewContent.unknownErrorOccurred'));
      }
    } catch (error) {
      const errorMessage = error instanceof Error ? error.message : t('fileCreateNewContent.unknownErrorOccurred');
      await setFileOperationSuccessful(false, errorMessage);
    } finally {
      setIsDialogOpen(false); // Close the dialog after the operation completes
    }
  };

<<<<<<< HEAD
  const mobileContent = (
    <Sheet
      open={isOpen}
      onOpenChange={handleOpenChange}
    >
      <SheetTrigger asChild>{trigger}</SheetTrigger>
      <SheetContent
        side="bottom"
        className="flex flex-col"
      >
        <SheetHeader>
          {contentType === ContentType.file ? (
            <>
              <SheetTitle>{t('fileCreateNewContent.fileDialogTitle')}</SheetTitle>
              <SheetDescription>
                <FileCreationForm />
              </SheetDescription>
            </>
          ) : (
            <>
              <SheetTitle>{t('fileCreateNewContent.directoryDialogTitle')}</SheetTitle>
              <SheetDescription>
                <DirectoryCreationForm />
              </SheetDescription>
            </>
          )}
        </SheetHeader>

        <div className="mt-4 flex justify-end px-6">
          <Button
            variant="btn-collaboration"
            disabled={directoryName.length <= 0 && fileName.length <= 0}
            onClick={() => {
              handleCreateContent().catch(() => null);
            }}
          >
            {t('fileCreateNewContent.createButtonText')}
          </Button>
        </div>
      </SheetContent>
    </Sheet>
  );
  const desktopContent = (
    <DialogHeaderSH>
      {contentType === ContentType.file ? (
        <>
          <DialogTitleSH>{t('fileCreateNewContent.fileDialogTitle')}</DialogTitleSH>

          <FileCreationForm />
        </>
      ) : (
        <>
          <DialogTitleSH>{t('fileCreateNewContent.directoryDialogTitle')}</DialogTitleSH>

          <DirectoryCreationForm />
        </>
      )}
      <div className="container mx-auto flex justify-end p-4">
        <Button
          variant="btn-collaboration"
          disabled={directoryName.length <= 0 && fileName.length <= 0}
          onClick={() => {
            handleCreateContent().catch(() => null);
          }}
        >
          {t('fileCreateNewContent.createButtonText')}
        </Button>
      </div>
    </DialogHeaderSH>
  );

  return isMobile ? (
    mobileContent
  ) : (
    <DialogSH
      open={isOpen}
      onOpenChange={handleOpenChange}
    >
      <DialogTriggerSH asChild>{trigger}</DialogTriggerSH>
      <DialogContentSH>{desktopContent}</DialogContentSH>
    </DialogSH>
=======
  const isFormInvalid = contentType === ContentType.file ? fileName.length === 0 : directoryName.length === 0;
  const formTitle =
    contentType === ContentType.file
      ? t('fileCreateNewContent.fileDialogTitle')
      : t('fileCreateNewContent.directoryDialogTitle');
  const FormComponent = contentType === ContentType.file ? FileCreationForm : DirectoryCreationForm;

  return (
    <CreateContentDialog
      trigger={trigger}
      title={formTitle}
      onSubmit={onSubmit}
      isDisabled={isFormInvalid}
      isOpen={isDialogOpen}
      onOpenChange={setIsDialogOpen}
    >
      <FormComponent
        fileName={fileName}
        setFileName={setFileName}
        directoryName={directoryName}
        setDirectoryName={setDirectoryName}
      />
    </CreateContentDialog>
>>>>>>> 03f89a5e
  );
};

export default CreateNewContentDialog;<|MERGE_RESOLUTION|>--- conflicted
+++ resolved
@@ -1,17 +1,6 @@
-<<<<<<< HEAD
-import {
-  DialogSH,
-  DialogContentSH,
-  DialogHeaderSH,
-  DialogTitleSH,
-  DialogTriggerSH,
-} from '@/components/ui/DialogSH.tsx';
-import React, { ReactNode, useState } from 'react';
-=======
 import React, { useState } from 'react';
 import { useTranslation } from 'react-i18next';
 import { ContentType } from '@/datatypes/filesystem';
->>>>>>> 03f89a5e
 import DirectoryCreationForm from '@/pages/FileSharing/form/DirectoryCreationForm';
 import FileCreationForm from '@/pages/FileSharing/form/FileCreationForm';
 import useFileManagerStore from '@/store/fileManagerStore';
@@ -51,89 +40,6 @@
     }
   };
 
-<<<<<<< HEAD
-  const mobileContent = (
-    <Sheet
-      open={isOpen}
-      onOpenChange={handleOpenChange}
-    >
-      <SheetTrigger asChild>{trigger}</SheetTrigger>
-      <SheetContent
-        side="bottom"
-        className="flex flex-col"
-      >
-        <SheetHeader>
-          {contentType === ContentType.file ? (
-            <>
-              <SheetTitle>{t('fileCreateNewContent.fileDialogTitle')}</SheetTitle>
-              <SheetDescription>
-                <FileCreationForm />
-              </SheetDescription>
-            </>
-          ) : (
-            <>
-              <SheetTitle>{t('fileCreateNewContent.directoryDialogTitle')}</SheetTitle>
-              <SheetDescription>
-                <DirectoryCreationForm />
-              </SheetDescription>
-            </>
-          )}
-        </SheetHeader>
-
-        <div className="mt-4 flex justify-end px-6">
-          <Button
-            variant="btn-collaboration"
-            disabled={directoryName.length <= 0 && fileName.length <= 0}
-            onClick={() => {
-              handleCreateContent().catch(() => null);
-            }}
-          >
-            {t('fileCreateNewContent.createButtonText')}
-          </Button>
-        </div>
-      </SheetContent>
-    </Sheet>
-  );
-  const desktopContent = (
-    <DialogHeaderSH>
-      {contentType === ContentType.file ? (
-        <>
-          <DialogTitleSH>{t('fileCreateNewContent.fileDialogTitle')}</DialogTitleSH>
-
-          <FileCreationForm />
-        </>
-      ) : (
-        <>
-          <DialogTitleSH>{t('fileCreateNewContent.directoryDialogTitle')}</DialogTitleSH>
-
-          <DirectoryCreationForm />
-        </>
-      )}
-      <div className="container mx-auto flex justify-end p-4">
-        <Button
-          variant="btn-collaboration"
-          disabled={directoryName.length <= 0 && fileName.length <= 0}
-          onClick={() => {
-            handleCreateContent().catch(() => null);
-          }}
-        >
-          {t('fileCreateNewContent.createButtonText')}
-        </Button>
-      </div>
-    </DialogHeaderSH>
-  );
-
-  return isMobile ? (
-    mobileContent
-  ) : (
-    <DialogSH
-      open={isOpen}
-      onOpenChange={handleOpenChange}
-    >
-      <DialogTriggerSH asChild>{trigger}</DialogTriggerSH>
-      <DialogContentSH>{desktopContent}</DialogContentSH>
-    </DialogSH>
-=======
   const isFormInvalid = contentType === ContentType.file ? fileName.length === 0 : directoryName.length === 0;
   const formTitle =
     contentType === ContentType.file
@@ -157,7 +63,6 @@
         setDirectoryName={setDirectoryName}
       />
     </CreateContentDialog>
->>>>>>> 03f89a5e
   );
 };
 
