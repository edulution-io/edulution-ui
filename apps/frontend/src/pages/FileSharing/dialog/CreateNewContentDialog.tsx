<<<<<<< HEAD
import { Dialog, DialogContent, DialogHeader, DialogTitle, DialogTrigger } from '@/components/ui/dialog';

=======
import {
  Dialog,
  DialogContent,
  DialogDescription,
  DialogHeader,
  DialogTitle,
  DialogTrigger,
} from '@/components/ui/Dialog';
>>>>>>> 8426e41b
import React, { ReactNode, useState } from 'react';
import { ButtonSH } from '@/components/ui/ButtonSH';
import DirectoryCreationForm from '@/pages/FileSharing/form/DirectoryCreationForm';
import FileCreationForm from '@/pages/FileSharing/form/FileCreationForm';
import useFileManagerStore from '@/store/fileManagerStore';
import WebDavFunctions from '@/webdavclient/WebDavFileManager';
import { ContentType } from '@/datatypes/filesystem';
import { useTranslation } from 'react-i18next';

interface CreateNewContentDialogProps {
  trigger: ReactNode;
  contentType: ContentType;
}

const CreateNewContentDialog: React.FC<CreateNewContentDialogProps> = ({ trigger, contentType }) => {
  const [isOpen, setIsOpen] = useState(false);
  const { t } = useTranslation();
  const {
    fileName,
    setFileName,
    directoryName,
    setDirectoryName,
    currentPath,
    setFileOperationSuccessful,
    fetchFiles,
    handleWebDavAction,
  } = useFileManagerStore();

  const createFile = async (path: string): Promise<void> => {
    await handleWebDavAction(() => WebDavFunctions.createFile(`${currentPath}/${path}`))
      .then(async (resp) => {
        if ('message' in resp) {
          setFileOperationSuccessful(resp.success, t('fileCreateNewContent.fileOperationSuccessful'));
        } else {
          setFileOperationSuccessful(resp.success, t('fileCreateNewContent.noMessageAvailable'));
        }
        await fetchFiles(currentPath);
      })
      .catch((error: unknown) => {
        const errorMessage = error instanceof Error ? error.message : t('fileCreateNewContent.unknownErrorOccurred');
        setFileOperationSuccessful(false, errorMessage);
      });
  };

  const createDirectory = async (path: string): Promise<void> => {
    await handleWebDavAction(() => WebDavFunctions.createDirectory(`${currentPath}/${path}`))
      .then(async (resp) => {
        if ('message' in resp) {
          setFileOperationSuccessful(resp.success, t('fileCreateNewContent.fileOperationSuccessful'));
        } else {
          setFileOperationSuccessful(resp.success, t('fileCreateNewContent.noMessageAvailable'));
        }
        await fetchFiles(currentPath);
      })
      .catch((error: unknown) => {
        const errorMessage = error instanceof Error ? error.message : t('fileCreateNewContent.unknownErrorOccurred');
        setFileOperationSuccessful(false, errorMessage);
      });
  };

  const handleCreateContent = async () => {
    if (contentType === ContentType.file) {
      await createFile(fileName);
    } else {
      await createDirectory(directoryName);
    }
    setIsOpen(false);
  };

  const handleOpenChange = (open: boolean) => {
    setIsOpen(open);
    if (!open) {
      setDirectoryName('');
      setFileName('');
    }
  };

  return (
    <Dialog
      open={isOpen}
      onOpenChange={handleOpenChange}
    >
      <DialogTrigger asChild>{trigger}</DialogTrigger>
      <DialogContent>
        <DialogHeader>
          {contentType === ContentType.file ? (
            <>
<<<<<<< HEAD
              <DialogTitle>Name your new File</DialogTitle>
              <FileCreationForm />
            </>
          ) : (
            <>
              <DialogTitle>Create New Directory</DialogTitle>
              <DirectoryCreationForm />
=======
              <DialogTitle>{t('fileCreateNewContent.fileDialogTitle')}</DialogTitle>
              <DialogDescription>
                <FileCreationForm />
              </DialogDescription>
            </>
          ) : (
            <>
              <DialogTitle>{t('fileCreateNewContent.directoryDialogTitle')}</DialogTitle>
              <DialogDescription>
                <DirectoryCreationForm />
              </DialogDescription>
>>>>>>> 8426e41b
            </>
          )}
          <div className="container mx-auto flex justify-end p-4">
            <ButtonSH
              className="w-1/4 rounded bg-blue-500 px-4 py-2 text-white"
              disabled={directoryName.length <= 0 && fileName.length <= 0}
              onClick={() => {
                handleCreateContent().catch(() => null);
              }}
            >
              {t('fileCreateNewContent.createButtonText')}
            </ButtonSH>
          </div>
        </DialogHeader>
      </DialogContent>
    </Dialog>
  );
};

export default CreateNewContentDialog;<|MERGE_RESOLUTION|>--- conflicted
+++ resolved
@@ -1,16 +1,4 @@
-<<<<<<< HEAD
-import { Dialog, DialogContent, DialogHeader, DialogTitle, DialogTrigger } from '@/components/ui/dialog';
-
-=======
-import {
-  Dialog,
-  DialogContent,
-  DialogDescription,
-  DialogHeader,
-  DialogTitle,
-  DialogTrigger,
-} from '@/components/ui/Dialog';
->>>>>>> 8426e41b
+import { Dialog, DialogContent, DialogHeader, DialogTitle, DialogTrigger } from '@/components/ui/Dialog';
 import React, { ReactNode, useState } from 'react';
 import { ButtonSH } from '@/components/ui/ButtonSH';
 import DirectoryCreationForm from '@/pages/FileSharing/form/DirectoryCreationForm';
@@ -98,27 +86,13 @@
         <DialogHeader>
           {contentType === ContentType.file ? (
             <>
-<<<<<<< HEAD
-              <DialogTitle>Name your new File</DialogTitle>
+              <DialogTitle>{t('fileCreateNewContent.fileDialogTitle')}</DialogTitle>
               <FileCreationForm />
             </>
           ) : (
             <>
-              <DialogTitle>Create New Directory</DialogTitle>
+              <DialogTitle>{t('fileCreateNewContent.directoryDialogTitle')}</DialogTitle>
               <DirectoryCreationForm />
-=======
-              <DialogTitle>{t('fileCreateNewContent.fileDialogTitle')}</DialogTitle>
-              <DialogDescription>
-                <FileCreationForm />
-              </DialogDescription>
-            </>
-          ) : (
-            <>
-              <DialogTitle>{t('fileCreateNewContent.directoryDialogTitle')}</DialogTitle>
-              <DialogDescription>
-                <DirectoryCreationForm />
-              </DialogDescription>
->>>>>>> 8426e41b
             </>
           )}
           <div className="container mx-auto flex justify-end p-4">
