--- conflicted
+++ resolved
@@ -1,25 +1,14 @@
 import React, { FC, ReactNode, useEffect, useState } from 'react';
-<<<<<<< HEAD
 import { Dialog, DialogContent, DialogTitle, DialogTrigger } from '@/components/ui/Dialog';
 import { Table, TableBody, TableCell, TableHead, TableHeader, TableRow } from '@/components/ui/Table';
 import { ScrollArea } from '@/components/ui/ScrollArea';
-=======
-import { Dialog, DialogContent, DialogDescription, DialogTitle, DialogTrigger } from '@/components/ui/dialog';
-import Label from '@/components/ui/label';
-import { getFileNameFromPath } from '@/utils/common';
-import { Table, TableBody, TableCell, TableHead, TableHeader, TableRow } from '@/components/ui/table';
-import { ScrollArea } from '@/components/ui/scroll-area';
->>>>>>> 5a75632a
 import { Button } from '@/components/shared/Button';
 import DirectoryBreadcrumb from '@/pages/FileSharing/DirectoryBreadcrumb';
 import WebDavFunctions from '@/webdavclient/WebDavFileManager';
 import useFileManagerStore from '@/store/fileManagerStore';
 import { ContentType, DirectoryFile } from '@/datatypes/filesystem';
-<<<<<<< HEAD
 import { getFileNameFromPath } from '@/pages/FileSharing/utilities/fileManagerCommon';
-=======
 import { useTranslation } from 'react-i18next';
->>>>>>> 5a75632a
 
 interface MoveItemDialogProps {
   trigger: ReactNode;
@@ -27,10 +16,7 @@
 }
 
 const MoveItemDialog: FC<MoveItemDialogProps> = ({ trigger, item }) => {
-<<<<<<< HEAD
-=======
   const { t } = useTranslation();
->>>>>>> 5a75632a
   const [isOpen, setIsOpen] = useState(false);
   const [directorys, setDirectorys] = useState<DirectoryFile[]>([]);
   const [selectedRow, setSelectedRow] = useState<DirectoryFile>();
@@ -68,7 +54,6 @@
       setCurrentPath(newCurrentPath);
     }
   };
-<<<<<<< HEAD
 
   const moveItem = async (items: DirectoryFile | DirectoryFile[], toPath: string | undefined) => {
     await WebDavFunctions.moveItems(items, toPath)
@@ -137,131 +122,6 @@
       </Button>
     </>
   );
-=======
-
-  const moveItem = async (items: DirectoryFile | DirectoryFile[], toPath: string | undefined) => {
-    await WebDavFunctions.moveItems(items, toPath)
-      .then((resp) => {
-        if ('message' in resp) {
-          setFileOperationSuccessful(resp.success, resp.message);
-        } else {
-          setFileOperationSuccessful(resp.success, '');
-        }
-      })
-      .catch((error: unknown) => {
-        const errorMessage = error instanceof Error ? error.message : 'An unknown error occurred';
-        setFileOperationSuccessful(false, errorMessage);
-      });
-    setIsOpen(false);
-  };
-
-  const renderAvailablePaths = () => (
-    <div>
-      <div className="flex space-x-2">
-        <p className="mr-2 text-black">{t('moveItemDialog.currentDirectory')}</p>
-        <DirectoryBreadcrumb
-          path={currentPath}
-          onNavigate={handleBreadcrumbNavigate}
-        />
-      </div>
-      <Table>
-        <TableHeader>
-          <TableRow>
-            <TableHead className="w-[100px]">{t('moveItemDialog.folderName')}</TableHead>
-          </TableRow>
-        </TableHeader>
-        <ScrollArea className="h-[200px]">
-          <TableBody className="flex w-full flex-col">
-            {directorys.map((row) => (
-              <TableRow
-                key={row.filename}
-                onClick={(e) => {
-                  e.preventDefault();
-                  setSelectedRow(row);
-                }}
-                onDoubleClick={(event) => {
-                  event.stopPropagation();
-                  handleNextFolder(row);
-                }}
-                style={{
-                  backgroundColor: selectedRow?.filename === row.filename ? '#f0f0f0' : 'transparent',
-                  cursor: 'pointer',
-                }}
-              >
-                <TableCell>
-                  <div className="flex flex-row justify-between space-x-4">
-                    <p>{getFileNameFromPath(row.filename)}</p>
-                  </div>
-                </TableCell>
-              </TableRow>
-            ))}
-          </TableBody>
-        </ScrollArea>
-      </Table>
-    </div>
-  );
-
-  const renderItemInfo = () => {
-    const itemCount = Array.isArray(item) ? item.length : 1;
-    const itemMessage = itemCount > 1 ? `Moving ${itemCount} items` : 'Moving 1 item';
-
-    return (
-      <>
-        <div className="pb-3.5">
-          {itemCount > 1 ? (
-            <p className="text-black">{itemMessage}</p>
-          ) : (
-            <div>
-              <div className="justify space-x-2 pb-2">
-                <p>
-                  {itemMessage}: {getFileNameFromPath(!Array.isArray(item) ? item.filename : '')}
-                </p>
-              </div>
-            </div>
-          )}
-        </div>
-
-        {Array.isArray(item) && (
-          <ScrollArea className="h-[200px] w-[350px] rounded-md border p-4">
-            <div className="text-black">
-              {item.map((files) => (
-                <p
-                  className="p-1"
-                  key={files.etag}
-                >
-                  {getFileNameFromPath(files.filename)}
-                </p>
-              ))}
-            </div>
-          </ScrollArea>
-        )}
-        <div>{renderAvailablePaths()}</div>
-        <div className="flex justify-between pt-3 text-black">
-          <p className="pt-4">
-            {t('moveItemDialog.moveTo')} {selectedRow?.filename}
-          </p>
-          {selectedRow !== undefined ? (
-            <Button
-              className="bg-green-600"
-              onClick={() => {
-                moveItem(item, selectedRow?.filename).catch(() => null);
-              }}
-            >
-              {t('moveItemDialog.move')}
-            </Button>
-          ) : (
-            <Button
-              className="bg-green-600"
-              disabled
-            >
-              {t('moveItemDialog.move')}
-            </Button>
-          )}
-        </div>
-      </>
-    );
-  };
->>>>>>> 5a75632a
 
   return (
     <Dialog
@@ -270,22 +130,13 @@
     >
       <DialogTrigger asChild>{trigger}</DialogTrigger>
       <DialogContent>
-<<<<<<< HEAD
-        <DialogTitle>Change Directory</DialogTitle>
+        <DialogTitle>{t('moveItemDialog.changeDirectory')}</DialogTitle>
         <DirectoryBreadcrumb
           path={currentPath}
           onNavigate={handleBreadcrumbNavigate}
         />
         <ScrollArea className="h-[200px]">{renderDirectoryTable()}</ScrollArea>
         {renderMoveToSection()}
-=======
-        <DialogTitle>{t('moveItemDialog.changeDirectory')}</DialogTitle>
-        <DialogDescription>
-          <Label>
-            <p>{renderItemInfo()}</p> {/* Ensure renderItemInfo uses t function for translations */}
-          </Label>
-        </DialogDescription>
->>>>>>> 5a75632a
       </DialogContent>
     </Dialog>
   );
