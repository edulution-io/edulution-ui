import React, { FC, ReactNode, useEffect, useState } from 'react';
import { Dialog, DialogContent, DialogDescription, DialogTitle, DialogTrigger } from '@/components/ui/dialog';
import Label from '@/components/ui/label';
import { getFileNameFromPath } from '@/utils/common';
import { Table, TableBody, TableCell, TableHead, TableHeader, TableRow } from '@/components/ui/table';
import { ScrollArea } from '@/components/ui/scroll-area';
import { Button } from '@/components/shared/Button';
import DirectoryBreadcrumb from '@/pages/FileSharing/DirectoryBreadcrumb';
import WebDavFunctions from '@/webdavclient/WebDavFileManager';
import useFileManagerStore from '@/store/fileManagerStore';
import { ContentType, DirectoryFile } from '@/datatypes/filesystem';
<<<<<<< HEAD
=======
import { useTranslation } from 'react-i18next';
>>>>>>> 5a75632a

interface MoveItemDialogProps {
  trigger: ReactNode;
  item: DirectoryFile | DirectoryFile[];
}

const MoveItemDialog: FC<MoveItemDialogProps> = ({ trigger, item }) => {
<<<<<<< HEAD
=======
  const { t } = useTranslation();
>>>>>>> 5a75632a
  const [isOpen, setIsOpen] = useState(false);
  const [directorys, setDirectorys] = useState<DirectoryFile[]>([]);
  const [selectedRow, setSelectedRow] = useState<DirectoryFile>();
  const [currentPath, setCurrentPath] = useState('/teachers/netzint-teacher');
  const { setFileOperationSuccessful, fetchDirectory } = useFileManagerStore();
  useEffect(() => {
    if (isOpen) {
      fetchDirectory(currentPath)
        .then(setDirectorys)
        .catch(() => null);
    }
  }, [currentPath, isOpen]);

  const handleBreadcrumbNavigate = (path: string) => {
    setCurrentPath(path);
  };

  const handleOpenChange = (open: boolean) => {
    setIsOpen(open);
    if (open) {
      fetchDirectory(currentPath)
        .then(setDirectorys)
        .catch(() => null);
    }
  };

  const handleNextFolder = (nextItem: DirectoryFile) => {
    if (nextItem.type === ContentType.directory) {
      let newCurrentPath = currentPath;
      if (!newCurrentPath.endsWith('/')) {
        newCurrentPath += '/';
      }
      newCurrentPath += getFileNameFromPath(nextItem.filename);

      setCurrentPath(newCurrentPath);
    }
  };

  const moveItem = async (items: DirectoryFile | DirectoryFile[], toPath: string | undefined) => {
    await WebDavFunctions.moveItems(items, toPath)
      .then((resp) => {
        if ('message' in resp) {
          setFileOperationSuccessful(resp.success, resp.message);
        } else {
          setFileOperationSuccessful(resp.success, '');
        }
      })
      .catch((error: unknown) => {
        const errorMessage = error instanceof Error ? error.message : 'An unknown error occurred';
        setFileOperationSuccessful(false, errorMessage);
      });
    setIsOpen(false);
  };

  const renderAvailablePaths = () => (
    <div>
      <div className="flex space-x-2">
<<<<<<< HEAD
        <p className="mr-2 text-black">Current Directory:</p>
=======
        <p className="mr-2 text-black">{t('moveItemDialog.currentDirectory')}</p>
>>>>>>> 5a75632a
        <DirectoryBreadcrumb
          path={currentPath}
          onNavigate={handleBreadcrumbNavigate}
        />
      </div>
      <Table>
        <TableHeader>
          <TableRow>
<<<<<<< HEAD
            <TableHead className="w-[100px]">Folder Name</TableHead>
=======
            <TableHead className="w-[100px]">{t('moveItemDialog.folderName')}</TableHead>
>>>>>>> 5a75632a
          </TableRow>
        </TableHeader>
        <ScrollArea className="h-[200px]">
          <TableBody className="flex w-full flex-col">
            {directorys.map((row) => (
              <TableRow
                key={row.filename}
                onClick={(e) => {
                  e.preventDefault();
                  setSelectedRow(row);
                }}
                onDoubleClick={(event) => {
                  event.stopPropagation();
                  handleNextFolder(row);
                }}
                style={{
                  backgroundColor: selectedRow?.filename === row.filename ? '#f0f0f0' : 'transparent',
                  cursor: 'pointer',
                }}
              >
                <TableCell>
                  <div className="flex flex-row justify-between space-x-4">
                    <p>{getFileNameFromPath(row.filename)}</p>
                  </div>
                </TableCell>
              </TableRow>
            ))}
          </TableBody>
        </ScrollArea>
      </Table>
    </div>
  );

  const renderItemInfo = () => {
    const itemCount = Array.isArray(item) ? item.length : 1;
    const itemMessage = itemCount > 1 ? `Moving ${itemCount} items` : 'Moving 1 item';

    return (
      <>
        <div className="pb-3.5">
          {itemCount > 1 ? (
            <p className="text-black">{itemMessage}</p>
          ) : (
            <div>
              <div className="justify space-x-2 pb-2">
                <p>
                  {itemMessage}: {getFileNameFromPath(!Array.isArray(item) ? item.filename : '')}
                </p>
              </div>
            </div>
          )}
        </div>

        {Array.isArray(item) && (
          <ScrollArea className="h-[200px] w-[350px] rounded-md border p-4">
            <div className="text-black">
              {item.map((files) => (
                <p
                  className="p-1"
                  key={files.etag}
                >
                  {getFileNameFromPath(files.filename)}
                </p>
              ))}
            </div>
          </ScrollArea>
        )}
        <div>{renderAvailablePaths()}</div>
        <div className="flex justify-between pt-3 text-black">
<<<<<<< HEAD
          <p className="pt-4">Move to: {selectedRow?.filename}</p>
=======
          <p className="pt-4">
            {t('moveItemDialog.moveTo')} {selectedRow?.filename}
          </p>
>>>>>>> 5a75632a
          {selectedRow !== undefined ? (
            <Button
              className="bg-green-600"
              onClick={() => {
                moveItem(item, selectedRow?.filename).catch(() => null);
              }}
            >
<<<<<<< HEAD
              Move
=======
              {t('moveItemDialog.move')}
>>>>>>> 5a75632a
            </Button>
          ) : (
            <Button
              className="bg-green-600"
              disabled
            >
<<<<<<< HEAD
              Move
=======
              {t('moveItemDialog.move')}
>>>>>>> 5a75632a
            </Button>
          )}
        </div>
      </>
    );
  };

  return (
    <Dialog
      open={isOpen}
      onOpenChange={handleOpenChange}
    >
      <DialogTrigger asChild>{trigger}</DialogTrigger>
      <DialogContent>
<<<<<<< HEAD
        <DialogTitle>Change Directory</DialogTitle>
        <DialogDescription>
          <Label>
            <p>{renderItemInfo()}</p>
=======
        <DialogTitle>{t('moveItemDialog.changeDirectory')}</DialogTitle>
        <DialogDescription>
          <Label>
            <p>{renderItemInfo()}</p> {/* Ensure renderItemInfo uses t function for translations */}
>>>>>>> 5a75632a
          </Label>
        </DialogDescription>
      </DialogContent>
    </Dialog>
  );
};

export default MoveItemDialog;<|MERGE_RESOLUTION|>--- conflicted
+++ resolved
@@ -9,10 +9,7 @@
 import WebDavFunctions from '@/webdavclient/WebDavFileManager';
 import useFileManagerStore from '@/store/fileManagerStore';
 import { ContentType, DirectoryFile } from '@/datatypes/filesystem';
-<<<<<<< HEAD
-=======
 import { useTranslation } from 'react-i18next';
->>>>>>> 5a75632a
 
 interface MoveItemDialogProps {
   trigger: ReactNode;
@@ -20,10 +17,7 @@
 }
 
 const MoveItemDialog: FC<MoveItemDialogProps> = ({ trigger, item }) => {
-<<<<<<< HEAD
-=======
   const { t } = useTranslation();
->>>>>>> 5a75632a
   const [isOpen, setIsOpen] = useState(false);
   const [directorys, setDirectorys] = useState<DirectoryFile[]>([]);
   const [selectedRow, setSelectedRow] = useState<DirectoryFile>();
@@ -81,11 +75,7 @@
   const renderAvailablePaths = () => (
     <div>
       <div className="flex space-x-2">
-<<<<<<< HEAD
-        <p className="mr-2 text-black">Current Directory:</p>
-=======
         <p className="mr-2 text-black">{t('moveItemDialog.currentDirectory')}</p>
->>>>>>> 5a75632a
         <DirectoryBreadcrumb
           path={currentPath}
           onNavigate={handleBreadcrumbNavigate}
@@ -94,11 +84,7 @@
       <Table>
         <TableHeader>
           <TableRow>
-<<<<<<< HEAD
-            <TableHead className="w-[100px]">Folder Name</TableHead>
-=======
             <TableHead className="w-[100px]">{t('moveItemDialog.folderName')}</TableHead>
->>>>>>> 5a75632a
           </TableRow>
         </TableHeader>
         <ScrollArea className="h-[200px]">
@@ -168,13 +154,7 @@
         )}
         <div>{renderAvailablePaths()}</div>
         <div className="flex justify-between pt-3 text-black">
-<<<<<<< HEAD
-          <p className="pt-4">Move to: {selectedRow?.filename}</p>
-=======
-          <p className="pt-4">
-            {t('moveItemDialog.moveTo')} {selectedRow?.filename}
-          </p>
->>>>>>> 5a75632a
+          <p className="pt-4">{t('moveItemDialog.moveTo')} {selectedRow?.filename}</p>
           {selectedRow !== undefined ? (
             <Button
               className="bg-green-600"
@@ -182,22 +162,14 @@
                 moveItem(item, selectedRow?.filename).catch(() => null);
               }}
             >
-<<<<<<< HEAD
-              Move
-=======
               {t('moveItemDialog.move')}
->>>>>>> 5a75632a
             </Button>
           ) : (
             <Button
               className="bg-green-600"
               disabled
             >
-<<<<<<< HEAD
-              Move
-=======
               {t('moveItemDialog.move')}
->>>>>>> 5a75632a
             </Button>
           )}
         </div>
@@ -212,17 +184,10 @@
     >
       <DialogTrigger asChild>{trigger}</DialogTrigger>
       <DialogContent>
-<<<<<<< HEAD
-        <DialogTitle>Change Directory</DialogTitle>
-        <DialogDescription>
-          <Label>
-            <p>{renderItemInfo()}</p>
-=======
         <DialogTitle>{t('moveItemDialog.changeDirectory')}</DialogTitle>
         <DialogDescription>
           <Label>
             <p>{renderItemInfo()}</p> {/* Ensure renderItemInfo uses t function for translations */}
->>>>>>> 5a75632a
           </Label>
         </DialogDescription>
       </DialogContent>
