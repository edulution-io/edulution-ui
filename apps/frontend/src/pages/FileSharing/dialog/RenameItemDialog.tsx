import { Dialog, DialogContent, DialogDescription, DialogTitle, DialogTrigger } from '@/components/ui/Dialog';
import React, { FC, ReactNode, useState } from 'react';

import { Input } from '@/components/ui/Input';
import { Button } from '@/components/shared/Button';
import { Sheet, SheetContent, SheetDescription, SheetHeader, SheetTitle, SheetTrigger } from '@/components/ui/Sheet';
import useFileManagerStoreOLD from '@/store/fileManagerStoreOLD';
import WebDavFunctions from '@/webdavclient/WebDavFileManager';
import { ContentType, DirectoryFile } from '@/datatypes/filesystem';
import {
  getPathWithoutFileName,
  validateDirectoryName,
  validateFileName,
} from '@/pages/FileSharing/utilities/fileManagerCommon';
import { useTranslation } from 'react-i18next';
import useIsMobileView from '@/hooks/useIsMobileView';

interface RenameContentDialogProps {
  trigger: ReactNode;
  item: DirectoryFile;
}

const RenameItemDialog: FC<RenameContentDialogProps> = ({ trigger, item }) => {
  const [isOpen, setIsOpen] = useState(false);
  const [isNameValid, setIsNameValid] = useState(false);
  const [localFileName, setLocalFileName] = useState('');
<<<<<<< HEAD
  const isMobileView = useIsMobileView();
  const { setFileOperationSuccessful, handleWebDavAction } = useFileManagerStore();
=======
  const isMobile = useMediaQuery('(max-width: 768px)');
  const { setFileOperationSuccessful, handleWebDavAction } = useFileManagerStoreOLD();
>>>>>>> c985527c
  const { t } = useTranslation();
  const handleOpenChange = (open: boolean) => {
    setIsOpen(open);
    setLocalFileName('');
  };

  const renameFile = async (oldName: string, newName: string) => {
    await handleWebDavAction(() => WebDavFunctions.renameItem(oldName, newName))
      .then((resp) => {
        if ('message' in resp) {
          setFileOperationSuccessful(resp.success, resp.message);
        } else {
          setFileOperationSuccessful(resp.success, '');
        }
        setIsOpen(false);
      })
      .catch((error: unknown) => {
        const errorMessage = error instanceof Error ? error.message : t('fileRenameContent.unknownErrorOccurred');
        setFileOperationSuccessful(false, errorMessage);
        setIsOpen(false);
      });
  };

  const handleInputChange = (event: React.ChangeEvent<HTMLInputElement>) => {
    const name = event.target.value;
    setLocalFileName(name);
    setIsNameValid(
      item.type === ContentType.file ? validateFileName(name).isValid : validateDirectoryName(name).isValid,
    );
  };

  const mobileContent = (
    <Sheet
      open={isOpen}
      onOpenChange={handleOpenChange}
    >
      <SheetTrigger asChild>{trigger}</SheetTrigger>
      <SheetContent side="bottom">
        <SheetHeader>
          <SheetTitle>
            {item.type === ContentType.file
              ? `${t('fileRenameContent.renameYourFile')}`
              : `${t('fileRenameContent.renameYourDirectory')}`}
          </SheetTitle>
        </SheetHeader>
        <SheetDescription>
          <Input
            placeholder={t('fileRenameContent.placeholder')}
            value={localFileName}
            onChange={handleInputChange}
          />
        </SheetDescription>
        <div className="mt-4 flex justify-end px-6">
          <Button
            variant="btn-collaboration"
            disabled={!isNameValid}
            onClick={() => {
              renameFile(item.filename, `${getPathWithoutFileName(item.filename)}/${localFileName}`).catch(() => {});
            }}
          >
            {t('fileRenameContent.rename')}
          </Button>
        </div>
      </SheetContent>
    </Sheet>
  );

  const desktopContent = (
    <DialogContent>
      <DialogTitle>
        {item.type === ContentType.file
          ? `${t('fileRenameContent.renameYourFile')}`
          : `${t('fileRenameContent.renameYourDirectory')}`}
      </DialogTitle>
      <DialogDescription>
        <Input
          placeholder={t('fileRenameContent.placeholder')}
          value={localFileName}
          onChange={handleInputChange}
        />
      </DialogDescription>
      <div className="flex flex-row justify-end space-x-4 pt-3 text-black">
        <Button
          variant="btn-collaboration"
          disabled={!isNameValid}
          onClick={() => {
            renameFile(item.filename, `${getPathWithoutFileName(item.filename)}/${localFileName}`).catch((error) =>
              console.error(error),
            );
          }}
        >
          {t('fileRenameContent.rename')}
        </Button>
      </div>
    </DialogContent>
  );

  return isMobileView ? (
    mobileContent
  ) : (
    <Dialog
      open={isOpen}
      onOpenChange={handleOpenChange}
    >
      <DialogTrigger asChild>{trigger}</DialogTrigger>
      {desktopContent}
    </Dialog>
  );
};

export default RenameItemDialog;<|MERGE_RESOLUTION|>--- conflicted
+++ resolved
@@ -24,13 +24,8 @@
   const [isOpen, setIsOpen] = useState(false);
   const [isNameValid, setIsNameValid] = useState(false);
   const [localFileName, setLocalFileName] = useState('');
-<<<<<<< HEAD
   const isMobileView = useIsMobileView();
-  const { setFileOperationSuccessful, handleWebDavAction } = useFileManagerStore();
-=======
-  const isMobile = useMediaQuery('(max-width: 768px)');
   const { setFileOperationSuccessful, handleWebDavAction } = useFileManagerStoreOLD();
->>>>>>> c985527c
   const { t } = useTranslation();
   const handleOpenChange = (open: boolean) => {
     setIsOpen(open);
