--- conflicted
+++ resolved
@@ -1,32 +1,19 @@
-<<<<<<< HEAD
+import { Dialog, DialogContent, DialogDescription, DialogTitle, DialogTrigger } from '@/components/ui/Dialog';
 import React, { FC, ReactNode, useState } from 'react';
-import { Input } from '@/components/ui/input';
-=======
-import { Dialog, DialogContent, DialogTitle, DialogTrigger } from '@/components/ui/Dialog';
-import React, { FC, ReactNode, useState } from 'react';
-import Label from '@/components/ui/Label';
+
+import { Input } from '@/components/ui/Input';
+import { Button } from '@/components/shared/Button';
+import { Sheet, SheetContent, SheetDescription, SheetHeader, SheetTitle, SheetTrigger } from '@/components/ui/sheet';
+import useFileManagerStore from '@/store/fileManagerStore';
+import WebDavFunctions from '@/webdavclient/WebDavFileManager';
+import { ContentType, DirectoryFile } from '@/datatypes/filesystem';
+import useMediaQuery from '@/hooks/media/useMediaQuery';
 import {
-  getFileNameFromPath,
   getPathWithoutFileName,
   validateDirectoryName,
   validateFileName,
 } from '@/pages/FileSharing/utilities/fileManagerCommon';
-import { Input } from '@/components/ui/Input';
->>>>>>> f33345a1
-import { Button } from '@/components/shared/Button';
-import { Dialog, DialogContent, DialogDescription, DialogTitle, DialogTrigger } from '@/components/ui/dialog';
-import { Sheet, SheetContent, SheetDescription, SheetHeader, SheetTitle, SheetTrigger } from '@/components/ui/sheet';
-import useFileManagerStore from '@/store/fileManagerStore';
-import WebDavFunctions from '@/webdavclient/WebDavFileManager';
-<<<<<<< HEAD
-import { getPathWithoutFileName, validateDirectoryName, validateFileName } from '@/utils/common';
-import { ContentType, DirectoryFile } from '@/datatypes/filesystem';
-import useMediaQuery from '@/hooks/media/useMediaQuery';
-=======
-import useFileManagerStore from '@/store/fileManagerStore';
-import { ContentType, DirectoryFile } from '@/datatypes/filesystem';
 import { useTranslation } from 'react-i18next';
->>>>>>> f33345a1
 
 interface RenameContentDialogProps {
   trigger: ReactNode;
@@ -37,35 +24,12 @@
   const [isOpen, setIsOpen] = useState(false);
   const [isNameValid, setIsNameValid] = useState(false);
   const [localFileName, setLocalFileName] = useState('');
-<<<<<<< HEAD
   const isMobile = useMediaQuery('(max-width: 768px)');
   const { setFileOperationSuccessful, handleWebDavAction } = useFileManagerStore();
-
+  const { t } = useTranslation();
   const handleOpenChange = (open: boolean) => {
     setIsOpen(open);
     setLocalFileName('');
-=======
-  const { t } = useTranslation(); // Use the translation hook
-  const fileName = getFileNameFromPath(item.filename);
-  const placeholderTextKey = fileName.length > 0 ? 'fileRenameContent.to' : '';
-  const { setFileOperationSuccessful, handleWebDavAction } = useFileManagerStore();
-  const handleOpenChange = (open: boolean) => {
-    setIsOpen(open);
-    if (!open) {
-      setLocalFileName('');
-    }
-  };
-
-  const handleValidateName = (name: string) => {
-    const validationResult = item.type === ContentType.file ? validateFileName(name) : validateDirectoryName(name);
-    setIsNameValid(validationResult.isValid);
-  };
-
-  const handleInputChange = (event: React.ChangeEvent<HTMLInputElement>) => {
-    const name = event.target.value;
-    handleValidateName(name);
-    setLocalFileName(name);
->>>>>>> f33345a1
   };
 
   const renameFile = async (oldName: string, newName: string) => {
@@ -98,11 +62,14 @@
       open={isOpen}
       onOpenChange={handleOpenChange}
     >
-<<<<<<< HEAD
       <SheetTrigger asChild>{trigger}</SheetTrigger>
       <SheetContent side="bottom">
         <SheetHeader>
-          <SheetTitle>Rename {item.type === ContentType.file ? 'File' : 'Directory'}</SheetTitle>
+          <SheetTitle>
+            {item.type === ContentType.file
+              ? `${t('fileRenameContent.renameYourFile')}`
+              : `${t('fileRenameContent.renameYourDirectory')}`}
+          </SheetTitle>
         </SheetHeader>
         <SheetDescription>
           <Input
@@ -119,7 +86,7 @@
               renameFile(item.filename, `${getPathWithoutFileName(item.filename)}/${localFileName}`).catch(() => {});
             }}
           >
-            Rename
+            {t('fileRenameContent.rename')}
           </Button>
         </div>
       </SheetContent>
@@ -128,7 +95,11 @@
 
   const desktopContent = (
     <DialogContent>
-      <DialogTitle>Rename {item.type === ContentType.file ? 'File' : 'Directory'}</DialogTitle>
+      <DialogTitle>
+        {item.type === ContentType.file
+          ? `${t('fileRenameContent.renameYourFile')}`
+          : `${t('fileRenameContent.renameYourDirectory')}`}
+      </DialogTitle>
       <DialogDescription>
         <Input
           placeholder="New name"
@@ -144,7 +115,7 @@
           );
         }}
       >
-        Rename
+        {t('fileRenameContent.rename')}
       </Button>
     </DialogContent>
   );
@@ -158,38 +129,6 @@
     >
       <DialogTrigger asChild>{trigger}</DialogTrigger>
       {desktopContent}
-=======
-      <DialogTrigger asChild>{trigger}</DialogTrigger>
-      <DialogContent>
-        <DialogTitle>
-          {t(
-            item.type === ContentType.directory
-              ? 'fileRenameContent.renameYourDirectory'
-              : 'fileRenameContent.renameYourFile',
-          )}
-        </DialogTitle>
-        <>
-          <Label className="font-bold">{fileName}</Label>
-          <Input
-            className="mt-3"
-            placeholder={placeholderTextKey ? `${t(placeholderTextKey)} ${fileName}` : ''}
-            value={localFileName}
-            onChange={handleInputChange}
-          />
-          <div className="mx-auto flex justify-end p-4">
-            <Button
-              className="bg-green-600"
-              disabled={!isNameValid}
-              onClick={() => {
-                renameFile(item.filename, `${getPathWithoutFileName(item.filename)}/${localFileName}`).catch(() => {});
-              }}
-            >
-              {t('fileRenameContent.rename')}
-            </Button>
-          </div>
-        </>
-      </DialogContent>
->>>>>>> f33345a1
     </Dialog>
   );
 };
