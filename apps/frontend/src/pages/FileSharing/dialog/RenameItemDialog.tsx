--- conflicted
+++ resolved
@@ -20,14 +20,8 @@
   const [localFileName, setLocalFileName] = useState('');
   const { t } = useTranslation(); // Use the translation hook
   const fileName = getFileNameFromPath(item.filename);
-<<<<<<< HEAD
-  const placeholderText = fileName.length > 0 ? `to ${fileName}` : 'File name is empty';
-  const { setFileOperationSuccessful, handleWebDavAction } = useFileManagerStore();
-=======
   const placeholderTextKey = fileName.length > 0 ? 'fileRenameContent.to' : '';
   const { setFileOperationSuccessful, handleWebDavAction } = useFileManagerStore();
-
->>>>>>> 5a75632a
   const handleOpenChange = (open: boolean) => {
     setIsOpen(open);
     if (!open) {
