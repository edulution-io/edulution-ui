--- conflicted
+++ resolved
@@ -1,10 +1,5 @@
 import { Dialog, DialogContent, DialogTitle, DialogTrigger } from '@/components/ui/Dialog';
 import React, { FC, ReactNode, useState } from 'react';
-<<<<<<< HEAD
-import Label from '@/components/ui/label';
-import { getFileNameFromPath, getPathWithoutFileName, validateDirectoryName, validateFileName } from '@/utils/common';
-import Input from '@/components/shared/Input';
-=======
 import Label from '@/components/ui/Label';
 import {
   getFileNameFromPath,
@@ -13,7 +8,6 @@
   validateFileName,
 } from '@/pages/FileSharing/utilities/fileManagerCommon';
 import { Input } from '@/components/ui/Input';
->>>>>>> 0b9798d7
 import { Button } from '@/components/shared/Button';
 import WebDavFunctions from '@/webdavclient/WebDavFileManager';
 import useFileManagerStore from '@/store/fileManagerStore';
@@ -31,11 +25,7 @@
   const [localFileName, setLocalFileName] = useState('');
   const { t } = useTranslation(); // Use the translation hook
   const fileName = getFileNameFromPath(item.filename);
-<<<<<<< HEAD
-  const placeholderText = fileName.length > 0 ? `to ${fileName}` : 'File name is empty';
-=======
   const placeholderTextKey = fileName.length > 0 ? 'fileRenameContent.to' : '';
->>>>>>> 0b9798d7
   const { setFileOperationSuccessful, handleWebDavAction } = useFileManagerStore();
   const handleOpenChange = (open: boolean) => {
     setIsOpen(open);
