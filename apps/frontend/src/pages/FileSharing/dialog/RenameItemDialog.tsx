<<<<<<< HEAD
import { Dialog, DialogContent, DialogTitle, DialogTrigger } from '@/components/ui/dialog';
=======
import { Dialog, DialogContent, DialogDescription, DialogTitle, DialogTrigger } from '@/components/ui/Dialog';
>>>>>>> 8426e41b
import React, { FC, ReactNode, useState } from 'react';
import Label from '@/components/ui/Label';
import {
  getFileNameFromPath,
  getPathWithoutFileName,
  validateDirectoryName,
  validateFileName,
} from '@/pages/FileSharing/utilities/fileManagerCommon';
import { Input } from '@/components/ui/Input';
import { Button } from '@/components/shared/Button';
import WebDavFunctions from '@/webdavclient/WebDavFileManager';
import useFileManagerStore from '@/store/fileManagerStore';
import { ContentType, DirectoryFile } from '@/datatypes/filesystem';
import { useTranslation } from 'react-i18next';

interface RenameContentDialogProps {
  trigger: ReactNode;
  item: DirectoryFile;
}

const RenameItemDialog: FC<RenameContentDialogProps> = ({ trigger, item }) => {
  const [isOpen, setIsOpen] = useState(false);
  const [isNameValid, setIsNameValid] = useState(false);
  const [localFileName, setLocalFileName] = useState('');
  const { t } = useTranslation(); // Use the translation hook
  const fileName = getFileNameFromPath(item.filename);
<<<<<<< HEAD
  const placeholderText = fileName.length > 0 ? `to ${fileName}` : 'File name is empty';
=======
  const placeholderTextKey = fileName.length > 0 ? 'fileRenameContent.to' : '';
>>>>>>> 8426e41b
  const { setFileOperationSuccessful, handleWebDavAction } = useFileManagerStore();
  const handleOpenChange = (open: boolean) => {
    setIsOpen(open);
    if (!open) {
      setLocalFileName('');
    }
  };

  const handleValidateName = (name: string) => {
    const validationResult = item.type === ContentType.file ? validateFileName(name) : validateDirectoryName(name);
    setIsNameValid(validationResult.isValid);
  };

  const handleInputChange = (event: React.ChangeEvent<HTMLInputElement>) => {
    const name = event.target.value;
    handleValidateName(name);
    setLocalFileName(name);
  };

  const renameFile = async (oldName: string, newName: string) => {
    await handleWebDavAction(() => WebDavFunctions.renameItem(oldName, newName))
      .then((resp) => {
        if ('message' in resp) {
          setFileOperationSuccessful(resp.success, resp.message);
        } else {
          setFileOperationSuccessful(resp.success, '');
        }
        setIsOpen(false);
      })
      .catch((error: unknown) => {
        const errorMessage = error instanceof Error ? error.message : t('fileRenameContent.unknownErrorOccurred');
        setFileOperationSuccessful(false, errorMessage);
        setIsOpen(false);
      });
  };

  return (
    <Dialog
      open={isOpen}
      onOpenChange={handleOpenChange}
    >
      <DialogTrigger asChild>{trigger}</DialogTrigger>
      <DialogContent>
        <DialogTitle>
          {t(
            item.type === ContentType.directory
              ? 'fileRenameContent.renameYourDirectory'
              : 'fileRenameContent.renameYourFile',
          )}
        </DialogTitle>
<<<<<<< HEAD
        <>
          <Label className="font-bold">{getFileNameFromPath(item.filename)}</Label>
=======
        <DialogDescription>
          <Label className="font-bold">{fileName}</Label>
>>>>>>> 8426e41b
          <Input
            className="mt-3"
            placeholder={placeholderTextKey ? `${t(placeholderTextKey)} ${fileName}` : ''}
            value={localFileName}
            onChange={handleInputChange}
          />
          <div className="mx-auto flex justify-end p-4">
            <Button
              className="bg-green-600"
              disabled={!isNameValid}
              onClick={() => {
                renameFile(item.filename, `${getPathWithoutFileName(item.filename)}/${localFileName}`).catch(() => {});
              }}
            >
              {t('fileRenameContent.rename')}
            </Button>
          </div>
        </>
      </DialogContent>
    </Dialog>
  );
};

export default RenameItemDialog;<|MERGE_RESOLUTION|>--- conflicted
+++ resolved
@@ -1,8 +1,4 @@
-<<<<<<< HEAD
-import { Dialog, DialogContent, DialogTitle, DialogTrigger } from '@/components/ui/dialog';
-=======
-import { Dialog, DialogContent, DialogDescription, DialogTitle, DialogTrigger } from '@/components/ui/Dialog';
->>>>>>> 8426e41b
+import { Dialog, DialogContent, DialogTitle, DialogTrigger } from '@/components/ui/Dialog';
 import React, { FC, ReactNode, useState } from 'react';
 import Label from '@/components/ui/Label';
 import {
@@ -29,11 +25,7 @@
   const [localFileName, setLocalFileName] = useState('');
   const { t } = useTranslation(); // Use the translation hook
   const fileName = getFileNameFromPath(item.filename);
-<<<<<<< HEAD
-  const placeholderText = fileName.length > 0 ? `to ${fileName}` : 'File name is empty';
-=======
   const placeholderTextKey = fileName.length > 0 ? 'fileRenameContent.to' : '';
->>>>>>> 8426e41b
   const { setFileOperationSuccessful, handleWebDavAction } = useFileManagerStore();
   const handleOpenChange = (open: boolean) => {
     setIsOpen(open);
@@ -84,13 +76,8 @@
               : 'fileRenameContent.renameYourFile',
           )}
         </DialogTitle>
-<<<<<<< HEAD
         <>
-          <Label className="font-bold">{getFileNameFromPath(item.filename)}</Label>
-=======
-        <DialogDescription>
           <Label className="font-bold">{fileName}</Label>
->>>>>>> 8426e41b
           <Input
             className="mt-3"
             placeholder={placeholderTextKey ? `${t(placeholderTextKey)} ${fileName}` : ''}
