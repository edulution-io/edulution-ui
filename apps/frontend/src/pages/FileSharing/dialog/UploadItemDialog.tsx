--- conflicted
+++ resolved
@@ -13,13 +13,8 @@
 }
 
 const UploadItemDialog: React.FC<UploadItemDialogProps> = ({ trigger }) => {
-<<<<<<< HEAD
   const isMobileView = useIsMobileView();
-  const currentPath = useFileManagerStore((state) => state.currentPath);
-=======
-  const isMobile = useMediaQuery('(max-width: 768px)');
   const currentPath = useFileManagerStoreOLD((state) => state.currentPath);
->>>>>>> c985527c
   const [selectedFiles, setSelectedFiles] = useState<FileWithPreview[]>([]);
   const [isOpen, setIsOpen] = useState(false);
   const setFileOperationSuccessful = useFileManagerStoreOLD((state) => state.setFileOperationSuccessful);
