--- conflicted
+++ resolved
@@ -1,5 +1,5 @@
 import React, { useState } from 'react';
-import { DialogSH, DialogContentSH, DialogTitleSH, DialogTriggerSH } from '@/components/ui/DialogSH.tsx';
+import { Dialog, DialogContent, DialogTitle, DialogTrigger } from '@/components/ui/Dialog';
 import { Sheet, SheetContent, SheetHeader, SheetTitle, SheetTrigger } from '@/components/ui/Sheet';
 import { Button } from '@/components/shared/Button';
 import { DropZone, FileWithPreview } from '@/pages/FileSharing/utilities/DropZone';
@@ -95,22 +95,16 @@
       </SheetContent>
     </Sheet>
   ) : (
-    <DialogSH
+    <Dialog
       open={isOpen}
       onOpenChange={handleOpenChange}
     >
-<<<<<<< HEAD
-      <DialogTriggerSH asChild>{trigger}</DialogTriggerSH>
-      <DialogContentSH>
-        <DialogTitleSH>{t(`filesharingUpload.title`)}</DialogTitleSH>
-=======
       <DialogTrigger asChild>{trigger}</DialogTrigger>
       <DialogContent>
         <DialogTitle>{t('filesharingUpload.title')}</DialogTitle>
->>>>>>> 03f89a5e
         {uploadContent}
-      </DialogContentSH>
-    </DialogSH>
+      </DialogContent>
+    </Dialog>
   );
 };
 
