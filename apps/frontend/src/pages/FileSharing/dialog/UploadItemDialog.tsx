import React, { useState } from 'react';
<<<<<<< HEAD
import { Dialog, DialogContent, DialogTitle, DialogTrigger } from '@/components/ui/dialog';
import { Sheet, SheetContent, SheetHeader, SheetTitle, SheetTrigger } from '@/components/ui/sheet';
=======
import { Dialog, DialogContent, DialogTitle, DialogTrigger } from '@/components/ui/Dialog';
>>>>>>> f33345a1
import { Button } from '@/components/shared/Button';
import WebDavFunctions from '@/webdavclient/WebDavFileManager';
import useFileManagerStore from '@/store/fileManagerStore';
import { DropZone, FileWithPreview } from '@/pages/FileSharing/utilities/DropZone';
<<<<<<< HEAD
import useMediaQuery from '@/hooks/media/useMediaQuery';
=======
import { useTranslation } from 'react-i18next';
>>>>>>> f33345a1

interface UploadItemDialogProps {
  trigger: React.ReactNode;
}

const UploadItemDialog: React.FC<UploadItemDialogProps> = ({ trigger }) => {
  const isMobile = useMediaQuery('(max-width: 768px)');
  const currentPath = useFileManagerStore((state) => state.currentPath);
  const [selectedFiles, setSelectedFiles] = useState<FileWithPreview[]>([]);
  const [isOpen, setIsOpen] = useState(false);
  const setFileOperationSuccessful = useFileManagerStore((state) => state.setFileOperationSuccessful);
  const setProgress = useFileManagerStore((state) => state.setUploadProgress);
  const resetProgress = useFileManagerStore((state) => state.resetProgress);
<<<<<<< HEAD
=======
  const { t } = useTranslation();
>>>>>>> f33345a1

  const handleOpenChange = (open: boolean) => {
    setIsOpen(open);
    if (!open) {
      setSelectedFiles([]);
    }
  };

  const handleProgressUpdate = (file: File, progress: number) => {
    setProgress(file.name, progress);
  };

  const uploadFiles = async () => {
    setIsOpen(false);
    try {
      await WebDavFunctions.uploadMultipleFiles(selectedFiles, currentPath, handleProgressUpdate);
      setFileOperationSuccessful(true, t('fileOperationSuccessful'));
      resetProgress();
    } catch (error) {
      const errorMessage = error instanceof Error ? error.message : t('unknownErrorOccurred');
      setFileOperationSuccessful(false, errorMessage);
      resetProgress();
    } finally {
      setSelectedFiles([]);
    }
  };

  const uploadContent = (
    <>
      <DropZone
        files={selectedFiles}
        setFiles={setSelectedFiles}
      />
      {selectedFiles.length === 0 ? (
        <Button disabled>Select up to 5 items at a time</Button>
      ) : (
        <div className="mt-4 flex justify-end px-6">
          <Button
            variant="btn-collaboration"
            disabled={selectedFiles.length > 5}
            onClick={() => {
              uploadFiles().catch((error) => {
                console.error(error);
              });
            }}
          >
            Upload: {selectedFiles.length} items
          </Button>
        </div>
      )}
    </>
  );

  return isMobile ? (
    <Sheet
      open={isOpen}
      onOpenChange={handleOpenChange}
    >
      <SheetTrigger asChild>{trigger}</SheetTrigger>
      <SheetContent side="bottom">
        <SheetHeader>
          <SheetTitle>Upload Your Item</SheetTitle>
        </SheetHeader>
        {uploadContent}
      </SheetContent>
    </Sheet>
  ) : (
    <Dialog
      open={isOpen}
      onOpenChange={handleOpenChange}
    >
      <DialogTrigger asChild>{trigger}</DialogTrigger>
      <DialogContent>
<<<<<<< HEAD
        <DialogTitle>Upload Your Item</DialogTitle>
        {uploadContent}
=======
        <DialogTitle>{t('fileSharingUpload.title')}</DialogTitle>
        <DropZone
          files={selectedFiles}
          setFiles={setSelectedFiles}
        />

        <Button
          className="bg-green-600"
          disabled={selectedFiles.length > 5 || selectedFiles.length === 0}
          onClick={() => {
            uploadFiles().catch((error) => console.error(t('uploadFailed'), error));
          }}
        >
          {t('fileSharingUpload.uploadItems', { count: selectedFiles.length })}
        </Button>
>>>>>>> f33345a1
      </DialogContent>
    </Dialog>
  );
};

export default UploadItemDialog;<|MERGE_RESOLUTION|>--- conflicted
+++ resolved
@@ -1,19 +1,12 @@
 import React, { useState } from 'react';
-<<<<<<< HEAD
-import { Dialog, DialogContent, DialogTitle, DialogTrigger } from '@/components/ui/dialog';
+import { Dialog, DialogContent, DialogTitle, DialogTrigger } from '@/components/ui/Dialog';
 import { Sheet, SheetContent, SheetHeader, SheetTitle, SheetTrigger } from '@/components/ui/sheet';
-=======
-import { Dialog, DialogContent, DialogTitle, DialogTrigger } from '@/components/ui/Dialog';
->>>>>>> f33345a1
 import { Button } from '@/components/shared/Button';
 import WebDavFunctions from '@/webdavclient/WebDavFileManager';
 import useFileManagerStore from '@/store/fileManagerStore';
 import { DropZone, FileWithPreview } from '@/pages/FileSharing/utilities/DropZone';
-<<<<<<< HEAD
 import useMediaQuery from '@/hooks/media/useMediaQuery';
-=======
 import { useTranslation } from 'react-i18next';
->>>>>>> f33345a1
 
 interface UploadItemDialogProps {
   trigger: React.ReactNode;
@@ -27,10 +20,8 @@
   const setFileOperationSuccessful = useFileManagerStore((state) => state.setFileOperationSuccessful);
   const setProgress = useFileManagerStore((state) => state.setUploadProgress);
   const resetProgress = useFileManagerStore((state) => state.resetProgress);
-<<<<<<< HEAD
-=======
+
   const { t } = useTranslation();
->>>>>>> f33345a1
 
   const handleOpenChange = (open: boolean) => {
     setIsOpen(open);
@@ -92,7 +83,7 @@
       <SheetTrigger asChild>{trigger}</SheetTrigger>
       <SheetContent side="bottom">
         <SheetHeader>
-          <SheetTitle>Upload Your Item</SheetTitle>
+          <SheetTitle>{t('filesharingUpload.title')}</SheetTitle>
         </SheetHeader>
         {uploadContent}
       </SheetContent>
@@ -104,26 +95,8 @@
     >
       <DialogTrigger asChild>{trigger}</DialogTrigger>
       <DialogContent>
-<<<<<<< HEAD
         <DialogTitle>Upload Your Item</DialogTitle>
         {uploadContent}
-=======
-        <DialogTitle>{t('fileSharingUpload.title')}</DialogTitle>
-        <DropZone
-          files={selectedFiles}
-          setFiles={setSelectedFiles}
-        />
-
-        <Button
-          className="bg-green-600"
-          disabled={selectedFiles.length > 5 || selectedFiles.length === 0}
-          onClick={() => {
-            uploadFiles().catch((error) => console.error(t('uploadFailed'), error));
-          }}
-        >
-          {t('fileSharingUpload.uploadItems', { count: selectedFiles.length })}
-        </Button>
->>>>>>> f33345a1
       </DialogContent>
     </Dialog>
   );
