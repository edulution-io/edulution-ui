--- conflicted
+++ resolved
@@ -22,9 +22,6 @@
 import MAX_FILE_UPLOAD_SIZE from '@libs/ui/constants/maxFileUploadSize';
 import { DirectoryFileDTO } from '@libs/filesharing/types/directoryFileDTO';
 import FloatingButtonsBar from '@/components/shared/FloatingsButtonsBar/FloatingButtonsBar';
-<<<<<<< HEAD
-import CopyButton from '@/components/shared/FloatingsButtonsBar/CommonButtonConfigs/copyButton';
-=======
 import useStartWebdavFileDownload from '@/pages/FileSharing/hooks/useStartWebdavFileDownload';
 
 const FileActionMultiSelect: FC<FileActionButtonProps> = ({ openDialog, selectedItems }) => {
@@ -38,21 +35,16 @@
   const canDownload =
     selectedFiles.length > 0 &&
     selectedFiles.every((f) => f.type === ContentType.FILE && bytesToMegabytes(f.size ?? 0) < MAX_FILE_UPLOAD_SIZE);
->>>>>>> 049144a5
 
   const config: FloatingButtonsBarConfig = {
     buttons: [
       DeleteButton(() => openDialog(FileActionType.DELETE_FILE_FOLDER)),
       MoveButton(() => openDialog(FileActionType.MOVE_FILE_FOLDER)),
-<<<<<<< HEAD
-      CopyButton(() => openDialog(FileActionType.COPY_FILE_OR_FOLDER)),
-=======
       DownloadButton(async () => {
         if (!selectedFiles) return;
         const files = Array.isArray(selectedFiles) ? selectedFiles : [selectedFiles];
         await startDownload(files);
       }, canDownload),
->>>>>>> 049144a5
     ],
     keyPrefix: 'file-sharing-page-floating-button_',
   };
