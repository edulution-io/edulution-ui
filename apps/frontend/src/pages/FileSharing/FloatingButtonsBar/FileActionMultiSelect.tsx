--- conflicted
+++ resolved
@@ -22,10 +22,8 @@
 import MAX_FILE_UPLOAD_SIZE from '@libs/ui/constants/maxFileUploadSize';
 import { DirectoryFileDTO } from '@libs/filesharing/types/directoryFileDTO';
 import FloatingButtonsBar from '@/components/shared/FloatingsButtonsBar/FloatingButtonsBar';
-<<<<<<< HEAD
+import useStartWebdavFileDownload from '@/hooks/useStartWebdavFileDownload';
 import CopyButton from '@/components/shared/FloatingsButtonsBar/CommonButtonConfigs/copyButton';
-=======
-import useStartWebdavFileDownload from '@/hooks/useStartWebdavFileDownload';
 
 const FileActionMultiSelect: FC<FileActionButtonProps> = ({ openDialog, selectedItems }) => {
   const startDownload = useStartWebdavFileDownload();
@@ -38,21 +36,17 @@
   const canDownload =
     selectedFiles.length > 0 &&
     selectedFiles.every((f) => f.type === ContentType.FILE && bytesToMegabytes(f.size ?? 0) < MAX_FILE_UPLOAD_SIZE);
->>>>>>> 8e4b6f88
 
   const config: FloatingButtonsBarConfig = {
     buttons: [
       DeleteButton(() => openDialog(FileActionType.DELETE_FILE_FOLDER)),
       MoveButton(() => openDialog(FileActionType.MOVE_FILE_FOLDER)),
-<<<<<<< HEAD
-      CopyButton(() => openDialog(FileActionType.COPY_FILE_FOLDER)),
-=======
       DownloadButton(async () => {
         if (!selectedFiles) return;
         const files = Array.isArray(selectedFiles) ? selectedFiles : [selectedFiles];
         await startDownload(files);
       }, canDownload),
->>>>>>> 8e4b6f88
+      CopyButton(() => openDialog(FileActionType.COPY_FILE_FOLDER)),
     ],
     keyPrefix: 'file-sharing-page-floating-button_',
   };
