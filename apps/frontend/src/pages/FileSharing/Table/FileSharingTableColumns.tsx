/*
 * LICENSE
 *
 * This program is free software: you can redistribute it and/or modify it under the terms of the GNU Affero General Public License as published by
 * the Free Software Foundation, either version 3 of the License, or (at your option) any later version.
 *
 * This program is distributed in the hope that it will be useful, but WITHOUT ANY WARRANTY; without even the implied warranty of
 * MERCHANTABILITY or FITNESS FOR A PARTICULAR PURPOSE. See the GNU Affero General Public License for more details.
 *
 * You should have received a copy of the GNU Affero General Public License along with this program. If not, see <https://www.gnu.org/licenses/>.
 */

import React from 'react';
import { ColumnDef } from '@tanstack/react-table';
import { MdFolder } from 'react-icons/md';
import {
  formatBytes,
  getElapsedTime,
  getFileCategorie,
  parseDate,
} from '@/pages/FileSharing/utilities/filesharingUtilities';
import { useSearchParams } from 'react-router-dom';
import SortableHeader from '@/components/ui/Table/SortableHeader';
import SelectableTextCell from '@/components/ui/Table/SelectableTextCell';
import { DirectoryFileDTO } from '@libs/filesharing/types/directoryFileDTO';
import FileIconComponent from '@/pages/FileSharing/utilities/FileIconComponent';
import { TABLE_ICON_SIZE } from '@libs/ui/constants';
import ContentType from '@libs/filesharing/types/contentType';
import useFileSharingStore from '@/pages/FileSharing/useFileSharingStore';
import useFileEditorStore from '@/pages/FileSharing/FilePreview/OnlyOffice/useFileEditorStore';
import getPathWithoutWebdav from '@libs/filesharing/utils/getPathWithoutWebdav';
import FILESHARING_TABLE_COLUM_NAMES from '@libs/filesharing/constants/filesharingTableColumNames';
import { useTranslation } from 'react-i18next';
import CircleLoader from '@/components/ui/Loading/CircleLoader';

const sizeColumnWidth = 'w-1/12 lg:w-3/12 md:w-1/12';
const typeColumnWidth = 'w-1/12 lg:w-1/12 md:w-1/12';

const hideOnMobileClassName = 'hidden lg:flex';

const renderFileIcon = (item: DirectoryFileDTO, isCurrentlyDisabled: boolean) => {
  if (isCurrentlyDisabled) {
    return (
      <CircleLoader
        height="h-6"
        width="w-6"
      />
    );
  }
  if (item.type === ContentType.FILE) {
    return (
      <FileIconComponent
        filename={item.filename}
        size={Number(TABLE_ICON_SIZE)}
      />
    );
  }
  return <MdFolder size={TABLE_ICON_SIZE} />;
};

const getFileSharingTableColumns = (
  visibleColumns?: string[],
  onFilenameClick?: (item: DirectoryFileDTO) => void,
): ColumnDef<DirectoryFileDTO>[] => {
  const allColumns: ColumnDef<DirectoryFileDTO>[] = [
    {
      id: FILESHARING_TABLE_COLUM_NAMES.SELECT_FILENAME,

      header: ({ table, column }) => (
        <SortableHeader<DirectoryFileDTO, unknown>
          table={table}
          column={column}
        />
      ),
      meta: {
        translationId: 'fileSharingTable.filename',
      },
      accessorFn: (row) => row.type + row.filename,
      cell: ({ row }) => {
        const [searchParams, setSearchParams] = useSearchParams();
        const { currentlyDisabledFiles, setFileIsCurrentlyDisabled } = useFileSharingStore();
        const { setCurrentlyEditingFile, resetCurrentlyEditingFile, setPublicDownloadLink } = useFileEditorStore();
        const isCurrentlyDisabled = currentlyDisabledFiles[row.original.basename];
        const handleFilenameClick = async () => {
          if (onFilenameClick) {
            onFilenameClick(row.original);
            return;
          }

          if (isCurrentlyDisabled) {
            return;
          }

          void setFileIsCurrentlyDisabled(row.original.basename, true);

          setPublicDownloadLink('');
          if (row.original.type === ContentType.DIRECTORY) {
            setCurrentlyEditingFile(null);
            searchParams.set('path', getPathWithoutWebdav(row.original.filename));
            setSearchParams(searchParams);
          } else {
            await resetCurrentlyEditingFile(row.original);
          }
        };

        const isSaving = currentlyDisabledFiles[row.original.basename];

        return (
          <div className={`w-full ${isSaving ? 'pointer-events-none opacity-50' : ''}`}>
            <SelectableTextCell
              icon={renderFileIcon(row.original, isCurrentlyDisabled)}
              row={row}
              text={row.original.basename}
              onClick={handleFilenameClick}
            />
          </div>
        );
      },
      enableHiding: false,

      sortingFn: (rowA, rowB) => {
        const valueA = rowA.original.type + rowA.original.filename;
        const valueB = rowB.original.type + rowB.original.filename;
        return valueA.localeCompare(valueB);
      },
    },
<<<<<<< HEAD
    {
      accessorKey: FILESHARING_TABLE_COLUM_NAMES.LAST_MODIFIED,
      id: FILESHARING_TABLE_COLUM_NAMES.LAST_MODIFIED,
      header: function Header({ column }) {
        return <SortableHeader<DirectoryFileDTO, unknown> column={column} />;
      },
      meta: {
        translationId: 'fileSharingTable.lastModified',
      },
      accessorFn: (row) => row.lastmod,
      cell: ({ row }) => {
        const directoryFile = row.original;
        let formattedDate: string;

        if (directoryFile.lastmod) {
          const date = new Date(directoryFile.lastmod);
          formattedDate = getElapsedTime(date);
        } else {
          formattedDate = 'Date not provided';
=======
    accessorFn: (row) => row.type + row.filename,
    cell: ({ row }) => {
      const [searchParams, setSearchParams] = useSearchParams();
      const { currentlyDisabledFiles, setFileIsCurrentlyDisabled } = useFileSharingStore();
      const { setCurrentlyEditingFile, resetCurrentlyEditingFile, setPublicDownloadLink } = useFileEditorStore();
      const isCurrentlyDisabled = currentlyDisabledFiles[row.original.basename];
      const handleFilenameClick = async () => {
        if (isCurrentlyDisabled) {
          return;
        }

        setPublicDownloadLink('');
        if (row.original.type === ContentType.DIRECTORY) {
          setCurrentlyEditingFile(null);
          searchParams.set('path', getPathWithoutWebdav(row.original.filename));
          setSearchParams(searchParams);
        } else {
          void setFileIsCurrentlyDisabled(row.original.basename, true);
          await resetCurrentlyEditingFile(row.original);
>>>>>>> 56f01d1b
        }
        return <span className="overflow-hidden text-ellipsis">{formattedDate}</span>;
      },
      sortingFn: (rowA, rowB, columnId) => {
        const dateA = parseDate(rowA.original[columnId]);
        const dateB = parseDate(rowB.original[columnId]);

        if (!dateA || !dateB) {
          return !dateA ? -1 : 1;
        }

        return dateA.getTime() - dateB.getTime();
      },
    },
    {
      accessorKey: FILESHARING_TABLE_COLUM_NAMES.SIZE,
      id: FILESHARING_TABLE_COLUM_NAMES.SIZE,
      header: function Header({ column }) {
        return (
          <SortableHeader<DirectoryFileDTO, unknown>
            className={hideOnMobileClassName}
            column={column}
          />
        );
      },
      meta: {
        translationId: 'fileSharingTable.size',
      },
      cell: ({ row }) => {
        let fileSize = 0;
        if (row.original.size !== undefined) {
          fileSize = row.original.size;
        }
        return (
          <div className={`hidden lg:flex ${sizeColumnWidth}`}>
            <span className="text-right text-base text-span font-medium">{formatBytes(fileSize)}</span>
          </div>
        );
      },
    },
    {
      accessorKey: FILESHARING_TABLE_COLUM_NAMES.TYPE,
      id: FILESHARING_TABLE_COLUM_NAMES.TYPE,
      header: ({ column }) => (
        <SortableHeader<DirectoryFileDTO, unknown>
          className={hideOnMobileClassName}
          column={column}
        />
      ),

      meta: {
        translationId: 'fileSharingTable.type',
      },
      cell: function Cell({ row }) {
        const { t } = useTranslation();
        const renderFileCategorize = (item: DirectoryFileDTO) => {
          if (row.original.type === ContentType.FILE) {
            return t(`fileCategory.${getFileCategorie(item.filename)}`);
          }
          return t('fileCategory.folder');
        };

        return (
          <div className={`hidden lg:flex ${typeColumnWidth}`}>
            <span className="text-right text-base font-medium">{renderFileCategorize(row.original)}</span>
          </div>
        );
      },
    },
  ];

  if (visibleColumns) {
    return allColumns.filter((column) => visibleColumns?.includes(column.id as string));
  }

  return allColumns;
};

export default getFileSharingTableColumns;<|MERGE_RESOLUTION|>--- conflicted
+++ resolved
@@ -91,14 +91,13 @@
             return;
           }
 
-          void setFileIsCurrentlyDisabled(row.original.basename, true);
-
           setPublicDownloadLink('');
           if (row.original.type === ContentType.DIRECTORY) {
             setCurrentlyEditingFile(null);
             searchParams.set('path', getPathWithoutWebdav(row.original.filename));
             setSearchParams(searchParams);
           } else {
+            void setFileIsCurrentlyDisabled(row.original.basename, true);
             await resetCurrentlyEditingFile(row.original);
           }
         };
@@ -124,7 +123,6 @@
         return valueA.localeCompare(valueB);
       },
     },
-<<<<<<< HEAD
     {
       accessorKey: FILESHARING_TABLE_COLUM_NAMES.LAST_MODIFIED,
       id: FILESHARING_TABLE_COLUM_NAMES.LAST_MODIFIED,
@@ -144,27 +142,6 @@
           formattedDate = getElapsedTime(date);
         } else {
           formattedDate = 'Date not provided';
-=======
-    accessorFn: (row) => row.type + row.filename,
-    cell: ({ row }) => {
-      const [searchParams, setSearchParams] = useSearchParams();
-      const { currentlyDisabledFiles, setFileIsCurrentlyDisabled } = useFileSharingStore();
-      const { setCurrentlyEditingFile, resetCurrentlyEditingFile, setPublicDownloadLink } = useFileEditorStore();
-      const isCurrentlyDisabled = currentlyDisabledFiles[row.original.basename];
-      const handleFilenameClick = async () => {
-        if (isCurrentlyDisabled) {
-          return;
-        }
-
-        setPublicDownloadLink('');
-        if (row.original.type === ContentType.DIRECTORY) {
-          setCurrentlyEditingFile(null);
-          searchParams.set('path', getPathWithoutWebdav(row.original.filename));
-          setSearchParams(searchParams);
-        } else {
-          void setFileIsCurrentlyDisabled(row.original.basename, true);
-          await resetCurrentlyEditingFile(row.original);
->>>>>>> 56f01d1b
         }
         return <span className="overflow-hidden text-ellipsis">{formattedDate}</span>;
       },
