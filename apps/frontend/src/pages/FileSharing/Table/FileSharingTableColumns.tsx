--- conflicted
+++ resolved
@@ -29,24 +29,12 @@
 import useFileSharingStore from '@/pages/FileSharing/useFileSharingStore';
 import useFileEditorStore from '@/pages/FileSharing/FilePreview/OnlyOffice/useFileEditorStore';
 import getPathWithoutWebdav from '@libs/filesharing/utils/getPathWithoutWebdav';
-import FILESHARING_TABLE_COLUM_NAMES from '@libs/filesharing/constants/filesharingTableColumNames';
 import { useTranslation } from 'react-i18next';
 import CircleLoader from '@/components/ui/Loading/CircleLoader';
 import FILE_SHARING_TABLE_COLUMNS from '@libs/filesharing/constants/fileSharingTableColumns';
 
 const sizeColumnWidth = 'w-1/12 lg:w-3/12 md:w-1/12';
 const typeColumnWidth = 'w-1/12 lg:w-1/12 md:w-1/12';
-
-<<<<<<< HEAD
-const FileSharingTableColumns: ColumnDef<DirectoryFileDTO>[] = [
-  {
-    id: FILE_SHARING_TABLE_COLUMNS.SELECT_FILENAME,
-    header: ({ table, column }) => (
-      <SortableHeader<DirectoryFileDTO, unknown>
-        table={table}
-        column={column}
-=======
-const hideOnMobileClassName = 'hidden lg:flex';
 
 const renderFileIcon = (item: DirectoryFileDTO, isCurrentlyDisabled: boolean) => {
   if (isCurrentlyDisabled) {
@@ -62,7 +50,6 @@
       <FileIconComponent
         filename={item.filename}
         size={Number(TABLE_ICON_SIZE)}
->>>>>>> 16f1a31e
       />
     );
   }
@@ -75,7 +62,7 @@
 ): ColumnDef<DirectoryFileDTO>[] => {
   const allColumns: ColumnDef<DirectoryFileDTO>[] = [
     {
-      id: FILESHARING_TABLE_COLUM_NAMES.SELECT_FILENAME,
+      id: FILE_SHARING_TABLE_COLUMNS.SELECT_FILENAME,
 
       header: ({ table, column }) => (
         <SortableHeader<DirectoryFileDTO, unknown>
@@ -128,7 +115,6 @@
           </div>
         );
       },
-      enableHiding: false,
 
       sortingFn: (rowA, rowB) => {
         const valueA = rowA.original.type + rowA.original.filename;
@@ -137,8 +123,7 @@
       },
     },
     {
-      accessorKey: FILESHARING_TABLE_COLUM_NAMES.LAST_MODIFIED,
-      id: FILESHARING_TABLE_COLUM_NAMES.LAST_MODIFIED,
+      accessorKey: FILE_SHARING_TABLE_COLUMNS.LAST_MODIFIED,
       header: ({ column }) => <SortableHeader<DirectoryFileDTO, unknown> column={column} />,
       meta: {
         translationId: 'fileSharingTable.lastModified',
@@ -163,98 +148,13 @@
         if (!dateA || !dateB) {
           return !dateA ? -1 : 1;
         }
-<<<<<<< HEAD
-        return <MdFolder size={TABLE_ICON_SIZE} />;
-      };
-
-      const isSaving = currentlyDisabledFiles[row.original.basename];
-
-      return (
-        <div className={`w-full ${isSaving ? 'pointer-events-none opacity-50' : ''}`}>
-          <SelectableTextCell
-            icon={renderFileIcon(row.original)}
-            row={row}
-            text={row.original.basename}
-            onClick={handleFilenameClick}
-          />
-        </div>
-      );
-    },
-
-    sortingFn: (rowA, rowB) => {
-      const valueA = rowA.original.type + rowA.original.filename;
-      const valueB = rowB.original.type + rowB.original.filename;
-      return valueA.localeCompare(valueB);
-    },
-  },
-  {
-    accessorKey: FILE_SHARING_TABLE_COLUMNS.LAST_MODIFIED,
-    header: function Header({ column }) {
-      return <SortableHeader<DirectoryFileDTO, unknown> column={column} />;
-    },
-    meta: {
-      translationId: 'fileSharingTable.lastModified',
-    },
-    accessorFn: (row) => row.lastmod,
-    cell: ({ row }) => {
-      const directoryFile = row.original;
-      let formattedDate: string;
-
-      if (directoryFile.lastmod) {
-        const date = new Date(directoryFile.lastmod);
-        formattedDate = getElapsedTime(date);
-      } else {
-        formattedDate = 'Date not provided';
-      }
-      return <span className="overflow-hidden text-ellipsis">{formattedDate}</span>;
-    },
-
-    sortingFn: (rowA, rowB, columnId) => {
-      const dateA = parseDate(rowA.original[columnId]);
-      const dateB = parseDate(rowB.original[columnId]);
-=======
->>>>>>> 16f1a31e
 
         return dateA.getTime() - dateB.getTime();
       },
     },
-<<<<<<< HEAD
-  },
-  {
-    accessorKey: FILE_SHARING_TABLE_COLUMNS.SIZE,
-    header: function Header({ column }) {
-      return <SortableHeader<DirectoryFileDTO, unknown> column={column} />;
-    },
-    meta: {
-      translationId: 'fileSharingTable.size',
-    },
-    cell: ({ row }) => {
-      let fileSize = 0;
-      if (row.original.size !== undefined) {
-        fileSize = row.original.size;
-      }
-      return (
-        <div className={sizeColumnWidth}>
-          <span className="text-right text-base text-span font-medium">{formatBytes(fileSize)}</span>
-        </div>
-      );
-    },
-  },
-
-  {
-    accessorKey: FILE_SHARING_TABLE_COLUMNS.TYPE,
-    header: function Header({ column }) {
-      return <SortableHeader<DirectoryFileDTO, unknown> column={column} />;
-=======
-    {
-      accessorKey: FILESHARING_TABLE_COLUM_NAMES.SIZE,
-      id: FILESHARING_TABLE_COLUM_NAMES.SIZE,
-      header: ({ column }) => (
-        <SortableHeader<DirectoryFileDTO, unknown>
-          className={hideOnMobileClassName}
-          column={column}
-        />
-      ),
+    {
+      accessorKey: FILE_SHARING_TABLE_COLUMNS.SIZE,
+      header: ({ column }) => <SortableHeader<DirectoryFileDTO, unknown> column={column} />,
       meta: {
         translationId: 'fileSharingTable.size',
       },
@@ -264,21 +164,15 @@
           fileSize = row.original.size;
         }
         return (
-          <div className={`hidden lg:flex ${sizeColumnWidth}`}>
+          <div className={sizeColumnWidth}>
             <span className="text-right text-base text-span font-medium">{formatBytes(fileSize)}</span>
           </div>
         );
       },
     },
     {
-      accessorKey: FILESHARING_TABLE_COLUM_NAMES.TYPE,
-      id: FILESHARING_TABLE_COLUM_NAMES.TYPE,
-      header: ({ column }) => (
-        <SortableHeader<DirectoryFileDTO, unknown>
-          className={hideOnMobileClassName}
-          column={column}
-        />
-      ),
+      accessorKey: FILE_SHARING_TABLE_COLUMNS.TYPE,
+      header: ({ column }) => <SortableHeader<DirectoryFileDTO, unknown> column={column} />,
 
       meta: {
         translationId: 'fileSharingTable.type',
@@ -300,7 +194,6 @@
           </div>
         );
       },
->>>>>>> 16f1a31e
     },
   ];
 
