--- conflicted
+++ resolved
@@ -80,15 +80,9 @@
       cell: ({ row }) => {
         const [searchParams, setSearchParams] = useSearchParams();
         const { currentlyDisabledFiles, setFileIsCurrentlyDisabled } = useFileSharingStore();
-<<<<<<< HEAD
-        const { resetCurrentlyEditingFile, setPublicDownloadLink, setIsFilePreviewVisible, isFilePreviewDocked } =
-          useFileEditorStore();
-        const isCurrentlyDisabled = currentlyDisabledFiles[row.original.filename];
-=======
         const { resetCurrentlyEditingFile, setIsFilePreviewVisible, isFilePreviewDocked } = useFileEditorStore();
         const { setPublicDownloadLink } = useFileSharingDownloadStore();
-        const isCurrentlyDisabled = currentlyDisabledFiles[row.original.basename];
->>>>>>> 8e4b6f88
+        const isCurrentlyDisabled = currentlyDisabledFiles[row.original.filename];
         const { isMobileView } = useMedia();
         const handleFilenameClick = () => {
           if (onFilenameClick) {
