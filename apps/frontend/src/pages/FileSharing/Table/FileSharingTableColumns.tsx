--- conflicted
+++ resolved
@@ -66,13 +66,9 @@
           searchParams.set('path', getPathWithoutWebdav(row.original.filename));
           setSearchParams(searchParams);
         } else {
-<<<<<<< HEAD
+          void setFileIsCurrentlyDisabled(row.original.basename, true);
           setIsFilePreviewVisible(true);
           setCurrentlyEditingFile(row.original);
-=======
-          void setFileIsCurrentlyDisabled(row.original.basename, true);
-          await resetCurrentlyEditingFile(row.original);
->>>>>>> 73bd382b
         }
       };
       const renderFileIcon = (item: DirectoryFileDTO) => {
