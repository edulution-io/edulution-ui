import React, { ReactNode, useState } from 'react';
import { Sheet, SheetContent, SheetHeader, SheetTitle, SheetTrigger } from '@/components/ui/Sheet';

import WebDavFunctions from '@/webdavclient/WebDavFileManager';
import useFileManagerStore from '@/store/fileManagerStore';
import { ScrollArea } from '@/components/ui/ScrollArea';
import { DirectoryFile } from '@/datatypes/filesystem';
import { useTranslation } from 'react-i18next';
import { Button } from '@/components/shared/Button';
import { useMediaQuery } from 'usehooks-ts';
import { Dialog, DialogContent, DialogFooter, DialogHeader, DialogTitle, DialogTrigger } from '@/components/ui/Dialog';

interface DeleteDialogProps {
  trigger: ReactNode;
  file: DirectoryFile[];
}

const DeleteItemAlert: React.FC<DeleteDialogProps> = ({ trigger, file = [] }) => {
  const selectedItems: DirectoryFile[] = useFileManagerStore((state) => state.selectedItems);
  const setSelectedItems: (items: DirectoryFile[]) => void = useFileManagerStore((state) => state.setSelectedItems);
  const setRowSelection = useFileManagerStore((state) => state.setSelectedRows);
  const setFileOperationSuccessful = useFileManagerStore((state) => state.setFileOperationSuccessful);
  const isMobile = useMediaQuery('(max-width: 768px)');
  const [isOpen, setIsOpen] = useState(false);
  const { t } = useTranslation();
  const deleteItems = async () => {
    try {
      const itemsToDelete = selectedItems.length > 1 ? selectedItems : [file].flat();
      const deletePromises = itemsToDelete.map((item) => WebDavFunctions.deleteItem(item.filename));
      const deleteResults = await Promise.all(deletePromises);
      const allSuccessful = deleteResults.every((result) => result.success);
      const combinedMessage = deleteResults
        .map((result, index) => `Item ${index + 1}: ${'message' in result ? result.message : 'No message provided'}`)
        .join('; ');

      setFileOperationSuccessful(allSuccessful, combinedMessage);

      if (allSuccessful) {
        setRowSelection({});
        setSelectedItems([]);
      }
      setIsOpen(false);
    } catch (error: unknown) {
      const errorMessage = error instanceof Error ? error.message : 'An unknown error occurred during deletion';
      setFileOperationSuccessful(false, errorMessage);
    }
  };

  const contentToDelete = (
    <div>
      <ScrollArea className={`min-h-[200px] ${isMobile ? 'opacity-65' : 'bg-white'}`}>
        <strong className={`${isMobile ? 'text-white' : 'text-black'}`}>
          {t('deleteDialog.actionCannotBeUndone')}
        </strong>
        {(selectedItems.length > 0 ? selectedItems : file).map((item) => (
          <div
            className={`${isMobile ? 'text-white' : 'text-black'} pt-3`}
            key={item.etag}
          >
            {item.filename}
          </div>
        ))}
      </ScrollArea>
    </div>
  );

  return isMobile ? (
    <Sheet
      open={isOpen}
      onOpenChange={setIsOpen}
    >
      <SheetTrigger asChild>{trigger}</SheetTrigger>
      <SheetContent side="bottom">
        <SheetHeader>
          <SheetTitle>${t('deleteDialog.deleteFiles')}</SheetTitle>
        </SheetHeader>
        <div>{contentToDelete}</div>
        <div className="flex flex-row justify-end space-x-4 pt-3 text-black">
          <Button
            variant="btn-attention"
            onClick={deleteItems}
          >
            {t('deleteDialog.continue')}
          </Button>
        </div>
      </SheetContent>
    </Sheet>
  ) : (
<<<<<<< HEAD
    <Dialog>
=======
    <Dialog
      open={isOpen}
      onOpenChange={setIsOpen}
    >
>>>>>>> 126fa161
      <DialogTrigger asChild>{trigger}</DialogTrigger>
      <DialogContent>
        <DialogHeader>
          <DialogTitle>{t('deleteDialog.areYouSure')}</DialogTitle>
        </DialogHeader>
        {contentToDelete}
        <DialogFooter>
          <Button
            variant="btn-attention"
            onClick={deleteItems}
          >
            {t('deleteDialog.continue')}
          </Button>
        </DialogFooter>
      </DialogContent>
    </Dialog>
  );
};

DeleteItemAlert.displayName = 'DeleteItemAlert';
export default DeleteItemAlert;<|MERGE_RESOLUTION|>--- conflicted
+++ resolved
@@ -86,14 +86,10 @@
       </SheetContent>
     </Sheet>
   ) : (
-<<<<<<< HEAD
-    <Dialog>
-=======
     <Dialog
       open={isOpen}
       onOpenChange={setIsOpen}
     >
->>>>>>> 126fa161
       <DialogTrigger asChild>{trigger}</DialogTrigger>
       <DialogContent>
         <DialogHeader>
