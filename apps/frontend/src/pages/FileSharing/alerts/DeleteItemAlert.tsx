import React, { ReactNode, useState } from 'react';
import { Sheet, SheetContent, SheetHeader, SheetTitle, SheetTrigger } from '@/components/ui/Sheet';

import WebDavFunctions from '@/webdavclient/WebDavFileManager';
import useFileManagerStoreOLD from '@/store/fileManagerStoreOLD';
import { ScrollArea } from '@/components/ui/ScrollArea';
import { DirectoryFile } from '@/datatypes/filesystem';
import { useTranslation } from 'react-i18next';
import { Button } from '@/components/shared/Button';
import { Dialog, DialogContent, DialogFooter, DialogHeader, DialogTitle, DialogTrigger } from '@/components/ui/Dialog';
import useIsMobileView from '@/hooks/useIsMobileView';

interface DeleteDialogProps {
  trigger: ReactNode;
  file: DirectoryFile[];
}

const DeleteItemAlert: React.FC<DeleteDialogProps> = ({ trigger, file = [] }) => {
<<<<<<< HEAD
  const selectedItems: DirectoryFile[] = useFileManagerStore((state) => state.selectedItems);
  const setSelectedItems: (items: DirectoryFile[]) => void = useFileManagerStore((state) => state.setSelectedItems);
  const setRowSelection = useFileManagerStore((state) => state.setSelectedRows);
  const setFileOperationSuccessful = useFileManagerStore((state) => state.setFileOperationSuccessful);
  const isMobileView = useIsMobileView();
=======
  const selectedItems: DirectoryFile[] = useFileManagerStoreOLD((state) => state.selectedItems);
  const setSelectedItems: (items: DirectoryFile[]) => void = useFileManagerStoreOLD((state) => state.setSelectedItems);
  const setRowSelection = useFileManagerStoreOLD((state) => state.setSelectedRows);
  const setFileOperationSuccessful = useFileManagerStoreOLD((state) => state.setFileOperationSuccessful);
  const isMobile = useMediaQuery('(max-width: 768px)');
>>>>>>> c985527c
  const [isOpen, setIsOpen] = useState(false);
  const { t } = useTranslation();
  const deleteItems = async () => {
    try {
      const itemsToDelete = selectedItems.length > 1 ? selectedItems : [file].flat();
      const deletePromises = itemsToDelete.map((item) => WebDavFunctions.deleteItem(item.filename));
      const deleteResults = await Promise.all(deletePromises);
      const allSuccessful = deleteResults.every((result) => result.success);
      const combinedMessage = deleteResults
        .map((result, index) => `Item ${index + 1}: ${'message' in result ? result.message : 'No message provided'}`)
        .join('; ');

      setFileOperationSuccessful(allSuccessful, combinedMessage);

      if (allSuccessful) {
        setRowSelection({});
        setSelectedItems([]);
      }
      setIsOpen(false);
    } catch (error: unknown) {
      const errorMessage = error instanceof Error ? error.message : 'An unknown error occurred during deletion';
      setFileOperationSuccessful(false, errorMessage);
    }
  };

  const contentToDelete = (
    <div>
      <ScrollArea className={`min-h-[200px] ${isMobileView ? 'opacity-65' : 'bg-white'}`}>
        <strong className={`${isMobileView ? 'text-white' : 'text-black'}`}>
          {t('deleteDialog.actionCannotBeUndone')}
        </strong>
        {(selectedItems.length > 0 ? selectedItems : file).map((item) => (
          <div
            className={`${isMobileView ? 'text-white' : 'text-black'} pt-3`}
            key={item.etag}
          >
            {item.filename}
          </div>
        ))}
      </ScrollArea>
    </div>
  );

  return isMobileView ? (
    <Sheet
      open={isOpen}
      onOpenChange={setIsOpen}
    >
      <SheetTrigger asChild>{trigger}</SheetTrigger>
      <SheetContent side="bottom">
        <SheetHeader>
          <SheetTitle>${t('deleteDialog.deleteFiles')}</SheetTitle>
        </SheetHeader>
        <div>{contentToDelete}</div>
        <div className="flex flex-row justify-end space-x-4 pt-3 text-black">
          <Button
            variant="btn-attention"
            onClick={deleteItems}
          >
            {t('deleteDialog.continue')}
          </Button>
        </div>
      </SheetContent>
    </Sheet>
  ) : (
    <Dialog
      open={isOpen}
      onOpenChange={setIsOpen}
    >
      <DialogTrigger asChild>{trigger}</DialogTrigger>
      <DialogContent>
        <DialogHeader>
          <DialogTitle>{t('deleteDialog.areYouSure')}</DialogTitle>
        </DialogHeader>
        {contentToDelete}
        <DialogFooter>
          <Button
            variant="btn-attention"
            onClick={deleteItems}
          >
            {t('deleteDialog.continue')}
          </Button>
        </DialogFooter>
      </DialogContent>
    </Dialog>
  );
};

DeleteItemAlert.displayName = 'DeleteItemAlert';
export default DeleteItemAlert;<|MERGE_RESOLUTION|>--- conflicted
+++ resolved
@@ -16,19 +16,11 @@
 }
 
 const DeleteItemAlert: React.FC<DeleteDialogProps> = ({ trigger, file = [] }) => {
-<<<<<<< HEAD
-  const selectedItems: DirectoryFile[] = useFileManagerStore((state) => state.selectedItems);
-  const setSelectedItems: (items: DirectoryFile[]) => void = useFileManagerStore((state) => state.setSelectedItems);
-  const setRowSelection = useFileManagerStore((state) => state.setSelectedRows);
-  const setFileOperationSuccessful = useFileManagerStore((state) => state.setFileOperationSuccessful);
-  const isMobileView = useIsMobileView();
-=======
   const selectedItems: DirectoryFile[] = useFileManagerStoreOLD((state) => state.selectedItems);
   const setSelectedItems: (items: DirectoryFile[]) => void = useFileManagerStoreOLD((state) => state.setSelectedItems);
   const setRowSelection = useFileManagerStoreOLD((state) => state.setSelectedRows);
   const setFileOperationSuccessful = useFileManagerStoreOLD((state) => state.setFileOperationSuccessful);
-  const isMobile = useMediaQuery('(max-width: 768px)');
->>>>>>> c985527c
+  const isMobileView = useIsMobileView();
   const [isOpen, setIsOpen] = useState(false);
   const { t } = useTranslation();
   const deleteItems = async () => {
