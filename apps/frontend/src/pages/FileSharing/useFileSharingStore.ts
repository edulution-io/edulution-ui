--- conflicted
+++ resolved
@@ -56,12 +56,9 @@
   publicDownloadLink: string | null;
   setPublicDownloadLink: (publicDownloadLink: string) => void;
   isError: boolean;
-<<<<<<< HEAD
   setDialogShownFiles: (files: DirectoryFileDTO[]) => void;
-=======
   currentlyDisabledFiles: Record<string, boolean>;
   startFileIsCurrentlyDisabled: (filename: string, isLocked: boolean, durationMs: number) => Promise<void>;
->>>>>>> 5951a2bb
   setIsLoading: (isLoading: boolean) => void;
   setCurrentlyEditingFile: (fileToPreview: DirectoryFileDTO | null) => void;
   resetCurrentlyEditingFile: (fileToPreview: DirectoryFileDTO | null) => Promise<void>;
