--- conflicted
+++ resolved
@@ -37,11 +37,7 @@
     files,
     currentPath,
   } = useFileManagerStore();
-<<<<<<< HEAD
-=======
-  const { t } = useTranslation();
->>>>>>> 5a75632a
-  useEffect(() => {
+  const { t } = useTranslation();useEffect(() => {
     fetchFiles().catch(console.error);
   }, [currentPath]);
 
@@ -66,11 +62,7 @@
             <TooltipProvider>
               <div className="flex flex-col ">
                 <div className="flex space-x-2">
-<<<<<<< HEAD
-                  <p className="mr-2 text-white">Current Directory:</p>
-=======
                   <p className="mr-2 text-white"> {t('currentDirectory')}</p>
->>>>>>> 5a75632a
                   <DirectoryBreadcrumb
                     path={currentPath}
                     onNavigate={(path) => {
