import React, { useEffect, useMemo } from 'react';
import {
  MdOutlineDeleteOutline,
  MdOutlineDriveFileMove,
  MdOutlineFileDownload,
  MdOutlineNoteAdd,
} from 'react-icons/md';
import useFileManagerStore from '@/store/fileManagerStore';
import LoadingIndicator from '@/components/shared/LoadingIndicator';
import { TooltipProvider } from '@/components/ui/Tooltip';
import { IconContext } from 'react-icons';
import { FiUpload } from 'react-icons/fi';
import { HiOutlineFolderAdd } from 'react-icons/hi';
import StatusAlert from '@/pages/FileSharing/alerts/StatusAlert';
import DirectoryBreadcrumb from '@/pages/FileSharing/DirectoryBreadcrumb';
import ActionTooltip from '@/pages/FileSharing/utilities/ActionTooltip';
import CreateNewContentDialog from '@/pages/FileSharing/dialog/CreateNewContentDialog';
import UploadItemDialog from '@/pages/FileSharing/dialog/UploadItemDialog';
import MoveItemDialog from '@/pages/FileSharing/dialog/MoveItemDialog';
import DataTable from '@/pages/FileSharing/table/DataTable';
import Columns from '@/pages/FileSharing/table/Columns';
import UploadToast from '@/pages/FileSharing/toast/UploadToast';
import { ContentType } from '@/datatypes/filesystem';
import DeleteItemAlert from '@/pages/FileSharing/alerts/DeleteItemAlert';
import { useTranslation } from 'react-i18next';
import { Button } from '@/components/shared/Button';

const FileSharingPage = () => {
  const {
    handleDownload,
    isLoading,
    isVisible,
    fileOperationMessage,
    fileOperationSuccessful,
    setCurrentPath,
    selectedItems,
    fetchFiles,
    files,
    currentPath,
  } = useFileManagerStore();
<<<<<<< HEAD
  const { t } = useTranslation();
=======

  useEffect(() => {
    fetchFiles().catch(console.error);
  }, [currentPath]);
>>>>>>> 126fa161

  useEffect(() => {
    fetchFiles().catch(console.error);
  }, [fileOperationSuccessful]);
  const { t } = useTranslation();

  const iconContextValue = useMemo(() => ({ className: 'h-8 w-8 m-5' }), []);

  const iconContextValue = useMemo(() => ({ className: 'h-8 w-8 m-5' }), []);

  return (
    <div className="w-full overflow-x-auto">
      <div>
        {isLoading && <LoadingIndicator isOpen={isLoading} />}
        {isVisible && (
          <StatusAlert
            success={fileOperationSuccessful}
            message={fileOperationMessage}
          />
        )}
      </div>
      <div className="flex-1 overflow-auto">
        <div className="flex w-full justify-between pb-3 pt-3">
          <TooltipProvider>
            <div className="flex flex-col ">
              <div className="flex space-x-2">
                <DirectoryBreadcrumb
                  path={currentPath}
                  onNavigate={(path) => {
                    setCurrentPath(path);
                  }}
                  style={{ color: 'white' }}
                />
              </div>
            </div>
          </TooltipProvider>
        </div>
        <div className="w-full md:w-auto md:max-w-7xl xl:max-w-full">
          <DataTable
            columns={Columns}
            data={files}
          />
        </div>

        <div className="fixed bottom-8 flex flex-row space-x-24 bg-opacity-90">
          <TooltipProvider>
            {selectedItems.length === 0 && (
              <>
                <ActionTooltip
                  onAction={() => {}}
                  tooltipText={t('tooltip.create.file')}
                  trigger={
                    <CreateNewContentDialog
                      trigger={
                        <Button
                          type="button"
                          variant="btn-hexagon"
                          className="fixed bottom-10 space-x-4 bg-opacity-90 p-4"
                        >
                          <IconContext.Provider value={iconContextValue}>
                            <MdOutlineNoteAdd />
                          </IconContext.Provider>
                        </Button>
                      }
                      contentType={ContentType.file}
                    />
                  }
                />
                <ActionTooltip
                  onAction={() => {}}
                  tooltipText={t('tooltip.create.folder')}
                  trigger={
                    <CreateNewContentDialog
                      trigger={
                        <Button
                          type="button"
                          variant="btn-hexagon"
                          className="fixed bottom-10 space-x-4 bg-opacity-90 p-4"
                        >
                          <IconContext.Provider value={iconContextValue}>
                            <HiOutlineFolderAdd />
                          </IconContext.Provider>
                        </Button>
                      }
                      contentType={ContentType.directory}
                    />
                  }
                />
                <ActionTooltip
                  onAction={() => {}}
                  tooltipText={t('tooltip.upload')}
                  trigger={
                    <UploadItemDialog
                      trigger={
                        <Button
                          type="button"
                          variant="btn-hexagon"
                          className="fixed bottom-10 space-x-4 bg-opacity-90 p-4"
                        >
                          <IconContext.Provider value={iconContextValue}>
                            <FiUpload />
                          </IconContext.Provider>
                        </Button>
                      }
                    />
                  }
                />
              </>
            )}
            {selectedItems.length > 0 && (
              <div className="flex flex-row space-x-24">
                <ActionTooltip
                  onAction={() => {}}
                  tooltipText={t('tooltip.move')}
                  trigger={
                    <MoveItemDialog
                      trigger={
                        <Button
                          type="button"
                          variant="btn-hexagon"
                          className="fixed bottom-10 space-x-4 bg-opacity-90 p-4"
                        >
                          <IconContext.Provider value={iconContextValue}>
                            <MdOutlineDriveFileMove />
                          </IconContext.Provider>
                        </Button>
                      }
                      item={selectedItems}
                    />
                  }
                />

                <ActionTooltip
                  onAction={() => {}}
                  tooltipText={t('tooltip.delete')}
                  trigger={
                    <DeleteItemAlert
                      trigger={
                        <Button
                          type="button"
                          variant="btn-hexagon"
                          className="fixed bottom-10 space-x-4 bg-opacity-90 p-4"
                        >
                          <IconContext.Provider value={iconContextValue}>
                            <MdOutlineDeleteOutline />
                          </IconContext.Provider>
                        </Button>
                      }
                      file={selectedItems}
                    />
                  }
                />
                <ActionTooltip
                  onAction={() => {
                    handleDownload(selectedItems).catch(() => {});
                  }}
                  tooltipText={t('tooltip.download')}
                  trigger={
                    <Button
                      type="button"
                      variant="btn-hexagon"
                      className="fixed bottom-10 space-x-4 bg-opacity-90 p-4"
                    >
                      <IconContext.Provider value={iconContextValue}>
                        <MdOutlineFileDownload />
                      </IconContext.Provider>
                    </Button>
                  }
                />
              </div>
            )}
          </TooltipProvider>
        </div>
        <UploadToast />
      </div>
    </div>
  );
};

export default FileSharingPage;<|MERGE_RESOLUTION|>--- conflicted
+++ resolved
@@ -38,21 +38,11 @@
     files,
     currentPath,
   } = useFileManagerStore();
-<<<<<<< HEAD
   const { t } = useTranslation();
-=======
 
   useEffect(() => {
     fetchFiles().catch(console.error);
-  }, [currentPath]);
->>>>>>> 126fa161
-
-  useEffect(() => {
-    fetchFiles().catch(console.error);
-  }, [fileOperationSuccessful]);
-  const { t } = useTranslation();
-
-  const iconContextValue = useMemo(() => ({ className: 'h-8 w-8 m-5' }), []);
+  }, [currentPath, fileOperationSuccessful]);
 
   const iconContextValue = useMemo(() => ({ className: 'h-8 w-8 m-5' }), []);
 
