import React, { useEffect, useMemo } from 'react';
import {
  MdOutlineDeleteOutline,
  MdOutlineDriveFileMove,
  MdOutlineFileDownload,
  MdOutlineNoteAdd,
} from 'react-icons/md';
import useFileManagerStore from '@/store/fileManagerStore';
import LoadingIndicator from '@/components/shared/LoadingIndicator';
import { TooltipProvider } from '@/components/ui/Tooltip';
import { IconContext } from 'react-icons';
import { FiUpload } from 'react-icons/fi';
import { HiOutlineFolderAdd } from 'react-icons/hi';
import StatusAlert from '@/pages/FileSharing/alerts/StatusAlert';
import DirectoryBreadcrumb from '@/pages/FileSharing/DirectoryBreadcrumb';
import ActionTooltip from '@/pages/FileSharing/utilities/ActionTooltip';
import CreateNewContentDialog from '@/pages/FileSharing/dialog/CreateNewContentDialog';
import UploadItemDialog from '@/pages/FileSharing/dialog/UploadItemDialog';
import MoveItemDialog from '@/pages/FileSharing/dialog/MoveItemDialog';
import DataTable from '@/pages/FileSharing/table/DataTable';
import Columns from '@/pages/FileSharing/table/Columns';
import UploadToast from '@/pages/FileSharing/toast/UploadToast';
import { ContentType } from '@/datatypes/filesystem';
import DeleteItemAlert from '@/pages/FileSharing/alerts/DeleteItemAlert';
import { useTranslation } from 'react-i18next';
import { Button } from '@/components/shared/Button';

const FileSharingPage = () => {
  const {
    handleDownload,
    isLoading,
    isVisible,
    fileOperationMessage,
    fileOperationSuccessful,
    setCurrentPath,
    selectedItems,
    fetchFiles,
    files,
    currentPath,
  } = useFileManagerStore();
<<<<<<< HEAD
  const { t } = useTranslation();

  useEffect(() => {
    fetchFiles().catch(console.error);
  }, [currentPath, fileOperationSuccessful]);
=======

  useEffect(() => {
    fetchFiles().catch(console.error);
  }, [currentPath]);

  useEffect(() => {
    fetchFiles().catch(console.error);
  }, [fileOperationSuccessful]);
  const { t } = useTranslation();

  const iconContextValue = useMemo(() => ({ className: 'h-8 w-8 m-5' }), []);
>>>>>>> ef6f03e1

  return (
    <div className="w-full overflow-x-auto">
      <div>
        {isLoading && <LoadingIndicator isOpen={isLoading} />}
        {isVisible && (
          <StatusAlert
            success={fileOperationSuccessful}
            message={fileOperationMessage}
          />
        )}
      </div>
      <div className="flex-1 overflow-auto">
        <div className="flex w-full justify-between pb-3 pt-3">
          <TooltipProvider>
            <div className="flex flex-col ">
              <div className="flex space-x-2">
                <DirectoryBreadcrumb
                  path={currentPath}
                  onNavigate={(path) => {
                    setCurrentPath(path);
                  }}
                  style={{ color: 'white' }}
                />
              </div>
            </div>
          </TooltipProvider>
        </div>
        <div className="w-full md:w-auto md:max-w-7xl xl:max-w-full">
          <DataTable
            columns={Columns}
            data={files}
          />
        </div>

        <div className="fixed bottom-8 flex flex-row space-x-24 bg-opacity-90">
          <TooltipProvider>
            {selectedItems.length === 0 && (
              <>
                <ActionTooltip
                  onAction={() => {}}
                  tooltipText={t('tooltip.create.file')}
                  trigger={
                    <CreateNewContentDialog
                      trigger={
                        <Button
                          type="button"
                          variant="btn-hexagon"
                          className="fixed bottom-10 space-x-4 bg-opacity-90 p-4"
                        >
                          <IconContext.Provider value={iconContextValue}>
                            <MdOutlineNoteAdd />
                          </IconContext.Provider>
                        </Button>
                      }
                      contentType={ContentType.file}
                    />
                  }
                />
                <ActionTooltip
                  onAction={() => {}}
                  tooltipText={t('tooltip.create.folder')}
                  trigger={
                    <CreateNewContentDialog
                      trigger={
                        <Button
                          type="button"
                          variant="btn-hexagon"
                          className="fixed bottom-10 space-x-4 bg-opacity-90 p-4"
                        >
                          <IconContext.Provider value={iconContextValue}>
                            <HiOutlineFolderAdd />
                          </IconContext.Provider>
                        </Button>
                      }
                      contentType={ContentType.directory}
                    />
                  }
                />
                <ActionTooltip
                  onAction={() => {}}
                  tooltipText={t('tooltip.upload')}
                  trigger={
                    <UploadItemDialog
                      trigger={
                        <Button
                          type="button"
                          variant="btn-hexagon"
                          className="fixed bottom-10 space-x-4 bg-opacity-90 p-4"
                        >
                          <IconContext.Provider value={iconContextValue}>
                            <FiUpload />
                          </IconContext.Provider>
                        </Button>
                      }
                    />
                  }
                />
              </>
            )}
            {selectedItems.length > 0 && (
              <div className="flex flex-row space-x-24">
                <ActionTooltip
                  onAction={() => {}}
                  tooltipText={t('tooltip.move')}
                  trigger={
                    <MoveItemDialog
                      trigger={
                        <Button
                          type="button"
                          variant="btn-hexagon"
                          className="fixed bottom-10 space-x-4 bg-opacity-90 p-4"
                        >
                          <IconContext.Provider value={iconContextValue}>
                            <MdOutlineDriveFileMove />
                          </IconContext.Provider>
                        </Button>
                      }
                      item={selectedItems}
                    />
                  }
                />

                <ActionTooltip
                  onAction={() => {}}
                  tooltipText={t('tooltip.delete')}
                  trigger={
                    <DeleteItemAlert
                      trigger={
                        <Button
                          type="button"
                          variant="btn-hexagon"
                          className="fixed bottom-10 space-x-4 bg-opacity-90 p-4"
                        >
                          <IconContext.Provider value={iconContextValue}>
                            <MdOutlineDeleteOutline />
                          </IconContext.Provider>
                        </Button>
                      }
                      file={selectedItems}
                    />
                  }
                />
                <ActionTooltip
                  onAction={() => {
                    handleDownload(selectedItems).catch(() => {});
                  }}
                  tooltipText={t('tooltip.download')}
                  trigger={
                    <Button
                      type="button"
                      variant="btn-hexagon"
                      className="fixed bottom-10 space-x-4 bg-opacity-90 p-4"
                    >
                      <IconContext.Provider value={iconContextValue}>
                        <MdOutlineFileDownload />
                      </IconContext.Provider>
                    </Button>
                  }
                />
              </div>
            )}
          </TooltipProvider>
        </div>
        <UploadToast />
      </div>
    </div>
  );
};

export default FileSharingPage;<|MERGE_RESOLUTION|>--- conflicted
+++ resolved
@@ -38,25 +38,13 @@
     files,
     currentPath,
   } = useFileManagerStore();
-<<<<<<< HEAD
   const { t } = useTranslation();
-
-  useEffect(() => {
-    fetchFiles().catch(console.error);
-  }, [currentPath, fileOperationSuccessful]);
-=======
-
-  useEffect(() => {
-    fetchFiles().catch(console.error);
-  }, [currentPath]);
 
   useEffect(() => {
     fetchFiles().catch(console.error);
   }, [fileOperationSuccessful]);
-  const { t } = useTranslation();
 
   const iconContextValue = useMemo(() => ({ className: 'h-8 w-8 m-5' }), []);
->>>>>>> ef6f03e1
 
   return (
     <div className="w-full overflow-x-auto">
