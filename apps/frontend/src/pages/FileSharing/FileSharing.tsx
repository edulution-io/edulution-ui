--- conflicted
+++ resolved
@@ -7,11 +7,7 @@
 } from 'react-icons/md';
 import useFileManagerStore from '@/store/fileManagerStore';
 import LoadingIndicator from '@/components/shared/LoadingIndicator';
-<<<<<<< HEAD
 import { TooltipProvider } from '@/components/ui/Tooltip';
-=======
-import { TooltipProvider } from '@/components/ui/tooltip';
->>>>>>> 5a75632a
 import { FiUpload } from 'react-icons/fi';
 import { HiOutlineFolderAdd } from 'react-icons/hi';
 import StatusAlert from '@/pages/FileSharing/alerts/StatusAlert';
@@ -28,11 +24,7 @@
 import HexagonButton from '@/components/shared/HexagonButton';
 import { useTranslation } from 'react-i18next';
 
-<<<<<<< HEAD
 const FileSharingPage = () => {
-=======
-const FileSharing = () => {
->>>>>>> 5a75632a
   const {
     handleDownload,
     isLoading,
@@ -45,11 +37,7 @@
     files,
     currentPath,
   } = useFileManagerStore();
-<<<<<<< HEAD
-=======
-  const { t } = useTranslation();
->>>>>>> 5a75632a
-  useEffect(() => {
+  const { t } = useTranslation();useEffect(() => {
     fetchFiles().catch(console.error);
   }, [currentPath]);
 
@@ -74,11 +62,7 @@
             <TooltipProvider>
               <div className="flex flex-col ">
                 <div className="flex space-x-2">
-<<<<<<< HEAD
-                  <p className="mr-2 text-white">Current Directory:</p>
-=======
                   <p className="mr-2 text-white"> {t('currentDirectory')}</p>
->>>>>>> 5a75632a
                   <DirectoryBreadcrumb
                     path={currentPath}
                     onNavigate={(path) => {
@@ -157,11 +141,7 @@
                       tooltipText="Upload item"
                       trigger={
                         <HexagonButton onClick={() => {}}>
-<<<<<<< HEAD
                           <DeleteItemAlert
-=======
-                          <DeleteAlert
->>>>>>> 5a75632a
                             trigger={
                               <div>
                                 <MdOutlineDeleteOutline className="font-bold text-white" />
