import React, { useEffect, useMemo } from 'react';
import {
  MdOutlineDeleteOutline,
  MdOutlineDriveFileMove,
  MdOutlineFileDownload,
  MdOutlineNoteAdd,
} from 'react-icons/md';
import useFileManagerStore from '@/store/fileManagerStore';
import { TooltipProvider } from '@/components/ui/Tooltip';
import { IconContext } from 'react-icons';
import { FiUpload } from 'react-icons/fi';
import { HiOutlineFolderAdd } from 'react-icons/hi';
import DirectoryBreadcrumb from '@/pages/FileSharing/DirectoryBreadcrumb';
import ActionTooltip from '@/pages/FileSharing/utilities/ActionTooltip';
import CreateNewContentDialog from '@/pages/FileSharing/dialog/CreateNewContentDialog';
import UploadItemDialog from '@/pages/FileSharing/dialog/UploadItemDialog';
import MoveItemDialog from '@/pages/FileSharing/dialog/MoveItemDialog';
import DataTable from '@/pages/FileSharing/table/DataTable';
import Columns from '@/pages/FileSharing/table/Columns';
import OperationsToaster from '@/pages/FileSharing/toast/OperationsToaster';
import { ContentType } from '@/datatypes/filesystem';
import DeleteItemAlert from '@/pages/FileSharing/alerts/DeleteItemAlert';
import { useTranslation } from 'react-i18next';
import { Button } from '@/components/shared/Button';
import { useSearchParams } from 'react-router-dom';
import Toaster from '@/components/ui/Sonner';
import { toast } from 'sonner';
import userStore from '@/store/userStore';
import useFileEditorStore from '@/pages/FileSharing/previews/documents/fileEditorStore.ts';
import EditableFilesMenu from '@/pages/FileSharing/previews/documents/EditableFilesMenu.tsx';
import Previews from '@/pages/FileSharing/previews/Previews.tsx';
import EditFile from '@/pages/FileSharing/previews/EditFile.tsx';

const FileSharingPage = () => {
  const {
    isVisible,
    downloadFile,
    fileOperationMessage,
    fileOperationSuccessful,
    selectedItems,
    files,
    currentPath,
    fetchFiles,
  } = useFileManagerStore();

  const { t } = useTranslation();
  const { previewFile, editableFiles, closeOnlyOfficeDocEditor, setShowEditor, showEditor } = useFileEditorStore();
  const { userInfo } = userStore();
  const [searchParams, setSearchParams] = useSearchParams();
<<<<<<< HEAD
  const path = searchParams.get('path') || `/${userInfo?.ldapGroups?.role}s/${userInfo?.preferred_username}`;
=======
  const path = searchParams.get('path') || `/${userInfo.ldapGroups.role}s/${userInfo.preferred_username}`;
  const editableFile = searchParams.get('editFile');
>>>>>>> 7e0320e0
  if (path === '/') {
    searchParams.set('path', `/${userInfo?.ldapGroups?.role}/${userInfo?.preferred_username}`);
    setSearchParams(searchParams);
  }
  useEffect(() => {
    fetchFiles(path || '/').catch(console.error);
  }, [path]);

  useEffect(() => {
    if (isVisible) {
      if (fileOperationSuccessful) {
        toast.success(fileOperationMessage || t('operations.success'));
      } else {
        toast.error(fileOperationMessage || t('operations.failure'));
      }
    }
  }, [isVisible, fileOperationSuccessful, fileOperationMessage, t]);

  useEffect(() => {
    setShowEditor(true);
  }, [previewFile]);

  const triggerFileDownload = (downloadUrl: string) => {
    const anchor = document.createElement('a');
    anchor.href = downloadUrl;
    anchor.download = '';
    document.body.appendChild(anchor);
    anchor.click();
    document.body.removeChild(anchor);
  };

  const iconContextValue = useMemo(() => ({ className: 'h-8 w-8 m-5' }), []);

  return (
    <div className="w-full overflow-x-auto">
      <div>{isVisible && <Toaster />}</div>
      {editableFiles.length > 0 && (
        <div className="rounded border border-gray-300 bg-gray-50 p-2">
          <EditableFilesMenu editableFiles={editableFiles} />
        </div>
      )}
      {!editableFile ? (
        <div className="flex-1 overflow-auto">
          <div className="flex w-full justify-between pb-3 pt-3">
            <TooltipProvider>
              <div className="flex flex-col ">
                <div className="flex space-x-2">
                  <DirectoryBreadcrumb
                    path={currentPath}
                    onNavigate={(filenamePath) => {
                      searchParams.set('path', filenamePath);
                      setSearchParams(searchParams);
                    }}
                    style={{ color: 'white' }}
                  />
                </div>
              </div>
            </TooltipProvider>
          </div>
          <div className="flex">
            <div className={`w-full ${previewFile ? 'w-1/2' : ''}`}>
              <DataTable
                columns={Columns}
                data={files}
              />
            </div>
            {previewFile && showEditor && (
              <div className="w-1/2">
                <Previews
                  type={'desktop'}
                  file={previewFile}
                  mode={'view'}
                  onClose={closeOnlyOfficeDocEditor}
                  isPreview={true}
                />
              </div>
            )}
          </div>

          <div className="fixed bottom-8 flex flex-row space-x-24 bg-opacity-90">
            <TooltipProvider>
              {selectedItems.length === 0 && (
                <>
                  <ActionTooltip
                    onAction={() => {}}
                    tooltipText={t('tooltip.create.file')}
                    trigger={
                      <CreateNewContentDialog
                        trigger={
                          <Button
                            type="button"
                            variant="btn-hexagon"
                            className="fixed bottom-10 space-x-4 bg-opacity-90 p-4"
                          >
                            <IconContext.Provider value={iconContextValue}>
                              <MdOutlineNoteAdd />
                            </IconContext.Provider>
                          </Button>
                        }
                        contentType={ContentType.file}
                      />
                    }
                  />
                  <ActionTooltip
                    onAction={() => {}}
                    tooltipText={t('tooltip.create.folder')}
                    trigger={
                      <CreateNewContentDialog
                        trigger={
                          <Button
                            type="button"
                            variant="btn-hexagon"
                            className="fixed bottom-10 space-x-4 bg-opacity-90 p-4"
                          >
                            <IconContext.Provider value={iconContextValue}>
                              <HiOutlineFolderAdd />
                            </IconContext.Provider>
                          </Button>
                        }
                        contentType={ContentType.directory}
                      />
                    }
                  />
                  <ActionTooltip
                    onAction={() => {}}
                    tooltipText={t('tooltip.upload')}
                    trigger={
                      <UploadItemDialog
                        trigger={
                          <Button
                            type="button"
                            variant="btn-hexagon"
                            className="fixed bottom-10 space-x-4 bg-opacity-90 p-4"
                          >
                            <IconContext.Provider value={iconContextValue}>
                              <FiUpload />
                            </IconContext.Provider>
                          </Button>
                        }
                      />
                    }
                  />
                </>
              )}
              {selectedItems.length > 0 && (
                <div className="flex flex-row space-x-24">
                  <ActionTooltip
                    onAction={() => {}}
                    tooltipText={t('tooltip.move')}
                    trigger={
                      <MoveItemDialog
                        trigger={
                          <Button
                            type="button"
                            variant="btn-hexagon"
                            className="fixed bottom-10 space-x-4 bg-opacity-90 p-4"
                          >
                            <IconContext.Provider value={iconContextValue}>
                              <MdOutlineDriveFileMove />
                            </IconContext.Provider>
                          </Button>
                        }
                        item={selectedItems}
                      />
                    }
                  />

                  <ActionTooltip
                    onAction={() => {}}
                    tooltipText={t('tooltip.delete')}
                    trigger={
                      <DeleteItemAlert
                        trigger={
                          <Button
                            type="button"
                            variant="btn-hexagon"
                            className="fixed bottom-10 space-x-4 bg-opacity-90 p-4"
                          >
                            <IconContext.Provider value={iconContextValue}>
                              <MdOutlineDeleteOutline />
                            </IconContext.Provider>
                          </Button>
                        }
                        file={selectedItems}
                      />
                    }
                  />
                  <ActionTooltip
                    onAction={() => {}}
                    tooltipText={t('tooltip.download')}
                    trigger={
                      <Button
                        type="button"
                        variant="btn-hexagon"
                        className="fixed bottom-10 space-x-4 bg-opacity-90 p-4"
                        data-testid="test-id-file-sharing-page-download-button"
                        onClick={async () => {
                          const downloadUrl = await downloadFile(selectedItems[0].filename);
                          triggerFileDownload(downloadUrl);
                        }}
                      >
                        <IconContext.Provider value={iconContextValue}>
                          <MdOutlineFileDownload />
                        </IconContext.Provider>
                      </Button>
                    }
                  />
                </div>
              )}
            </TooltipProvider>
          </div>
          <OperationsToaster />
        </div>
      ) : (
        <EditFile />
      )}
    </div>
  );
};

export default FileSharingPage;<|MERGE_RESOLUTION|>--- conflicted
+++ resolved
@@ -47,12 +47,8 @@
   const { previewFile, editableFiles, closeOnlyOfficeDocEditor, setShowEditor, showEditor } = useFileEditorStore();
   const { userInfo } = userStore();
   const [searchParams, setSearchParams] = useSearchParams();
-<<<<<<< HEAD
   const path = searchParams.get('path') || `/${userInfo?.ldapGroups?.role}s/${userInfo?.preferred_username}`;
-=======
-  const path = searchParams.get('path') || `/${userInfo.ldapGroups.role}s/${userInfo.preferred_username}`;
   const editableFile = searchParams.get('editFile');
->>>>>>> 7e0320e0
   if (path === '/') {
     searchParams.set('path', `/${userInfo?.ldapGroups?.role}/${userInfo?.preferred_username}`);
     setSearchParams(searchParams);
