--- conflicted
+++ resolved
@@ -24,18 +24,8 @@
 import FilePreviewDialog from '@/pages/FileSharing/dialog/FilePreviewDialog';
 import FileIconComponent from '@/pages/FileSharing/mimetypes/FileIconComponent';
 import { Icon } from '@radix-ui/react-select';
-<<<<<<< HEAD
 import { getFileCategorie, timeAgo } from '@/pages/FileSharing/utilities/fileManagerUtilits';
-=======
-import getFileCategorie from '@/pages/FileSharing/utilities/fileManagerUtilits';
 import { translateKey } from '@/utils/common';
-
-const selectFileNameWidth = 'w-4/12';
-const lastModColumnWidth = 'w-5/12';
-const sizeColumnWidth = 'w-1/12';
-const typeColumnWidth = 'w-1/12';
-const operationsColumnWidth = 'w-1/12';
->>>>>>> f33345a1
 
 const lastModColumnWidth = 'w-3/12 lg:w-3/12 md:w-3/12';
 const sizeColumnWidth = 'w-1/12 lg:w-3/12 md:w-1/12';
@@ -53,24 +43,7 @@
 const Columns: ColumnDef<DirectoryFile>[] = [
   {
     id: 'select-filename',
-<<<<<<< HEAD
-
-    header: ({ table, column }) => (
-      <div className={`flex items-center ${selectFileNameWidth}`}>
-        <Checkbox
-          checked={table.getIsAllPageRowsSelected() || (table.getIsSomePageRowsSelected() && 'indeterminate')}
-          onCheckedChange={(value: boolean) => table.toggleAllPageRowsSelected(value)}
-          aria-label="Select all"
-        />
-        <Button onClick={() => column.toggleSorting(column.getIsSorted() === 'asc')}>
-          <div className="flex items-center">
-            File Name
-            <ArrowUpDown className="ml-2 h-4 w-4" />
-          </div>
-        </Button>
-      </div>
-    ),
-=======
+
     header: function Header({ table, column }) {
       return (
         <div className={`flex items-center ${selectFileNameWidth}`}>
@@ -80,7 +53,7 @@
             aria-label="Select all"
           />
           <ButtonSH onClick={() => column.toggleSorting(column.getIsSorted() === 'asc')}>
-            <div className="flex items-center justify-between">
+          <div className="flex items-center">
               {translateKey('fileSharingTable.filename')}
               <ArrowUpDown className="ml-2 h-4 w-4" />
             </div>
@@ -88,7 +61,6 @@
         </div>
       );
     },
->>>>>>> f33345a1
     accessorFn: (row) => row.type + row.filename,
 
     cell: ({ row }) => {
@@ -167,25 +139,15 @@
   },
   {
     accessorKey: 'lastmod',
-<<<<<<< HEAD
-    header: ({ column }) => (
-      <div className={`${lastModColumnWidth} hidden lg:flex `}>
-        <Button onClick={() => column.toggleSorting(column.getIsSorted() === 'asc')}>
-          <div className="">Last Modified</div>
-        </Button>
-      </div>
-    ),
-=======
     header: function Header({ column }) {
       return (
-        <div className={lastModColumnWidth}>
+        <div className={`${lastModColumnWidth} hidden lg:flex `}>
           <ButtonSH onClick={() => column.toggleSorting(column.getIsSorted() === 'asc')}>
             <div className=""> {translateKey('fileSharingTable.lastModified')}</div>
           </ButtonSH>
         </div>
       );
     },
->>>>>>> f33345a1
     cell: ({ row }) => {
       const directoryFile = row.original;
       let formattedDate: string;
@@ -216,25 +178,15 @@
   },
   {
     accessorKey: 'size',
-<<<<<<< HEAD
-    header: ({ column }) => (
-      <div className={`${sizeColumnWidth} hidden lg:flex`}>
-        <Button onClick={() => column.toggleSorting(column.getIsSorted() === 'asc')}>
-          <div className="">Size</div>
-        </Button>
-      </div>
-    ),
-=======
     header: function Header({ column }) {
       return (
-        <div className={sizeColumnWidth}>
+        <div className={`${sizeColumnWidth} hidden lg:flex`}>
           <ButtonSH onClick={() => column.toggleSorting(column.getIsSorted() === 'asc')}>
             <div className=""> {translateKey('fileSharingTable.size')}</div>
           </ButtonSH>
         </div>
       );
     },
->>>>>>> f33345a1
     cell: ({ row }) => {
       let fileSize = 0;
       if (row.original.size !== undefined) {
@@ -250,19 +202,9 @@
 
   {
     accessorKey: 'type',
-<<<<<<< HEAD
-    header: ({ column }) => (
-      <div className={`${sizeColumnWidth} hidden lg:flex`}>
-        <Button onClick={() => column.toggleSorting(column.getIsSorted() === 'asc')}>
-          <div className="">Type</div>
-        </Button>
-      </div>
-    ),
-    cell: ({ row }) => {
-=======
     header: function Header({ column }) {
       return (
-        <div className={typeColumnWidth}>
+        <div className={`${sizeColumnWidth} hidden lg:flex`}>
           <ButtonSH onClick={() => column.toggleSorting(column.getIsSorted() === 'asc')}>
             <div className=""> {translateKey('fileSharingTable.type')}</div>
           </ButtonSH>
@@ -270,7 +212,6 @@
       );
     },
     cell: function Cell({ row }) {
->>>>>>> f33345a1
       const renderFileCategorize = (item: DirectoryFile) => {
         if (row.original.type === ContentType.file) {
           return translateKey(`fileCategory.${getFileCategorie(item.filename)}`);
