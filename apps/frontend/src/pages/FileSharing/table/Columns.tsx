import React, { useState } from 'react';
import { ColumnDef } from '@tanstack/react-table';
import { ArrowUpDown } from 'lucide-react';
import Checkbox from '@/components/ui/Checkbox';
import { ButtonSH } from '@/components/ui/ButtonSH';
import {
  MdDriveFileRenameOutline,
  MdOutlineDeleteOutline,
  MdOutlineDriveFileMove,
  MdOutlineFileDownload,
  MdFolder,
} from 'react-icons/md';

import useFileManagerStore from '@/store/fileManagerStore';
import ActionTooltip from '@/pages/FileSharing/utilities/ActionTooltip';
import { TooltipProvider } from '@/components/ui/Tooltip';
import WebDavFunctions from '@/webdavclient/WebDavFileManager';
import LoadingIndicator from '@/components/shared/LoadingIndicator';
<<<<<<< HEAD
import { formatBytes } from '@/pages/FileSharing/utilities/fileManagerCommon';
=======
import { formatBytes, translateKey } from '@/utils/common';
>>>>>>> 5a75632a
import RenameItemDialog from '@/pages/FileSharing/dialog/RenameItemDialog';
import MoveItemDialog from '@/pages/FileSharing/dialog/MoveItemDialog';
import DeleteItemAlert from '@/pages/FileSharing/alerts/DeleteItemAlert';
import { ContentType, DirectoryFile } from '@/datatypes/filesystem';
import FilePreviewDialog from '@/pages/FileSharing/dialog/FilePreviewDialog';
import FileIconComponent from '@/pages/FileSharing/mimetypes/FileIconComponent';
import { Icon } from '@radix-ui/react-select';
import getFileCategorie from '@/pages/FileSharing/utilities/fileManagerUtilits';

const selectFileNameWidth = 'w-4/12';
const lastModColumnWidth = 'w-5/12';
const sizeColumnWidth = 'w-1/12';
const typeColumnWidth = 'w-1/12';
const operationsColumnWidth = 'w-1/12';

const parseDate = (value: unknown): Date | null => {
  if (typeof value === 'string' || typeof value === 'number') {
    const date = new Date(value);
    return Number.isNaN(date.getTime()) ? null : date;
  }
  return null;
};

const Columns: ColumnDef<DirectoryFile>[] = [
  {
    id: 'select-filename',
<<<<<<< HEAD
    // In your columns definition

    header: ({ table, column }) => (
      <div className={`flex items-center ${selectFileNameWidth}`}>
        <Checkbox
          checked={table.getIsAllPageRowsSelected() || (table.getIsSomePageRowsSelected() && 'indeterminate')}
          onCheckedChange={(value: boolean) => table.toggleAllPageRowsSelected(value)}
          aria-label="Select all"
        />
        <ButtonSH onClick={() => column.toggleSorting(column.getIsSorted() === 'asc')}>
          <div className="flex items-center justify-between">
            File Name
            <ArrowUpDown className="ml-2 h-4 w-4" />
          </div>
        </ButtonSH>
      </div>
    ),
=======
    header: function Header({ table, column }) {
      return (
        <div className={`flex items-center ${selectFileNameWidth}`}>
          <Checkbox
            checked={table.getIsAllPageRowsSelected() || (table.getIsSomePageRowsSelected() && 'indeterminate')}
            onCheckedChange={(value: boolean) => table.toggleAllPageRowsSelected(value)}
            aria-label="Select all"
          />
          <Button onClick={() => column.toggleSorting(column.getIsSorted() === 'asc')}>
            <div className="flex items-center justify-between">
              {translateKey('fileSharingTable.filename')}
              <ArrowUpDown className="ml-2 h-4 w-4" />
            </div>
          </Button>
        </div>
      );
    },
>>>>>>> 5a75632a
    accessorFn: (row) => row.type + row.filename,

    cell: ({ row }) => {
      const [isPreviewOpen, setPreviewOpen] = useState(false);
      const { filename } = row.original;
      const formattedFilename = filename.split('/').pop();
      const fetchFiles = useFileManagerStore((state) => state.fetchFiles);

      const handleFilenameClick = (filenamePath: string) => {
        if (row.original.type === ContentType.file) {
          setPreviewOpen(true);
        }
        if (row.original.type === ContentType.directory) {
          fetchFiles(filenamePath).catch(() => {});
        }
      };

      const handleCheckboxChange = () => {
        row.toggleSelected(!row.getIsSelected());
      };

      const renderFileIcon = (item: DirectoryFile) => {
        if (row.original.type === ContentType.file) {
          return <FileIconComponent filename={item.filename} />;
        }
        return <MdFolder />;
      };

      return (
        <div className={`${selectFileNameWidth} flex items-center `}>
          <div className="flex items-center">
            <Checkbox
              checked={row.getIsSelected()}
              onCheckedChange={handleCheckboxChange}
              aria-label="Select row"
            />
            <Icon
              className="ml-2 mr-2"
              style={{ fontSize: '16px', width: '16px', height: '16px' }}
            >
              {renderFileIcon(row.original)}
            </Icon>

            <span
              className="cursor-pointer text-left font-medium"
              onClick={() => handleFilenameClick(row.original.filename)}
              onKeyDown={(e) => {
                if (e.key === 'Enter' || e.key === 'Space') {
                  handleFilenameClick(row.original.filename);
                }
              }}
              role="button"
              tabIndex={0}
              style={{ userSelect: 'none' }}
            >
              {formattedFilename}
            </span>
            {isPreviewOpen && (
              <FilePreviewDialog
                file={row.original}
                isOpen={isPreviewOpen}
                onClose={() => setPreviewOpen(false)}
              />
            )}
          </div>
        </div>
      );
    },

    enableHiding: false,
    sortingFn: (rowA, rowB) => {
      const valueA = rowA.original.type + rowA.original.filename;
      const valueB = rowB.original.type + rowB.original.filename;
      return valueA.localeCompare(valueB);
    },
  },
  {
    accessorKey: 'lastmod',
<<<<<<< HEAD
    header: ({ column }) => (
      <div className={lastModColumnWidth}>
        <ButtonSH onClick={() => column.toggleSorting(column.getIsSorted() === 'asc')}>
          <div className="">Last Modified</div>
        </ButtonSH>
      </div>
    ),
=======
    header: function Header({ column }) {
      return (
        <div className={lastModColumnWidth}>
          <Button onClick={() => column.toggleSorting(column.getIsSorted() === 'asc')}>
            <div className=""> {translateKey('fileSharingTable.lastModified')}</div>
          </Button>
        </div>
      );
    },
>>>>>>> 5a75632a
    cell: ({ row }) => {
      const directoryFile = row.original;
      let formattedDate: string;

      if (directoryFile.lastmod) {
        const date = new Date(directoryFile.lastmod);
        formattedDate = !Number.isNaN(date.getTime()) ? date.toLocaleDateString() : 'Invalid Date';
      } else {
        formattedDate = 'Date not provided';
      }
      return (
        <div className={`flex items-center justify-center ${lastModColumnWidth}`}>
          <span className="text-center font-medium">{formattedDate}</span>
        </div>
      );
    },

    sortingFn: (rowA, rowB, columnId) => {
      const dateA = parseDate(rowA.original[columnId]);
      const dateB = parseDate(rowB.original[columnId]);

      if (!dateA || !dateB) {
        return !dateA ? -1 : 1;
      }

      return dateA.getTime() - dateB.getTime();
    },
  },
  {
    accessorKey: 'size',
<<<<<<< HEAD
    header: ({ column }) => (
      <div className={sizeColumnWidth}>
        <ButtonSH onClick={() => column.toggleSorting(column.getIsSorted() === 'asc')}>
          <div className="">Size</div>
        </ButtonSH>
      </div>
    ),
=======
    header: function Header({ column }) {
      return (
        <div className={sizeColumnWidth}>
          <Button onClick={() => column.toggleSorting(column.getIsSorted() === 'asc')}>
            <div className=""> {translateKey('fileSharingTable.size')}</div>
          </Button>
        </div>
      );
    },
>>>>>>> 5a75632a
    cell: ({ row }) => {
      let fileSize = 0;
      if (row.original.size !== undefined) {
        fileSize = row.original.size;
      }
      return (
        <div className={`flex flex-row  ${sizeColumnWidth}`}>
          <p className="text-right font-medium">{formatBytes(fileSize)}</p>
        </div>
      );
    },
  },

  {
    accessorKey: 'type',
<<<<<<< HEAD
    header: ({ column }) => (
      <div className={typeColumnWidth}>
        <ButtonSH onClick={() => column.toggleSorting(column.getIsSorted() === 'asc')}>
          <div className="">Type</div>
        </ButtonSH>
      </div>
    ),
    cell: ({ row }) => {
=======
    header: function Header({ column }) {
      return (
        <div className={typeColumnWidth}>
          <Button onClick={() => column.toggleSorting(column.getIsSorted() === 'asc')}>
            <div className=""> {translateKey('fileSharingTable.type')}</div>
          </Button>
        </div>
      );
    },
    cell: function Cell({ row }) {
>>>>>>> 5a75632a
      const renderFileCategorize = (item: DirectoryFile) => {
        if (row.original.type === ContentType.file) {
          return translateKey(`fileCategory.${getFileCategorie(item.filename)}`);
        }
        return translateKey('fileCategory.folder');
      };

      return <div className={`flex flex-row  ${typeColumnWidth}`}>{renderFileCategorize(row.original)}</div>;
    },
  },

  {
    accessorKey: 'delete',
    header: () => (
      <div className={operationsColumnWidth}>
        <div className={`flex items-center justify-between ${operationsColumnWidth}`} />
      </div>
    ),
    cell: ({ row }) => {
      const selectedItems: DirectoryFile[] = useFileManagerStore((state) => state.selectedItems);
      const { setLoading, isLoading } = useFileManagerStore();
      const handleDownload = async (item: DirectoryFile) => {
        setLoading(true);
        try {
          await WebDavFunctions.triggerFolderDownload(item.filename);
        } catch (error) {
          console.error('Download failed:', error);
        } finally {
          setLoading(false);
        }
      };
      return (
        selectedItems.length === 0 && (
          <TooltipProvider>
            <div>{isLoading && <LoadingIndicator isOpen={isLoading} />}</div>
            <div className="flex items-center justify-end">
              <div className={`flex items-center justify-end ${operationsColumnWidth}`}>
                <ActionTooltip
                  onAction={() => {}}
                  tooltipText="Add File"
                  trigger={
                    <RenameItemDialog
                      trigger={
                        <div>
                          <MdDriveFileRenameOutline />
                        </div>
                      }
                      item={row.original}
                    />
                  }
                />
              </div>
              <div className={`flex items-center justify-end ${operationsColumnWidth}`}>
                <ActionTooltip
                  onAction={() => {}}
                  tooltipText="Add File"
                  trigger={
                    <MoveItemDialog
                      trigger={
                        <div>
                          <MdOutlineDriveFileMove />
                        </div>
                      }
                      item={row.original}
                    />
                  }
                />
              </div>
              <div className={`flex items-center justify-end ${operationsColumnWidth}`}>
                <ActionTooltip
                  onAction={() => {
                    if (row.original.type === ContentType.file) {
                      WebDavFunctions.triggerFileDownload(row.original.filename);
                    } else {
                      handleDownload(row.original).catch(() => {});
                    }
                  }}
                  tooltipText="Add File"
                  trigger={
                    <div>
                      <MdOutlineFileDownload />
                    </div>
                  }
                />
              </div>
              <div className={`flex items-center justify-end ${operationsColumnWidth}`}>
                <ActionTooltip
                  onAction={() => {}}
                  tooltipText="Add File"
                  trigger={
                    <DeleteItemAlert
                      trigger={
                        <div>
                          <MdOutlineDeleteOutline />
                        </div>
                      }
                      file={[row.original]}
                    />
                  }
                />
              </div>
            </div>
          </TooltipProvider>
        )
      );
    },
  },
];

export default Columns;<|MERGE_RESOLUTION|>--- conflicted
+++ resolved
@@ -16,11 +16,7 @@
 import { TooltipProvider } from '@/components/ui/Tooltip';
 import WebDavFunctions from '@/webdavclient/WebDavFileManager';
 import LoadingIndicator from '@/components/shared/LoadingIndicator';
-<<<<<<< HEAD
-import { formatBytes } from '@/pages/FileSharing/utilities/fileManagerCommon';
-=======
-import { formatBytes, translateKey } from '@/utils/common';
->>>>>>> 5a75632a
+import { formatBytes, translateKey } from '@/pages/FileSharing/utilities/fileManagerCommon';
 import RenameItemDialog from '@/pages/FileSharing/dialog/RenameItemDialog';
 import MoveItemDialog from '@/pages/FileSharing/dialog/MoveItemDialog';
 import DeleteItemAlert from '@/pages/FileSharing/alerts/DeleteItemAlert';
@@ -47,25 +43,6 @@
 const Columns: ColumnDef<DirectoryFile>[] = [
   {
     id: 'select-filename',
-<<<<<<< HEAD
-    // In your columns definition
-
-    header: ({ table, column }) => (
-      <div className={`flex items-center ${selectFileNameWidth}`}>
-        <Checkbox
-          checked={table.getIsAllPageRowsSelected() || (table.getIsSomePageRowsSelected() && 'indeterminate')}
-          onCheckedChange={(value: boolean) => table.toggleAllPageRowsSelected(value)}
-          aria-label="Select all"
-        />
-        <ButtonSH onClick={() => column.toggleSorting(column.getIsSorted() === 'asc')}>
-          <div className="flex items-center justify-between">
-            File Name
-            <ArrowUpDown className="ml-2 h-4 w-4" />
-          </div>
-        </ButtonSH>
-      </div>
-    ),
-=======
     header: function Header({ table, column }) {
       return (
         <div className={`flex items-center ${selectFileNameWidth}`}>
@@ -74,16 +51,15 @@
             onCheckedChange={(value: boolean) => table.toggleAllPageRowsSelected(value)}
             aria-label="Select all"
           />
-          <Button onClick={() => column.toggleSorting(column.getIsSorted() === 'asc')}>
+          <ButtonSH onClick={() => column.toggleSorting(column.getIsSorted() === 'asc')}>
             <div className="flex items-center justify-between">
               {translateKey('fileSharingTable.filename')}
               <ArrowUpDown className="ml-2 h-4 w-4" />
             </div>
-          </Button>
-        </div>
-      );
-    },
->>>>>>> 5a75632a
+          </ButtonSH>
+        </div>
+      );
+    },
     accessorFn: (row) => row.type + row.filename,
 
     cell: ({ row }) => {
@@ -162,25 +138,15 @@
   },
   {
     accessorKey: 'lastmod',
-<<<<<<< HEAD
-    header: ({ column }) => (
-      <div className={lastModColumnWidth}>
-        <ButtonSH onClick={() => column.toggleSorting(column.getIsSorted() === 'asc')}>
-          <div className="">Last Modified</div>
-        </ButtonSH>
-      </div>
-    ),
-=======
     header: function Header({ column }) {
       return (
         <div className={lastModColumnWidth}>
-          <Button onClick={() => column.toggleSorting(column.getIsSorted() === 'asc')}>
+          <ButtonSH onClick={() => column.toggleSorting(column.getIsSorted() === 'asc')}>
             <div className=""> {translateKey('fileSharingTable.lastModified')}</div>
-          </Button>
-        </div>
-      );
-    },
->>>>>>> 5a75632a
+          </ButtonSH>
+        </div>
+      );
+    },
     cell: ({ row }) => {
       const directoryFile = row.original;
       let formattedDate: string;
@@ -211,25 +177,15 @@
   },
   {
     accessorKey: 'size',
-<<<<<<< HEAD
-    header: ({ column }) => (
-      <div className={sizeColumnWidth}>
-        <ButtonSH onClick={() => column.toggleSorting(column.getIsSorted() === 'asc')}>
-          <div className="">Size</div>
-        </ButtonSH>
-      </div>
-    ),
-=======
     header: function Header({ column }) {
       return (
         <div className={sizeColumnWidth}>
-          <Button onClick={() => column.toggleSorting(column.getIsSorted() === 'asc')}>
+          <ButtonSH onClick={() => column.toggleSorting(column.getIsSorted() === 'asc')}>
             <div className=""> {translateKey('fileSharingTable.size')}</div>
-          </Button>
-        </div>
-      );
-    },
->>>>>>> 5a75632a
+          </ButtonSH>
+        </div>
+      );
+    },
     cell: ({ row }) => {
       let fileSize = 0;
       if (row.original.size !== undefined) {
@@ -245,27 +201,16 @@
 
   {
     accessorKey: 'type',
-<<<<<<< HEAD
-    header: ({ column }) => (
-      <div className={typeColumnWidth}>
-        <ButtonSH onClick={() => column.toggleSorting(column.getIsSorted() === 'asc')}>
-          <div className="">Type</div>
-        </ButtonSH>
-      </div>
-    ),
-    cell: ({ row }) => {
-=======
     header: function Header({ column }) {
       return (
         <div className={typeColumnWidth}>
-          <Button onClick={() => column.toggleSorting(column.getIsSorted() === 'asc')}>
+          <ButtonSH onClick={() => column.toggleSorting(column.getIsSorted() === 'asc')}>
             <div className=""> {translateKey('fileSharingTable.type')}</div>
-          </Button>
+          </ButtonSH>
         </div>
       );
     },
     cell: function Cell({ row }) {
->>>>>>> 5a75632a
       const renderFileCategorize = (item: DirectoryFile) => {
         if (row.original.type === ContentType.file) {
           return translateKey(`fileCategory.${getFileCategorie(item.filename)}`);
