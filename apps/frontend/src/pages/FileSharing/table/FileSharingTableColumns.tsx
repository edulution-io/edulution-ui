--- conflicted
+++ resolved
@@ -29,27 +29,20 @@
 import useFileSharingStore from '@/pages/FileSharing/useFileSharingStore';
 import useFileEditorStore from '@/pages/FileSharing/previews/onlyOffice/useFileEditorStore';
 import getPathWithoutWebdav from '@libs/filesharing/utils/getPathWithoutWebdav';
-<<<<<<< HEAD
 import FILESHARING_TABLE_COLUM_NAMES from '@libs/filesharing/constants/filesharingTableColumNames';
 import { useTranslation } from 'react-i18next';
-=======
-import i18n from '@/i18n';
 import CircleLoader from '@/components/ui/CircleLoader';
->>>>>>> 5951a2bb
 
 const sizeColumnWidth = 'w-1/12 lg:w-3/12 md:w-1/12';
 const typeColumnWidth = 'w-1/12 lg:w-1/12 md:w-1/12';
 
 const hideOnMobileClassName = 'hidden lg:flex';
 
-<<<<<<< HEAD
-const FileSharingTableColumns = (
-  onFilenameClick?: (row: DirectoryFileDTO) => void,
-  visibleColumns?: string[],
-): ColumnDef<DirectoryFileDTO>[] => {
+const FileSharingTableColumns = (visibleColumns?: string[]): ColumnDef<DirectoryFileDTO>[] => {
   const allColumns: ColumnDef<DirectoryFileDTO>[] = [
     {
       id: FILESHARING_TABLE_COLUM_NAMES.SELECT_FILENAME,
+
       header: ({ table, column }) => (
         <SortableHeader<DirectoryFileDTO, unknown>
           table={table}
@@ -62,10 +55,15 @@
       accessorFn: (row) => row.type + row.filename,
       cell: ({ row }) => {
         const [searchParams, setSearchParams] = useSearchParams();
-        const { setCurrentlyEditingFile, resetCurrentlyEditingFile, setPublicDownloadLink } = useFileSharingStore();
+        const { currentlyDisabledFiles, setCurrentlyEditingFile, resetCurrentlyEditingFile, setPublicDownloadLink } =
+          useFileSharingStore();
         const { setShowEditor } = useFileEditorStore();
-
-        const defaultHandleFilenameClick = async () => {
+        const isCurrentlyDisabled = currentlyDisabledFiles[row.original.basename];
+        const handleFilenameClick = async () => {
+          if (isCurrentlyDisabled) {
+            return;
+          }
+
           setShowEditor(false);
           setPublicDownloadLink('');
           if (row.original.type === ContentType.DIRECTORY) {
@@ -76,101 +74,35 @@
             await resetCurrentlyEditingFile(row.original);
           }
         };
-
-        const handleCellClick = async () => {
-          if (onFilenameClick) {
-            onFilenameClick(row.original);
-          } else {
-            await defaultHandleFilenameClick();
-          }
+        const renderFileIcon = (item: DirectoryFileDTO) => {
+          if (isCurrentlyDisabled) {
+            return (
+              <CircleLoader
+                height="h-6"
+                width="w-6"
+              />
+            );
+          }
+          if (row.original.type === ContentType.FILE) {
+            return (
+              <FileIconComponent
+                filename={item.filename}
+                size={Number(TABLE_ICON_SIZE)}
+              />
+            );
+          }
+          return <MdFolder size={TABLE_ICON_SIZE} />;
         };
 
-        const renderFileIcon = (item: DirectoryFileDTO) =>
-          item.type === ContentType.FILE ? (
-=======
-const FileSharingTableColumns: ColumnDef<DirectoryFileDTO>[] = [
-  {
-    id: 'select-filename',
-
-    header: ({ table, column }) => (
-      <SortableHeader<DirectoryFileDTO, unknown>
-        table={table}
-        column={column}
-      />
-    ),
-    meta: {
-      translationId: 'fileSharingTable.filename',
-    },
-    accessorFn: (row) => row.type + row.filename,
-    cell: ({ row }) => {
-      const [searchParams, setSearchParams] = useSearchParams();
-      const { currentlyDisabledFiles, setCurrentlyEditingFile, resetCurrentlyEditingFile, setPublicDownloadLink } =
-        useFileSharingStore();
-      const { setShowEditor } = useFileEditorStore();
-      const isCurrentlyDisabled = currentlyDisabledFiles[row.original.basename];
-      const handleFilenameClick = async () => {
-        if (isCurrentlyDisabled) {
-          return;
-        }
-
-        setShowEditor(false);
-        setPublicDownloadLink('');
-        if (row.original.type === ContentType.DIRECTORY) {
-          setCurrentlyEditingFile(null);
-          searchParams.set('path', getPathWithoutWebdav(row.original.filename));
-          setSearchParams(searchParams);
-        } else {
-          await resetCurrentlyEditingFile(row.original);
-        }
-      };
-      const renderFileIcon = (item: DirectoryFileDTO) => {
-        if (isCurrentlyDisabled) {
-          return (
-            <CircleLoader
-              height="h-6"
-              width="w-6"
-            />
-          );
-        }
-        if (row.original.type === ContentType.FILE) {
-          return (
->>>>>>> 5951a2bb
-            <FileIconComponent
-              filename={item.filename}
-              size={Number(TABLE_ICON_SIZE)}
-            />
-          ) : (
-            <MdFolder size={TABLE_ICON_SIZE} />
-          );
-<<<<<<< HEAD
-=======
-        }
-        return <MdFolder size={TABLE_ICON_SIZE} />;
-      };
-
-      const isSaving = currentlyDisabledFiles[row.original.basename];
-
-      return (
-        <div className={`w-full ${isSaving ? 'pointer-events-none opacity-50' : ''}`}>
-          <SelectableTextCell
-            icon={renderFileIcon(row.original)}
-            row={row}
-            text={row.original.basename}
-            onClick={handleFilenameClick}
-          />
-        </div>
-      );
-    },
-    enableHiding: false,
->>>>>>> 5951a2bb
-
-        return (
-          <div className="w-full">
+        const isSaving = currentlyDisabledFiles[row.original.basename];
+
+        return (
+          <div className={`w-full ${isSaving ? 'pointer-events-none opacity-50' : ''}`}>
             <SelectableTextCell
               icon={renderFileIcon(row.original)}
               row={row}
               text={row.original.basename}
-              onClick={handleCellClick}
+              onClick={handleFilenameClick}
             />
           </div>
         );
