--- conflicted
+++ resolved
@@ -61,16 +61,11 @@
   const shouldShowDropdown = clearSegments.length > displaySegments;
 
   return (
-<<<<<<< HEAD
-    <Breadcrumb style={style}>
-      {showTitle && <p className="mr-2 text-background">{t('currentDirectory')}</p>}
-=======
     <Breadcrumb
       style={style}
       id={BREADCRUMB_ID}
     >
-      <p className="mr-2 text-background">{t('currentDirectory')}</p>
->>>>>>> 2157cae8
+      {showTitle && <p className="mr-2 text-background">{t('currentDirectory')}</p>}
       <BreadcrumbList>
         {showHome && (
           <BreadcrumbItem key="home">
