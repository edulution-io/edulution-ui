import React from 'react';
import {
  Breadcrumb,
  BreadcrumbItem,
  BreadcrumbLink,
  BreadcrumbList,
  BreadcrumbSeparator,
} from '@/components/ui/Breadcrumb';
import { useTranslation } from 'react-i18next';
import {
  DropdownMenuContent,
  DropdownMenuItem,
  DropdownMenuSH,
  DropdownMenuTrigger,
} from '@/components/ui/DropdownMenuSH';
import useIsMobileView from '@/hooks/useIsMobileView';
import { HiChevronDown } from 'react-icons/hi';
import filterSegments from '@/pages/FileSharing/breadcrumb/filterSegments';
import useUserStore from '@/store/UserStore/UserStore';
import useFileEditorStore from '@/pages/FileSharing/previews/onlyOffice/fileEditorStore';
import useFileSharingStore from '@/pages/FileSharing/FileSharingStore';

interface DirectoryBreadcrumbProps {
  path: string;
  onNavigate: (path: string) => void;
  style?: React.CSSProperties;
}

const DirectoryBreadcrumb: React.FC<DirectoryBreadcrumbProps> = ({ path, onNavigate, style }) => {
  const segments = path
    .split('/')
    .map((segment) => segment.replace(/%20/g, ' '))
    .filter(Boolean);
  const isMobileView = useIsMobileView();
  const displaySegments = isMobileView ? 1 : 4;
  const { t } = useTranslation();
  const { user } = useUserStore();
  const homePath = `${user?.ldapGroups.role}s/${user?.username}`;
<<<<<<< HEAD
  const filteredSegment = filterSegments(segments);
  const { setShowEditor } = useFileEditorStore();
  const { setCurrentlyEditingFile } = useFileSharingStore();
  const handleSegmentClick = (segment: string) => {
    const pathTo = `/${segments.slice(0, segments.indexOf(segment) + 1).join('/')}`;
    setShowEditor(false);
    setCurrentlyEditingFile(null);
=======
  const filteredSegments = filterSegments(segments);

  const handleSegmentClick = (index: number) => {
    const pathTo = `/${segments.slice(0, index + 3).join('/')}`;
>>>>>>> 1076bbd4
    onNavigate(pathTo);
  };

  const getSegmentKey = (index: number) => segments.slice(0, index + 3).join('/');

  return (
    <Breadcrumb style={style}>
      <p className="mr-2 text-white">{t('currentDirectory')}</p>
      <BreadcrumbList>
        <BreadcrumbItem key="home">
          <BreadcrumbLink
            href="#"
            onClick={() => onNavigate(homePath)}
          >
            {t('home')}
          </BreadcrumbLink>
        </BreadcrumbItem>

        {filteredSegments.length > displaySegments ? (
          <>
            <BreadcrumbSeparator />
            <BreadcrumbItem>
              <DropdownMenuSH>
                <DropdownMenuTrigger className="flex items-center gap-1">
                  ...
                  <HiChevronDown />
                </DropdownMenuTrigger>
                <DropdownMenuContent
                  align="start"
                  className="z-50 bg-white text-foreground"
                >
                  {filteredSegments.slice(0, -1).map((segment, index) => (
                    <DropdownMenuItem
                      key={getSegmentKey(index)}
                      onClick={() => handleSegmentClick(index)}
                    >
                      {segment}
                    </DropdownMenuItem>
                  ))}
                </DropdownMenuContent>
              </DropdownMenuSH>
            </BreadcrumbItem>
            <BreadcrumbSeparator />
            <BreadcrumbItem>
              <span className="text-gray-500">{filteredSegments[filteredSegments.length - 1]}</span>
            </BreadcrumbItem>
          </>
        ) : (
          filteredSegments.map((segment, index) => (
            <React.Fragment key={getSegmentKey(index)}>
              <BreadcrumbSeparator />
              <BreadcrumbItem>
                {index === filteredSegments.length - 1 ? (
                  <span className="text-gray-500">{segment}</span>
                ) : (
                  <BreadcrumbLink
                    href="#"
                    onClick={() => handleSegmentClick(index)}
                  >
                    {segment}
                  </BreadcrumbLink>
                )}
              </BreadcrumbItem>
            </React.Fragment>
          ))
        )}
      </BreadcrumbList>
    </Breadcrumb>
  );
};

export default DirectoryBreadcrumb;<|MERGE_RESOLUTION|>--- conflicted
+++ resolved
@@ -36,20 +36,13 @@
   const { t } = useTranslation();
   const { user } = useUserStore();
   const homePath = `${user?.ldapGroups.role}s/${user?.username}`;
-<<<<<<< HEAD
-  const filteredSegment = filterSegments(segments);
+  const filteredSegments = filterSegments(segments);
   const { setShowEditor } = useFileEditorStore();
   const { setCurrentlyEditingFile } = useFileSharingStore();
-  const handleSegmentClick = (segment: string) => {
-    const pathTo = `/${segments.slice(0, segments.indexOf(segment) + 1).join('/')}`;
+  const handleSegmentClick = (index: number) => {
+    const pathTo = `/${segments.slice(0, index + 3).join('/')}`;
     setShowEditor(false);
     setCurrentlyEditingFile(null);
-=======
-  const filteredSegments = filterSegments(segments);
-
-  const handleSegmentClick = (index: number) => {
-    const pathTo = `/${segments.slice(0, index + 3).join('/')}`;
->>>>>>> 1076bbd4
     onNavigate(pathTo);
   };
 
