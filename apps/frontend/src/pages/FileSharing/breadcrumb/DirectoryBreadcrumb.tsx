--- conflicted
+++ resolved
@@ -41,6 +41,7 @@
   const { user } = useUserStore();
   const { user: lmnUser } = useLmnApiStore();
   const schoolClass = lmnUser?.schoolclasses[0] || '';
+  const userRole = user?.ldapGroups?.roles[0] || '';
   const homePath = buildHomePath(user, schoolClass);
   const filteredSegments = filterSegments(segments, schoolClass);
   const { setShowEditor } = useFileEditorStore();
@@ -50,11 +51,7 @@
     const pathTo = `/${filteredSegments.slice(0, index + 1).join('/')}`;
     setShowEditor(false);
     setCurrentlyEditingFile(null);
-<<<<<<< HEAD
-    const basePath = buildBasePath(user?.ldapGroups.roles[0], user?.ldapGroups.classes[0]);
-=======
-    const basePath = buildBasePath(user, schoolClass);
->>>>>>> 59e253bd
+    const basePath = buildBasePath(userRole, schoolClass);
     const finalPath = `${basePath}${pathTo}`;
     onNavigate(finalPath);
   };
