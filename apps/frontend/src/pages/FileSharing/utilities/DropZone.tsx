--- conflicted
+++ resolved
@@ -58,13 +58,7 @@
             <MdOutlineCloudUpload className="h-12 w-12 text-gray-500" />
           </div>
         ) : (
-<<<<<<< HEAD
-          <p className="font-bold text-red-700">You can´t upload more than 5 items at a time</p>
-=======
-          <div>
-            <p className="font-bold text-red-700">{t('fileSharingUpload.limitExceeded')}</p>
-          </div>
->>>>>>> 8426e41b
+          <p className="font-bold text-red-700">{t('fileSharingUpload.limitExceeded')}</p>
         )}
       </div>
 
@@ -96,11 +90,7 @@
           </li>
         ))}
       </ul>
-<<<<<<< HEAD
-      <p className="pt-4 text-black underline">Files to upload:</p>
-=======
       <p className="pt-4 text-black underline">{t('fileSharingUpload.filesToUpload')}</p>
->>>>>>> 8426e41b
       <ScrollArea className="h-[200px]">
         <ol
           type="1"
