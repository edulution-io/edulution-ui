--- conflicted
+++ resolved
@@ -92,11 +92,7 @@
           </li>
         ))}
       </ul>
-<<<<<<< HEAD
-      <p className="pt-4 text-black underline">Files to upload:</p>
-=======
       <p className="pt-4 text-black underline">{t('fileSharingUpload.filesToUpload')}</p>
->>>>>>> 5a75632a
       <ScrollArea className="h-[200px]">
         <ol
           type="1"
