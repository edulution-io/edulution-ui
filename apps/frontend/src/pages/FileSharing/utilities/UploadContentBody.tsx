/*
 * Copyright (C) [2025] [Netzint GmbH]
 * All rights reserved.
 *
 * This software is dual-licensed under the terms of:
 *
 * 1. The GNU Affero General Public License (AGPL-3.0-or-later), as published by the Free Software Foundation.
 *    You may use, modify and distribute this software under the terms of the AGPL, provided that you comply with its conditions.
 *
 *    A copy of the license can be found at: https://www.gnu.org/licenses/agpl-3.0.html
 *
 * OR
 *
 * 2. A commercial license agreement with Netzint GmbH. Licensees holding a valid commercial license from Netzint GmbH
 *    may use this software in accordance with the terms contained in such written agreement, without the obligations imposed by the AGPL.
 *
 * If you are uncertain which license applies to your use case, please contact us at info@netzint.de for clarification.
 */

import React, { useCallback, useEffect, useRef, useState } from 'react';
import { DropEvent, useDropzone } from 'react-dropzone';
import { MdOutlineCloudUpload } from 'react-icons/md';
import { useParams } from 'react-router-dom';
import { Button } from '@/components/shared/Button';
import { useTranslation } from 'react-i18next';
import { HiEyeSlash, HiTrash } from 'react-icons/hi2';
import { bytesToMegabytes } from '@/pages/FileSharing/utilities/filesharingUtilities';
import useFileSharingDialogStore from '@/pages/FileSharing/Dialog/useFileSharingDialogStore';
import { ScrollArea } from '@/components/ui/ScrollArea';
import FileIconComponent from '@/pages/FileSharing/utilities/FileIconComponent';
import useFileSharingStore from '@/pages/FileSharing/useFileSharingStore';
import { TiDocumentAdd, TiFolderAdd } from 'react-icons/ti';
import { UploadItem } from '@libs/filesharing/types/uploadItem';
import { FcFolder } from 'react-icons/fc';
import getFileUploadLimit from '@libs/ui/utils/getFileUploadLimit';
import useHandleUploadFileStore from '@/pages/FileSharing/Dialog/upload/useHandleUploadFileStore';
import ActionTooltip from '@/components/shared/ActionTooltip';
import { BUTTONS_ICON_WIDTH, SIDEBAR_ICON_WIDTH } from '@libs/ui/constants';
import shouldFilterFile from '@libs/filesharing/utils/shouldFilterFile';
import isFolderUploadItem from '@libs/filesharing/utils/isFolderUploadItem';
import splitFilesByMaxFileSize from '@libs/filesharing/utils/splitFilesByMaxFileSize';
import findDuplicateFiles from '@libs/filesharing/utils/findDuplicateFiles';
import getUploadItemDisplayName from '@libs/filesharing/utils/getUploadItemDisplayName';
import ValidationWarnings from '@/pages/FileSharing/utilities/ValidationWarnings';

const UploadContentBody = () => {
  const { webdavShare } = useParams();
  const { t } = useTranslation();
  const { files, webdavShares } = useFileSharingStore();
  const [oversizedFiles, setOversizedFiles] = useState<File[]>([]);
  const [tooLargeFolders, setTooLargeFolders] = useState<string[]>([]);
  const { setSubmitButtonIsDisabled } = useFileSharingDialogStore();
  const [filesThatWillBeOverwritten, setFilesThatWillBeOverwritten] = useState<string[]>([]);

  const { filesToUpload, updateFilesToUpload } = useHandleUploadFileStore();

  const fileInputRef = useRef<HTMLInputElement>(null);
  const folderInputRef = useRef<HTMLInputElement>(null);

  const onDrop = useCallback(
    (acceptedFiles: File[]) => {
      const folders = acceptedFiles.filter((file): file is UploadItem => isFolderUploadItem(file as UploadItem));
      const regularFiles = acceptedFiles.filter((file) => !isFolderUploadItem(file as UploadItem));
      const { oversize, normal } = splitFilesByMaxFileSize(regularFiles, getFileUploadLimit(webdavShares, webdavShare));
      const duplicates = findDuplicateFiles(
        [...normal, ...folders].map((file) => Object.assign(file, { id: crypto.randomUUID() })),
        files,
      );

      setOversizedFiles((prev) => [
        ...prev,
        ...oversize.filter((file) => !prev.some((prevFile) => prevFile.name === file.name)),
      ]);

      setFilesThatWillBeOverwritten((prev) => {
        const seen = new Set(prev);
        const fresh = duplicates.map((d) => d.name).filter((k) => !seen.has(k));
        return [...prev, ...fresh];
      });

      updateFilesToUpload((prevFiles) => {
<<<<<<< HEAD
        const existingNames = new Set(prevFiles.map((f) => f.name));
        const newUploadFiles = acceptedFiles
          .filter((file) => !existingNames.has(file.name))
=======
        const existingNames = new Set(prevFiles.map((f) => getUploadItemDisplayName(f)));

        const newFiles = [...normal, ...folders]
          .filter((file) => !existingNames.has(getUploadItemDisplayName(file)))
>>>>>>> ac80bcfd
          .map((file) => {
            if (isFolderUploadItem(file as UploadItem)) {
              return file as UploadItem;
            }
            const uploadFile: UploadItem = Object.assign(new File([file], file.name, { type: file.type }), {
              id: crypto.randomUUID(),
            });
            return uploadFile;
          });

        return [...prevFiles, ...newUploadFiles];
      });
    },
    [files, webdavShares, webdavShare, updateFilesToUpload],
  );

  const extractFilesFromEvent = (event: DropEvent): Promise<File[]> => {
    if ('dataTransfer' in event && event.dataTransfer) {
      const items = Array.from(event.dataTransfer.items ?? []);
      return Promise.resolve(items.map((item) => item.getAsFile()).filter((file): file is File => file !== null));
    }

    if ('target' in event && (event.target as HTMLInputElement).files) {
      return Promise.resolve(Array.from((event.target as HTMLInputElement).files!));
    }

    return Promise.resolve([]);
  };

  const handleFilesSelected = (e: React.ChangeEvent<HTMLInputElement>) => {
    const selected = Array.from(e.target.files ?? []);
    onDrop(selected);
    e.target.value = '';
  };

  const handleFolderSelected = (e: React.ChangeEvent<HTMLInputElement>) => {
    const selected = Array.from(e.target.files ?? []);

    if (selected.length > 0) {
      const firstFile = selected[0];
      const pathParts = firstFile.webkitRelativePath?.split('/') || [];
      const folderName = pathParts[0] || 'folder';

      const visibleFiles = selected.filter((file) => !shouldFilterFile(file.name));
      const hiddenAndSystemFiles = selected.filter((file) => shouldFilterFile(file.name));

      const folderEntry: UploadItem = Object.assign(new File([], folderName, { type: 'application/x-directory' }), {
        id: crypto.randomUUID(),
        isFolder: true,
        folderName,
        files: visibleFiles,
        visibleFiles,
        hiddenFiles: hiddenAndSystemFiles,
        includeHidden: false,
      });

      onDrop([folderEntry]);
    }
    e.target.value = '';
  };

  const toggleHiddenFilesForFolder = (folderId: string) => {
    const maxSizeMB = getFileUploadLimit(webdavShares, webdavShare);

    updateFilesToUpload((prev) =>
      prev.map((file) => {
        if (file.id !== folderId || !isFolderUploadItem(file)) {
          return file;
        }

        const includeHidden = !file.includeHidden;
        const baseFiles = file.visibleFiles || [];
        const hiddenSystemFiles = file.hiddenFiles || [];
        const newFiles = includeHidden ? [...baseFiles, ...hiddenSystemFiles] : baseFiles;

        const newTotalSize = newFiles.reduce((sum, f) => sum + f.size, 0);
        const newSizeMB = bytesToMegabytes(newTotalSize);

        if (newSizeMB > maxSizeMB) {
          setTooLargeFolders((prevFolders) => [...new Set([...prevFolders, file.folderName])]);
          return file;
        }

        setTooLargeFolders((prevFolders) => prevFolders.filter((name) => name !== file.folderName));

        return {
          ...file,
          includeHidden,
          files: newFiles,
        } as UploadItem;
      }),
    );
  };

  const removeFile = (identifier: string) => {
    updateFilesToUpload((prev) =>
      prev.filter((file) => {
        const name = getUploadItemDisplayName(file);
        return name !== identifier;
      }),
    );
    setOversizedFiles((prev) => prev.filter((f) => f.name !== identifier));
    setFilesThatWillBeOverwritten((prev) => prev.filter((k) => k !== identifier));
    setTooLargeFolders((prev) => prev.filter((k) => k !== identifier));
  };

  useEffect(() => {
    setSubmitButtonIsDisabled(oversizedFiles.length !== 0 || tooLargeFolders.length !== 0);
  }, [oversizedFiles, tooLargeFolders, setSubmitButtonIsDisabled]);

  const { getRootProps, getInputProps, isDragActive } = useDropzone({
    getFilesFromEvent: (event) => extractFilesFromEvent(event),
    onDrop,
  });

  const renderPreview = (file: UploadItem) => {
    if (isFolderUploadItem(file)) {
      return (
        <div className="flex h-20 items-center justify-center">
          <FcFolder size={SIDEBAR_ICON_WIDTH} />
        </div>
      );
    }

    if (file.type.startsWith('image/')) {
      return (
        <img
          src={URL.createObjectURL(file)}
          alt={t('filesharingUpload.previewAlt', { filename: file.name })}
          className="mb-2 aspect-square h-auto w-full object-cover"
          onLoad={() => URL.revokeObjectURL(file.name)}
        />
      );
    }

    return (
      <div className="flex h-20 items-center justify-center">
        <FileIconComponent
          size={40}
          filename={file.name}
        />
      </div>
    );
  };

  const dropzoneStyle = `border-2 border-dashed border-gray-300 rounded-md p-10 mb-4 ${
    isDragActive ? 'bg-foreground' : 'bg-popover-foreground'
  }`;

  return (
    <form className="overflow-auto">
      <div {...getRootProps({ className: dropzoneStyle })}>
        <input {...getInputProps()} />

        <div className="flex min-h-48 flex-col items-center justify-center space-y-2">
          <p className="text-center font-semibold text-secondary">
            {isDragActive ? t('filesharingUpload.dropHere') : t('filesharingUpload.dragDropClick')}
          </p>
          <MdOutlineCloudUpload className="h-12 w-12 text-muted" />
        </div>
      </div>

      <input
        type="file"
        multiple
        hidden
        ref={fileInputRef}
        onChange={handleFilesSelected}
      />

      <input
        type="file"
        hidden
        ref={folderInputRef}
        webkitdirectory=""
        onChange={handleFolderSelected}
      />

      <div className="flex w-full gap-2 pb-8">
        <Button
          variant="btn-collaboration"
          className="flex-1"
          type="button"
          onClick={() => fileInputRef.current?.click()}
        >
          <div className="flex flex-col items-center">
            <TiDocumentAdd size={BUTTONS_ICON_WIDTH} />
            {t('filesharingUpload.addFiles')}
          </div>
        </Button>

        <Button
          variant="btn-collaboration"
          className="flex-1"
          type="button"
          onClick={() => folderInputRef.current?.click()}
        >
          <div className="flex flex-col items-center">
            <div>
              <TiFolderAdd size={BUTTONS_ICON_WIDTH} />
            </div>
            {t('filesharingUpload.addFolder')}
          </div>
        </Button>
      </div>

      <ValidationWarnings
        oversizedFiles={oversizedFiles}
        duplicateFiles={filesThatWillBeOverwritten}
        tooLargeFolders={tooLargeFolders}
      />

      {filesToUpload.length > 0 && (
        <ScrollArea className="mt-2 max-h-[50vh] overflow-y-auto overflow-x-hidden rounded-xl border border-gray-600 px-2 scrollbar-thin">
          <ul className="my-3 grid grid-cols-1 gap-4 md:grid-cols-2 xl:grid-cols-4">
            {filesToUpload.map((file) => {
              const isFolder = isFolderUploadItem(file);
              const fileName = getUploadItemDisplayName(file);

              const totalSize = isFolder && file.files ? file.files.reduce((sum, f) => sum + f.size, 0) : file.size;

              const isOversized = bytesToMegabytes(totalSize) > getFileUploadLimit(webdavShares, webdavShare);

              let baseBorderClass = 'border-accent';
              if (isOversized) {
                baseBorderClass = 'border-ciRed opacity-50';
              }

              return (
                <li
                  key={file.id}
                  className={`group relative overflow-hidden rounded-xl border p-2 shadow-lg transition-all duration-200 hover:min-h-[80px] hover:overflow-visible ${baseBorderClass}`}
                >
                  {renderPreview(file)}

                  <Button
                    onClick={() => removeFile(fileName)}
                    className="absolute right-1 top-1 h-8 rounded-full bg-ciRed bg-opacity-70 p-2 hover:bg-ciRed"
                  >
                    <HiTrash className="text-text-ciRed h-4 w-4" />
                  </Button>

                  <div className="flex flex-col items-center justify-center">
                    <div className="truncate text-center text-xs text-neutral-500 underline transition-all duration-200 group-hover:min-w-full group-hover:overflow-visible group-hover:whitespace-normal group-hover:break-words group-hover:p-1">
                      {fileName}
                    </div>
                    {isFolder && (
                      <div className="text-center text-xs text-neutral-400">
                        {file.files?.length || 0}{' '}
                        {(file.files?.length || 0) === 1 ? t('filesharingUpload.file') : t('filesharingUpload.files')}
                      </div>
                    )}
                  </div>
                  {isFolder && file.hiddenFiles && file.hiddenFiles.length > 0 && (
                    <div className="flex items-center justify-center gap-1 pt-1">
                      <ActionTooltip
                        tooltipText={t('filesharingUpload.hiddenFiles')}
                        trigger={
                          <label
                            htmlFor={`hidden-${file.id}`}
                            className="mt-2 flex cursor-pointer items-center gap-1.5 rounded-full bg-neutral-700 px-2 py-1 text-xs text-neutral-300 hover:bg-neutral-600"
                          >
                            <input
                              type="checkbox"
                              id={`hidden-${file.id}`}
                              checked={file.includeHidden || false}
                              onChange={() => toggleHiddenFilesForFolder(file.id)}
                              className="h-3 w-3 rounded border-gray-300"
                            />
                            <HiEyeSlash className="h-3 w-3" />
                            <span>+{file.hiddenFiles.length}</span>
                          </label>
                        }
                      />
                    </div>
                  )}
                </li>
              );
            })}
          </ul>
        </ScrollArea>
      )}
    </form>
  );
};

export default UploadContentBody;<|MERGE_RESOLUTION|>--- conflicted
+++ resolved
@@ -79,16 +79,9 @@
       });
 
       updateFilesToUpload((prevFiles) => {
-<<<<<<< HEAD
-        const existingNames = new Set(prevFiles.map((f) => f.name));
-        const newUploadFiles = acceptedFiles
-          .filter((file) => !existingNames.has(file.name))
-=======
         const existingNames = new Set(prevFiles.map((f) => getUploadItemDisplayName(f)));
-
-        const newFiles = [...normal, ...folders]
+        const newUploadFiles = [...normal, ...folders]
           .filter((file) => !existingNames.has(getUploadItemDisplayName(file)))
->>>>>>> ac80bcfd
           .map((file) => {
             if (isFolderUploadItem(file as UploadItem)) {
               return file as UploadItem;
