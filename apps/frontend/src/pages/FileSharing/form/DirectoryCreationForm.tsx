import React, { useState } from 'react';
<<<<<<< HEAD
import Input from '@/components/shared/Input';
import useFileManagerStore from '@/store/fileManagerStore';
import { validateDirectoryName } from '@/utils/common';
=======
import { Input } from '@/components/ui/Input';
import useFileManagerStore from '@/store/fileManagerStore';
import { validateDirectoryName } from '@/pages/FileSharing/utilities/fileManagerCommon';
>>>>>>> 0b9798d7

const DirectoryCreationForm = () => {
  const [localDirectoryName, setLocalDirectoryName] = useState('');
  const setDirectoryName = useFileManagerStore((state) => state.setDirectoryName);
  const [error, setError] = useState('');

  const handleValidateDirectoryName = (name: string) => {
    const validationResult = validateDirectoryName(name);

    if (validationResult.isValid) {
      setError('');
      setDirectoryName(name);
    } else {
      setError(validationResult.error);
      setDirectoryName('');
    }
  };

  const handleInputChange = (event: React.ChangeEvent<HTMLInputElement>) => {
    const name = event.target.value;
    setLocalDirectoryName(name);
    handleValidateDirectoryName(name);
  };

  return (
    <>
      {error && <p style={{ color: 'red' }}>{error}</p>}
      <Input
        variant="default"
        placeholder="ExampleName.txt"
        value={localDirectoryName}
        onChange={handleInputChange}
      />
    </>
  );
};
export default DirectoryCreationForm;<|MERGE_RESOLUTION|>--- conflicted
+++ resolved
@@ -1,13 +1,7 @@
 import React, { useState } from 'react';
-<<<<<<< HEAD
-import Input from '@/components/shared/Input';
-import useFileManagerStore from '@/store/fileManagerStore';
-import { validateDirectoryName } from '@/utils/common';
-=======
 import { Input } from '@/components/ui/Input';
 import useFileManagerStore from '@/store/fileManagerStore';
 import { validateDirectoryName } from '@/pages/FileSharing/utilities/fileManagerCommon';
->>>>>>> 0b9798d7
 
 const DirectoryCreationForm = () => {
   const [localDirectoryName, setLocalDirectoryName] = useState('');
