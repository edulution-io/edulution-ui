/*
 * LICENSE
 *
 * This program is free software: you can redistribute it and/or modify it under the terms of the GNU Affero General Public License as published by
 * the Free Software Foundation, either version 3 of the License, or (at your option) any later version.
 *
 * This program is distributed in the hope that it will be useful, but WITHOUT ANY WARRANTY; without even the implied warranty of
 * MERCHANTABILITY or FITNESS FOR A PARTICULAR PURPOSE. See the GNU Affero General Public License for more details.
 *
 * You should have received a copy of the GNU Affero General Public License along with this program. If not, see <https://www.gnu.org/licenses/>.
 */

import React, { useEffect, useState } from 'react';
import { useTranslation } from 'react-i18next';
import { useForm } from 'react-hook-form';
import { z } from 'zod';
import { zodResolver } from '@hookform/resolvers/zod';
import { useLocation, useNavigate } from 'react-router-dom';
import AdaptiveDialog from '@/components/ui/AdaptiveDialog';
import DialogFooterButtons from '@/components/ui/DialogFooterButtons';
import { Button } from '@/components/shared/Button';

import buildAbsolutePublicDownloadUrl from '@libs/filesharing/utils/buildAbsolutePublicDownloadUrl';
import LOGIN_ROUTE from '@libs/auth/constants/loginRoute';

import usePublicSharePageStore from '@/pages/FileSharing/publicShare/publicPage/usePublicSharePageStore';
<<<<<<< HEAD
import usePublicShareStore from '@/pages/FileSharing/publicShare/usePublicShareStore';
import useUserStore from '@/store/UserStore/UserStore';
import LoadingIndicatorDialog from '@/components/ui/Loading/LoadingIndicatorDialog';
import PublicShareMetaList from '../publicPage/components/PublicShareMetaList';
import DownloadPublicFileButton from '../publicPage/components/DownloadPublicShare';
import PublicSharePasswordInput from '../publicPage/components/PublicSharePasswordInput';
import FileHeader from '../publicPage/components/PublicShareHeader';
=======
import useUserStore from '@/store/UserStore/useUserStore';
import EDU_API_ROOT from '@libs/common/constants/eduApiRoot';
import FileSharingApiEndpoints from '@libs/filesharing/types/fileSharingApiEndpoints';
import { ArrowDownToLine } from 'lucide-react';
import FormField from '@/components/shared/FormField';
import { Form } from '@/components/ui/Form';
import CircleLoader from '@/components/ui/Loading/CircleLoader';
import PublicShareMetaDetails from '../publicPage/components/PublicShareMetaDetails';
import usePublicShareStore from '../usePublicShareStore';
>>>>>>> 49c70723

const schema = z.object({ password: z.string().optional() });
type FormValues = z.infer<typeof schema>;

interface DownloadPublicShareDialogProps {
  publicOpened?: boolean;
}

const DownloadPublicShareDialog: React.FC<DownloadPublicShareDialogProps> = ({ publicOpened }) => {
  const { t } = useTranslation();
  const navigate = useNavigate();
  const location = useLocation();

<<<<<<< HEAD
  const [isDownloading, setIsDownloading] = useState(false);

  const { eduApiToken } = useUserStore();

  const isAuthenticated = Boolean(eduApiToken);
=======
  const { isAuthenticated, eduApiToken } = useUserStore();
>>>>>>> 49c70723

  const { isPublicShareInfoDialogOpen, closePublicShareDialog, publicShareId } = usePublicSharePageStore();

  const { downloadFileWithPassword, fetchedShareByIdResult, fetchShareById, isPreparingFileDownload } =
    usePublicShareStore();

  const { isAccessRestricted, requiresPassword, publicShare } = fetchedShareByIdResult;

  const share = publicShare && Array.isArray(publicShare) ? publicShare[0] : publicShare;
  const form = useForm<FormValues>({
    resolver: zodResolver(schema),
    defaultValues: { password: '' },
  });

  useEffect(() => {
    if (!publicShareId || publicOpened) return;
    void fetchShareById(publicShareId);
  }, [publicShareId]);

  const onDownload = form.handleSubmit(async ({ password }) => {
<<<<<<< HEAD
    if (!publicShareContent) return;

    try {
      setIsDownloading(true);
      const { filename, fileLink } = publicShareContent;
      const absoluteUrl = buildAbsolutePublicDownloadUrl(fileLink);

      await downloadPublicFile(
        absoluteUrl,
        filename,
        password,
        () =>
          form.setError('password', {
            type: 'server',
            message: t('filesharing.publicFileSharing.errors.PublicFileWrongPassword'),
          }),
        eduApiToken,
      );
    } finally {
      setIsDownloading(false);
    }
=======
    if (!share) return;

    const { filename } = share;
    const absoluteUrl = buildAbsolutePublicDownloadUrl(
      `${EDU_API_ROOT}/${FileSharingApiEndpoints.BASE}/${FileSharingApiEndpoints.PUBLIC_SHARE_DOWNLOAD}/${publicShareId}`,
    );
    await downloadFileWithPassword(
      absoluteUrl,
      filename,
      password,
      () =>
        form.setError('password', {
          type: 'server',
          message: t('filesharing.publicFileSharing.errors.PublicFileWrongPassword'),
        }),
      eduApiToken,
    );
>>>>>>> 49c70723
  });

  const handleClose = () => closePublicShareDialog();

  if (isAccessRestricted) {
    const restrictedBody = (
      <div className="space-y-6 text-center">
        <h3 className="text-xl font-semibold">{t('filesharing.publicFileSharing.errors.PublicFileIsRestricted')}</h3>

        {!isAuthenticated && (
          <Button
            className="mx-auto w-52 justify-center shadow-xl"
            variant="btn-security"
            size="lg"
            onClick={() => navigate(LOGIN_ROUTE, { state: { from: location.pathname } })}
          >
            {t('common.toLogin')}
          </Button>
        )}
      </div>
    );

    return (
      <AdaptiveDialog
        isOpen={isAuthenticated ? isPublicShareInfoDialogOpen : true}
        handleOpenChange={isAuthenticated ? closePublicShareDialog : () => {}}
        title={t('filesharing.publicFileSharing.downloadPublicFile')}
        body={restrictedBody}
        footer={null}
      />
    );
  }

  if (!share) {
    return (
      <AdaptiveDialog
        isOpen={isAuthenticated ? isPublicShareInfoDialogOpen : true}
        handleOpenChange={isAuthenticated ? closePublicShareDialog : () => {}}
        title={t('filesharing.publicFileSharing.downloadPublicFile')}
        body={<h3 className="text-xl font-semibold">{t('filesharing.publicFileSharing.errors.PublicFileNotFound')}</h3>}
      />
    );
  }

  const { filename, creator, expires } = share;

  const accessBody = (
    <div className="space-y-4">
      <PublicShareMetaDetails
        filename={filename}
        creator={creator}
        expires={expires}
      />

      {requiresPassword && (
        <Form {...form}>
          <FormField
            name="password"
            form={form}
            type="password"
            placeholder={t('conferences.password')}
            variant="dialog"
          />
        </Form>
      )}

      <Button
        onClick={onDownload}
<<<<<<< HEAD
        isLoading={isDownloading}
        label={t('filesharing.publicFileSharing.downloadPublicFile')}
      />

      <PublicShareMetaList expires={expires} />
=======
        variant="btn-security"
        className="mt-6 flex w-full items-center justify-center gap-2 rounded-xl"
        disabled={isPreparingFileDownload}
      >
        <ArrowDownToLine className="h-5 w-5" />
        {t('filesharing.publicFileSharing.downloadPublicFile')}
        {isPreparingFileDownload && (
          <CircleLoader
            width="w-8"
            height="h-8"
          />
        )}
      </Button>
>>>>>>> 49c70723
    </div>
  );

  const footer = <DialogFooterButtons handleClose={handleClose} />;

  return (
    <>
      {isDownloading && <LoadingIndicatorDialog isOpen />}

      <AdaptiveDialog
        isOpen={isAuthenticated ? isPublicShareInfoDialogOpen : true}
        handleOpenChange={isAuthenticated ? closePublicShareDialog : () => {}}
        title={t('filesharing.publicFileSharing.downloadPublicFile')}
        body={accessBody}
        footer={isAuthenticated ? footer : null}
      />
    </>
  );
};

export default DownloadPublicShareDialog;<|MERGE_RESOLUTION|>--- conflicted
+++ resolved
@@ -9,7 +9,6 @@
  *
  * You should have received a copy of the GNU Affero General Public License along with this program. If not, see <https://www.gnu.org/licenses/>.
  */
-
 import React, { useEffect, useState } from 'react';
 import { useTranslation } from 'react-i18next';
 import { useForm } from 'react-hook-form';
@@ -24,25 +23,17 @@
 import LOGIN_ROUTE from '@libs/auth/constants/loginRoute';
 
 import usePublicSharePageStore from '@/pages/FileSharing/publicShare/publicPage/usePublicSharePageStore';
-<<<<<<< HEAD
-import usePublicShareStore from '@/pages/FileSharing/publicShare/usePublicShareStore';
-import useUserStore from '@/store/UserStore/UserStore';
-import LoadingIndicatorDialog from '@/components/ui/Loading/LoadingIndicatorDialog';
-import PublicShareMetaList from '../publicPage/components/PublicShareMetaList';
-import DownloadPublicFileButton from '../publicPage/components/DownloadPublicShare';
-import PublicSharePasswordInput from '../publicPage/components/PublicSharePasswordInput';
-import FileHeader from '../publicPage/components/PublicShareHeader';
-=======
-import useUserStore from '@/store/UserStore/useUserStore';
 import EDU_API_ROOT from '@libs/common/constants/eduApiRoot';
 import FileSharingApiEndpoints from '@libs/filesharing/types/fileSharingApiEndpoints';
 import { ArrowDownToLine } from 'lucide-react';
 import FormField from '@/components/shared/FormField';
 import { Form } from '@/components/ui/Form';
 import CircleLoader from '@/components/ui/Loading/CircleLoader';
+import usePublicShareStore from '@/pages/FileSharing/publicShare/usePublicShareStore';
+import LoadingIndicatorDialog from '@/components/ui/Loading/LoadingIndicatorDialog';
+import useUserStore from '@/store/UserStore/useUserStore';
+import { toast } from 'sonner';
 import PublicShareMetaDetails from '../publicPage/components/PublicShareMetaDetails';
-import usePublicShareStore from '../usePublicShareStore';
->>>>>>> 49c70723
 
 const schema = z.object({ password: z.string().optional() });
 type FormValues = z.infer<typeof schema>;
@@ -56,15 +47,9 @@
   const navigate = useNavigate();
   const location = useLocation();
 
-<<<<<<< HEAD
   const [isDownloading, setIsDownloading] = useState(false);
 
-  const { eduApiToken } = useUserStore();
-
-  const isAuthenticated = Boolean(eduApiToken);
-=======
   const { isAuthenticated, eduApiToken } = useUserStore();
->>>>>>> 49c70723
 
   const { isPublicShareInfoDialogOpen, closePublicShareDialog, publicShareId } = usePublicSharePageStore();
 
@@ -85,15 +70,15 @@
   }, [publicShareId]);
 
   const onDownload = form.handleSubmit(async ({ password }) => {
-<<<<<<< HEAD
-    if (!publicShareContent) return;
+    if (!share) return;
 
     try {
       setIsDownloading(true);
-      const { filename, fileLink } = publicShareContent;
-      const absoluteUrl = buildAbsolutePublicDownloadUrl(fileLink);
-
-      await downloadPublicFile(
+      const { filename } = share;
+      const absoluteUrl = buildAbsolutePublicDownloadUrl(
+        `${EDU_API_ROOT}/${FileSharingApiEndpoints.BASE}/${FileSharingApiEndpoints.PUBLIC_SHARE_DOWNLOAD}/${publicShareId}`,
+      );
+      await downloadFileWithPassword(
         absoluteUrl,
         filename,
         password,
@@ -104,28 +89,15 @@
           }),
         eduApiToken,
       );
+    } catch (error) {
+      form.setError('password', {
+        type: 'server',
+        message: t('filesharing.publicFileSharing.errors.PublicFileDownloadFailed'),
+      });
+      toast.error(t('filesharing.publicFileSharing.errors.PublicFileDownloadFailed'));
     } finally {
       setIsDownloading(false);
     }
-=======
-    if (!share) return;
-
-    const { filename } = share;
-    const absoluteUrl = buildAbsolutePublicDownloadUrl(
-      `${EDU_API_ROOT}/${FileSharingApiEndpoints.BASE}/${FileSharingApiEndpoints.PUBLIC_SHARE_DOWNLOAD}/${publicShareId}`,
-    );
-    await downloadFileWithPassword(
-      absoluteUrl,
-      filename,
-      password,
-      () =>
-        form.setError('password', {
-          type: 'server',
-          message: t('filesharing.publicFileSharing.errors.PublicFileWrongPassword'),
-        }),
-      eduApiToken,
-    );
->>>>>>> 49c70723
   });
 
   const handleClose = () => closePublicShareDialog();
@@ -194,13 +166,6 @@
 
       <Button
         onClick={onDownload}
-<<<<<<< HEAD
-        isLoading={isDownloading}
-        label={t('filesharing.publicFileSharing.downloadPublicFile')}
-      />
-
-      <PublicShareMetaList expires={expires} />
-=======
         variant="btn-security"
         className="mt-6 flex w-full items-center justify-center gap-2 rounded-xl"
         disabled={isPreparingFileDownload}
@@ -214,7 +179,6 @@
           />
         )}
       </Button>
->>>>>>> 49c70723
     </div>
   );
 
