/*
 * LICENSE
 *
 * This program is free software: you can redistribute it and/or modify it under the terms of the GNU Affero General Public License as published by
 * the Free Software Foundation, either version 3 of the License, or (at your option) any later version.
 *
 * This program is distributed in the hope that it will be useful, but WITHOUT ANY WARRANTY; without even the implied warranty of
 * MERCHANTABILITY or FITNESS FOR A PARTICULAR PURPOSE. See the GNU Affero General Public License for more details.
 *
 * You should have received a copy of the GNU Affero General Public License along with this program. If not, see <https://www.gnu.org/licenses/>.
 */

import { create, StateCreator } from 'zustand';
import eduApi from '@/api/eduApi';
import FileSharingApiEndpoints from '@libs/filesharing/types/fileSharingApiEndpoints';
import { RequestResponseContentType } from '@libs/common/types/http-methods';
import OnlyOfficeEditorConfig from '@libs/filesharing/types/OnlyOfficeEditorConfig';
import buildApiDeletePathUrl from '@libs/filesharing/utils/buildApiDeletePathUrl';
import DeleteTargetType from '@libs/filesharing/types/deleteTargetType';
import getLastPartOfUrl from '@libs/filesharing/utils/getLastPartOfUrl';
import handleApiError from '@/utils/handleApiError';
import { createJSONStorage, persist, PersistOptions } from 'zustand/middleware';
import { DirectoryFileDTO } from '@libs/filesharing/types/directoryFileDTO';
import delay from '@libs/common/utils/delay';

type FileEditorStore = {
  isFilePreviewDocked: boolean;
  setIsFilePreviewDocked: (isFilePreviewDocked: boolean) => void;
  isFilePreviewVisible: boolean;
  setIsFilePreviewVisible: (isVisible: boolean) => void;
  getOnlyOfficeJwtToken: (config: OnlyOfficeEditorConfig) => Promise<string>;
  deleteFileAfterEdit: (url: string) => Promise<void>;
  reset: () => void;
  error: Error | null;
  currentlyEditingFile: DirectoryFileDTO | null;
  filesToOpenInNewTab: DirectoryFileDTO[];
  addFileToOpenInNewTab: (fileToPreview: DirectoryFileDTO) => void;
  setCurrentlyEditingFile: (fileToPreview: DirectoryFileDTO | null) => void;
  resetCurrentlyEditingFile: (fileToPreview: DirectoryFileDTO | null) => Promise<void>;
};

const initialState = {
  isFilePreviewDocked: true,
  isFilePreviewVisible: false,
  currentlyEditingFile: null,
  filesToOpenInNewTab: [],
  error: null,
};

type PersistedFileEditorStore = (
  fileManagerData: StateCreator<FileEditorStore>,
  options: PersistOptions<Partial<FileEditorStore>>,
) => StateCreator<FileEditorStore>;

const useFileEditorStore = create<FileEditorStore>(
  (persist as PersistedFileEditorStore)(
    (set, get) => ({
      ...initialState,
      reset: () => set(initialState),

      setIsFilePreviewDocked: (isFilePreviewDocked) => set({ isFilePreviewDocked }),

      setIsFilePreviewVisible: (isFilePreviewVisible) => set({ isFilePreviewVisible }),

      deleteFileAfterEdit: async (url) => {
        try {
          await eduApi.delete(buildApiDeletePathUrl(FileSharingApiEndpoints.BASE, DeleteTargetType.LOCAL), {
            data: {
              paths: [getLastPartOfUrl(url)],
            },
          });
        } catch (error) {
          handleApiError(error, set);
        }
        return Promise.resolve();
      },

      getOnlyOfficeJwtToken: async (config) => {
        try {
          const response = await eduApi.post<string>(
            `${FileSharingApiEndpoints.FILESHARING_ACTIONS}/${FileSharingApiEndpoints.ONLY_OFFICE_TOKEN}`,
            JSON.stringify(config),
            {
              headers: {
                'Content-Type': RequestResponseContentType.APPLICATION_JSON,
              },
            },
          );
          return response.data;
        } catch (error) {
          handleApiError(error, set);
        }
        return Promise.resolve('');
      },

<<<<<<< HEAD
      setPublicDownloadLink: (publicDownloadLink) => set({ publicDownloadLink }),

      fetchDownloadLinks: async (file, signal) => {
        try {
          set({ isEditorLoading: true, error: null, downloadLinkURL: undefined, publicDownloadLink: null });

          if (!file) {
            return;
          }

          const downloadLink = await get().downloadFile(file.filePath, signal);
          set({ downloadLinkURL: downloadLink });

          if (isOnlyOfficeDocument(file.filePath)) {
            const publicLink = await get().getDownloadLinkURL(file.filePath, file.filename, signal);
            if (publicLink) {
              set({ publicDownloadLink: `${getFrontEndUrl()}/${EDU_API_ROOT}/downloads/${publicLink}` });
            }
          }
        } catch (error) {
          handleApiError(error, set);
        } finally {
          set({ isEditorLoading: false });
        }
      },

=======
>>>>>>> 8e4b6f88
      addFileToOpenInNewTab: (file) => {
        const filteredFiles = get().filesToOpenInNewTab.filter((f) => f.etag !== file?.etag);
        set({ filesToOpenInNewTab: [...filteredFiles, file] });
      },

      setCurrentlyEditingFile: (file) => {
        set({ currentlyEditingFile: file });
      },

      resetCurrentlyEditingFile: async (file) => {
        set({ currentlyEditingFile: null });
        await delay(1);
        set({ currentlyEditingFile: file });
      },
    }),
    {
      name: 'filesharing-editor-storage',
      storage: createJSONStorage(() => localStorage),
      partialize: (state) => ({
        filesToOpenInNewTab: state.filesToOpenInNewTab,
      }),
    },
  ),
);

export default useFileEditorStore;<|MERGE_RESOLUTION|>--- conflicted
+++ resolved
@@ -93,35 +93,6 @@
         return Promise.resolve('');
       },
 
-<<<<<<< HEAD
-      setPublicDownloadLink: (publicDownloadLink) => set({ publicDownloadLink }),
-
-      fetchDownloadLinks: async (file, signal) => {
-        try {
-          set({ isEditorLoading: true, error: null, downloadLinkURL: undefined, publicDownloadLink: null });
-
-          if (!file) {
-            return;
-          }
-
-          const downloadLink = await get().downloadFile(file.filePath, signal);
-          set({ downloadLinkURL: downloadLink });
-
-          if (isOnlyOfficeDocument(file.filePath)) {
-            const publicLink = await get().getDownloadLinkURL(file.filePath, file.filename, signal);
-            if (publicLink) {
-              set({ publicDownloadLink: `${getFrontEndUrl()}/${EDU_API_ROOT}/downloads/${publicLink}` });
-            }
-          }
-        } catch (error) {
-          handleApiError(error, set);
-        } finally {
-          set({ isEditorLoading: false });
-        }
-      },
-
-=======
->>>>>>> 8e4b6f88
       addFileToOpenInNewTab: (file) => {
         const filteredFiles = get().filesToOpenInNewTab.filter((f) => f.etag !== file?.etag);
         set({ filesToOpenInNewTab: [...filteredFiles, file] });
