/*
 * LICENSE
 *
 * This program is free software: you can redistribute it and/or modify it under the terms of the GNU Affero General Public License as published by
 * the Free Software Foundation, either version 3 of the License, or (at your option) any later version.
 *
 * This program is distributed in the hope that it will be useful, but WITHOUT ANY WARRANTY; without even the implied warranty of
 * MERCHANTABILITY or FITNESS FOR A PARTICULAR PURPOSE. See the GNU Affero General Public License for more details.
 *
 * You should have received a copy of the GNU Affero General Public License along with this program. If not, see <https://www.gnu.org/licenses/>.
 */

import { create, StateCreator } from 'zustand';
import eduApi from '@/api/eduApi';
import FileSharingApiEndpoints from '@libs/filesharing/types/fileSharingApiEndpoints';
import { RequestResponseContentType } from '@libs/common/types/http-methods';
import OnlyOfficeEditorConfig from '@libs/filesharing/types/OnlyOfficeEditorConfig';
import buildApiDeletePathUrl from '@libs/filesharing/utils/buildApiDeletePathUrl';
import DeleteTargetType from '@libs/filesharing/types/deleteTargetType';
import getLastPartOfUrl from '@libs/filesharing/utils/getLastPartOfUrl';
import handleApiError from '@/utils/handleApiError';
import { createJSONStorage, persist, PersistOptions } from 'zustand/middleware';
import { DirectoryFileDTO } from '@libs/filesharing/types/directoryFileDTO';
import delay from '@libs/common/utils/delay';
<<<<<<< HEAD
import { WebdavStatusResponse } from '@libs/filesharing/types/fileOperationResult';
import { AxiosProgressEvent } from 'axios';
import DownloadFileDto from '@libs/filesharing/types/downloadFileDto';
=======
>>>>>>> a7f3c86b

type FileEditorStore = {
  isFilePreviewDocked: boolean;
  downloadProgress: DownloadFileDto | null;
  setIsFilePreviewDocked: (isFilePreviewDocked: boolean) => void;
  isFilePreviewVisible: boolean;
  setIsFilePreviewVisible: (isVisible: boolean) => void;
  getOnlyOfficeJwtToken: (config: OnlyOfficeEditorConfig) => Promise<string>;
  deleteFileAfterEdit: (url: string) => Promise<void>;
  reset: () => void;
  error: Error | null;
<<<<<<< HEAD
  downloadFiles: (file: DirectoryFileDTO[], signal?: AbortSignal) => Promise<string | undefined>;
  getDownloadLinkURL: (filePath: string, filename: string, signal?: AbortSignal) => Promise<string | undefined>;
  fetchDownloadLinks: (file: DirectoryFileDTO | null, signal?: AbortSignal) => Promise<void>;
=======
>>>>>>> a7f3c86b
  currentlyEditingFile: DirectoryFileDTO | null;
  filesToOpenInNewTab: DirectoryFileDTO[];
  addFileToOpenInNewTab: (fileToPreview: DirectoryFileDTO) => void;
  setCurrentlyEditingFile: (fileToPreview: DirectoryFileDTO | null) => void;
  resetCurrentlyEditingFile: (fileToPreview: DirectoryFileDTO | null) => Promise<void>;
<<<<<<< HEAD
  isEditorLoading: boolean;
  isDownloadFileLoading: boolean;
  downloadLinkURL: string;
  publicDownloadLink: string | null;
  isGetDownloadLinkUrlLoading: boolean;
  setPublicDownloadLink: (publicDownloadLink: string) => void;
  setDownloadProgress: (progress: DownloadFileDto | null) => void;
=======
>>>>>>> a7f3c86b
};

const initialState = {
  isFilePreviewDocked: true,
  downloadProgress: null,
  isFilePreviewVisible: false,
  currentlyEditingFile: null,
  filesToOpenInNewTab: [],
  error: null,
};

type PersistedFileEditorStore = (
  fileManagerData: StateCreator<FileEditorStore>,
  options: PersistOptions<Partial<FileEditorStore>>,
) => StateCreator<FileEditorStore>;

const useFileEditorStore = create<FileEditorStore>(
  (persist as PersistedFileEditorStore)(
    (set, get) => ({
      ...initialState,
      reset: () => set(initialState),

      setIsFilePreviewDocked: (isFilePreviewDocked) => set({ isFilePreviewDocked }),

      setDownloadProgress: (progress) => {
        set({ downloadProgress: progress });
      },

      setIsFilePreviewVisible: (isFilePreviewVisible) => set({ isFilePreviewVisible }),

      deleteFileAfterEdit: async (url) => {
        try {
          await eduApi.delete(buildApiDeletePathUrl(FileSharingApiEndpoints.BASE, DeleteTargetType.LOCAL), {
            data: {
              paths: [getLastPartOfUrl(url)],
            },
          });
        } catch (error) {
          handleApiError(error, set);
        }
        return Promise.resolve();
      },

      getOnlyOfficeJwtToken: async (config) => {
        try {
          const response = await eduApi.post<string>(
            `${FileSharingApiEndpoints.FILESHARING_ACTIONS}/${FileSharingApiEndpoints.ONLY_OFFICE_TOKEN}`,
            JSON.stringify(config),
            {
              headers: {
                'Content-Type': RequestResponseContentType.APPLICATION_JSON,
              },
            },
          );
          return response.data;
        } catch (error) {
          handleApiError(error, set);
        }
        return Promise.resolve('');
      },

<<<<<<< HEAD
      setPublicDownloadLink: (publicDownloadLink) => set({ publicDownloadLink }),

      fetchDownloadLinks: async (file, signal) => {
        try {
          set({ isEditorLoading: true, error: null, downloadLinkURL: undefined, publicDownloadLink: null });

          if (!file) {
            return;
          }

          const downloadLink = await get().downloadFiles([file], signal);
          set({ downloadLinkURL: downloadLink });

          if (isOnlyOfficeDocument(file.filename)) {
            const publicLink = await get().getDownloadLinkURL(file.filename, file.basename, signal);
            if (publicLink) {
              set({ publicDownloadLink: `${getFrontEndUrl()}/${EDU_API_ROOT}/downloads/${publicLink}` });
            }
          }
        } catch (error) {
          handleApiError(error, set);
        } finally {
          set({ isEditorLoading: false });
        }
      },

=======
>>>>>>> a7f3c86b
      addFileToOpenInNewTab: (file) => {
        const filteredFiles = get().filesToOpenInNewTab.filter((f) => f.etag !== file?.etag);
        set({ filesToOpenInNewTab: [...filteredFiles, file] });
      },

      setCurrentlyEditingFile: (file) => {
        set({ currentlyEditingFile: file });
      },

      resetCurrentlyEditingFile: async (file) => {
        set({ currentlyEditingFile: null });
        await delay(1);
        set({ currentlyEditingFile: file });
      },
<<<<<<< HEAD

      downloadFiles: async (files: DirectoryFileDTO[], signal?: AbortSignal) => {
        try {
          set({ isDownloadFileLoading: true });
          const params = new URLSearchParams();
          files.forEach((f) => params.append('filePath', f.filename));

          const totalBytes = files.reduce((size, file) => size + (file.size ?? 0), 0);

          const { data } = await eduApi.get<Blob>(
            `${FileSharingApiEndpoints.FILESHARING_ACTIONS}/${FileSharingApiEndpoints.FILE_STREAM}`,
            {
              responseType: ResponseType.BLOB,
              signal,
              params: { filePath: files.map((f) => f.filename) },
              onDownloadProgress: (e: AxiosProgressEvent) => {
                const total = e.total ?? totalBytes;
                if (!total) return;
                let percent = Math.round((e.loaded / total) * 100);
                if (percent > 100) percent = 100;
                get().setDownloadProgress({
                  fileName: files.length > 1 ? 'download.zip' : files[0].basename,
                  percent,
                });
              },
            },
          );

          return URL.createObjectURL(data);
        } catch (error) {
          handleApiError(error, set);
          return '';
        } finally {
          set({ isDownloadFileLoading: false });
        }
      },

      getDownloadLinkURL: async (filePath, filename, signal) => {
        try {
          set({ isGetDownloadLinkUrlLoading: true });
          const response = await eduApi.get<WebdavStatusResponse>(
            `${FileSharingApiEndpoints.FILESHARING_ACTIONS}/${FileSharingApiEndpoints.FILE_LOCATION}`,
            {
              params: {
                filePath,
                fileName: filename,
              },
              signal,
            },
          );
          const { data, success } = response.data;
          if (success && data) {
            return data;
          }
          return '';
        } catch (error) {
          handleApiError(error, set);
          return '';
        } finally {
          set({ isGetDownloadLinkUrlLoading: false });
        }
      },
=======
>>>>>>> a7f3c86b
    }),
    {
      name: 'filesharing-editor-storage',
      storage: createJSONStorage(() => localStorage),
      partialize: (state) => ({
        filesToOpenInNewTab: state.filesToOpenInNewTab,
      }),
    },
  ),
);

export default useFileEditorStore;<|MERGE_RESOLUTION|>--- conflicted
+++ resolved
@@ -22,16 +22,9 @@
 import { createJSONStorage, persist, PersistOptions } from 'zustand/middleware';
 import { DirectoryFileDTO } from '@libs/filesharing/types/directoryFileDTO';
 import delay from '@libs/common/utils/delay';
-<<<<<<< HEAD
-import { WebdavStatusResponse } from '@libs/filesharing/types/fileOperationResult';
-import { AxiosProgressEvent } from 'axios';
-import DownloadFileDto from '@libs/filesharing/types/downloadFileDto';
-=======
->>>>>>> a7f3c86b
 
 type FileEditorStore = {
   isFilePreviewDocked: boolean;
-  downloadProgress: DownloadFileDto | null;
   setIsFilePreviewDocked: (isFilePreviewDocked: boolean) => void;
   isFilePreviewVisible: boolean;
   setIsFilePreviewVisible: (isVisible: boolean) => void;
@@ -39,32 +32,15 @@
   deleteFileAfterEdit: (url: string) => Promise<void>;
   reset: () => void;
   error: Error | null;
-<<<<<<< HEAD
-  downloadFiles: (file: DirectoryFileDTO[], signal?: AbortSignal) => Promise<string | undefined>;
-  getDownloadLinkURL: (filePath: string, filename: string, signal?: AbortSignal) => Promise<string | undefined>;
-  fetchDownloadLinks: (file: DirectoryFileDTO | null, signal?: AbortSignal) => Promise<void>;
-=======
->>>>>>> a7f3c86b
   currentlyEditingFile: DirectoryFileDTO | null;
   filesToOpenInNewTab: DirectoryFileDTO[];
   addFileToOpenInNewTab: (fileToPreview: DirectoryFileDTO) => void;
   setCurrentlyEditingFile: (fileToPreview: DirectoryFileDTO | null) => void;
   resetCurrentlyEditingFile: (fileToPreview: DirectoryFileDTO | null) => Promise<void>;
-<<<<<<< HEAD
-  isEditorLoading: boolean;
-  isDownloadFileLoading: boolean;
-  downloadLinkURL: string;
-  publicDownloadLink: string | null;
-  isGetDownloadLinkUrlLoading: boolean;
-  setPublicDownloadLink: (publicDownloadLink: string) => void;
-  setDownloadProgress: (progress: DownloadFileDto | null) => void;
-=======
->>>>>>> a7f3c86b
 };
 
 const initialState = {
   isFilePreviewDocked: true,
-  downloadProgress: null,
   isFilePreviewVisible: false,
   currentlyEditingFile: null,
   filesToOpenInNewTab: [],
@@ -83,10 +59,6 @@
       reset: () => set(initialState),
 
       setIsFilePreviewDocked: (isFilePreviewDocked) => set({ isFilePreviewDocked }),
-
-      setDownloadProgress: (progress) => {
-        set({ downloadProgress: progress });
-      },
 
       setIsFilePreviewVisible: (isFilePreviewVisible) => set({ isFilePreviewVisible }),
 
@@ -121,35 +93,6 @@
         return Promise.resolve('');
       },
 
-<<<<<<< HEAD
-      setPublicDownloadLink: (publicDownloadLink) => set({ publicDownloadLink }),
-
-      fetchDownloadLinks: async (file, signal) => {
-        try {
-          set({ isEditorLoading: true, error: null, downloadLinkURL: undefined, publicDownloadLink: null });
-
-          if (!file) {
-            return;
-          }
-
-          const downloadLink = await get().downloadFiles([file], signal);
-          set({ downloadLinkURL: downloadLink });
-
-          if (isOnlyOfficeDocument(file.filename)) {
-            const publicLink = await get().getDownloadLinkURL(file.filename, file.basename, signal);
-            if (publicLink) {
-              set({ publicDownloadLink: `${getFrontEndUrl()}/${EDU_API_ROOT}/downloads/${publicLink}` });
-            }
-          }
-        } catch (error) {
-          handleApiError(error, set);
-        } finally {
-          set({ isEditorLoading: false });
-        }
-      },
-
-=======
->>>>>>> a7f3c86b
       addFileToOpenInNewTab: (file) => {
         const filteredFiles = get().filesToOpenInNewTab.filter((f) => f.etag !== file?.etag);
         set({ filesToOpenInNewTab: [...filteredFiles, file] });
@@ -164,71 +107,6 @@
         await delay(1);
         set({ currentlyEditingFile: file });
       },
-<<<<<<< HEAD
-
-      downloadFiles: async (files: DirectoryFileDTO[], signal?: AbortSignal) => {
-        try {
-          set({ isDownloadFileLoading: true });
-          const params = new URLSearchParams();
-          files.forEach((f) => params.append('filePath', f.filename));
-
-          const totalBytes = files.reduce((size, file) => size + (file.size ?? 0), 0);
-
-          const { data } = await eduApi.get<Blob>(
-            `${FileSharingApiEndpoints.FILESHARING_ACTIONS}/${FileSharingApiEndpoints.FILE_STREAM}`,
-            {
-              responseType: ResponseType.BLOB,
-              signal,
-              params: { filePath: files.map((f) => f.filename) },
-              onDownloadProgress: (e: AxiosProgressEvent) => {
-                const total = e.total ?? totalBytes;
-                if (!total) return;
-                let percent = Math.round((e.loaded / total) * 100);
-                if (percent > 100) percent = 100;
-                get().setDownloadProgress({
-                  fileName: files.length > 1 ? 'download.zip' : files[0].basename,
-                  percent,
-                });
-              },
-            },
-          );
-
-          return URL.createObjectURL(data);
-        } catch (error) {
-          handleApiError(error, set);
-          return '';
-        } finally {
-          set({ isDownloadFileLoading: false });
-        }
-      },
-
-      getDownloadLinkURL: async (filePath, filename, signal) => {
-        try {
-          set({ isGetDownloadLinkUrlLoading: true });
-          const response = await eduApi.get<WebdavStatusResponse>(
-            `${FileSharingApiEndpoints.FILESHARING_ACTIONS}/${FileSharingApiEndpoints.FILE_LOCATION}`,
-            {
-              params: {
-                filePath,
-                fileName: filename,
-              },
-              signal,
-            },
-          );
-          const { data, success } = response.data;
-          if (success && data) {
-            return data;
-          }
-          return '';
-        } catch (error) {
-          handleApiError(error, set);
-          return '';
-        } finally {
-          set({ isGetDownloadLinkUrlLoading: false });
-        }
-      },
-=======
->>>>>>> a7f3c86b
     }),
     {
       name: 'filesharing-editor-storage',
