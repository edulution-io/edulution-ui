--- conflicted
+++ resolved
@@ -82,20 +82,12 @@
       fetchFiles: async (path: string = '/') => {
         try {
           set({ isLoading: true });
-<<<<<<< HEAD
-          const directoryFiles = await eduApi.get(
-=======
           const directoryFiles = await eduApi.get<DirectoryFileDTO[]>(
->>>>>>> 4c209b7c
             `${buildFileSharingUrl(FileSharingApiEndpoints.BASE, ContentType.FILE, path)}`,
           );
           set({
             currentPath: path,
-<<<<<<< HEAD
-            files: directoryFiles.data as DirectoryFileDTO[],
-=======
             files: directoryFiles.data,
->>>>>>> 4c209b7c
             selectedItems: [],
             selectedRows: {},
           });
@@ -130,15 +122,10 @@
       fetchMountPoints: async () => {
         try {
           set({ isLoading: true });
-<<<<<<< HEAD
-          const resp = await eduApi.get(`${buildFileSharingUrl(FileSharingApiEndpoints.BASE, ContentType.FILE, '')}`);
-          set({ mountPoints: resp.data as DirectoryFileDTO[] });
-=======
           const resp = await eduApi.get<DirectoryFileDTO[]>(
             `${buildFileSharingUrl(FileSharingApiEndpoints.BASE, ContentType.FILE, '')}`,
           );
           set({ mountPoints: resp.data });
->>>>>>> 4c209b7c
         } catch (error) {
           handleApiError(error, set);
         } finally {
@@ -148,17 +135,10 @@
 
       fetchDirs: async (path: string) => {
         try {
-<<<<<<< HEAD
-          const directoryFiles = await eduApi.get(
-            `${buildFileSharingUrl(FileSharingApiEndpoints.BASE, ContentType.DIRECTORY, getPathWithoutWebdav(path))}`,
-          );
-          set({ directorys: directoryFiles.data as DirectoryFileDTO[] });
-=======
           const directoryFiles = await eduApi.get<DirectoryFileDTO[]>(
             `${buildFileSharingUrl(FileSharingApiEndpoints.BASE, ContentType.DIRECTORY, getPathWithoutWebdav(path))}`,
           );
           set({ directorys: directoryFiles.data });
->>>>>>> 4c209b7c
         } catch (error) {
           handleApiError(error, set);
         }
