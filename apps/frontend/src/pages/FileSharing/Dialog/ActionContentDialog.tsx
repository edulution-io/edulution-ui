--- conflicted
+++ resolved
@@ -28,13 +28,9 @@
 import MAX_UPLOAD_CHUNK_SIZE from '@libs/ui/constants/maxUploadChunkSize';
 import splitArrayIntoChunks from '@libs/common/utils/splitArrayIntoChunks';
 import DialogFooterButtons from '@/components/ui/DialogFooterButtons';
-<<<<<<< HEAD
+import UploadFileDto from '@libs/filesharing/types/uploadFileDto';
 import PathChangeOrCreateProps from '@libs/filesharing/types/pathChangeOrCreateProps';
 import { FileSharingFormValues } from '@libs/filesharing/types/filesharingDialogProps';
-=======
-import UploadFileDto from '@libs/filesharing/types/uploadFileDto';
-import getFileSharingFormSchema from '../formSchema';
->>>>>>> 00992436
 
 interface CreateContentDialogProps {
   trigger?: React.ReactNode;
@@ -235,12 +231,8 @@
                   disableSubmitButton ||
                   isLoading ||
                   isSubmitButtonDisabled ||
-<<<<<<< HEAD
                   (requiresForm && !form.formState.isValid) ||
-                  (action === FileActionType.MOVE_FILE_FOLDER && moveOrCopyItemToPath?.filePath === undefined)
-=======
                   (action === FileActionType.MOVE_FILE_OR_FOLDER && moveOrCopyItemToPath?.filePath === undefined)
->>>>>>> 00992436
                 }
               />
             </form>
