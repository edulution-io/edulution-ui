/*
 * LICENSE
 *
 * This program is free software: you can redistribute it and/or modify it under the terms of the GNU Affero General Public License as published by
 * the Free Software Foundation, either version 3 of the License, or (at your option) any later version.
 *
 * This program is distributed in the hope that it will be useful, but WITHOUT ANY WARRANTY; without even the implied warranty of
 * MERCHANTABILITY or FITNESS FOR A PARTICULAR PURPOSE. See the GNU Affero General Public License for more details.
 *
 * You should have received a copy of the GNU Affero General Public License along with this program. If not, see <https://www.gnu.org/licenses/>.
 */

import { HttpMethods } from '@libs/common/types/http-methods';
import ContentType from '@libs/filesharing/types/contentType';
import eduApi from '@/api/eduApi';
import buildApiFileTypePathUrl from '@libs/filesharing/utils/buildApiFileTypePathUrl';
import getPathWithoutWebdav from '@libs/filesharing/utils/getPathWithoutWebdav';

const handleFileOrCreateFile = async (
  endpoint: string,
  httpMethod: HttpMethods,
  type: ContentType,
  originalFormData: FormData,
) => {
<<<<<<< HEAD
  if (
    action === FileActionType.UPLOAD_FILE ||
    action === FileActionType.CREATE_FILE ||
    action === FileActionType.SAVE_EXTERNAL_FILE
  ) {
    await eduApi[httpMethod](
      buildApiFileTypePathUrl(endpoint, type, getPathWithoutWebdav(formData.get('path') as string)),
      formData,
    );
  }
=======
  const rawPath = String(originalFormData.get('path') ?? '');
  const sanitizedPath = getPathWithoutWebdav(rawPath);
  const baseUrl = buildApiFileTypePathUrl(`${endpoint}`, type, sanitizedPath);

  const file = originalFormData.get('file') as File | null;
  const filenameFromForm =
    (originalFormData.get('name') as string) || (originalFormData.get('filename') as string) || file?.name || '';

  await eduApi[httpMethod](baseUrl, originalFormData, {
    params: {
      name: filenameFromForm,
    },
    withCredentials: true,
  });
>>>>>>> ff88b5cf
};

export default handleFileOrCreateFile;<|MERGE_RESOLUTION|>--- conflicted
+++ resolved
@@ -22,18 +22,6 @@
   type: ContentType,
   originalFormData: FormData,
 ) => {
-<<<<<<< HEAD
-  if (
-    action === FileActionType.UPLOAD_FILE ||
-    action === FileActionType.CREATE_FILE ||
-    action === FileActionType.SAVE_EXTERNAL_FILE
-  ) {
-    await eduApi[httpMethod](
-      buildApiFileTypePathUrl(endpoint, type, getPathWithoutWebdav(formData.get('path') as string)),
-      formData,
-    );
-  }
-=======
   const rawPath = String(originalFormData.get('path') ?? '');
   const sanitizedPath = getPathWithoutWebdav(rawPath);
   const baseUrl = buildApiFileTypePathUrl(`${endpoint}`, type, sanitizedPath);
@@ -48,7 +36,6 @@
     },
     withCredentials: true,
   });
->>>>>>> ff88b5cf
 };
 
 export default handleFileOrCreateFile;