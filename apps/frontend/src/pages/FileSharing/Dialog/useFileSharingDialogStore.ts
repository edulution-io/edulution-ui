--- conflicted
+++ resolved
@@ -60,12 +60,8 @@
   setFileOperationResult: (fileOperationSuccessful: boolean | undefined, message: string, status: number) => void;
   setSubmitButtonIsDisabled: (isSubmitButtonActive: boolean) => void;
   handleDeleteItems: (itemsToDelete: PathChangeOrCreateDto[], endpoint: string) => Promise<void>;
-<<<<<<< HEAD
-  updateFilesToUpload: (updater: (files: UploadFile[]) => UploadFile[]) => void;
   allowedExtensions: string[];
   setAllowedExtensions: (extension: string[]) => void;
-=======
->>>>>>> 8cdb36c9
 }
 
 const initialState: Partial<FileSharingDialogStore> = {
