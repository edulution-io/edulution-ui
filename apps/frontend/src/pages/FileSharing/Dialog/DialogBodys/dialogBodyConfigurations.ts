/*
 * LICENSE
 *
 * This program is free software: you can redistribute it and/or modify it under the terms of the GNU Affero General Public License as published by
 * the Free Software Foundation, either version 3 of the License, or (at your option) any later version.
 *
 * This program is distributed in the hope that it will be useful, but WITHOUT ANY WARRANTY; without even the implied warranty of
 * MERCHANTABILITY or FITNESS FOR A PARTICULAR PURPOSE. See the GNU Affero General Public License for more details.
 *
 * You should have received a copy of the GNU Affero General Public License along with this program. If not, see <https://www.gnu.org/licenses/>.
 */

import { z } from 'zod';
import CreateOrRenameContentDialogBody from '@/pages/FileSharing/Dialog/DialogBodys/CreateOrRenameContentDialogBody';
import DeleteContentDialogBody from '@/pages/FileSharing/Dialog/DialogBodys/DeleteContentDialogBody';
import React from 'react';
import { UseFormReturn } from 'react-hook-form';
import { DirectoryFileDTO } from '@libs/filesharing/types/directoryFileDTO';
import generateFile from '@/pages/FileSharing/utilities/generateFile';
import FileSharingApiEndpoints from '@libs/filesharing/types/fileSharingApiEndpoints';
import { HttpMethods } from '@libs/common/types/http-methods';
import { t } from 'i18next';

import { FilesharingDialogProps, FileSharingFormValues } from '@libs/filesharing/types/filesharingDialogProps';
import FileActionType from '@libs/filesharing/types/fileActionType';
import ContentType from '@libs/filesharing/types/contentType';
import getPathWithoutWebdav from '@libs/filesharing/utils/getPathWithoutWebdav';
import PathChangeOrCreateProps from '@libs/filesharing/types/pathChangeOrCreateProps';
import FileUploadProps from '@libs/filesharing/types/fileUploadProps';
import DeleteFileProps from '@libs/filesharing/types/deleteFileProps';
import { TAvailableFileTypes } from '@libs/filesharing/types/availableFileTypesType';
import DocumentVendorsType from '@libs/filesharing/types/documentVendorsType';
import UploadContentBody from '@/pages/FileSharing/utilities/UploadContentBody';
import MoveContentDialogBodyProps from '@libs/filesharing/types/moveContentDialogProps';
import MoveDirectoryDialogBody from '@/pages/FileSharing/Dialog/DialogBodys/MoveDirectoryDialogBody';
import CopyContentDialogBody from '@/pages/FileSharing/Dialog/DialogBodys/CopyContentDialogBody';

interface DialogBodyConfigurationBase {
  schema?: z.ZodSchema<FileSharingFormValues>;
  isRenaming?: boolean;
  titleKey: string;
  submitKey: string;
  initialValues?: FileSharingFormValues;
  endpoint: string;
  type: ContentType;
  httpMethod: HttpMethods;
  componentProps?: Record<string, unknown>;
  getData: (
    form: UseFormReturn<FileSharingFormValues>,
    currentPath: string,
    inputValues: {
      selectedItems?: DirectoryFileDTO[];
      moveOrCopyItemToPath?: DirectoryFileDTO;
      selectedFileType: TAvailableFileTypes | '';
      filesToUpload?: File[];
      documentVendor: DocumentVendorsType;
    },
  ) => Promise<PathChangeOrCreateProps | PathChangeOrCreateProps[] | FileUploadProps[] | DeleteFileProps[]>;
  requiresForm?: boolean;
}

interface CreateFolderDialogBodyConfiguration extends DialogBodyConfigurationBase {
  Component: React.ComponentType<FilesharingDialogProps>;
}

interface CreateFileDialogBodyConfiguration extends DialogBodyConfigurationBase {
  Component: React.ComponentType<FilesharingDialogProps>;
}

interface RenameDialogBodyConfiguration extends DialogBodyConfigurationBase {
  Component: React.ComponentType<FilesharingDialogProps>;
}

interface DeleteDialogBodyConfiguration extends DialogBodyConfigurationBase {
  Component: React.ComponentType;
}

interface UploadFileDialogBodyConfiguration extends DialogBodyConfigurationBase {
  Component: React.ComponentType;
}

interface MoveDialogBodyConfiguration extends DialogBodyConfigurationBase {
  Component: React.ComponentType<MoveContentDialogBodyProps>;
}

type DialogBodyConfiguration =
  | CreateFolderDialogBodyConfiguration
  | CreateFileDialogBodyConfiguration
  | RenameDialogBodyConfiguration
  | DeleteDialogBodyConfiguration
  | UploadFileDialogBodyConfiguration
  | MoveDialogBodyConfiguration;

const initialFormValues: FileSharingFormValues = {
  filename: '',
  extension: '',
};

const dialogBodyConfigurations: Record<string, DialogBodyConfiguration> = {
  createFolder: {
    Component: CreateOrRenameContentDialogBody,
    schema: z.object({
      filename: z.string().min(1, t('filesharing.tooltips.folderNameRequired')),
      extension: z.string(),
    }),
    titleKey: 'fileCreateNewContent.directoryDialogTitle',
    submitKey: 'fileCreateNewContent.createButtonText',
    initialValues: initialFormValues,
    endpoint: `${FileSharingApiEndpoints.FILESHARING_ACTIONS}`,
    httpMethod: HttpMethods.POST,
    type: ContentType.DIRECTORY,
    requiresForm: true,
    getData: (form, currentPath: string) => {
      const filename = String(form.getValues('filename'));
      const cleanedPath = getPathWithoutWebdav(currentPath);
      return Promise.resolve({ path: cleanedPath, newPath: filename });
    },
  },

  createFile: {
    Component: CreateOrRenameContentDialogBody,
    schema: z.object({
      filename: z.string().min(1, t('filesharing.tooltips.FileNameRequired')),
      extension: z.string(),
    }),
    titleKey: 'fileCreateNewContent.fileDialogTitle',
    submitKey: 'fileCreateNewContent.createButtonText',
    initialValues: initialFormValues,
    endpoint: `${FileSharingApiEndpoints.FILESHARING_ACTIONS}`,
    httpMethod: HttpMethods.PUT,
    type: ContentType.FILE,
    requiresForm: true,
    getData: async (form, currentPath, { documentVendor, selectedFileType }) => {
      const filename = form.getValues('filename');

      const { file, extension } = await generateFile(selectedFileType, filename, documentVendor);

      return [
        {
          path: getPathWithoutWebdav(currentPath),
          name: `${filename}.${extension}`,
          file,
        },
      ];
    },
  },

  deleteFileFolder: {
    Component: DeleteContentDialogBody,
    titleKey: 'deleteDialog.deleteFiles',
    submitKey: 'deleteDialog.continue',
    endpoint: `${FileSharingApiEndpoints.FILESHARING_ACTIONS}`,
    httpMethod: HttpMethods.DELETE,
    type: ContentType.FILE || ContentType.DIRECTORY,
    requiresForm: false,
    getData: (_form, currentPath, inputValues) => {
      const { selectedItems } = inputValues;
      if (!selectedItems || selectedItems.length === 0) {
        return Promise.resolve([]);
      }
      const cleanedPath = getPathWithoutWebdav(currentPath);
      return Promise.resolve(
        selectedItems.map((item) => ({
          path: `${cleanedPath}/${item.filename}`,
        })),
      );
    },
  },

  renameFileFolder: {
    Component: CreateOrRenameContentDialogBody,
    schema: z.object({
      filename: z.string().min(1, t('filesharing.tooltips.NewFileNameRequired')),
      extension: z.string(),
    }),
    titleKey: 'fileRenameContent.rename',
    submitKey: 'fileRenameContent.rename',
    initialValues: initialFormValues,
    endpoint: `${FileSharingApiEndpoints.FILESHARING_ACTIONS}`,
    httpMethod: HttpMethods.PATCH,
    type: ContentType.FILE || ContentType.DIRECTORY,
    requiresForm: true,
    isRenaming: true,
    getData: async (form, currentPath, inputValues) => {
      const { selectedItems } = inputValues;
      if (!selectedItems || selectedItems.length === 0) {
        return Promise.resolve([]);
      }
      const filename =
        form.getValues('extension') !== undefined
          ? `${String(form.getValues('filename')) + String(form.getValues('extension'))}`
          : form.getValues('filename');
      const cleanedPath = getPathWithoutWebdav(currentPath);
      return Promise.resolve([
        {
<<<<<<< HEAD
          path: `${cleanedPath}/${selectedItems[0]?.filename}`,
=======
          path: `${cleanedPath}/${selectedItems[0]?.basename}`,
>>>>>>> c7b2a103
          newPath: `${cleanedPath}/${filename}`,
        },
      ]);
    },
  },

  uploadFile: {
    Component: UploadContentBody,
    titleKey: 'filesharingUpload.title',
    submitKey: 'filesharingUpload.upload',
    endpoint: `${FileSharingApiEndpoints.FILESHARING_ACTIONS}`,
    httpMethod: HttpMethods.PUT,
    type: ContentType.FILE || ContentType.DIRECTORY,
    requiresForm: false,
    getData: (_form, currentPath, inputValues) => {
      const { filesToUpload } = inputValues;
      const cleanedPath = getPathWithoutWebdav(currentPath);
      if (!filesToUpload || filesToUpload.length === 0) {
        return Promise.resolve([]);
      }
      return Promise.resolve(
        filesToUpload.map((file: File) => ({
          path: cleanedPath,
          name: file.name,
          file,
        })),
      );
    },
  },

<<<<<<< HEAD
  copyFileFolder: {
    Component: MoveDirectoryDialogBody,
    titleKey: 'copyItemDialog.copyFilesToDirectory',
=======
  copyFileOrFolder: {
    Component: CopyContentDialogBody,
    titleKey: 'copyItemDialog.copyFilesOrDirectoriesToDirectory',
>>>>>>> c7b2a103
    submitKey: 'copyItemDialog.copy',
    endpoint: `${FileSharingApiEndpoints.FILESHARING_ACTIONS}/${FileSharingApiEndpoints.COPY}`,
    httpMethod: HttpMethods.POST,
    type: ContentType.FILE || ContentType.DIRECTORY,
    requiresForm: false,

    getData: (_form, currentPath, inputValues) => {
      const { moveOrCopyItemToPath, selectedItems } = inputValues;
      if (!moveOrCopyItemToPath || !selectedItems) {
        return Promise.resolve([]);
      }
      const sourceBase = getPathWithoutWebdav(currentPath);
<<<<<<< HEAD
      const targetBase = getPathWithoutWebdav(moveOrCopyItemToPath.filePath);

      return Promise.resolve(
        selectedItems.map((item) => ({
          path: `${sourceBase}/${item.filename}`,
          newPath: `${targetBase}/${item.filename}`,
        })),
=======
      const targetBase = getPathWithoutWebdav(moveOrCopyItemToPath.filename);

      return Promise.resolve(
        selectedItems.map((item) => {
          const encodedName = encodeURIComponent(item.basename);
          return {
            path: `${sourceBase}/${encodedName}`,
            newPath: `${targetBase}/${encodedName}`,
          };
        }),
>>>>>>> c7b2a103
      );
    },
  },

  moveFileFolder: {
    Component: MoveDirectoryDialogBody,
    titleKey: 'moveItemDialog.changeDirectory',
    submitKey: 'moveItemDialog.move',
    endpoint: `${FileSharingApiEndpoints.FILESHARING_ACTIONS}`,
    httpMethod: HttpMethods.PATCH,
    type: ContentType.FILE || ContentType.DIRECTORY,
    requiresForm: false,

    getData: (_form, currentPath, inputValues) => {
      const { moveOrCopyItemToPath, selectedItems } = inputValues;
      if (!moveOrCopyItemToPath || !selectedItems) {
        return Promise.resolve([]);
      }
      const newCleanedPath = getPathWithoutWebdav(moveOrCopyItemToPath.filePath);
      const cleanedPath = getPathWithoutWebdav(currentPath);

      return Promise.resolve(
        selectedItems.map((item) => ({
          path: encodeURI(`${cleanedPath}/${item.filename}`),
          newPath: encodeURI(`${newCleanedPath}/${item.filename}`),
        })),
      );
    },
  },
};

function getDialogBodySetup(action: FileActionType) {
  return dialogBodyConfigurations[action] || dialogBodyConfigurations.deleteFileFolder;
}

export default getDialogBodySetup;<|MERGE_RESOLUTION|>--- conflicted
+++ resolved
@@ -193,11 +193,7 @@
       const cleanedPath = getPathWithoutWebdav(currentPath);
       return Promise.resolve([
         {
-<<<<<<< HEAD
           path: `${cleanedPath}/${selectedItems[0]?.filename}`,
-=======
-          path: `${cleanedPath}/${selectedItems[0]?.basename}`,
->>>>>>> c7b2a103
           newPath: `${cleanedPath}/${filename}`,
         },
       ]);
@@ -228,15 +224,9 @@
     },
   },
 
-<<<<<<< HEAD
-  copyFileFolder: {
-    Component: MoveDirectoryDialogBody,
-    titleKey: 'copyItemDialog.copyFilesToDirectory',
-=======
   copyFileOrFolder: {
     Component: CopyContentDialogBody,
     titleKey: 'copyItemDialog.copyFilesOrDirectoriesToDirectory',
->>>>>>> c7b2a103
     submitKey: 'copyItemDialog.copy',
     endpoint: `${FileSharingApiEndpoints.FILESHARING_ACTIONS}/${FileSharingApiEndpoints.COPY}`,
     httpMethod: HttpMethods.POST,
@@ -249,26 +239,16 @@
         return Promise.resolve([]);
       }
       const sourceBase = getPathWithoutWebdav(currentPath);
-<<<<<<< HEAD
       const targetBase = getPathWithoutWebdav(moveOrCopyItemToPath.filePath);
 
       return Promise.resolve(
-        selectedItems.map((item) => ({
-          path: `${sourceBase}/${item.filename}`,
-          newPath: `${targetBase}/${item.filename}`,
-        })),
-=======
-      const targetBase = getPathWithoutWebdav(moveOrCopyItemToPath.filename);
-
-      return Promise.resolve(
         selectedItems.map((item) => {
-          const encodedName = encodeURIComponent(item.basename);
+          const encodedName = encodeURIComponent(item.filename);
           return {
             path: `${sourceBase}/${encodedName}`,
             newPath: `${targetBase}/${encodedName}`,
           };
         }),
->>>>>>> c7b2a103
       );
     },
   },
