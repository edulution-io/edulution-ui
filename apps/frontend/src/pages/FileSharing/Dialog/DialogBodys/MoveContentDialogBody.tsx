--- conflicted
+++ resolved
@@ -48,9 +48,9 @@
   const fetchMechanism = fileType === ContentType.DIRECTORY ? fetchDialogDirs : fetchDialogFiles;
 
   const currentDirItem: DirectoryFileDTO = {
-    filename: currentPath,
+    filePath: currentPath,
     etag: '',
-    basename: currentPath.split('/').pop() || '',
+    filename: currentPath.split('/').pop() || '',
     type: ContentType.DIRECTORY,
   };
 
@@ -118,11 +118,7 @@
     <div className="bottom-0 justify-end bg-secondary p-4 text-sm text-foreground">
       {moveOrCopyItemToPath?.filename && showSelectedFile ? (
         <p className="bg-secondary">
-<<<<<<< HEAD
-          {t('moveItemDialog.selectedItem')}: {moveOrCopyItemToPath.filename}
-=======
-          {t('moveItemDialog.selectedItem')}: {decodeURIComponent(moveOrCopyItemToPath.basename)}
->>>>>>> c7b2a103
+          {t('moveItemDialog.selectedItem')}: {decodeURIComponent(moveOrCopyItemToPath.filename)}
         </p>
       ) : (
         <p className="bg-secondary">
