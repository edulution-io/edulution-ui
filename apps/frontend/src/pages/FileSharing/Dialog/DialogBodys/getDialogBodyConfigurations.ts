/*
 * LICENSE
 *
 * This program is free software: you can redistribute it and/or modify it under the terms of the GNU Affero General Public License as published by
 * the Free Software Foundation, either version 3 of the License, or (at your option) any later version.
 *
 * This program is distributed in the hope that it will be useful, but WITHOUT ANY WARRANTY; without even the implied warranty of
 * MERCHANTABILITY or FITNESS FOR A PARTICULAR PURPOSE. See the GNU Affero General Public License for more details.
 *
 * You should have received a copy of the GNU Affero General Public License along with this program. If not, see <https://www.gnu.org/licenses/>.
 */

import { z } from 'zod';
import CreateOrRenameContentDialogBody from '@/pages/FileSharing/Dialog/DialogBodys/CreateOrRenameContentDialogBody';
import DeleteContentDialogBody from '@/pages/FileSharing/Dialog/DialogBodys/DeleteContentDialogBody';
import React from 'react';
import { UseFormReturn } from 'react-hook-form';
import generateFile from '@/pages/FileSharing/utilities/generateFile';
import FileSharingApiEndpoints from '@libs/filesharing/types/fileSharingApiEndpoints';
import { HttpMethods } from '@libs/common/types/http-methods';

import { FilesharingDialogProps, FileSharingFormValues } from '@libs/filesharing/types/filesharingDialogProps';
import FileActionType from '@libs/filesharing/types/fileActionType';
import ContentType from '@libs/filesharing/types/contentType';
import getPathWithoutWebdav from '@libs/filesharing/utils/getPathWithoutWebdav';
import PathChangeOrCreateProps from '@libs/filesharing/types/pathChangeOrCreateProps';
import FileUploadProps from '@libs/filesharing/types/fileUploadProps';
import DeleteFileProps from '@libs/filesharing/types/deleteFileProps';
import MoveContentDialogBodyProps from '@libs/filesharing/types/moveContentDialogProps';
import MoveDirectoryDialogBody from '@/pages/FileSharing/Dialog/DialogBodys/MoveDirectoryDialogBody';
import CopyContentDialogBody from '@/pages/FileSharing/Dialog/DialogBodys/CopyContentDialogBody';
import PublicShareContentsDialogBody from '@/pages/FileSharing/Dialog/DialogBodys/PublicShareContentsDialogBody';
import fileSharingFromSchema from '@libs/filesharing/types/fileSharingFromSchema';
import DialogInputValues from '@libs/filesharing/types/dialogInputValues';
import FILESHARING_SHARED_FILES_API_ENDPOINT from '@libs/filesharing/constants/filesharingSharedFilesApiEndpoint';
import { t } from 'i18next';
import stripTrailingSlash from '@libs/filesharing/utils/stripTrailingSlash';
import FileSelectorDialogBody from '@/pages/FileSharing/Dialog/DialogBodys/FileSelectorDialogBody';
import useFileSharingDownloadStore from '@/pages/FileSharing/useFileSharingDownloadStore';
import FileSelectorDialogProps from '@libs/filesharing/types/fileSelectorDialogProps';

interface DialogBodyConfigurationBase {
  schema?: z.ZodSchema<FileSharingFormValues>;
  isRenaming?: boolean;
  titleKey: string;
  submitKey: string;
  initialValues?: FileSharingFormValues;
  endpoint: string;
  type: ContentType;
  httpMethod: HttpMethods;
  componentProps?: Record<string, unknown>;
  hideSubmitButton?: boolean;
  desktopComponentClassName?: string;
  mobileComponentClassName?: string;
  getData?: (
    form: UseFormReturn<FileSharingFormValues>,
    currentPath: string,
    inputValues: DialogInputValues,
  ) => Promise<PathChangeOrCreateProps | PathChangeOrCreateProps[] | FileUploadProps[] | DeleteFileProps[]>;
  requiresForm?: boolean;
}

interface PlainDialogBodyConfiguration extends DialogBodyConfigurationBase {
  Component: React.ComponentType;
}

interface CreateFolderDialogBodyConfiguration extends DialogBodyConfigurationBase {
  Component: React.ComponentType<FilesharingDialogProps>;
}
interface CreateFileDialogBodyConfiguration extends DialogBodyConfigurationBase {
  Component: React.ComponentType<FilesharingDialogProps>;
}
interface RenameDialogBodyConfiguration extends DialogBodyConfigurationBase {
  Component: React.ComponentType<FilesharingDialogProps>;
}
interface MoveDialogBodyConfiguration extends DialogBodyConfigurationBase {
  Component: React.ComponentType<MoveContentDialogBodyProps>;
}

interface SaveExternalFileDialogBodyConfiguration extends DialogBodyConfigurationBase {
  Component: React.ComponentType<FilesharingDialogProps>;
}

interface FileSelectorDialogBodyConfiguration extends DialogBodyConfigurationBase {
  Component: React.ComponentType<FileSelectorDialogProps>;
}

type DialogBodyConfiguration =
  | CreateFolderDialogBodyConfiguration
  | CreateFileDialogBodyConfiguration
  | RenameDialogBodyConfiguration
  | MoveDialogBodyConfiguration
  | PlainDialogBodyConfiguration
  | SaveExternalFileDialogBodyConfiguration
  | FileSelectorDialogBodyConfiguration;

const initialFormValues = {
  filename: '',
  extension: '',
};

const createFolderConfig: CreateFolderDialogBodyConfiguration = {
  Component: CreateOrRenameContentDialogBody,
  titleKey: 'fileCreateNewContent.directoryDialogTitle',
  submitKey: 'fileCreateNewContent.createButtonText',
  initialValues: initialFormValues,
  schema: fileSharingFromSchema,
  endpoint: FileSharingApiEndpoints.FILESHARING_ACTIONS,
  httpMethod: HttpMethods.POST,
  type: ContentType.DIRECTORY,
  requiresForm: true,
  getData: (form, currentPath, _inputValues) => {
    const filename = form.getValues('filename');
    const cleanedPath = getPathWithoutWebdav(currentPath);

    return Promise.resolve({
      path: cleanedPath,
      newPath: filename,
    });
  },
};

const createFileConfig: CreateFileDialogBodyConfiguration = {
  Component: CreateOrRenameContentDialogBody,
  schema: z.object({
    filename: z.string().min(1, t('filesharing.tooltips.FileNameRequired')),
    extension: z.string(),
  }),
  titleKey: 'fileCreateNewContent.fileDialogTitle',
  submitKey: 'fileCreateNewContent.createButtonText',
  initialValues: initialFormValues,
  endpoint: `${FileSharingApiEndpoints.FILESHARING_ACTIONS}/${FileSharingApiEndpoints.UPLOAD}`,
  httpMethod: HttpMethods.POST,
  type: ContentType.FILE,
  requiresForm: true,
  getData: async (form, currentPath, { documentVendor, selectedFileType }) => {
    const filename = form.getValues('filename');

    const { file, extension } = await generateFile(selectedFileType, filename, documentVendor);

    return [
      {
        path: getPathWithoutWebdav(currentPath),
        name: `${filename}.${extension}`,
        file,
      },
    ];
  },
};

const deleteFileFolderConfig: PlainDialogBodyConfiguration = {
  Component: DeleteContentDialogBody,
  titleKey: 'deleteDialog.deleteFiles',
  submitKey: 'deleteDialog.continue',
  endpoint: `${FileSharingApiEndpoints.FILESHARING_ACTIONS}`,
  httpMethod: HttpMethods.DELETE,
  type: ContentType.FILE || ContentType.DIRECTORY,
  requiresForm: false,
  getData: (_form, currentPath, inputValues) => {
    const { selectedItems } = inputValues;
    if (!selectedItems || selectedItems.length === 0) {
      return Promise.resolve([]);
    }
    const cleanedPath = getPathWithoutWebdav(stripTrailingSlash(currentPath));
    return Promise.resolve(
      selectedItems.map((item) => ({
        path: `${cleanedPath}/${item.filename}`,
      })),
    );
  },
};

const renameFileFolderConfig: RenameDialogBodyConfiguration = {
  Component: CreateOrRenameContentDialogBody,
  schema: z.object({
    filename: z.string().min(1, t('filesharing.tooltips.NewFileNameRequired')),
    extension: z.string(),
  }),
  titleKey: 'fileRenameContent.rename',
  submitKey: 'fileRenameContent.rename',
  initialValues: initialFormValues,
  endpoint: `${FileSharingApiEndpoints.FILESHARING_ACTIONS}`,
  httpMethod: HttpMethods.PATCH,
  type: ContentType.FILE || ContentType.DIRECTORY,
  requiresForm: true,
  isRenaming: true,
  getData: async (form, currentPath, inputValues) => {
    const { selectedItems } = inputValues;
    if (!selectedItems || selectedItems.length === 0) {
      return Promise.resolve([]);
    }
    const filename =
      form.getValues('extension') !== undefined
        ? `${String(form.getValues('filename')) + String(form.getValues('extension'))}`
        : form.getValues('filename');
    const cleanedPath = getPathWithoutWebdav(stripTrailingSlash(currentPath));
    return Promise.resolve([
      {
        path: `${cleanedPath}/${selectedItems[0]?.filename}`,
        newPath: `${cleanedPath}/${filename}`,
      },
    ]);
  },
};

const copyFileOrFolderConfig: PlainDialogBodyConfiguration = {
  Component: CopyContentDialogBody,
  titleKey: 'copyItemDialog.copyFilesOrDirectoriesToDirectory',
  submitKey: 'copyItemDialog.copy',
  endpoint: `${FileSharingApiEndpoints.FILESHARING_ACTIONS}/${FileSharingApiEndpoints.COPY}`,
  httpMethod: HttpMethods.POST,
  type: ContentType.FILE || ContentType.DIRECTORY,
  requiresForm: false,
  getData: (_f, currentPath, { moveOrCopyItemToPath, selectedItems }: DialogInputValues) => {
    if (!moveOrCopyItemToPath || !selectedItems) return Promise.resolve([]);
    const sourceBase = getPathWithoutWebdav(stripTrailingSlash(currentPath));
    const targetBase = getPathWithoutWebdav(moveOrCopyItemToPath.filePath);
    return Promise.resolve(
      selectedItems.map((i) => {
        const name = encodeURIComponent(i.filename);
        return { path: `${sourceBase}/${name}`, newPath: `${targetBase}/${name}` };
      }),
    );
  },
};

const moveFileFolderConfig: MoveDialogBodyConfiguration = {
  Component: MoveDirectoryDialogBody,
  titleKey: 'moveItemDialog.changeDirectory',
  submitKey: 'moveItemDialog.move',
  endpoint: `${FileSharingApiEndpoints.FILESHARING_ACTIONS}`,
  httpMethod: HttpMethods.PATCH,
  type: ContentType.FILE || ContentType.DIRECTORY,
  requiresForm: false,

  getData: (_form, currentPath, inputValues) => {
    const { moveOrCopyItemToPath, selectedItems } = inputValues;
    if (!moveOrCopyItemToPath || !selectedItems) {
      return Promise.resolve([]);
    }
    const newCleanedPath = getPathWithoutWebdav(moveOrCopyItemToPath.filePath);
    const cleanedPath = getPathWithoutWebdav(stripTrailingSlash(currentPath));

    return Promise.resolve(
      selectedItems.map((item) => ({
        path: `${cleanedPath}/${item.filename}`,
        newPath: `${newCleanedPath}/${item.filename}`,
      })),
    );
  },
};

const shareFileOrFolderConfig: PlainDialogBodyConfiguration = {
  Component: PublicShareContentsDialogBody,
  titleKey: 'filesharing.publicFileSharing.sharePublicFile',
  submitKey: 'shareDialog.share',
  endpoint: FILESHARING_SHARED_FILES_API_ENDPOINT,
  httpMethod: HttpMethods.POST,
  type: ContentType.FILE,
  hideSubmitButton: true,
  desktopComponentClassName: 'max-w-[85%] min-w-[10%] max-h-full',
  requiresForm: false,
};

<<<<<<< HEAD
const saveExternalFileConfig: SaveExternalFileDialogBodyConfiguration = {
  Component: SaveExternalFileDialogBody,
  titleKey: 'saveExternalFileDialogBody.saveExternalFile',
  submitKey: 'common.save',
  endpoint: `${FileSharingApiEndpoints.FILESHARING_ACTIONS}/${FileSharingApiEndpoints.UPLOAD}`,
  httpMethod: HttpMethods.POST,
  type: ContentType.FILE,
  requiresForm: true,
  getData: async (form, currentPath, { moveOrCopyItemToPath }) => {
    const filename = form.getValues('filename');
    const targetDir = moveOrCopyItemToPath?.filePath || currentPath || '';
    const cleanedTarget = getPathWithoutWebdav(targetDir);

    const { editor } = useWhiteboardEditorStore.getState();
    if (!editor) return [];

    const file = buildTldrFileFromEditor(editor, filename);

    return Promise.resolve([
      {
        path: cleanedTarget,
        name: file.name,
        file,
      },
    ]);
  },
};

const fileSelectorConfig: FileSelectorDialogBodyConfiguration = {
  Component: FileSelectorDialogBody,
  titleKey: 'fileSelectorDialogBody.title',
  submitKey: 'common.select',
  endpoint: '',
  httpMethod: HttpMethods.POST,
  type: ContentType.FILE,
  getData: async (_form, _currentPath, { moveOrCopyItemToPath }) => {
    if (!moveOrCopyItemToPath) return [];

    const cleanedPath = getPathWithoutWebdav(moveOrCopyItemToPath.filePath);
    const { createDownloadBlobUrl } = useFileSharingDownloadStore.getState();
    const { openTldrFromBlobUrl } = useWhiteboardEditorStore.getState();
    const blobUrl = await createDownloadBlobUrl(cleanedPath);
    if (blobUrl) {
      await openTldrFromBlobUrl(blobUrl, moveOrCopyItemToPath.filename);
    } else {
      return [];
    }

    return [];
  },
};

=======
>>>>>>> 0144588c
const dialogBodyConfigurations: Record<FileActionType, DialogBodyConfiguration> = {
  createFolder: createFolderConfig,
  createFile: createFileConfig,
  deleteFileOrFolder: deleteFileFolderConfig,
  renameFileOrFolder: renameFileFolderConfig,
  copyFileOrFolder: copyFileOrFolderConfig,
  moveFileOrFolder: moveFileFolderConfig,
  shareFileOrFolder: shareFileOrFolderConfig,
<<<<<<< HEAD
  saveFile: saveExternalFileConfig,
  fileSelector: fileSelectorConfig,
=======
>>>>>>> 0144588c
};

function getDialogBodyConfigurations(action: FileActionType) {
  return dialogBodyConfigurations[action] || dialogBodyConfigurations.deleteFileOrFolder;
}

export default getDialogBodyConfigurations;<|MERGE_RESOLUTION|>--- conflicted
+++ resolved
@@ -35,8 +35,6 @@
 import FILESHARING_SHARED_FILES_API_ENDPOINT from '@libs/filesharing/constants/filesharingSharedFilesApiEndpoint';
 import { t } from 'i18next';
 import stripTrailingSlash from '@libs/filesharing/utils/stripTrailingSlash';
-import FileSelectorDialogBody from '@/pages/FileSharing/Dialog/DialogBodys/FileSelectorDialogBody';
-import useFileSharingDownloadStore from '@/pages/FileSharing/useFileSharingDownloadStore';
 import FileSelectorDialogProps from '@libs/filesharing/types/fileSelectorDialogProps';
 
 interface DialogBodyConfigurationBase {
@@ -262,61 +260,6 @@
   requiresForm: false,
 };
 
-<<<<<<< HEAD
-const saveExternalFileConfig: SaveExternalFileDialogBodyConfiguration = {
-  Component: SaveExternalFileDialogBody,
-  titleKey: 'saveExternalFileDialogBody.saveExternalFile',
-  submitKey: 'common.save',
-  endpoint: `${FileSharingApiEndpoints.FILESHARING_ACTIONS}/${FileSharingApiEndpoints.UPLOAD}`,
-  httpMethod: HttpMethods.POST,
-  type: ContentType.FILE,
-  requiresForm: true,
-  getData: async (form, currentPath, { moveOrCopyItemToPath }) => {
-    const filename = form.getValues('filename');
-    const targetDir = moveOrCopyItemToPath?.filePath || currentPath || '';
-    const cleanedTarget = getPathWithoutWebdav(targetDir);
-
-    const { editor } = useWhiteboardEditorStore.getState();
-    if (!editor) return [];
-
-    const file = buildTldrFileFromEditor(editor, filename);
-
-    return Promise.resolve([
-      {
-        path: cleanedTarget,
-        name: file.name,
-        file,
-      },
-    ]);
-  },
-};
-
-const fileSelectorConfig: FileSelectorDialogBodyConfiguration = {
-  Component: FileSelectorDialogBody,
-  titleKey: 'fileSelectorDialogBody.title',
-  submitKey: 'common.select',
-  endpoint: '',
-  httpMethod: HttpMethods.POST,
-  type: ContentType.FILE,
-  getData: async (_form, _currentPath, { moveOrCopyItemToPath }) => {
-    if (!moveOrCopyItemToPath) return [];
-
-    const cleanedPath = getPathWithoutWebdav(moveOrCopyItemToPath.filePath);
-    const { createDownloadBlobUrl } = useFileSharingDownloadStore.getState();
-    const { openTldrFromBlobUrl } = useWhiteboardEditorStore.getState();
-    const blobUrl = await createDownloadBlobUrl(cleanedPath);
-    if (blobUrl) {
-      await openTldrFromBlobUrl(blobUrl, moveOrCopyItemToPath.filename);
-    } else {
-      return [];
-    }
-
-    return [];
-  },
-};
-
-=======
->>>>>>> 0144588c
 const dialogBodyConfigurations: Record<FileActionType, DialogBodyConfiguration> = {
   createFolder: createFolderConfig,
   createFile: createFileConfig,
@@ -325,11 +268,6 @@
   copyFileOrFolder: copyFileOrFolderConfig,
   moveFileOrFolder: moveFileFolderConfig,
   shareFileOrFolder: shareFileOrFolderConfig,
-<<<<<<< HEAD
-  saveFile: saveExternalFileConfig,
-  fileSelector: fileSelectorConfig,
-=======
->>>>>>> 0144588c
 };
 
 function getDialogBodyConfigurations(action: FileActionType) {
