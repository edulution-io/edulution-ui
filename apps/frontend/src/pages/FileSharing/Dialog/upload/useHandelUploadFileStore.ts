--- conflicted
+++ resolved
@@ -18,13 +18,7 @@
  */
 
 import { create } from 'zustand';
-<<<<<<< HEAD
-import { v4 as uuid } from 'uuid';
-
 import { UploadItem } from '@libs/filesharing/types/uploadItem';
-=======
-import { UploadFile } from '@libs/filesharing/types/uploadFile';
->>>>>>> c4834542
 import FileProgress from '@libs/filesharing/types/fileProgress';
 import UploadResult from '@libs/filesharing/types/uploadResult';
 import createFileUploader from '@libs/filesharing/utils/createFileUploader';
@@ -85,7 +79,8 @@
   };
 };
 
-const isFolderUpload = (fileItem: UploadItem): fileItem is UploadItem & { isFolder: true; files: File[] } => 'isFolder' in fileItem && fileItem.isFolder === true && Array.isArray(fileItem.files);
+const isFolderUpload = (fileItem: UploadItem): fileItem is UploadItem & { isFolder: true; files: File[] } =>
+  'isFolder' in fileItem && fileItem.isFolder === true && Array.isArray(fileItem.files);
 
 const createSingleDirectory = async (directoryPath: string, webdavShare: string | undefined): Promise<void> => {
   const pathParts = directoryPath.split('/').filter((part) => part);
@@ -191,9 +186,8 @@
         name: fileItem.folderName || fileItem.name,
         success: true,
       };
-    } 
-      return await singleFileUploader(fileItem);
-    
+    }
+    return await singleFileUploader(fileItem);
   } catch (error) {
     return {
       name: fileItem.name,
@@ -221,24 +215,11 @@
 
   closeUploadDialog: () => set({ isUploadDialogOpen: false }),
 
-<<<<<<< HEAD
   setFilesToUpload: (files) => {
     const filesWithIds = files.map((file) => ({
       ...file,
-      id: file.id ?? uuid(),
+      id: file.id ?? crypto.randomUUID(),
     }));
-=======
-  setFilesToUpload: (files) =>
-    set((state) => ({
-      filesToUpload: [
-        ...state.filesToUpload,
-        ...files.map((file) => ({
-          ...file,
-          id: file.id ?? crypto.randomUUID(),
-        })),
-      ],
-    })),
->>>>>>> c4834542
 
     const allFiles = [...get().filesToUpload, ...filesWithIds];
     const { filesCount, bytesCount } = calculateTotalFilesAndBytes(allFiles);
