--- conflicted
+++ resolved
@@ -1,7 +1,3 @@
-<<<<<<< HEAD
-import { FileSharing, teacher, project, iso, programm, share, students } from '@/assets/icons';
-=======
->>>>>>> f33345a1
 import { useState, useEffect } from 'react';
 import { MdOutlineNoteAdd } from 'react-icons/md';
 import useFileManagerStore from '@/store/fileManagerStore';
