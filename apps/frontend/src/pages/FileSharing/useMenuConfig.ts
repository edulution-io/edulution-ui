import { useState, useEffect } from 'react';
import useFileManagerStore from '@/store/fileManagerStore';
import { MenuBarEntryProps, MenuItem } from '@/datatypes/types';
import { DirectoryFile } from '@/datatypes/filesystem';
import {
  FileSharingIcon,
  IsoIcon,
  ProgrammIcon,
  ProjectIcon,
  ShareIcon,
  StudentsIcon,
  TeacherIcon,
} from '@/assets/icons';

const findCorrespondingMountPointIcon = (mounts: DirectoryFile) => {
  if (mounts.filename.includes('teachers')) {
    return TeacherIcon;
  }
  if (mounts.filename.includes('projects')) {
    return ProjectIcon;
  }
  if (mounts.filename.includes('iso')) {
    return IsoIcon;
  }
  if (mounts.filename.includes('programs')) {
    return ProgrammIcon;
  }
  if (mounts.filename.includes('share')) {
    return ShareIcon;
  }
  if (mounts.filename.includes('students')) {
    return StudentsIcon;
  }
  return FileSharingIcon;
};

const useFileSharingMenuConfig = () => {
  const { fetchMountPoints, fetchFiles } = useFileManagerStore();
  const [menuItems, setMenuItems] = useState<MenuItem[]>([]);

  function constructFilePath(mountPoint: DirectoryFile, username: string) {
    return mountPoint.filename.includes('teachers') ? `${mountPoint.filename}/${username}` : mountPoint.filename;
  }

  useEffect(() => {
    const fetchAndPrepareMenuItems = async () => {
      try {
        const mounts: DirectoryFile[] = await fetchMountPoints();
        const items = mounts.map((mountPoint) => ({
          id: mountPoint.basename,
          label: mountPoint.filename.includes('teachers') ? 'home' : mountPoint.basename,
          icon: findCorrespondingMountPointIcon(mountPoint),
          action: async () => {
            try {
<<<<<<< HEAD
              await fetchFiles(constructFilePath(mountPoint, sessionStorage.getItem('user') as string));
=======
              await fetchFiles(constructFilePath(mountPoint, import.meta.env.VITE_USERNAME as string));
>>>>>>> 126fa161
            } catch (error) {
              console.error('Error fetching files:', error);
            }
          },
        }));
        setMenuItems(items);
      } catch (error) {
        console.error('Error fetching mount points:', error);
      }
    };

    fetchAndPrepareMenuItems().catch(() => {});
  }, []);

  const fileSharingMenuConfig = (): MenuBarEntryProps => ({
    menuItems,
    title: 'filesharing.title',
    icon: FileSharingIcon,
    color: 'hover:bg-ciDarkBlue',
  });

  return fileSharingMenuConfig();
};

export default useFileSharingMenuConfig;<|MERGE_RESOLUTION|>--- conflicted
+++ resolved
@@ -52,11 +52,7 @@
           icon: findCorrespondingMountPointIcon(mountPoint),
           action: async () => {
             try {
-<<<<<<< HEAD
               await fetchFiles(constructFilePath(mountPoint, sessionStorage.getItem('user') as string));
-=======
-              await fetchFiles(constructFilePath(mountPoint, import.meta.env.VITE_USERNAME as string));
->>>>>>> 126fa161
             } catch (error) {
               console.error('Error fetching files:', error);
             }
