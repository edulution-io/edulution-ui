--- conflicted
+++ resolved
@@ -32,12 +32,9 @@
 import SharePublicQRDialog from '@/components/shared/SharePublicQRDialog';
 import PUBLIC_SHARE_DIALOG_NAMES from '@libs/filesharing/constants/publicShareDialogNames';
 import URL_SEARCH_PARAMS from '@libs/common/constants/url-search-params';
-<<<<<<< HEAD
 import UploadFileDialog from '@/pages/FileSharing/Dialog/UploadFileDialog';
 import useUploadProgressToast from '@/hooks/useUploadProgressToast';
-=======
 import DeletePublicShareDialog from '@/pages/FileSharing/publicShare/dialog/DeletePublicShareDialog';
->>>>>>> a8188794
 
 const FileSharingPage = () => {
   const { isFileProcessing, currentPath, searchParams, setSearchParams, isLoading } = useFileSharingPage();
@@ -116,11 +113,8 @@
         descriptionTranslationId=""
       />
       <CreateOrEditPublicShareDialog />
-<<<<<<< HEAD
+      <DeletePublicShareDialog />
       <UploadFileDialog />
-=======
-      <DeletePublicShareDialog />
->>>>>>> a8188794
       <FileSharingFloatingButtonsBar />
     </PageLayout>
   );
