--- conflicted
+++ resolved
@@ -45,13 +45,8 @@
   const { fileOperationProgress, fetchFiles, webdavShares } = useFileSharingStore();
   const { fetchShares } = usePublicShareStore();
   const navigate = useNavigate();
-<<<<<<< HEAD
   const { createVariableSharePathname } = useVariableSharePathname();
 
-  useUploadProgressToast();
-
-=======
->>>>>>> 1a33e3dd
   useEffect(() => {
     const handleFileOperationProgress = async () => {
       if (!fileOperationProgress) return;
