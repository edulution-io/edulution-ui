/*
 * LICENSE
 *
 * This program is free software: you can redistribute it and/or modify it under the terms of the GNU Affero General Public License as published by
 * the Free Software Foundation, either version 3 of the License, or (at your option) any later version.
 *
 * This program is distributed in the hope that it will be useful, but WITHOUT ANY WARRANTY; without even the implied warranty of
 * MERCHANTABILITY or FITNESS FOR A PARTICULAR PURPOSE. See the GNU Affero General Public License for more details.
 *
 * You should have received a copy of the GNU Affero General Public License along with this program. If not, see <https://www.gnu.org/licenses/>.
 */

import React, { useEffect } from 'react';
import DirectoryBreadcrumb from '@/pages/FileSharing/Table/DirectoryBreadcrumb';
import ActionContentDialog from '@/pages/FileSharing/Dialog/ActionContentDialog';
import LoadingIndicatorDialog from '@/components/ui/Loading/LoadingIndicatorDialog';
import useFileSharingPage from '@/pages/FileSharing/hooks/useFileSharingPage';
import FileSharingFloatingButtonsBar from '@/pages/FileSharing/FloatingButtonsBar/FileSharingFloatingButtonsBar';
import FileSharingTable from '@/pages/FileSharing/Table/FileSharingTable';
import useFileEditorStore from '@/pages/FileSharing/FilePreview/OnlyOffice/useFileEditorStore';
import HorizontalLoader from '@/components/ui/Loading/HorizontalLoader';
import FILE_PREVIEW_ELEMENT_ID from '@libs/filesharing/constants/filePreviewElementId';
import useFileSharingStore from '@/pages/FileSharing/useFileSharingStore';
import PageLayout from '@/components/structure/layout/PageLayout';
import QuotaLimitInfo from '@/pages/FileSharing/utilities/QuotaLimitInfo';
import useQuotaInfo from '@/hooks/useQuotaInfo';

const FileSharingPage = () => {
  const { isFileProcessing, currentPath, searchParams, setSearchParams, isLoading } = useFileSharingPage();
  const { isFilePreviewVisible, isFilePreviewDocked } = useFileEditorStore();
<<<<<<< HEAD
  const { fileOperationProgress, fetchFiles } = useFileSharingStore();

  useEffect(() => {
    const handleFileOperationProgress = async () => {
      if (!fileOperationProgress) return;
      const percent = fileOperationProgress.percent ?? 0;
      if (percent >= 100) {
        await fetchFiles(currentPath);
      }
    };

    void handleFileOperationProgress();
  }, [fileOperationProgress]);
=======
  const { percentageUsed } = useQuotaInfo();
>>>>>>> 59401d25

  return (
    <PageLayout>
      <LoadingIndicatorDialog isOpen={isLoading} />

      <div className="flex w-full flex-row justify-between space-x-2 pb-2 pt-2">
        <DirectoryBreadcrumb
          path={currentPath}
          onNavigate={(filenamePath) => {
            searchParams.set('path', filenamePath);
            setSearchParams(searchParams);
          }}
          style={{ color: 'white' }}
        />
        <QuotaLimitInfo percentageUsed={percentageUsed} />
      </div>

      <div className="flex h-full w-full flex-row overflow-hidden pb-6">
        <div className={isFilePreviewVisible && isFilePreviewDocked ? 'w-1/2 2xl:w-2/3' : 'w-full'}>
          {isFileProcessing ? <HorizontalLoader className="w-[99%]" /> : <div className="h-1" />}

          <FileSharingTable />
        </div>

        {isFilePreviewVisible && (
          <div
            id={FILE_PREVIEW_ELEMENT_ID}
            className={isFilePreviewDocked ? 'h-full w-1/2 2xl:w-1/3' : ''}
          />
        )}
      </div>

      <ActionContentDialog />
      <FileSharingFloatingButtonsBar />
    </PageLayout>
  );
};

export default FileSharingPage;<|MERGE_RESOLUTION|>--- conflicted
+++ resolved
@@ -28,7 +28,6 @@
 const FileSharingPage = () => {
   const { isFileProcessing, currentPath, searchParams, setSearchParams, isLoading } = useFileSharingPage();
   const { isFilePreviewVisible, isFilePreviewDocked } = useFileEditorStore();
-<<<<<<< HEAD
   const { fileOperationProgress, fetchFiles } = useFileSharingStore();
 
   useEffect(() => {
@@ -42,9 +41,7 @@
 
     void handleFileOperationProgress();
   }, [fileOperationProgress]);
-=======
   const { percentageUsed } = useQuotaInfo();
->>>>>>> 59401d25
 
   return (
     <PageLayout>
