/*
 * LICENSE
 *
 * This program is free software: you can redistribute it and/or modify it under the terms of the GNU Affero General Public License as published by
 * the Free Software Foundation, either version 3 of the License, or (at your option) any later version.
 *
 * This program is distributed in the hope that it will be useful, but WITHOUT ANY WARRANTY; without even the implied warranty of
 * MERCHANTABILITY or FITNESS FOR A PARTICULAR PURPOSE. See the GNU Affero General Public License for more details.
 *
 * You should have received a copy of the GNU Affero General Public License along with this program. If not, see <https://www.gnu.org/licenses/>.
 */

import React from 'react';
import DirectoryBreadcrumb from '@/pages/FileSharing/Table/DirectoryBreadcrumb';
import ActionContentDialog from '@/pages/FileSharing/Dialog/ActionContentDialog';
import LoadingIndicatorDialog from '@/components/ui/Loading/LoadingIndicatorDialog';
import useFileSharingPage from '@/pages/FileSharing/hooks/useFileSharingPage';
import FileSharingFloatingButtonsBar from '@/pages/FileSharing/FloatingButtonsBar/FileSharingFloatingButtonsBar';
import FileSharingTable from '@/pages/FileSharing/Table/FileSharingTable';
import useFileEditorStore from '@/pages/FileSharing/FilePreview/OnlyOffice/useFileEditorStore';
import HorizontalLoader from '@/components/ui/Loading/HorizontalLoader';
<<<<<<< HEAD
import useFileSharingStore from '@/pages/FileSharing/useFileSharingStore';
import ProgressToaster from '@/components/ui/ProgressToaster';
import { t } from 'i18next';
=======
import FILE_PREVIEW_ELEMENT_ID from '@libs/filesharing/constants/filePreviewElementId';
import PageLayout from '@/components/structure/layout/PageLayout';
>>>>>>> 6b820a31

const FileSharingPage = () => {
  const { isFileProcessing, currentPath, searchParams, setSearchParams, isLoading } = useFileSharingPage();
<<<<<<< HEAD
  const { currentlyEditingFile } = useFileEditorStore();
  const { appConfigs } = useAppConfigsStore();
  const { downloadProgressList } = useFileSharingStore();
  const isDocumentServerConfigured = !!getExtendedOptionsValue(
    appConfigs,
    APPS.FILE_SHARING,
    ExtendedOptionKeys.ONLY_OFFICE_URL,
  );
  const isValidFile = currentlyEditingFile?.type === ContentType.FILE && isFileValid(currentlyEditingFile);
  const isFilePreviewVisible = isValidFile && isDocumentServerConfigured && !isMobileView;
=======
  const { isFilePreviewVisible, isFilePreviewDocked } = useFileEditorStore();
>>>>>>> 6b820a31

  return (
    <PageLayout>
      <LoadingIndicatorDialog isOpen={isLoading} />

      <div className="flex w-full flex-col justify-between space-x-2 pb-2 pt-2">
        <DirectoryBreadcrumb
          path={currentPath}
          onNavigate={(filenamePath) => {
            searchParams.set('path', filenamePath);
            setSearchParams(searchParams);
          }}
          style={{ color: 'white' }}
        />
      </div>

<<<<<<< HEAD
      {downloadProgressList.map((progress) => (
        <ProgressToaster
          key={progress.fileName}
          data={{
            title: t('common.download'),
            percent: progress.percent,
            id: progress.fileName,
            description: progress.fileName.split('/').pop(),
          }}
        />
      ))}
      <div className="fixed bottom-8 mt-10 flex flex-row space-x-24">
        <ActionContentDialog />
        <FileSharingFloatingButtonsBar />
=======
      <div className="flex h-full w-full flex-row overflow-hidden pb-6">
        <div className={isFilePreviewVisible && isFilePreviewDocked ? 'w-1/2 2xl:w-2/3' : 'w-full'}>
          {isFileProcessing ? <HorizontalLoader className="w-[99%]" /> : <div className="h-1" />}

          <FileSharingTable />
        </div>

        {isFilePreviewVisible && (
          <div
            id={FILE_PREVIEW_ELEMENT_ID}
            className={isFilePreviewDocked ? 'h-full w-1/2 2xl:w-1/3' : ''}
          />
        )}
>>>>>>> 6b820a31
      </div>

      <ActionContentDialog />
      <FileSharingFloatingButtonsBar />
    </PageLayout>
  );
};

export default FileSharingPage;<|MERGE_RESOLUTION|>--- conflicted
+++ resolved
@@ -8,94 +8,4 @@
  * MERCHANTABILITY or FITNESS FOR A PARTICULAR PURPOSE. See the GNU Affero General Public License for more details.
  *
  * You should have received a copy of the GNU Affero General Public License along with this program. If not, see <https://www.gnu.org/licenses/>.
- */
-
-import React from 'react';
-import DirectoryBreadcrumb from '@/pages/FileSharing/Table/DirectoryBreadcrumb';
-import ActionContentDialog from '@/pages/FileSharing/Dialog/ActionContentDialog';
-import LoadingIndicatorDialog from '@/components/ui/Loading/LoadingIndicatorDialog';
-import useFileSharingPage from '@/pages/FileSharing/hooks/useFileSharingPage';
-import FileSharingFloatingButtonsBar from '@/pages/FileSharing/FloatingButtonsBar/FileSharingFloatingButtonsBar';
-import FileSharingTable from '@/pages/FileSharing/Table/FileSharingTable';
-import useFileEditorStore from '@/pages/FileSharing/FilePreview/OnlyOffice/useFileEditorStore';
-import HorizontalLoader from '@/components/ui/Loading/HorizontalLoader';
-<<<<<<< HEAD
-import useFileSharingStore from '@/pages/FileSharing/useFileSharingStore';
-import ProgressToaster from '@/components/ui/ProgressToaster';
-import { t } from 'i18next';
-=======
-import FILE_PREVIEW_ELEMENT_ID from '@libs/filesharing/constants/filePreviewElementId';
-import PageLayout from '@/components/structure/layout/PageLayout';
->>>>>>> 6b820a31
-
-const FileSharingPage = () => {
-  const { isFileProcessing, currentPath, searchParams, setSearchParams, isLoading } = useFileSharingPage();
-<<<<<<< HEAD
-  const { currentlyEditingFile } = useFileEditorStore();
-  const { appConfigs } = useAppConfigsStore();
-  const { downloadProgressList } = useFileSharingStore();
-  const isDocumentServerConfigured = !!getExtendedOptionsValue(
-    appConfigs,
-    APPS.FILE_SHARING,
-    ExtendedOptionKeys.ONLY_OFFICE_URL,
-  );
-  const isValidFile = currentlyEditingFile?.type === ContentType.FILE && isFileValid(currentlyEditingFile);
-  const isFilePreviewVisible = isValidFile && isDocumentServerConfigured && !isMobileView;
-=======
-  const { isFilePreviewVisible, isFilePreviewDocked } = useFileEditorStore();
->>>>>>> 6b820a31
-
-  return (
-    <PageLayout>
-      <LoadingIndicatorDialog isOpen={isLoading} />
-
-      <div className="flex w-full flex-col justify-between space-x-2 pb-2 pt-2">
-        <DirectoryBreadcrumb
-          path={currentPath}
-          onNavigate={(filenamePath) => {
-            searchParams.set('path', filenamePath);
-            setSearchParams(searchParams);
-          }}
-          style={{ color: 'white' }}
-        />
-      </div>
-
-<<<<<<< HEAD
-      {downloadProgressList.map((progress) => (
-        <ProgressToaster
-          key={progress.fileName}
-          data={{
-            title: t('common.download'),
-            percent: progress.percent,
-            id: progress.fileName,
-            description: progress.fileName.split('/').pop(),
-          }}
-        />
-      ))}
-      <div className="fixed bottom-8 mt-10 flex flex-row space-x-24">
-        <ActionContentDialog />
-        <FileSharingFloatingButtonsBar />
-=======
-      <div className="flex h-full w-full flex-row overflow-hidden pb-6">
-        <div className={isFilePreviewVisible && isFilePreviewDocked ? 'w-1/2 2xl:w-2/3' : 'w-full'}>
-          {isFileProcessing ? <HorizontalLoader className="w-[99%]" /> : <div className="h-1" />}
-
-          <FileSharingTable />
-        </div>
-
-        {isFilePreviewVisible && (
-          <div
-            id={FILE_PREVIEW_ELEMENT_ID}
-            className={isFilePreviewDocked ? 'h-full w-1/2 2xl:w-1/3' : ''}
-          />
-        )}
->>>>>>> 6b820a31
-      </div>
-
-      <ActionContentDialog />
-      <FileSharingFloatingButtonsBar />
-    </PageLayout>
-  );
-};
-
-export default FileSharingPage;+ */