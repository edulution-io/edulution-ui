--- conflicted
+++ resolved
@@ -1,16 +1,10 @@
-<<<<<<< HEAD
-import React, { FC, useState } from 'react';
+import React, { FC, useEffect, useState } from 'react';
 import FilePlayer from 'react-player';
-import { FileTypePreviewProps } from '@/datatypes/types';
-=======
-import React, { FC, useEffect, useState } from 'react';
-import ReactPlayer from 'react-player';
 import useFileManagerStore from '@/store/fileManagerStore.ts';
 import { convertDownloadLinkToBlob } from '@/pages/FileSharing/previews/utilitys/utilitys.ts';
 import PreviewMenuBar from '@/pages/FileSharing/previews/documents/PreviewMenuBar.tsx';
 import useFileEditorStore from '@/pages/FileSharing/previews/documents/fileEditorStore.ts';
 import { DirectoryFile } from '@/datatypes/filesystem.ts';
->>>>>>> 7e0320e0
 
 interface MediaPreviewProps {
   file: DirectoryFile;
@@ -53,13 +47,8 @@
         />
       )}
       <div className="relative pt-[56.25%]">
-<<<<<<< HEAD
         <FilePlayer
-          url={mediaUrl}
-=======
-        <ReactPlayer
           url={fileUrl}
->>>>>>> 7e0320e0
           playing={playing}
           controls
           width="100%"
