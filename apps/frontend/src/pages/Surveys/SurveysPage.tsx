import React from 'react';
import { useMediaQuery } from 'usehooks-ts';
import cn from '@/lib/utils';
import { APPS } from '@/datatypes/types';
import { PageView } from '@/pages/Surveys/Subpages/components/types/page-view';
import AnsweredSurveysPage from '@/pages/Surveys/Subpages/AnsweredSurveys';
import CreatedSurveysPage from '@/pages/Surveys/Subpages/CreatedSurveys';
import OpenSurveysPage from '@/pages/Surveys/Subpages/OpenSurveys';
import SurveyManagement from '@/pages/Surveys/Subpages/SurveyManagement';
import SurveyEditor from '@/pages/Surveys/Subpages/Editor/SurveyEditor';
import useSurveysPageStore from '@/pages/Surveys/SurveysPageStore';
import useFrameStore from '@/routes/IframeStore';

const SurveysPage = () => {
  const {
    selectedPageView,
    selectedSurvey,
    setSelectedSurvey,

    openSurveys,
    updateOpenSurveys,
    isFetchingOpenSurveys,

    answeredSurveys,
    updateAnsweredSurveys,
    isFetchingAnsweredSurveys,

    createdSurveys,
    updateCreatedSurveys,
    isFetchingCreatedSurveys,

    setPageViewSurveyEditor,

    deleteSurvey,
  } = useSurveysPageStore();

  const { activeFrame } = useFrameStore();

  const isMobile = useMediaQuery('(max-width: 768px)');

  const isFrameVisible = () => (activeFrame === APPS.SURVEYS ? 'block' : 'hidden');

  const getSurveyComponent = () => {
    switch (selectedPageView) {
      case PageView.OPEN_SURVEYS:
        return (
          <OpenSurveysPage
            selectedSurvey={selectedSurvey}
            setSelectedSurvey={setSelectedSurvey}
            openSurveys={openSurveys}
            updateOpenSurveys={updateOpenSurveys}
            updateAnsweredSurveys={updateAnsweredSurveys}
            isFetchingOpenSurveys={isFetchingOpenSurveys}
          />
        );
      case PageView.CREATED_SURVEYS:
        return (
          <CreatedSurveysPage
            selectedSurvey={selectedSurvey}
            setSelectedSurvey={setSelectedSurvey}
            createdSurveys={createdSurveys}
            updateCreatedSurveys={updateCreatedSurveys}
            isFetchingCreatedSurveys={isFetchingCreatedSurveys}
            setPageViewSurveyEditor={setPageViewSurveyEditor}
            deleteSurvey={deleteSurvey}
            updateOpenSurveys={updateOpenSurveys}
            updateAnsweredSurveys={updateAnsweredSurveys}
          />
        );
      case PageView.ANSWERED_SURVEYS:
        return (
          <AnsweredSurveysPage
            selectedSurvey={selectedSurvey}
            setSelectedSurvey={setSelectedSurvey}
            answeredSurveys={answeredSurveys}
<<<<<<< HEAD
            updateOpenSurveys={updateOpenSurveys}
=======
>>>>>>> 4144f638
            updateAnsweredSurveys={updateAnsweredSurveys}
            isFetchingAnsweredSurveys={isFetchingAnsweredSurveys}
          />
        );
      case PageView.SURVEY_CREATOR:
        return (
          <SurveyEditor
            updateCreatedSurveys={updateCreatedSurveys}
            updateOpenSurveys={updateOpenSurveys}
            updateAnsweredSurveys={updateAnsweredSurveys}
          />
        );
      case PageView.SURVEY_EDITOR:
<<<<<<< HEAD
        return <SurveyEditor selectedSurvey={selectedSurvey} />;
=======
        return (
          <SurveyEditor
            selectedSurvey={selectedSurvey}
            updateCreatedSurveys={updateCreatedSurveys}
            updateOpenSurveys={updateOpenSurveys}
            updateAnsweredSurveys={updateAnsweredSurveys}
          />
        );
>>>>>>> 4144f638
      case PageView.MANAGE_SURVEYS:
        return <SurveyManagement />;
      default:
        return (
          <OpenSurveysPage
            selectedSurvey={selectedSurvey}
            setSelectedSurvey={setSelectedSurvey}
            openSurveys={openSurveys}
            updateOpenSurveys={updateOpenSurveys}
            updateAnsweredSurveys={updateAnsweredSurveys}
            isFetchingOpenSurveys={isFetchingOpenSurveys}
          />
        );
    }
  };

  return (
    <div
      className={cn(
        'absolute bottom-[32px] right-[57px] top-0 h-screen',
        isFrameVisible(),
        isMobile ? 'left-4' : 'left-[256px]',
      )}
    >
      {getSurveyComponent()}
    </div>
  );
};

export default SurveysPage;<|MERGE_RESOLUTION|>--- conflicted
+++ resolved
@@ -73,10 +73,6 @@
             selectedSurvey={selectedSurvey}
             setSelectedSurvey={setSelectedSurvey}
             answeredSurveys={answeredSurveys}
-<<<<<<< HEAD
-            updateOpenSurveys={updateOpenSurveys}
-=======
->>>>>>> 4144f638
             updateAnsweredSurveys={updateAnsweredSurveys}
             isFetchingAnsweredSurveys={isFetchingAnsweredSurveys}
           />
@@ -90,9 +86,6 @@
           />
         );
       case PageView.SURVEY_EDITOR:
-<<<<<<< HEAD
-        return <SurveyEditor selectedSurvey={selectedSurvey} />;
-=======
         return (
           <SurveyEditor
             selectedSurvey={selectedSurvey}
@@ -101,7 +94,6 @@
             updateAnsweredSurveys={updateAnsweredSurveys}
           />
         );
->>>>>>> 4144f638
       case PageView.MANAGE_SURVEYS:
         return <SurveyManagement />;
       default:
