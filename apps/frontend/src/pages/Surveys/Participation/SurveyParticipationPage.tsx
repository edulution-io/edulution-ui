/*
 * LICENSE
 *
 * This program is free software: you can redistribute it and/or modify it under the terms of the GNU Affero General Public License as published by
 * the Free Software Foundation, either version 3 of the License, or (at your option) any later version.
 *
 * This program is distributed in the hope that it will be useful, but WITHOUT ANY WARRANTY; without even the implied warranty of
 * MERCHANTABILITY or FITNESS FOR A PARTICULAR PURPOSE. See the GNU Affero General Public License for more details.
 *
 * You should have received a copy of the GNU Affero General Public License along with this program. If not, see <https://www.gnu.org/licenses/>.
 */

<<<<<<< HEAD
import React, { useEffect } from 'react';
import { useForm } from 'react-hook-form';
=======
import React, { useEffect, useMemo } from 'react';
import { toast } from 'sonner';
import { Model, Serializer } from 'survey-core';
import { Survey } from 'survey-react-ui';
>>>>>>> 888ae1b6
import { useParams } from 'react-router-dom';
import useUserStore from '@/store/UserStore/UserStore';
import useParticipateSurveyStore from '@/pages/Surveys/Participation/useParticipateSurveyStore';
import useSurveyTablesPageStore from '@/pages/Surveys/Tables/useSurveysTablesPageStore';
import PublicSurveyParticipationUserInput from '@/pages/Surveys/Participation/PublicSurveyAccessForm';
import SurveyParticipationBody from '@/pages/Surveys/Participation/SurveyParticipationBody';
import '../theme/custom.participation.css';

interface SurveyParticipationPageProps {
  isPublic: boolean;
}

Serializer.getProperty('rating', 'displayMode').defaultValue = 'buttons';

const SurveyParticipationPage = (props: SurveyParticipationPageProps): React.ReactNode => {
  const { isPublic = false } = props;
  const { selectedSurvey, fetchSelectedSurvey, isFetching, updateOpenSurveys, updateAnsweredSurveys } =
    useSurveyTablesPageStore();
  const { username, setUsername, answerSurvey, reset, previousAnswer } = useParticipateSurveyStore();

  const { surveyId } = useParams();

  const { user } = useUserStore();

  useEffect(() => {
    reset();
    void fetchSelectedSurvey(surveyId, isPublic);
  }, [surveyId]);

  useEffect(() => {
    if (user) {
      setUsername(user.username);
    }
  }, [user]);

  const form = useForm<{ username: string }>();

  const handleAccessSurvey = () => {
    if (!selectedSurvey) {
      return;
    }
    if (user) {
      setUsername(user.username);
    } else {
      setUsername(form.watch('username'));
    }
  };

  if (!user && !username) {
    return (
      <div className="relative top-1/3">
        <PublicSurveyParticipationUserInput
          form={form}
          publicUserFullName={form.watch('username')}
          setPublicUserFullName={(value: string) => form.setValue('username', value)}
          accessSurvey={handleAccessSurvey}
        />
      </div>
    );
  }

  return (
    <SurveyParticipationBody
      username={user?.username || form.watch('username')}
      isPublic={isPublic}
      selectedSurvey={selectedSurvey}
      previousAnswer={previousAnswer}
      answerSurvey={answerSurvey}
      isFetching={isFetching}
      updateOpenSurveys={updateOpenSurveys}
      updateAnsweredSurveys={updateAnsweredSurveys}
    />
  );
};

export default SurveyParticipationPage;<|MERGE_RESOLUTION|>--- conflicted
+++ resolved
@@ -10,16 +10,10 @@
  * You should have received a copy of the GNU Affero General Public License along with this program. If not, see <https://www.gnu.org/licenses/>.
  */
 
-<<<<<<< HEAD
 import React, { useEffect } from 'react';
 import { useForm } from 'react-hook-form';
-=======
-import React, { useEffect, useMemo } from 'react';
-import { toast } from 'sonner';
-import { Model, Serializer } from 'survey-core';
-import { Survey } from 'survey-react-ui';
->>>>>>> 888ae1b6
 import { useParams } from 'react-router-dom';
+import { Serializer } from 'survey-core';
 import useUserStore from '@/store/UserStore/UserStore';
 import useParticipateSurveyStore from '@/pages/Surveys/Participation/useParticipateSurveyStore';
 import useSurveyTablesPageStore from '@/pages/Surveys/Tables/useSurveysTablesPageStore';
