/*
 * LICENSE
 *
 * This program is free software: you can redistribute it and/or modify it under the terms of the GNU Affero General Public License as published by
 * the Free Software Foundation, either version 3 of the License, or (at your option) any later version.
 *
 * This program is distributed in the hope that it will be useful, but WITHOUT ANY WARRANTY; without even the implied warranty of
 * MERCHANTABILITY or FITNESS FOR A PARTICULAR PURPOSE. See the GNU Affero General Public License for more details.
 *
 * You should have received a copy of the GNU Affero General Public License along with this program. If not, see <https://www.gnu.org/licenses/>.
 */

import { t } from 'i18next';
import { toast } from 'sonner';
import { create } from 'zustand';
import { Model, CompletingEvent, SurveyModel, ClearFilesEvent } from 'survey-core';
import SurveyAnswerResponseDto from '@libs/survey/types/api/survey-answer-response.dto';
import AnswerSurvey from '@libs/survey/types/api/answer-survey';
import { HTTP_HEADERS, RequestResponseContentType } from '@libs/common/types/http-methods';
import {
  SURVEYS,
  PUBLIC_SURVEYS,
  SURVEY_ANSWER_ENDPOINT,
  PUBLIC_USER,
  SURVEYS_ANSWER_TEMP_FILE_ATTACHMENT_ENDPOINT,
} from '@libs/survey/constants/surveys-endpoint';
import { publicUserLoginRegex } from '@libs/survey/utils/publicUserLoginRegex';
import AttendeeDto from '@libs/user/types/attendee.dto';
import handleApiError from '@/utils/handleApiError';
import eduApi from '@/api/eduApi';
import { FileDownloadDto } from '@libs/survey/types/api/file-download.dto';
import EDU_API_URL from '@libs/common/constants/eduApiUrl';
import { removeUuidFromFileName } from '@libs/common/utils/uuidAndFileNames';

interface ParticipateSurveyStore {
  attendee: Partial<AttendeeDto> | undefined;
  setAttendee: (attendee: Partial<AttendeeDto> | undefined) => void;

  answerSurvey: (
    answerDto: AnswerSurvey,
    sender: Model,
    options: CompletingEvent,
  ) => Promise<SurveyAnswerResponseDto | undefined>;
  isSubmitting: boolean;

  checkForMatchingUserNameAndPubliUserId: (
    surveyId: string,
    attendee: Partial<AttendeeDto>,
    canUpdateFormerAnswer?: boolean,
  ) => Promise<boolean>;
  setIsUserAuthenticated: (isUserAuthenticated: boolean) => void;
  isUserAuthenticated: boolean;

  fetchAnswer: (surveyId: string) => Promise<void>;
  previousAnswer: SurveyAnswerResponseDto | undefined;
  isFetching: boolean;

  publicUserId?: string;

  uploadTempFile: (
    surveyId: string,
    questionId: string,
    file: File & { content?: string },
  ) => Promise<FileDownloadDto | null>;
  isUploadingFile?: boolean;

  deleteTempFiles: (surveyId: string, questionId: string) => Promise<string>;
  deleteTempFile: (surveyId: string, questionId: string, file: File & { content?: string }) => Promise<string>;
  onClearFiles: (_: SurveyModel, options: ClearFilesEvent, surveyId: string) => Promise<void>;
  isDeletingFile?: boolean;

  reset: () => void;
}

const ParticipateSurveyStoreInitialState: Partial<ParticipateSurveyStore> = {
  attendee: undefined,

  isSubmitting: false,

  isUserAuthenticated: false,

  previousAnswer: undefined,
  isFetching: false,

  publicUserId: undefined,

  isUploadingFile: false,
  isDeletingFile: false,
};

const useParticipateSurveyStore = create<ParticipateSurveyStore>((set, get) => ({
  ...(ParticipateSurveyStoreInitialState as ParticipateSurveyStore),
  reset: () => set(ParticipateSurveyStoreInitialState),

  setAttendee: (attendee: Partial<AttendeeDto> | undefined) => set({ attendee }),

  answerSurvey: async (
    answerDto: AnswerSurvey,
    surveyModel: Model,
    completingEvent: CompletingEvent,
  ): Promise<SurveyAnswerResponseDto | undefined> => {
    const { surveyId, answer, isPublic = false } = answerDto;
    const { isSubmitting, attendee } = get();
    if (isSubmitting) {
      return undefined;
    }
    set({ isSubmitting: true });

    // eslint-disable-next-line no-param-reassign
    completingEvent.allow = false;

    try {
      const response = isPublic
        ? await eduApi.post<SurveyAnswerResponseDto>(PUBLIC_SURVEYS, {
            surveyId,
            answer,
            attendee,
          })
        : await eduApi.patch<SurveyAnswerResponseDto>(SURVEYS, {
            surveyId,
            answer,
            attendee,
          });

      // eslint-disable-next-line no-param-reassign
      completingEvent.allow = true;
      surveyModel.doComplete();

      const surveyAnswer: SurveyAnswerResponseDto = response.data;
      const { username = '' } = surveyAnswer.attendee || {};
      const isPublicUser = !!username && publicUserLoginRegex.test(username);
      if (isPublicUser) {
        set({ publicUserId: username, previousAnswer: surveyAnswer });
      } else {
        set({ publicUserId: undefined, previousAnswer: undefined });
      }
      return surveyAnswer;
    } catch (error) {
      set({ publicUserId: undefined, previousAnswer: undefined });
      handleApiError(error, set);
      toast.error(t('survey.errors.submitAnswerError'));
      return undefined;
    } finally {
      set({ isSubmitting: false });
    }
  },

  fetchAnswer: async (surveyId: string): Promise<void> => {
    const { attendee } = get();
    if (!attendee || !attendee.username || publicUserLoginRegex.test(attendee.username)) {
      return;
    }
    set({ isFetching: true });
    try {
      const response = await eduApi.get<SurveyAnswerResponseDto>(
        `${SURVEY_ANSWER_ENDPOINT}/${surveyId}/${attendee.username}`,
      );
      const surveyAnswer: SurveyAnswerResponseDto = response.data;
      set({ previousAnswer: surveyAnswer });
    } catch (error) {
      set({ previousAnswer: undefined });
    } finally {
      set({ isFetching: false });
    }
  },

  checkForMatchingUserNameAndPubliUserId: async (
    surveyId: string,
    attendee: Partial<AttendeeDto>,
    canUpdateFormerAnswer: boolean = false,
  ): Promise<boolean> => {
    set({ isFetching: true });
    try {
      const response = await eduApi.get<SurveyAnswerResponseDto>(
        `${PUBLIC_SURVEYS}/${PUBLIC_USER}/${surveyId}/${attendee.username}`,
      );
      if (!response.data) {
        set({ attendee: undefined, previousAnswer: undefined });
        return false;
      }
      const surveyAnswer: SurveyAnswerResponseDto = response.data;
      set({ attendee: surveyAnswer.attendee, previousAnswer: canUpdateFormerAnswer ? surveyAnswer : undefined });
      return true;
    } catch (error) {
      set({ attendee: undefined, previousAnswer: undefined });
      return false;
    } finally {
      set({ isFetching: false });
    }
  },

  uploadTempFile: async (surveyId: string, questionId: string, file: File): Promise<FileDownloadDto | null> => {
    const { attendee } = get();
    set({ isUploadingFile: true });
    try {
      const formData = new FormData();
      formData.append('file', file);
      const response = await eduApi.post<{ name: string; url: string; content: Buffer<ArrayBufferLike> }>(
<<<<<<< HEAD
        `${SURVEYS_ANSWER_FILE_ATTACHMENT_ENDPOINT}/${attendee?.username || attendee?.firstName}/${surveyId}/${questionId}`,
=======
        `${SURVEYS_ANSWER_TEMP_FILE_ATTACHMENT_ENDPOINT}/${attendee?.username || attendee?.firstName}/${surveyId}`,
>>>>>>> 41e08454
        formData,
        {
          headers: { [HTTP_HEADERS.ContentType]: RequestResponseContentType.MULTIPART_FORM_DATA },
        },
      );
      if (response.data === null) {
        return null;
      }

      const newFile: FileDownloadDto = {
        ...file,
        type: file.type || '*/*',
        originalName: response.data.name || file.name,
        name: removeUuidFromFileName(response.data.name || file.name),
        url: `${EDU_API_URL}/${response.data.url}`,
        content: response.data.content,
      };
      return newFile;
    } catch (error) {
      return null;
    } finally {
      set({ isUploadingFile: false });
    }
  },

  deleteTempFile: async (surveyId: string, questionId: string, file: File & { content?: string }): Promise<string> => {
    const { attendee } = get();
    set({ isDeletingFile: true });
    try {
      const fileName = file.name || file.content?.split('/').pop();
      const response = await eduApi.delete<string>(
<<<<<<< HEAD
        `${SURVEYS_ANSWER_FILE_ATTACHMENT_ENDPOINT}/${attendee?.username || attendee?.firstName}/${surveyId}/${questionId}/${fileName}`,
=======
        `${SURVEYS_ANSWER_TEMP_FILE_ATTACHMENT_ENDPOINT}/${attendee?.username || attendee?.firstName}/${surveyId}/${fileName}`,
>>>>>>> 41e08454
      );
      if (response.status === 200) {
        return 'success';
      }
    } catch (error) {
      return 'error';
    } finally {
      set({ isDeletingFile: false });
    }
    return 'error';
  },

  deleteTempFiles: async (surveyId: string, questionId: string): Promise<string> => {
    const { attendee } = get();
    set({ isDeletingFile: true });
    try {
      const response = await eduApi.delete<string>(
        `${SURVEYS_ANSWER_FILE_ATTACHMENT_ENDPOINT}/${attendee?.username || attendee?.firstName}/${surveyId}/${questionId}`,
      );
      if (response.status === 200) {
        return 'success';
      }
    } catch (error) {
      return 'error';
    } finally {
      set({ isDeletingFile: false });
    }
    return 'error';
  },

  setIsUserAuthenticated: (isUserAuthenticated: boolean) => set({ isUserAuthenticated }),
}));

export default useParticipateSurveyStore;<|MERGE_RESOLUTION|>--- conflicted
+++ resolved
@@ -196,11 +196,7 @@
       const formData = new FormData();
       formData.append('file', file);
       const response = await eduApi.post<{ name: string; url: string; content: Buffer<ArrayBufferLike> }>(
-<<<<<<< HEAD
-        `${SURVEYS_ANSWER_FILE_ATTACHMENT_ENDPOINT}/${attendee?.username || attendee?.firstName}/${surveyId}/${questionId}`,
-=======
-        `${SURVEYS_ANSWER_TEMP_FILE_ATTACHMENT_ENDPOINT}/${attendee?.username || attendee?.firstName}/${surveyId}`,
->>>>>>> 41e08454
+        `${SURVEYS_ANSWER_TEMP_FILE_ATTACHMENT_ENDPOINT}/${attendee?.username || attendee?.firstName}/${surveyId}/${questionId}`,
         formData,
         {
           headers: { [HTTP_HEADERS.ContentType]: RequestResponseContentType.MULTIPART_FORM_DATA },
@@ -232,11 +228,7 @@
     try {
       const fileName = file.name || file.content?.split('/').pop();
       const response = await eduApi.delete<string>(
-<<<<<<< HEAD
-        `${SURVEYS_ANSWER_FILE_ATTACHMENT_ENDPOINT}/${attendee?.username || attendee?.firstName}/${surveyId}/${questionId}/${fileName}`,
-=======
-        `${SURVEYS_ANSWER_TEMP_FILE_ATTACHMENT_ENDPOINT}/${attendee?.username || attendee?.firstName}/${surveyId}/${fileName}`,
->>>>>>> 41e08454
+        `${SURVEYS_ANSWER_TEMP_FILE_ATTACHMENT_ENDPOINT}/${attendee?.username || attendee?.firstName}/${surveyId}/${questionId}/${fileName}`,
       );
       if (response.status === 200) {
         return 'success';
@@ -254,7 +246,7 @@
     set({ isDeletingFile: true });
     try {
       const response = await eduApi.delete<string>(
-        `${SURVEYS_ANSWER_FILE_ATTACHMENT_ENDPOINT}/${attendee?.username || attendee?.firstName}/${surveyId}/${questionId}`,
+        `${SURVEYS_ANSWER_TEMP_FILE_ATTACHMENT_ENDPOINT}/${attendee?.username || attendee?.firstName}/${surveyId}/${questionId}`,
       );
       if (response.status === 200) {
         return 'success';
