/*
 * LICENSE
 *
 * This program is free software: you can redistribute it and/or modify it under the terms of the GNU Affero General Public License as published by
 * the Free Software Foundation, either version 3 of the License, or (at your option) any later version.
 *
 * This program is distributed in the hope that it will be useful, but WITHOUT ANY WARRANTY; without even the implied warranty of
 * MERCHANTABILITY or FITNESS FOR A PARTICULAR PURPOSE. See the GNU Affero General Public License for more details.
 *
 * You should have received a copy of the GNU Affero General Public License along with this program. If not, see <https://www.gnu.org/licenses/>.
 */

import React, { useEffect, useMemo } from 'react';
import { toast } from 'sonner';
import { ClearFilesEvent, Model, Serializer, SurveyModel, UploadFilesEvent } from 'survey-core';
import { Survey } from 'survey-react-ui';
import { useTranslation } from 'react-i18next';
import EDU_API_URL from '@libs/common/constants/eduApiUrl';
import SURVEY_ANSWERS_MAXIMUM_FILE_SIZE from '@libs/survey/constants/survey-answers-maximum-file-size';
import SurveyErrorMessages from '@libs/survey/constants/survey-error-messages';
import useLanguage from '@/hooks/useLanguage';
import useSurveyTablesPageStore from '@/pages/Surveys/Tables/useSurveysTablesPageStore';
import useParticipateSurveyStore from '@/pages/Surveys/Participation/useParticipateSurveyStore';
import surveyTheme from '@/pages/Surveys/theme/theme';
import LoadingIndicatorDialog from '@/components/ui/Loading/LoadingIndicatorDialog';
import '../theme/custom.participation.css';
import 'survey-core/i18n/french';
import 'survey-core/i18n/german';
import 'survey-core/i18n/italian';

interface SurveyParticipationModelProps {
  isPublic: boolean;
}

Serializer.getProperty('rating', 'displayMode').defaultValue = 'buttons';
<<<<<<< HEAD
Serializer.getProperty('file', 'storeDataAsText').defaultValue = false;
Serializer.getProperty('file', 'waitForUpload').defaultValue = true;
Serializer.getProperty('file', 'showPreview').defaultValue = true;
=======
Serializer.getProperty('text', 'textUpdateMode').defaultValue = 'onTyping';
>>>>>>> 005bac45

Serializer.getProperty('signaturepad', 'penColor').defaultValue = 'rgba(255, 255, 255, 1)';
Serializer.getProperty('signaturepad', 'signatureWidth').defaultValue = '800';

const SurveyParticipationModel = (props: SurveyParticipationModelProps): React.ReactNode => {
  const { isPublic } = props;

  const { selectedSurvey, updateOpenSurveys, updateAnsweredSurveys } = useSurveyTablesPageStore();

  const { fetchAnswer, isFetching, answerSurvey, previousAnswer, uploadTempFile, fetchTempFile, deleteTempFile } =
    useParticipateSurveyStore();

  const { t } = useTranslation();
  const { language } = useLanguage();

  const surveyParticipationModel = useMemo(() => {
    if (!selectedSurvey || !selectedSurvey.formula) {
      return undefined;
    }
    const newModel = new Model(selectedSurvey.formula);

    newModel.applyTheme(surveyTheme);
    newModel.locale = language;
    if (newModel.pages.length > 3) {
      newModel.showProgressBar = 'top';
    }
    newModel.completedHtml = `${t('survey.participate.completeMessage')}`;

    newModel.onCompleting.add(async (surveyModel, completingEvent) => {
      if (!selectedSurvey.id) {
        throw new Error(SurveyErrorMessages.MISSING_ID_ERROR);
      }
      const success = await answerSurvey(
        {
          surveyId: selectedSurvey.id,
          answer: surveyModel.getData() as JSON,
          isPublic,
        },
        surveyModel,
        completingEvent,
      );

      if (success) {
        if (!isPublic) {
          if (updateOpenSurveys) void updateOpenSurveys();
          if (updateAnsweredSurveys) void updateAnsweredSurveys();
        }
        toast.success(t('survey.participate.saveAnswerSuccess'));
      }
    });

    newModel.onUploadFiles.add(async (_: SurveyModel, options: UploadFilesEvent): Promise<void> => {
      const { files, callback } = options;
      if (
        !selectedSurvey.id ||
        !files?.length ||
        files.some((file) => !file.name?.length) ||
        files.some((file) => file.size > SURVEY_ANSWERS_MAXIMUM_FILE_SIZE)
      ) {
        return callback([]);
      }

      const uploadPromises = files.map(async (file) => {
        const data = await uploadTempFile(selectedSurvey.id!, file);
        return { file: { ...file, originalName: file.name, name: data.name }, content: `${EDU_API_URL}/${data.url}` };
      });
      const results = await Promise.all(uploadPromises);
      return callback(results);
    });

    newModel.onDownloadFile.add(async (_, options) => {
      if (!selectedSurvey || !selectedSurvey.id) {
        return;
      }

      console.log('Download file options:', options);

      try {
        const response = await fetchTempFile(selectedSurvey.id, options.fileValue.name);
        const content = response.data[options.fileValue.name];

        const file = new File([content], options.fileValue.name, {
          type: options.fileValue.type,
        });

        console.log('File to read:', file);

        const reader = new FileReader();
        reader.onload = (e) => {
          options.callback('success', e.target?.result);
        };
        reader.readAsDataURL(file);
      } catch (error) {
        console.error('Error: ', error);
        options.callback('error');
      }
    });

    newModel.onClearFiles.add(async (_surveyModel: SurveyModel, options: ClearFilesEvent): Promise<void> => {
      let filesToDelete: File[] = [];
      if (Array.isArray(options.value)) {
        if (options.value.length === 0) {
          options.callback('success');
          return;
        }
        const files = options.value as File[];
        filesToDelete = files.filter((item: File) =>
          options.fileName === null ? true : item.name === options.fileName,
        );
      } else {
        if (!options.value) {
          options.callback('success');
          return;
        }
        const file = options.value as File;
        filesToDelete = [file];
      }
      if (filesToDelete.length === 0) {
        toast.error(t('common.errors.fileDeletionFailed'));
        options.callback('error');
        return;
      }

      const result = await Promise.all(
        filesToDelete.map((file: File) => {
          if (!selectedSurvey || !selectedSurvey.id) {
            options.callback('error');
            return Promise.resolve('error');
          }
          return deleteTempFile(selectedSurvey.id, file, options.callback);
        }),
      );
      if (result.every((res: string | undefined) => res === 'success')) {
        options.callback('success');
      } else {
        options.callback('error');
      }
    });

    return newModel;
  }, [selectedSurvey, language]);

  useEffect(() => {
    if (!selectedSurvey?.id) {
      return;
    }
    if (!selectedSurvey.canUpdateFormerAnswer) {
      return;
    }
    void fetchAnswer(selectedSurvey.id);
  }, [selectedSurvey]);

  useEffect(() => {
    if (surveyParticipationModel && previousAnswer) {
      surveyParticipationModel.data = previousAnswer.answer;
    }
  }, [surveyParticipationModel, previousAnswer]);

  if (isFetching) {
    return <LoadingIndicatorDialog isOpen />;
  }
  if (!surveyParticipationModel) {
    return (
      <div className="relative top-1/3">
        <h4 className="flex justify-center">{t('survey.notFound')}</h4>
      </div>
    );
  }

  return (
    <div className="survey-participation">
      <Survey model={surveyParticipationModel} />
    </div>
  );
};

export default SurveyParticipationModel;<|MERGE_RESOLUTION|>--- conflicted
+++ resolved
@@ -12,9 +12,10 @@
 
 import React, { useEffect, useMemo } from 'react';
 import { toast } from 'sonner';
-import { ClearFilesEvent, Model, Serializer, SurveyModel, UploadFilesEvent } from 'survey-core';
 import { Survey } from 'survey-react-ui';
 import { useTranslation } from 'react-i18next';
+import { ClearFilesEvent, Model, Serializer, SurveyModel, UploadFilesEvent } from 'survey-core';
+import { DownloadSurveyAttachmentEvent } from '@libs/survey/types/api/download-survey-attachment-event';
 import EDU_API_URL from '@libs/common/constants/eduApiUrl';
 import SURVEY_ANSWERS_MAXIMUM_FILE_SIZE from '@libs/survey/constants/survey-answers-maximum-file-size';
 import SurveyErrorMessages from '@libs/survey/constants/survey-error-messages';
@@ -32,15 +33,12 @@
   isPublic: boolean;
 }
 
+Serializer.getProperty('text', 'textUpdateMode').defaultValue = 'onTyping';
 Serializer.getProperty('rating', 'displayMode').defaultValue = 'buttons';
-<<<<<<< HEAD
 Serializer.getProperty('file', 'storeDataAsText').defaultValue = false;
 Serializer.getProperty('file', 'waitForUpload').defaultValue = true;
 Serializer.getProperty('file', 'showPreview').defaultValue = true;
-=======
 Serializer.getProperty('text', 'textUpdateMode').defaultValue = 'onTyping';
->>>>>>> 005bac45
-
 Serializer.getProperty('signaturepad', 'penColor').defaultValue = 'rgba(255, 255, 255, 1)';
 Serializer.getProperty('signaturepad', 'signatureWidth').defaultValue = '800';
 
@@ -110,22 +108,23 @@
       return callback(results);
     });
 
-    newModel.onDownloadFile.add(async (_, options) => {
+    newModel.onDownloadFile.add(async (_: SurveyModel, options: DownloadSurveyAttachmentEvent) => {
       if (!selectedSurvey || !selectedSurvey.id) {
         return;
       }
 
-      console.log('Download file options:', options);
-
+      const fileName = options.fileValue.name ? String(options.fileValue.name) : undefined;
+      if (!fileName) {
+        return;
+      }
       try {
-        const response = await fetchTempFile(selectedSurvey.id, options.fileValue.name);
-        const content = response.data[options.fileValue.name];
-
-        const file = new File([content], options.fileValue.name, {
-          type: options.fileValue.type,
+        const fileType = options.fileValue.type ? String(options.fileValue.type) : undefined;
+        const data = await fetchTempFile(selectedSurvey.id, fileName);
+        const content = data[fileName];
+
+        const file = new File([content], fileName, {
+          type: fileType,
         });
-
-        console.log('File to read:', file);
 
         const reader = new FileReader();
         reader.onload = (e) => {
