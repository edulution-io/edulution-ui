/*
 * Copyright (C) [2025] [Netzint GmbH]
 * All rights reserved.
 *
 * This software is dual-licensed under the terms of:
 *
 * 1. The GNU Affero General Public License (AGPL-3.0-or-later), as published by the Free Software Foundation.
 *    You may use, modify and distribute this software under the terms of the AGPL, provided that you comply with its conditions.
 *
 *    A copy of the license can be found at: https://www.gnu.org/licenses/agpl-3.0.html
 *
 * OR
 *
 * 2. A commercial license agreement with Netzint GmbH. Licensees holding a valid commercial license from Netzint GmbH
 *    may use this software in accordance with the terms contained in such written agreement, without the obligations imposed by the AGPL.
 *
 * If you are uncertain which license applies to your use case, please contact us at info@netzint.de for clarification.
 */

import React, { useEffect, useMemo } from 'react';
import { toast } from 'sonner';
import { Survey } from 'survey-react-ui';
import { useTranslation } from 'react-i18next';
import { ClearFilesEvent, DownloadFileEvent, Model, Serializer, SurveyModel, UploadFilesEvent } from 'survey-core';
<<<<<<< HEAD
import SURVEY_ANSWERS_MAXIMUM_FILE_SIZE from '@libs/survey/constants/survey-answers-maximum-file-size';
=======
import { FileDownloadDto } from '@libs/survey/types/api/file-download.dto';
import { removeUuidFromFileName } from '@libs/common/utils/uuidAndFileNames';
import EDU_API_URL from '@libs/common/constants/eduApiUrl';
import MAXIMUM_UPLOAD_FILE_SIZE from '@libs/common/constants/maximumUploadFileSize';
>>>>>>> 2c0c9220
import SurveyErrorMessages from '@libs/survey/constants/survey-error-messages';
import useLanguage from '@/hooks/useLanguage';
import useSurveyTablesPageStore from '@/pages/Surveys/Tables/useSurveysTablesPageStore';
import useParticipateSurveyStore from '@/pages/Surveys/Participation/useParticipateSurveyStore';
import useExportSurveyToPdfStore from '@/pages/Surveys/Participation/exportToPdf/useExportSurveyToPdfStore';
import ExportSurveyToPdfDialog from '@/pages/Surveys/Participation/exportToPdf/ExportSurveyToPdfDialog';
import surveyTheme from '@/pages/Surveys/theme/surveyTheme';
import LoadingIndicatorDialog from '@/components/ui/Loading/LoadingIndicatorDialog';
import '../theme/custom.participation.css';
import 'survey-core/i18n/french';
import 'survey-core/i18n/german';
import 'survey-core/i18n/italian';
import TSurveyAnswer from '@libs/survey/types/TSurveyAnswer';

interface SurveyFileValue {
  name: string;
  type: string;
  [key: string]: unknown;
}

interface SurveyParticipationModelProps {
  isPublic: boolean;
}

Serializer.getProperty('text', 'textUpdateMode').defaultValue = 'onTyping';
Serializer.getProperty('rating', 'displayMode').defaultValue = 'buttons';
Serializer.getProperty('file', 'storeDataAsText').defaultValue = false;
Serializer.getProperty('file', 'waitForUpload').defaultValue = true;
Serializer.getProperty('file', 'showPreview').defaultValue = true;
Serializer.getProperty('file', 'allowMultiple').defaultValue = false;
Serializer.getProperty('text', 'textUpdateMode').defaultValue = 'onTyping';
Serializer.getProperty('signaturepad', 'penColor').defaultValue = 'rgba(255, 255, 255, 1)';
Serializer.getProperty('signaturepad', 'signatureWidth').defaultValue = '800';

const SurveyParticipationModel = (props: SurveyParticipationModelProps): React.ReactNode => {
  const { isPublic } = props;

  const { selectedSurvey, updateOpenSurveys, updateAnsweredSurveys } = useSurveyTablesPageStore();

  const { fetchAnswer, isFetching, answerSurvey, previousAnswer, uploadTempFile, deleteTempFile } =
    useParticipateSurveyStore();

  const { setIsOpen: setOpenExportPDFDialog } = useExportSurveyToPdfStore();

  const { t } = useTranslation();
  const { language } = useLanguage();

  const surveyParticipationModel = useMemo(() => {
    if (!selectedSurvey || !selectedSurvey.formula) {
      return undefined;
    }
    const newModel = new Model(selectedSurvey.formula);

    newModel.applyTheme(surveyTheme);
    newModel.locale = language;
    if (newModel.pages.length > 3) {
      newModel.showProgressBar = 'top';
    }
    newModel.completedHtml = `${t('survey.participate.completeMessage')}`;

    newModel.addNavigationItem({
      id: 'pdf-export',
      title: t('survey.export.saveInPDF'),
      action: () => setOpenExportPDFDialog(true),
    });

    newModel.onCompleting.add(async (surveyModel, completingEvent) => {
      if (!selectedSurvey.id) {
        throw new Error(SurveyErrorMessages.MISSING_ID_ERROR);
      }
      const success = await answerSurvey(
        {
          surveyId: selectedSurvey.id,
          answer: surveyModel.getData() as TSurveyAnswer,
          isPublic: selectedSurvey.isPublic || isPublic || false,
        },
        surveyModel,
        completingEvent,
      );

      if (success) {
        if (!isPublic) {
          if (updateOpenSurveys) void updateOpenSurveys();
          if (updateAnsweredSurveys) void updateAnsweredSurveys();
        }
        toast.success(t('survey.participate.saveAnswerSuccess'));
      }
    });

    newModel.onUploadFiles.add(async (_: SurveyModel, options: UploadFilesEvent): Promise<void> => {
      const { files, callback, question } = options;
      const { id: surveyId, isPublic: surveyIsPublic } = selectedSurvey;

      if (!surveyId || !files?.length || files.some((file) => !file.name?.length)) {
        callback([]);
        return;
      }
<<<<<<< HEAD
      if (files.some((file) => file.size > SURVEY_ANSWERS_MAXIMUM_FILE_SIZE)) {
        toast.error(
          t('survey.participate.fileSizeExceeded', { size: SURVEY_ANSWERS_MAXIMUM_FILE_SIZE / (1024 * 1024) }),
        );
        callback([]);
        return;
=======
      if (files.some((file) => file.size > MAXIMUM_UPLOAD_FILE_SIZE)) {
        toast.error(t('survey.participate.fileSizeExceeded', { size: MAXIMUM_UPLOAD_FILE_SIZE / (1024 * 1024) }));
        return callback([]);
>>>>>>> 2c0c9220
      }
      const isSurveyPublic = surveyIsPublic || isPublic || false;
      const uploadPromises = files.map(async (file) => uploadTempFile(surveyId, question?.name, file, isSurveyPublic));
      const results = await Promise.all(uploadPromises);
      const filteredResults = results.filter((result) => result !== null);
      callback(
        filteredResults.map((result) => ({
          file: result,
          content: result.url,
        })),
      );
    });

    newModel.onDownloadFile.add((_: SurveyModel, options: DownloadFileEvent) => {
      const fileValue = options.fileValue as SurveyFileValue;

      fetch(options.content as string)
        .then((response) => response.blob())
        .then((blob) => {
          const file = new File([blob], fileValue.name, {
            type: fileValue.type,
          });
          const reader = new FileReader();
          reader.onload = (e) => {
            options.callback('success', e.target?.result);
          };
          reader.readAsDataURL(file);
        })
        .catch((error) => {
          console.error('Error: ', error);
          options.callback('error');
        });
    });

    newModel.onClearFiles.add(async (_surveyModel: SurveyModel, options: ClearFilesEvent): Promise<void> => {
      const { callback, question, fileName } = options;
      const { id: surveyId, isPublic: surveyIsPublic } = selectedSurvey;

      if (!surveyId) {
        callback('success');
        return;
      }

      const isSurveyPublic = surveyIsPublic || isPublic || false;
      if (fileName === null) {
        try {
          await deleteTempFile(surveyId, question?.name, undefined, isSurveyPublic);
          callback('success');
          return;
        } catch (error) {
          callback('error');
          return;
        }
      }

      let filesToDelete: Array<File & { content?: string }> = [];
      const value = options.value as undefined | (File & { content?: string }) | Array<File & { content?: string }>;
      if (!value) {
        callback('success');
        return;
      }
      if (Array.isArray(value)) {
        if (value.length === 0) {
          callback('success');
          return;
        }
        if (fileName) {
          const file = value.filter((item: File & { content?: string }) => item.name === fileName);
          filesToDelete.push(...file);
        } else {
          filesToDelete = value;
        }
      } else {
        filesToDelete.push(value);
      }

      if (filesToDelete.length === 0) {
        console.error(`File with name ${options.fileName} is not found`);
        callback('error');
        return;
      }

      const results = await Promise.all(
        filesToDelete.map((file: File & { content?: string }) =>
          deleteTempFile(surveyId, question?.name, file, isSurveyPublic),
        ),
      );

      if (results.every((res) => res === 'success')) {
        callback('success');
      } else {
        callback('error');
      }
    });

    return newModel;
  }, [selectedSurvey, language]);

  useEffect(() => {
    if (!selectedSurvey?.id) {
      return;
    }
    if (!selectedSurvey.canUpdateFormerAnswer) {
      return;
    }
    void fetchAnswer(selectedSurvey.id);
  }, [selectedSurvey]);

  useEffect(() => {
    if (surveyParticipationModel && previousAnswer) {
      surveyParticipationModel.data = previousAnswer.answer;
    }
  }, [surveyParticipationModel, previousAnswer]);

  if (isFetching) {
    return <LoadingIndicatorDialog isOpen />;
  }
  if (!surveyParticipationModel || !selectedSurvey) {
    return (
      <div className="relative top-1/3">
        <h3 className="flex justify-center">{t('survey.notFound')}</h3>
      </div>
    );
  }
  return (
    <>
      <div className="survey-participation">
        <Survey model={surveyParticipationModel} />
      </div>
      <ExportSurveyToPdfDialog
        formula={selectedSurvey.formula}
        answer={surveyParticipationModel ? (surveyParticipationModel.data as JSON) : undefined}
      />
    </>
  );
};

export default SurveyParticipationModel;<|MERGE_RESOLUTION|>--- conflicted
+++ resolved
@@ -22,14 +22,7 @@
 import { Survey } from 'survey-react-ui';
 import { useTranslation } from 'react-i18next';
 import { ClearFilesEvent, DownloadFileEvent, Model, Serializer, SurveyModel, UploadFilesEvent } from 'survey-core';
-<<<<<<< HEAD
-import SURVEY_ANSWERS_MAXIMUM_FILE_SIZE from '@libs/survey/constants/survey-answers-maximum-file-size';
-=======
-import { FileDownloadDto } from '@libs/survey/types/api/file-download.dto';
-import { removeUuidFromFileName } from '@libs/common/utils/uuidAndFileNames';
-import EDU_API_URL from '@libs/common/constants/eduApiUrl';
 import MAXIMUM_UPLOAD_FILE_SIZE from '@libs/common/constants/maximumUploadFileSize';
->>>>>>> 2c0c9220
 import SurveyErrorMessages from '@libs/survey/constants/survey-error-messages';
 import useLanguage from '@/hooks/useLanguage';
 import useSurveyTablesPageStore from '@/pages/Surveys/Tables/useSurveysTablesPageStore';
@@ -127,18 +120,10 @@
         callback([]);
         return;
       }
-<<<<<<< HEAD
-      if (files.some((file) => file.size > SURVEY_ANSWERS_MAXIMUM_FILE_SIZE)) {
-        toast.error(
-          t('survey.participate.fileSizeExceeded', { size: SURVEY_ANSWERS_MAXIMUM_FILE_SIZE / (1024 * 1024) }),
-        );
-        callback([]);
-        return;
-=======
       if (files.some((file) => file.size > MAXIMUM_UPLOAD_FILE_SIZE)) {
         toast.error(t('survey.participate.fileSizeExceeded', { size: MAXIMUM_UPLOAD_FILE_SIZE / (1024 * 1024) }));
-        return callback([]);
->>>>>>> 2c0c9220
+        callback([]);
+        return;
       }
       const isSurveyPublic = surveyIsPublic || isPublic || false;
       const uploadPromises = files.map(async (file) => uploadTempFile(surveyId, question?.name, file, isSurveyPublic));
