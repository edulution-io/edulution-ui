--- conflicted
+++ resolved
@@ -117,15 +117,9 @@
 
         const newFile: FileDownloadDto = {
           ...file,
-<<<<<<< HEAD
-          type: file.type || '*/*',
-          originalName: file.name || data.name,
-          name: data.name,
-=======
-          type: file.type || 'image/png',
+          type: file.type || '*/*'
           originalName: data.name || file.name,
           name: removeUuidFromFileName(data.name || file.name),
->>>>>>> 8b6702ec
           url: `${EDU_API_URL}/${data.url}`,
           content: data.content,
         };
