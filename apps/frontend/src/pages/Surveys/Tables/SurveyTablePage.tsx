import React from 'react';
import SurveyDto from '@libs/survey/types/api/survey.dto';
import SurveyTable from '@/pages/Surveys/Tables/components/SurveyTable';
import SurveyTableColumns from '@/pages/Surveys/Tables/components/SurveyTableColumns';
import SurveysTablesFloatingButtons from '@/pages/Surveys/Tables/components/SurveysTablesFloatingButtons';
import ResultTableDialog from '@/pages/Surveys/Tables/dialogs/ResultTableDialog';
import ResultVisualizationDialog from '@/pages/Surveys/Tables/dialogs/ResultVisualizationDialog';
import SubmittedAnswersDialog from '@/pages/Surveys/Tables/dialogs/SubmittedAnswersDialog';
import { TooltipProvider } from '@/components/ui/Tooltip';
import { ScrollArea } from '@/components/ui/ScrollArea';

interface SurveysTablePageProps {
  title: string;
  description: string;
  surveys?: SurveyDto[];
  isLoading?: boolean;

  canEdit?: boolean;
  canDelete?: boolean;
  canShowSubmittedAnswers?: boolean;
  canParticipate?: boolean;
  canShowResults?: boolean;
}

const SurveyTablePage = (props: SurveysTablePageProps) => {
  const {
    title,
    description,
    surveys,
    isLoading = false,

    canEdit = false,
    canDelete = false,
    canShowSubmittedAnswers = false,
    canParticipate = false,
    canShowResults = false,
  } = props;

  return (
    <>
      <div className="py-2">
        <p className="text-background">{title}</p>
        <p className="text-sm font-normal text-ciGrey">{description}</p>
      </div>
      <ScrollArea className="overflow-y-auto overflow-x-hidden scrollbar-thin">
        <SurveyTable
          columns={SurveyTableColumns}
          data={surveys || []}
          isLoading={isLoading}
        />
      </ScrollArea>
<<<<<<< HEAD
      {selectedSurvey ? (
        <SurveysTablesFloatingButtons
          canEdit={canEdit}
          canDelete={canDelete}
          canShowSubmittedAnswers={canShowSubmittedAnswers}
          canParticipate={canParticipate}
          canShowResults={canShowResults}
        />
      ) : null}
      <TooltipProvider>
        <div className="absolute bottom-8 flex flex-row items-center space-x-8 bg-opacity-90">
          <ResultTableDialog />
          <ResultVisualizationDialog />
          <SubmittedAnswersDialog />
        </div>
      </TooltipProvider>
=======
      <SurveysTablesFloatingButtons
        canEdit={canEdit}
        editSurvey={editSurvey}
        canDelete={canDelete}
        canShowSubmittedAnswers={canShowSubmittedAnswers}
        canParticipate={canParticipate}
        canShowResults={canShowResults}
      />
>>>>>>> 91a8191d
    </>
  );
};

export default SurveyTablePage;<|MERGE_RESOLUTION|>--- conflicted
+++ resolved
@@ -49,16 +49,13 @@
           isLoading={isLoading}
         />
       </ScrollArea>
-<<<<<<< HEAD
-      {selectedSurvey ? (
-        <SurveysTablesFloatingButtons
-          canEdit={canEdit}
-          canDelete={canDelete}
-          canShowSubmittedAnswers={canShowSubmittedAnswers}
-          canParticipate={canParticipate}
-          canShowResults={canShowResults}
-        />
-      ) : null}
+      <SurveysTablesFloatingButtons
+        canEdit={canEdit}
+        canDelete={canDelete}
+        canShowSubmittedAnswers={canShowSubmittedAnswers}
+        canParticipate={canParticipate}
+        canShowResults={canShowResults}
+      />
       <TooltipProvider>
         <div className="absolute bottom-8 flex flex-row items-center space-x-8 bg-opacity-90">
           <ResultTableDialog />
@@ -66,16 +63,6 @@
           <SubmittedAnswersDialog />
         </div>
       </TooltipProvider>
-=======
-      <SurveysTablesFloatingButtons
-        canEdit={canEdit}
-        editSurvey={editSurvey}
-        canDelete={canDelete}
-        canShowSubmittedAnswers={canShowSubmittedAnswers}
-        canParticipate={canParticipate}
-        canShowResults={canShowResults}
-      />
->>>>>>> 91a8191d
     </>
   );
 };
