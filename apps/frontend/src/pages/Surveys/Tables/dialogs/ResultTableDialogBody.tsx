import React, { useEffect } from 'react';
import { toast } from 'sonner';
import { useTranslation } from 'react-i18next';
import { ScrollArea } from '@/components/ui/ScrollArea';
import SurveyErrorMessagesEnum from '@libs/survey/constants/api/survey-error-messages-enum';
import ResultTable from '@/pages/Surveys/Tables/components/ResultTable';
import useSurveyTablesPageStore from '@/pages/Surveys/Tables/useSurveysTablesPageStore';
import useResultDialogStore from '@/pages/Surveys/Tables/dialogs/useResultDialogStore';
import './resultTableDialog.css';

const ResultTableDialogBody = () => {
  const { selectedSurvey } = useSurveyTablesPageStore();
  const { setIsOpenPublicResultsTableDialog, getSurveyResult, result } = useResultDialogStore();

  const { t } = useTranslation();

  useEffect((): void => {
    if (selectedSurvey) {
      void getSurveyResult(selectedSurvey.id);
    }
  }, [selectedSurvey]);

<<<<<<< HEAD
  if (!selectedSurvey?.formula) {
    toast.error(t(SurveyErrorMessagesEnum.NoFormula));
    setIsOpenPublicResultsTableDialog(false);
    return null;
  }

  if (!result) {
    return null;
  }

  if (result && result.length === 0) {
    toast.error(t(SurveyErrorMessagesEnum.NoAnswers));
    setIsOpenPublicResultsTableDialog(false);
=======
  useEffect(() => {
    if (!selectedSurvey?.formula) {
      toast.error(t(SurveyErrorMessages.NoFormula));
      setIsOpenPublicResultsTableDialog(false);
    } else if (result && result.length === 0) {
      setIsOpenPublicResultsTableDialog(false);
    }
  }, [selectedSurvey, result]);

  if (!selectedSurvey?.formula || !result || result.length === 0) {
>>>>>>> e17250ef
    return null;
  }

  return (
    <ScrollArea className="overflow-x-auto overflow-y-auto">
      <ResultTable
        formula={selectedSurvey.formula}
        result={result}
      />
    </ScrollArea>
  );
};

export default ResultTableDialogBody;<|MERGE_RESOLUTION|>--- conflicted
+++ resolved
@@ -2,7 +2,7 @@
 import { toast } from 'sonner';
 import { useTranslation } from 'react-i18next';
 import { ScrollArea } from '@/components/ui/ScrollArea';
-import SurveyErrorMessagesEnum from '@libs/survey/constants/api/survey-error-messages-enum';
+import SurveyErrorMessages from '@libs/survey/constants/api/survey-error-messages-enum';
 import ResultTable from '@/pages/Surveys/Tables/components/ResultTable';
 import useSurveyTablesPageStore from '@/pages/Surveys/Tables/useSurveysTablesPageStore';
 import useResultDialogStore from '@/pages/Surveys/Tables/dialogs/useResultDialogStore';
@@ -20,21 +20,6 @@
     }
   }, [selectedSurvey]);
 
-<<<<<<< HEAD
-  if (!selectedSurvey?.formula) {
-    toast.error(t(SurveyErrorMessagesEnum.NoFormula));
-    setIsOpenPublicResultsTableDialog(false);
-    return null;
-  }
-
-  if (!result) {
-    return null;
-  }
-
-  if (result && result.length === 0) {
-    toast.error(t(SurveyErrorMessagesEnum.NoAnswers));
-    setIsOpenPublicResultsTableDialog(false);
-=======
   useEffect(() => {
     if (!selectedSurvey?.formula) {
       toast.error(t(SurveyErrorMessages.NoFormula));
@@ -45,7 +30,6 @@
   }, [selectedSurvey, result]);
 
   if (!selectedSurvey?.formula || !result || result.length === 0) {
->>>>>>> e17250ef
     return null;
   }
 
