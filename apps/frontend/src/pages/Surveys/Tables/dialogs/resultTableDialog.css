--- conflicted
+++ resolved
@@ -8,19 +8,12 @@
   font-family: "Lato", sans-serif;
   color: var(--primary-foreground) !important;
   display: contents;
-<<<<<<< HEAD
-}
-span {
-  color: var(--primary-foreground) !important;
-}
-=======
 
   span {
     color: var(--primary-foreground) !important;
   }
 }
 
->>>>>>> 96b24bfb
 .sa-table__entries-label,
 .sa-table__entries-label--right,
 .sa-table__entries-label--left {
