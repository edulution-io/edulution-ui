--- conflicted
+++ resolved
@@ -12,19 +12,13 @@
   selectSurvey: (survey: SurveyDto | undefined) => void;
 
   isOpenParticipateSurveyDialog: boolean;
-<<<<<<< HEAD
-  openParticipateSurveyDialog: () => void;
-  closeParticipateSurveyDialog: () => void;
+  setIsOpenParticipateSurveyDialog: (state: boolean) => void;
   answerSurvey: (
     surveyId: mongoose.Types.ObjectId,
     saveNo: number,
     answer: JSON,
     options?: CompleteEvent,
-  ) => Promise<string>;
-=======
-  setIsOpenParticipateSurveyDialog: (state: boolean) => void;
-  answerSurvey: (surveyId: mongoose.Types.ObjectId, answer: JSON, options?: CompleteEvent) => Promise<void>;
->>>>>>> 9f50e31b
+  ) => Promise<void>;
   isLoading: boolean;
   error: Error | null;
 
@@ -44,19 +38,13 @@
 
   selectSurvey: (survey: SurveyDto | undefined) => set({ selectedSurvey: survey }),
 
-<<<<<<< HEAD
-  openParticipateSurveyDialog: () => set({ isOpenParticipateSurveyDialog: true }),
-  closeParticipateSurveyDialog: () => set({ isOpenParticipateSurveyDialog: false }),
+  setIsOpenParticipateSurveyDialog: (state: boolean) => set({ isOpenParticipateSurveyDialog: state }),
   answerSurvey: async (
     surveyId: mongoose.Types.ObjectId,
     saveNo: number,
     answer: JSON,
     options?: CompleteEvent,
-  ): Promise<string> => {
-=======
-  setIsOpenParticipateSurveyDialog: (state: boolean) => set({ isOpenParticipateSurveyDialog: state }),
-  answerSurvey: async (surveyId: mongoose.Types.ObjectId, answer: JSON, options?: CompleteEvent): Promise<void> => {
->>>>>>> 9f50e31b
+  ): Promise<void> => {
     set({ error: null, isLoading: true });
     try {
       // Display the "Saving..." message (pass a string value to display a custom message)
