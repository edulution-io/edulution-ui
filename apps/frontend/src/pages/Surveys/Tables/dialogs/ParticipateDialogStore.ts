import mongoose from 'mongoose';
import { create } from 'zustand';
import { CompleteEvent } from 'survey-core';
import SURVEYS_ENDPOINT from '@libs/survey/surveys-endpoint';
import SurveyDto from '@libs/survey/types/survey.dto';
import eduApi from '@/api/eduApi';
import handleApiError from '@/utils/handleApiError';

interface ParticipateDialogStore {
  selectedSurvey: SurveyDto | undefined;
  selectSurvey: (survey: SurveyDto | undefined) => void;

  answer: JSON;
  setAnswer: (answer: JSON | undefined) => void;

  isOpenParticipateSurveyDialog: boolean;
  setIsOpenParticipateSurveyDialog: (state: boolean) => void;
  answerSurvey: (
    surveyId: mongoose.Types.ObjectId,
    saveNo: number,
    answer: JSON,
    options?: CompleteEvent,
  ) => Promise<void>;
  isLoading: boolean;

  reset: () => void;
}

const initialState: Partial<ParticipateDialogStore> = {
  selectedSurvey: undefined,
  answer: {} as JSON,
  isOpenParticipateSurveyDialog: false,
  isLoading: false,
};

const useParticipateDialogStore = create<ParticipateDialogStore>((set) => ({
  ...(initialState as ParticipateDialogStore),
  reset: () => set(initialState),

  selectSurvey: (survey: SurveyDto | undefined) => set({ selectedSurvey: survey }),
  setAnswer: (answer: JSON | undefined) => set({ answer }),

  setIsOpenParticipateSurveyDialog: (state: boolean) => set({ isOpenParticipateSurveyDialog: state }),
<<<<<<< HEAD
  answerSurvey: async (
    surveyId: mongoose.Types.ObjectId,
    saveNo: number,
    answer: JSON,
    options?: CompleteEvent,
  ): Promise<void> => {
    set({ error: null, isLoading: true });
=======
  answerSurvey: async (surveyId: mongoose.Types.ObjectId, answer: JSON, options?: CompleteEvent): Promise<void> => {
    set({ isLoading: true });
>>>>>>> 89665dbb
    try {
      // Display the "Saving..." message (pass a string value to display a custom message)
      options?.showSaveInProgress();
      await eduApi.patch<string>(SURVEYS_ENDPOINT, {
        surveyId,
        saveNo,
        answer,
      });

      // Display the "Success" message (pass a string value to display a custom message)
      options?.showSaveSuccess();

      set({ isLoading: false });
    } catch (error) {
      // Display the "Error" message (pass a string value to display a custom message)
      options?.showSaveError();
      set({ isLoading: false });
      handleApiError(error, set);
    }
  },
}));

export default useParticipateDialogStore;<|MERGE_RESOLUTION|>--- conflicted
+++ resolved
@@ -41,18 +41,13 @@
   setAnswer: (answer: JSON | undefined) => set({ answer }),
 
   setIsOpenParticipateSurveyDialog: (state: boolean) => set({ isOpenParticipateSurveyDialog: state }),
-<<<<<<< HEAD
   answerSurvey: async (
     surveyId: mongoose.Types.ObjectId,
     saveNo: number,
     answer: JSON,
     options?: CompleteEvent,
   ): Promise<void> => {
-    set({ error: null, isLoading: true });
-=======
-  answerSurvey: async (surveyId: mongoose.Types.ObjectId, answer: JSON, options?: CompleteEvent): Promise<void> => {
     set({ isLoading: true });
->>>>>>> 89665dbb
     try {
       // Display the "Saving..." message (pass a string value to display a custom message)
       options?.showSaveInProgress();
@@ -64,13 +59,12 @@
 
       // Display the "Success" message (pass a string value to display a custom message)
       options?.showSaveSuccess();
-
-      set({ isLoading: false });
     } catch (error) {
       // Display the "Error" message (pass a string value to display a custom message)
       options?.showSaveError();
+      handleApiError(error, set);
+    } finally {
       set({ isLoading: false });
-      handleApiError(error, set);
     }
   },
 }));
