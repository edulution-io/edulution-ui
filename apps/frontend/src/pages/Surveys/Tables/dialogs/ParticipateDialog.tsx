import mongoose from 'mongoose';
import React from 'react';
import { z } from 'zod';
import { toast } from 'sonner';
import { CompleteEvent } from 'survey-core';
import { useForm } from 'react-hook-form';
import { useTranslation } from 'react-i18next';
import { zodResolver } from '@hookform/resolvers/zod';
import SurveyDto from '@libs/survey/types/survey.dto';
import AdaptiveDialog from '@/components/shared/AdaptiveDialog';
import LoadingIndicator from '@/components/shared/LoadingIndicator';
import ParticipateDialogBody from '@/pages/Surveys/Tables/dialogs/ParticipateDialogBody';

interface ParticipateDialogFormData {
  answer: JSON | undefined;
  options: CompleteEvent | undefined;
}

interface ParticipateDialogProps {
  survey: SurveyDto;

  isOpenParticipateSurveyDialog: boolean;
<<<<<<< HEAD
  openParticipateSurveyDialog: () => void;
  closeParticipateSurveyDialog: () => void;
  commitAnswer: (
    surveyId: mongoose.Types.ObjectId,
    saveNo: number,
    answer: JSON,
    options?: CompleteEvent,
  ) => Promise<string>;
=======
  setIsOpenParticipateSurveyDialog: (state: boolean) => void;
  commitAnswer: (surveyId: mongoose.Types.ObjectId, answer: JSON, options?: CompleteEvent) => Promise<void>;
>>>>>>> 9f50e31b
  isLoading: boolean;
  error: Error | null;

  updateOpenSurveys: () => void;
  updateAnsweredSurveys: () => void;

  trigger?: React.ReactNode;
}

const ParticipateDialog = (props: ParticipateDialogProps) => {
  const {
    survey,

    isOpenParticipateSurveyDialog,
    setIsOpenParticipateSurveyDialog,
    commitAnswer,
    isLoading,
    error,

    updateOpenSurveys,
    updateAnsweredSurveys,

    trigger,
  } = props;

  const { t } = useTranslation();

  const initialFormValues: ParticipateDialogFormData = {
    answer: undefined,
    options: undefined,
  };

  const formSchema = z.object({
    answer: z.any(),
    options: z.any(),
  });

  const form = useForm<ParticipateDialogFormData>({
    mode: 'onChange',
    resolver: zodResolver(formSchema),
    defaultValues: initialFormValues,
  });

  const onSubmit = async () => {
    const { answer, options } = form.getValues();

    if (!answer || answer === ({} as JSON)) {
      toast.error(t('surveys.errors.noAnswerForSubmission'));
      return;
    }

    try {
<<<<<<< HEAD
      await commitAnswer(survey.id, survey.saveNo, answer, options);
      closeParticipateSurveyDialog();
=======
      await commitAnswer(survey.id, answer, options);
      setIsOpenParticipateSurveyDialog(false);
>>>>>>> 9f50e31b
      updateOpenSurveys();
      updateAnsweredSurveys();
    } catch (e) {
      toast.error(e instanceof Error ? e.message : '');
    }
  };

  const handleFormSubmit = form.handleSubmit(onSubmit);

  const getDialogBody = () => {
    if (!survey) return null;
    if (isLoading) return <LoadingIndicator isOpen={isLoading} />;
    return (
      <>
        <ParticipateDialogBody
          formula={survey.formula}
          handleFormSubmit={handleFormSubmit}
          form={form}
        />
        {error ? toast.error(t(error.message)) : null}
      </>
    );
  };

  if (!isOpenParticipateSurveyDialog) return null;

  return (
    <AdaptiveDialog
      isOpen={isOpenParticipateSurveyDialog}
      trigger={trigger}
      handleOpenChange={() => setIsOpenParticipateSurveyDialog(!isOpenParticipateSurveyDialog)}
      title={t('surveys.participateDialog.title')}
      body={getDialogBody()}
      desktopContentClassName="max-w-[75%]"
    />
  );
};

export default ParticipateDialog;<|MERGE_RESOLUTION|>--- conflicted
+++ resolved
@@ -20,19 +20,13 @@
   survey: SurveyDto;
 
   isOpenParticipateSurveyDialog: boolean;
-<<<<<<< HEAD
-  openParticipateSurveyDialog: () => void;
-  closeParticipateSurveyDialog: () => void;
+  setIsOpenParticipateSurveyDialog: (state: boolean) => void;
   commitAnswer: (
     surveyId: mongoose.Types.ObjectId,
     saveNo: number,
     answer: JSON,
     options?: CompleteEvent,
-  ) => Promise<string>;
-=======
-  setIsOpenParticipateSurveyDialog: (state: boolean) => void;
-  commitAnswer: (surveyId: mongoose.Types.ObjectId, answer: JSON, options?: CompleteEvent) => Promise<void>;
->>>>>>> 9f50e31b
+  ) => Promise<void>;
   isLoading: boolean;
   error: Error | null;
 
@@ -85,13 +79,8 @@
     }
 
     try {
-<<<<<<< HEAD
       await commitAnswer(survey.id, survey.saveNo, answer, options);
-      closeParticipateSurveyDialog();
-=======
-      await commitAnswer(survey.id, answer, options);
       setIsOpenParticipateSurveyDialog(false);
->>>>>>> 9f50e31b
       updateOpenSurveys();
       updateAnsweredSurveys();
     } catch (e) {
