--- conflicted
+++ resolved
@@ -1,7 +1,7 @@
 import React, { useEffect } from 'react';
 import { toast } from 'sonner';
 import { useTranslation } from 'react-i18next';
-import SurveyErrorMessagesEnum from '@libs/survey/constants/api/survey-error-messages-enum';
+import SurveyErrorMessages from '@libs/survey/constants/api/survey-error-messages-enum';
 import ResultVisualization from '@/pages/Surveys/Tables/components/ResultVisualization';
 import useSurveyTablesPageStore from '@/pages/Surveys/Tables/useSurveysTablesPageStore';
 import useResultDialogStore from '@/pages/Surveys/Tables/dialogs/useResultDialogStore';
@@ -18,21 +18,6 @@
     }
   }, [selectedSurvey]);
 
-<<<<<<< HEAD
-  if (!selectedSurvey?.formula) {
-    toast.error(t(SurveyErrorMessagesEnum.NoFormula));
-    setIsOpenPublicResultsVisualisationDialog(false);
-    return null;
-  }
-
-  if (!result) {
-    return null;
-  }
-
-  if (result && result.length === 0) {
-    toast.error(t(SurveyErrorMessagesEnum.NoAnswers));
-    setIsOpenPublicResultsVisualisationDialog(false);
-=======
   useEffect(() => {
     if (!selectedSurvey?.formula) {
       toast.error(t(SurveyErrorMessages.NoFormula));
@@ -43,7 +28,6 @@
   }, [selectedSurvey, result]);
 
   if (!selectedSurvey?.formula || !result || result.length === 0) {
->>>>>>> e17250ef
     return null;
   }
 
