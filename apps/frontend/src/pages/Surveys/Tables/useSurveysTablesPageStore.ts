import { create } from 'zustand';
import { Row, RowSelectionState } from '@tanstack/react-table';
<<<<<<< HEAD
import {
  SURVEYS,
  PUBLIC_SURVEYS,
  SURVEY_FIND_ONE_ENDPOINT,
  SURVEY_CAN_PARTICIPATE_ENDPOINT,
  SURVEY_HAS_ANSWERS_ENDPOINT,
} from '@libs/survey/constants/surveys-endpoint';
=======
import SURVEYS_ENDPOINT from '@libs/survey/constants/surveys-endpoint';
>>>>>>> 91a8191d
import SurveyDto from '@libs/survey/types/api/survey.dto';
import SurveyStatus from '@libs/survey/survey-status-enum';
<<<<<<< HEAD
import { HttpStatus } from '@nestjs/common';
=======
>>>>>>> 91a8191d
import eduApi from '@/api/eduApi';
import handleApiError from '@/utils/handleApiError';

interface SurveysTablesPageStore {
  selectedSurvey: SurveyDto | undefined;
  selectSurvey: (survey: SurveyDto | undefined) => void;

  updateSelectedSurvey: (surveyId: string | undefined, isPublic: boolean) => Promise<void>;
  isFetching: boolean;

  canParticipateSelectedSurvey: (surveyId?: string, isPublic?: boolean) => Promise<void>;
  canParticipate: boolean;

  hasAnswersSelectedSurvey: (surveyId?: string) => Promise<void>;
  hasAnswers: boolean;

  updateUsersSurveys: () => Promise<void>;

  openSurveys: SurveyDto[];
  updateOpenSurveys: () => Promise<void>;
  isFetchingOpenSurveys: boolean;

  createdSurveys: SurveyDto[];
  updateCreatedSurveys: () => Promise<void>;
  isFetchingCreatedSurveys: boolean;

  answeredSurveys: SurveyDto[];
  updateAnsweredSurveys: () => Promise<void>;
  isFetchingAnsweredSurveys: boolean;

  selectedRows: RowSelectionState;
  setSelectedRows: (rows: RowSelectionState) => void;

  isNoSurveySelected: () => boolean;
  isExactlyOneSurveySelected: () => boolean;
  onClickSurveysTableCell: (row: Row<SurveyDto>) => void;

  reset: () => void;
}

const SurveysTablesPageStoreInitialState: Partial<SurveysTablesPageStore> = {
  selectedSurvey: undefined,

  canParticipate: false,
  hasAnswers: false,

  answeredSurveys: [],
  isFetchingAnsweredSurveys: false,

  createdSurveys: [],
  isFetchingCreatedSurveys: false,

  openSurveys: [],
  isFetchingOpenSurveys: false,

  selectedRows: {},
};

const useSurveyTablesPageStore = create<SurveysTablesPageStore>((set, get) => ({
  ...(SurveysTablesPageStoreInitialState as SurveysTablesPageStore),
  reset: () => set(SurveysTablesPageStoreInitialState),

  selectSurvey: (survey: SurveyDto | undefined) => set({ selectedSurvey: survey }),

  updateSelectedSurvey: async (surveyId?: string, isPublic?: boolean): Promise<void> => {
    if (!surveyId) {
      set({ selectedSurvey: undefined });
      return;
    }
    set({ isFetching: true });
    try {
      if (isPublic) {
        const response = await eduApi.get<SurveyDto>(`${PUBLIC_SURVEYS}/${surveyId}`);
        set({ selectedSurvey: response.data });
      } else {
        const response = await eduApi.get<SurveyDto>(`${SURVEY_FIND_ONE_ENDPOINT}/${surveyId}`);
        set({ selectedSurvey: response.data });
      }
    } catch (error) {
      set({ selectedSurvey: undefined });
      handleApiError(error, set);
    } finally {
      set({ isFetching: false });
    }
  },

  canParticipateSelectedSurvey: async (surveyId?: string, isPublic?: boolean): Promise<void> => {
    if (!surveyId) {
      set({ canParticipate: false });
      return;
    }
    if (isPublic) {
      set({ canParticipate: true });
      return;
    }
    try {
      const response = await eduApi.get<boolean>(`${SURVEY_CAN_PARTICIPATE_ENDPOINT}/${surveyId}`);
      // eslint-disable-next-line @typescript-eslint/no-unsafe-enum-comparison -- it's a number
      if (response.status === HttpStatus.OK) {
        set({ canParticipate: response.data });
      }
    } catch (error) {
      set({ canParticipate: false });
      handleApiError(error, set);
    }
  },

  hasAnswersSelectedSurvey: async (surveyId?: string): Promise<void> => {
    if (!surveyId) {
      set({ hasAnswers: false });
      return;
    }
    try {
      const response = await eduApi.get<boolean>(`${SURVEY_HAS_ANSWERS_ENDPOINT}/${surveyId}`);
      // eslint-disable-next-line @typescript-eslint/no-unsafe-enum-comparison -- it's a number
      if (response.status === HttpStatus.OK) {
        set({ hasAnswers: response.data });
      }
    } catch (error) {
      set({ hasAnswers: false });
      handleApiError(error, set);
    }
  },

  updateUsersSurveys: async (): Promise<void> => {
    const { updateOpenSurveys, updateCreatedSurveys, updateAnsweredSurveys } = get();
    const promises = [updateOpenSurveys(), updateCreatedSurveys(), updateAnsweredSurveys()];
    await Promise.all(promises);
  },

  updateOpenSurveys: async (): Promise<void> => {
    set({ isFetchingOpenSurveys: true });
    try {
      const response = await eduApi.get<SurveyDto[]>(SURVEYS, { params: { status: SurveyStatus.OPEN } });
      const surveys = response.data;
      set({ openSurveys: surveys });
    } catch (error) {
      set({ openSurveys: [] });
      handleApiError(error, set);
    } finally {
      set({ isFetchingOpenSurveys: false });
    }
  },

  updateCreatedSurveys: async (): Promise<void> => {
    set({ isFetchingCreatedSurveys: true });
    try {
      const response = await eduApi.get<SurveyDto[]>(SURVEYS, { params: { status: SurveyStatus.CREATED } });
      const surveys = response.data;
      set({ createdSurveys: surveys });
    } catch (error) {
      set({ createdSurveys: [] });
      handleApiError(error, set);
    } finally {
      set({ isFetchingCreatedSurveys: false });
    }
  },

  updateAnsweredSurveys: async (): Promise<void> => {
    set({ isFetchingAnsweredSurveys: true });
    try {
      const response = await eduApi.get<SurveyDto[]>(SURVEYS, { params: { status: SurveyStatus.ANSWERED } });
      const surveys = response.data;
      set({ answeredSurveys: surveys });
    } catch (error) {
      set({ answeredSurveys: [] });
      handleApiError(error, set);
    } finally {
      set({ isFetchingAnsweredSurveys: false });
    }
  },

  setSelectedRows: (selectedRows: RowSelectionState) => set({ selectedRows }),

<<<<<<< HEAD
  onClickSurveysTableCell: (row: Row<SurveyDto>) => {
    const wasSelectedPreviously = row.getIsSelected();
    if (!wasSelectedPreviously) {
      const { canParticipateSelectedSurvey, hasAnswersSelectedSurvey } = get();
      set({ selectedSurvey: row.original });
      void canParticipateSelectedSurvey(row.original.id.toString());
      void hasAnswersSelectedSurvey(row.original.id.toString());
    } else {
      set({ selectedSurvey: undefined, canParticipate: false, hasAnswers: false });
=======
  isNoSurveySelected: (): boolean => Object.entries(get().selectedRows).length === 0,
  isExactlyOneSurveySelected: (): boolean => Object.entries(get().selectedRows).length === 1,
  onClickSurveysTableCell: (row: Row<SurveyDto>) => {
    if (get().isNoSurveySelected()) {
      set({ selectedSurvey: row.original });
    } else {
      set({ selectedSurvey: undefined });
>>>>>>> 91a8191d
    }
    row.toggleSelected();
  },
}));

export default useSurveyTablesPageStore;<|MERGE_RESOLUTION|>--- conflicted
+++ resolved
@@ -1,6 +1,5 @@
 import { create } from 'zustand';
 import { Row, RowSelectionState } from '@tanstack/react-table';
-<<<<<<< HEAD
 import {
   SURVEYS,
   PUBLIC_SURVEYS,
@@ -8,15 +7,9 @@
   SURVEY_CAN_PARTICIPATE_ENDPOINT,
   SURVEY_HAS_ANSWERS_ENDPOINT,
 } from '@libs/survey/constants/surveys-endpoint';
-=======
-import SURVEYS_ENDPOINT from '@libs/survey/constants/surveys-endpoint';
->>>>>>> 91a8191d
 import SurveyDto from '@libs/survey/types/api/survey.dto';
 import SurveyStatus from '@libs/survey/survey-status-enum';
-<<<<<<< HEAD
 import { HttpStatus } from '@nestjs/common';
-=======
->>>>>>> 91a8191d
 import eduApi from '@/api/eduApi';
 import handleApiError from '@/utils/handleApiError';
 
@@ -191,25 +184,16 @@
 
   setSelectedRows: (selectedRows: RowSelectionState) => set({ selectedRows }),
 
-<<<<<<< HEAD
+  isNoSurveySelected: (): boolean => Object.entries(get().selectedRows).length === 0,
+  isExactlyOneSurveySelected: (): boolean => Object.entries(get().selectedRows).length === 1,
   onClickSurveysTableCell: (row: Row<SurveyDto>) => {
-    const wasSelectedPreviously = row.getIsSelected();
-    if (!wasSelectedPreviously) {
+    if (get().isNoSurveySelected()) {
       const { canParticipateSelectedSurvey, hasAnswersSelectedSurvey } = get();
       set({ selectedSurvey: row.original });
       void canParticipateSelectedSurvey(row.original.id.toString());
       void hasAnswersSelectedSurvey(row.original.id.toString());
     } else {
       set({ selectedSurvey: undefined, canParticipate: false, hasAnswers: false });
-=======
-  isNoSurveySelected: (): boolean => Object.entries(get().selectedRows).length === 0,
-  isExactlyOneSurveySelected: (): boolean => Object.entries(get().selectedRows).length === 1,
-  onClickSurveysTableCell: (row: Row<SurveyDto>) => {
-    if (get().isNoSurveySelected()) {
-      set({ selectedSurvey: row.original });
-    } else {
-      set({ selectedSurvey: undefined });
->>>>>>> 91a8191d
     }
     row.toggleSelected();
   },
