/*
 * Copyright (C) [2025] [Netzint GmbH]
 * All rights reserved.
 *
 * This software is dual-licensed under the terms of:
 *
 * 1. The GNU Affero General Public License (AGPL-3.0-or-later), as published by the Free Software Foundation.
 *    You may use, modify and distribute this software under the terms of the AGPL, provided that you comply with its conditions.
 *
 *    A copy of the license can be found at: https://www.gnu.org/licenses/agpl-3.0.html
 *
 * OR
 *
 * 2. A commercial license agreement with Netzint GmbH. Licensees holding a valid commercial license from Netzint GmbH
 *    may use this software in accordance with the terms contained in such written agreement, without the obligations imposed by the AGPL.
 *
 * If you are uncertain which license applies to your use case, please contact us at info@netzint.de for clarification.
 */

import React from 'react';
import i18n from '@/i18n';
import { format } from 'date-fns';
import { ColumnDef } from '@tanstack/react-table';
import getLocaleDateFormat from '@libs/common/utils/getLocaleDateFormat';
import sortDate from '@libs/common/utils/Date/sortDate';
import SurveyDto from '@libs/survey/types/api/survey.dto';
import sortSurveyByTitle from '@libs/survey/utils/sortSurveyByTitle';
import sortSurveyByInvitesAndParticipation from '@libs/survey/utils/sortSurveyByInvitesAndParticipation';
import SortableHeader from '@/components/ui/Table/SortableHeader';
import SelectableTextCell from '@/components/ui/Table/SelectableTextCell';
import { useTranslation } from 'react-i18next';
import OpenShareQRDialogTextCell from '@/components/ui/Table/OpenShareQRDialogTextCell';
import useSurveyEditorPageStore from '@/pages/Surveys/Editor/useSurveyEditorPageStore';
import hideOnMobileClassName from '@libs/ui/constants/hideOnMobileClassName';
import SURVEY_TABLE_COLUMNS from '@libs/survey/constants/surveyTableColumns';
import useLanguage from '@/hooks/useLanguage';

const SurveyTableColumns: ColumnDef<SurveyDto>[] = [
  {
    accessorKey: SURVEY_TABLE_COLUMNS.SELECT_SURVEY,
    enableSorting: true,
    header: ({ column }) => <SortableHeader<SurveyDto, unknown> column={column} />,
    meta: {
      translationId: 'common.title',
    },
    cell: ({ row }) => (
      <SelectableTextCell
        row={row}
<<<<<<< HEAD
        text={row.original.formula?.title || i18next.t('common.not-available')}
=======
        text={row.original.formula.title || i18n.t('common.not-available')}
>>>>>>> dcd1a3b8
        className="h-full w-full"
        onClick={() => row.toggleSelected()}
      />
    ),
    accessorFn: (row) => row.formula?.title || i18next.t('common.not-available'),
    sortingFn: (rowA, rowB) => sortSurveyByTitle(rowA.original, rowB.original),
  },
  {
    accessorKey: SURVEY_TABLE_COLUMNS.CREATED_AT,
    size: 130,
    enableSorting: true,
    header: ({ column }) => <SortableHeader<SurveyDto, unknown> column={column} />,
    meta: {
      translationId: 'survey.creationDate',
    },
    cell: ({ row }) => {
      const { language } = useLanguage();
      const localDateFormat = getLocaleDateFormat(language);
      const text = row.original?.createdAt
        ? format(row.original.createdAt, 'PPP', { locale: localDateFormat })
        : i18n.t('common.not-available');
      return (
        <SelectableTextCell
          text={text}
          className="h-full w-full"
          onClick={() => row.toggleSelected()}
        />
      );
    },
    sortingFn: (rowA, rowB) => sortDate(rowA.original.createdAt, rowB.original.createdAt),
  },
  {
    accessorKey: SURVEY_TABLE_COLUMNS.EXPIRES,
    size: 130,
    enableSorting: true,
    header: ({ column }) => <SortableHeader<SurveyDto, unknown> column={column} />,
    meta: {
      translationId: 'survey.expirationDate',
    },
    cell: ({ row }) => {
      const { language } = useLanguage();
      const localDateFormat = getLocaleDateFormat(language);
      const text = row.original?.expires
        ? format(row.original.expires, 'PPP', { locale: localDateFormat })
        : i18n.t('common.not-available');
      return (
        <SelectableTextCell
          text={text}
          className="h-full w-full"
          onClick={() => row.toggleSelected()}
        />
      );
    },
    sortingFn: (rowA, rowB) => sortDate(rowA.original.expires, rowB.original.expires),
  },
  {
    accessorKey: SURVEY_TABLE_COLUMNS.IS_PUBLIC,
    size: 120,
    header: ({ column }) => (
      <SortableHeader<SurveyDto, unknown>
        className={hideOnMobileClassName}
        column={column}
      />
    ),
    meta: {
      translationId: 'survey.isPublic',
    },
    accessorFn: (row) => row.isPublic,
    cell: ({ row }) => {
      const iconSize = 16;
      const { isPublic } = row.original;
      const { setIsOpenSharePublicSurveyDialog } = useSurveyEditorPageStore();
      return (
        <OpenShareQRDialogTextCell
          openDialog={() => row.original.id && setIsOpenSharePublicSurveyDialog(true, row.original.id)}
          iconSize={iconSize}
          isPublic={!!isPublic}
          textTranslationId="survey"
        />
      );
    },
  },
  {
    accessorKey: SURVEY_TABLE_COLUMNS.INVITED_ATTENDEES,
    header: ({ column }) => <SortableHeader<SurveyDto, unknown> column={column} />,
    meta: {
      translationId: 'survey.invitedAttendees',
    },
    accessorFn: (row) => row.invitedAttendees.length,
    cell: ({ row }) => {
      const { t } = useTranslation();
      const { length } = row.original.invitedAttendees;
      const attendeeCount = length;
      const attendeeText = `${attendeeCount} ${t(attendeeCount === 1 ? 'survey.attendee' : 'survey.attendees')}`;
      const groupsCount = row.original.invitedGroups?.length;
      const groupsText = `${groupsCount ? `, ${groupsCount} ${t(groupsCount === 1 ? 'common.group' : 'common.groups')}` : ''}`;
      return (
        <SelectableTextCell
          text={`${attendeeText}${groupsText}`}
          onClick={() => row.toggleSelected()}
        />
      );
    },
  },
  {
    accessorKey: SURVEY_TABLE_COLUMNS.ANSWERS,
    size: 85,
    enableSorting: true,
    header: ({ column }) => <SortableHeader<SurveyDto, unknown> column={column} />,
    meta: {
      translationId: 'common.answers',
    },
    cell: ({ row }) => (
      <SelectableTextCell
        text={`${row.original?.answers.length || 0}`}
        className="h-full w-full"
        onClick={() => row.toggleSelected()}
      />
    ),
    sortingFn: (rowA, rowB) => sortSurveyByInvitesAndParticipation(rowA.original, rowB.original),
  },
];

export default SurveyTableColumns;<|MERGE_RESOLUTION|>--- conflicted
+++ resolved
@@ -28,7 +28,6 @@
 import sortSurveyByInvitesAndParticipation from '@libs/survey/utils/sortSurveyByInvitesAndParticipation';
 import SortableHeader from '@/components/ui/Table/SortableHeader';
 import SelectableTextCell from '@/components/ui/Table/SelectableTextCell';
-import { useTranslation } from 'react-i18next';
 import OpenShareQRDialogTextCell from '@/components/ui/Table/OpenShareQRDialogTextCell';
 import useSurveyEditorPageStore from '@/pages/Surveys/Editor/useSurveyEditorPageStore';
 import hideOnMobileClassName from '@libs/ui/constants/hideOnMobileClassName';
@@ -46,11 +45,7 @@
     cell: ({ row }) => (
       <SelectableTextCell
         row={row}
-<<<<<<< HEAD
-        text={row.original.formula?.title || i18next.t('common.not-available')}
-=======
-        text={row.original.formula.title || i18n.t('common.not-available')}
->>>>>>> dcd1a3b8
+        text={row.original.formula?.title || i18n.t('common.not-available')}
         className="h-full w-full"
         onClick={() => row.toggleSelected()}
       />
@@ -141,12 +136,11 @@
     },
     accessorFn: (row) => row.invitedAttendees.length,
     cell: ({ row }) => {
-      const { t } = useTranslation();
       const { length } = row.original.invitedAttendees;
       const attendeeCount = length;
-      const attendeeText = `${attendeeCount} ${t(attendeeCount === 1 ? 'survey.attendee' : 'survey.attendees')}`;
+      const attendeeText = `${attendeeCount} ${i18n.t(attendeeCount === 1 ? 'survey.attendee' : 'survey.attendees')}`;
       const groupsCount = row.original.invitedGroups?.length;
-      const groupsText = `${groupsCount ? `, ${groupsCount} ${t(groupsCount === 1 ? 'common.group' : 'common.groups')}` : ''}`;
+      const groupsText = `${groupsCount ? `, ${groupsCount} ${i18n.t(groupsCount === 1 ? 'common.group' : 'common.groups')}` : ''}`;
       return (
         <SelectableTextCell
           text={`${attendeeText}${groupsText}`}
