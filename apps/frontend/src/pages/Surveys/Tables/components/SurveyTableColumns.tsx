--- conflicted
+++ resolved
@@ -26,13 +26,6 @@
 import SurveyDto from '@libs/survey/types/api/survey.dto';
 import sortSurveyByTitle from '@libs/survey/utils/sortSurveyByTitle';
 import sortSurveyByInvitesAndParticipation from '@libs/survey/utils/sortSurveyByInvitesAndParticipation';
-<<<<<<< HEAD
-=======
-import SortableHeader from '@/components/ui/Table/SortableHeader';
-import SelectableTextCell from '@/components/ui/Table/SelectableTextCell';
-import OpenShareQRDialogTextCell from '@/components/ui/Table/OpenShareQRDialogTextCell';
-import useSurveyEditorPageStore from '@/pages/Surveys/Editor/useSurveyEditorPageStore';
->>>>>>> b3bd1cd0
 import hideOnMobileClassName from '@libs/ui/constants/hideOnMobileClassName';
 import SURVEY_TABLE_COLUMNS from '@libs/survey/constants/surveyTableColumns';
 import useLanguage from '@/hooks/useLanguage';
@@ -59,14 +52,9 @@
     cell: ({ row }) => (
       <SelectableTextCell
         row={row}
-<<<<<<< HEAD
-=======
         text={row.original.formula?.title || i18n.t('common.not-available')}
-        className="h-full w-full"
->>>>>>> b3bd1cd0
+        className="h-full w-full min-w-32"
         onClick={() => row.toggleSelected()}
-        text={row.original.formula.title || i18n.t('common.not-available')}
-        className="h-full w-full min-w-32"
         isFirstColumn
       />
     ),
