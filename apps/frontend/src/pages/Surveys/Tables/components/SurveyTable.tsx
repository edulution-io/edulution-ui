--- conflicted
+++ resolved
@@ -26,48 +26,10 @@
 
   const { selectedRows, setSelectedRows } = useSurveyTablesPageStore();
 
-<<<<<<< HEAD
-        return (
-          <TableRow
-            key={`survey_row_-_${survey.id.toString()}`}
-            className="cursor-pointer"
-            onClick={() => {
-              selectSurvey(survey);
-            }}
-          >
-            <TableCell>
-              <Checkbox
-                checked={isSelectedSurvey}
-                aria-label={`${t('survey.canSubmitMultipleAnswers')}`}
-              />
-            </TableCell>
-            {/* eslint-disable-next-line @typescript-eslint/no-unsafe-member-access */}
-            <TableCell className="text-background">{surveyObj?.title || t('common.not-available')}</TableCell>
-            <TableCell className="text-background">
-              {survey?.created ? format(survey.created, 'PPP', { locale: localDateFormat }) : t('common.not-available')}
-            </TableCell>
-            <TableCell className="text-background">
-              {survey?.expires ? format(survey.expires, 'PPP', { locale: localDateFormat }) : t('common.not-available')}
-            </TableCell>
-            <TableCell className="text-background">
-              {survey?.invitedAttendees && survey?.participatedAttendees && survey.isPublic !== true
-                ? `${survey?.participatedAttendees.length || 0}/${survey?.invitedAttendees.length || 0}`
-                : survey.answers.length}
-            </TableCell>
-            <TableCell className="text-background">
-              {survey?.canSubmitMultipleAnswers ? t('common.yes') : t('common.no')}
-            </TableCell>
-          </TableRow>
-        );
-      }),
-    [surveys, selectedSurvey],
-  );
-=======
   const handleRowSelectionChange: OnChangeFn<RowSelectionState> = (updaterOrValue) => {
     const newValue = typeof updaterOrValue === 'function' ? updaterOrValue(selectedRows) : updaterOrValue;
     setSelectedRows(newValue);
   };
->>>>>>> 92b9e3c1
 
   return (
     <ScrollableTable
