import React, { useState } from 'react';
import { useTranslation } from 'react-i18next';
import {
  ColumnDef,
  flexRender,
  getCoreRowModel,
  getSortedRowModel,
  OnChangeFn,
  RowSelectionState,
  SortingState,
  useReactTable,
} from '@tanstack/react-table';
import useSurveyTablesPageStore from '@/pages/Surveys/Tables/useSurveysTablesPageStore';
import { Table, TableBody, TableCell, TableHead, TableHeader, TableRow } from '@/components/ui/Table';
<<<<<<< HEAD
import { ScrollArea } from '@/components/ui/ScrollArea';
=======
import Checkbox from '@/components/ui/Checkbox';
import useElementHeight from '@/hooks/useElementHeight';
import { FLOATING_BUTTONS_BAR_ID, FOOTER_ID } from '@libs/common/constants/pageElementIds';
import SURVEYS_PAGE_TABLE_HEADER_ID from '@libs/survey/constants/pageElementIds';
>>>>>>> eb54a825

interface DataTableProps<TData, TValue> {
  columns: ColumnDef<TData, TValue>[];
  data: TData[];
}

const SurveyTable = <TData, TValue>({ columns, data }: DataTableProps<TData, TValue>) => {
  const [sorting, setSorting] = useState<SortingState>([]);

  const { selectedRows, setSelectedRows } = useSurveyTablesPageStore();

  const { t } = useTranslation();
  const handleRowSelectionChange: OnChangeFn<RowSelectionState> = (updaterOrValue) => {
    const newValue = typeof updaterOrValue === 'function' ? updaterOrValue(selectedRows) : updaterOrValue;
    setSelectedRows(newValue);
  };

  const table = useReactTable({
    data,
    columns,
    enableRowSelection: true,
    enableMultiRowSelection: false,
    getCoreRowModel: getCoreRowModel(),
    onSortingChange: setSorting,
    getSortedRowModel: getSortedRowModel(),
    onRowSelectionChange: handleRowSelectionChange,
    state: {
      sorting,
      rowSelection: selectedRows,
    },
  });

<<<<<<< HEAD
  const { getHeaderGroups, getRowModel } = table;
  return (
    <div className="w-full flex-1 ">
      <ScrollArea className="max-h-[75vh] overflow-auto scrollbar-thin">
        <Table>
          <TableHeader>
            {getHeaderGroups().map((headerGroup) => (
              <TableRow
                key={headerGroup.id}
                className="text-background"
=======
  const pageBarsHeight = useElementHeight([SURVEYS_PAGE_TABLE_HEADER_ID, FLOATING_BUTTONS_BAR_ID, FOOTER_ID]) - 10;

  return (
    <div
      className="m-4 w-full flex-1 overflow-auto pl-3 pr-3.5 scrollbar-thin"
      style={{ maxHeight: `calc(100vh - ${pageBarsHeight}px)` }}
    >
      <h4>{title}</h4>
      <Table>
        <TableHeader
          id={SURVEYS_PAGE_TABLE_HEADER_ID}
          className="text-white"
        >
          <TableRow>
            <TableHead
              key="tableHead-checkbox"
              className="w-20px"
            />
            {SURVEY_TABLE_HEADERS.map((header) => (
              <TableHead key={`tableHead-createdSurveys_${header}`}>{t(header)}</TableHead>
            ))}
          </TableRow>
        </TableHeader>
        <TableBody className="container">
          {surveys.length && surveys.length > 0 ? (
            surveyRows
          ) : (
            <TableRow>
              <TableCell
                colSpan={SURVEY_TABLE_HEADERS.length + 1} // +1 for the checkbox column
                className="h-24 text-center text-background"
>>>>>>> eb54a825
              >
                {headerGroup.headers.map((header) => (
                  <TableHead key={header.id}>
                    {header.isPlaceholder ? null : flexRender(header.column.columnDef.header, header.getContext())}
                  </TableHead>
                ))}
              </TableRow>
            ))}
          </TableHeader>
          <TableBody className="container">
            {getRowModel().rows.length ? (
              getRowModel().rows.map((row) => (
                <TableRow
                  key={row.id}
                  data-state={row.getIsSelected() ? 'selected' : undefined}
                  className="h-[40px] cursor-pointer"
                >
                  {row.getVisibleCells().map((cell) => (
                    <TableCell
                      key={cell.id}
                      className="h-8 text-background"
                    >
                      {flexRender(cell.column.columnDef.cell, cell.getContext())}
                    </TableCell>
                  ))}
                </TableRow>
              ))
            ) : (
              <TableRow>
                <TableCell
                  colSpan={columns.length}
                  className="h-16 text-center text-background"
                >
                  {t('table.noDataAvailable')}
                </TableCell>
              </TableRow>
            )}
          </TableBody>
        </Table>
      </ScrollArea>
    </div>
  );
};

export default SurveyTable;<|MERGE_RESOLUTION|>--- conflicted
+++ resolved
@@ -10,16 +10,11 @@
   SortingState,
   useReactTable,
 } from '@tanstack/react-table';
+import { FLOATING_BUTTONS_BAR_ID, FOOTER_ID } from '@libs/common/constants/pageElementIds';
+import SURVEYS_PAGE_TABLE_HEADER_ID from '@libs/survey/constants/pageElementIds';
+import useElementHeight from '@/hooks/useElementHeight';
 import useSurveyTablesPageStore from '@/pages/Surveys/Tables/useSurveysTablesPageStore';
 import { Table, TableBody, TableCell, TableHead, TableHeader, TableRow } from '@/components/ui/Table';
-<<<<<<< HEAD
-import { ScrollArea } from '@/components/ui/ScrollArea';
-=======
-import Checkbox from '@/components/ui/Checkbox';
-import useElementHeight from '@/hooks/useElementHeight';
-import { FLOATING_BUTTONS_BAR_ID, FOOTER_ID } from '@libs/common/constants/pageElementIds';
-import SURVEYS_PAGE_TABLE_HEADER_ID from '@libs/survey/constants/pageElementIds';
->>>>>>> eb54a825
 
 interface DataTableProps<TData, TValue> {
   columns: ColumnDef<TData, TValue>[];
@@ -52,18 +47,8 @@
     },
   });
 
-<<<<<<< HEAD
   const { getHeaderGroups, getRowModel } = table;
-  return (
-    <div className="w-full flex-1 ">
-      <ScrollArea className="max-h-[75vh] overflow-auto scrollbar-thin">
-        <Table>
-          <TableHeader>
-            {getHeaderGroups().map((headerGroup) => (
-              <TableRow
-                key={headerGroup.id}
-                className="text-background"
-=======
+
   const pageBarsHeight = useElementHeight([SURVEYS_PAGE_TABLE_HEADER_ID, FLOATING_BUTTONS_BAR_ID, FOOTER_ID]) - 10;
 
   return (
@@ -71,71 +56,51 @@
       className="m-4 w-full flex-1 overflow-auto pl-3 pr-3.5 scrollbar-thin"
       style={{ maxHeight: `calc(100vh - ${pageBarsHeight}px)` }}
     >
-      <h4>{title}</h4>
       <Table>
-        <TableHeader
-          id={SURVEYS_PAGE_TABLE_HEADER_ID}
-          className="text-white"
-        >
-          <TableRow>
-            <TableHead
-              key="tableHead-checkbox"
-              className="w-20px"
-            />
-            {SURVEY_TABLE_HEADERS.map((header) => (
-              <TableHead key={`tableHead-createdSurveys_${header}`}>{t(header)}</TableHead>
-            ))}
-          </TableRow>
+        <TableHeader>
+          {getHeaderGroups().map((headerGroup) => (
+            <TableRow
+              key={headerGroup.id}
+              className="text-background"
+            >
+              {headerGroup.headers.map((header) => (
+                <TableHead key={header.id}>
+                  {header.isPlaceholder ? null : flexRender(header.column.columnDef.header, header.getContext())}
+                </TableHead>
+              ))}
+            </TableRow>
+          ))}
         </TableHeader>
         <TableBody className="container">
-          {surveys.length && surveys.length > 0 ? (
-            surveyRows
+          {getRowModel().rows.length ? (
+            getRowModel().rows.map((row) => (
+              <TableRow
+                key={row.id}
+                data-state={row.getIsSelected() ? 'selected' : undefined}
+                className="h-[40px] cursor-pointer"
+              >
+                {row.getVisibleCells().map((cell) => (
+                  <TableCell
+                    key={cell.id}
+                    className="h-8 text-background"
+                  >
+                    {flexRender(cell.column.columnDef.cell, cell.getContext())}
+                  </TableCell>
+                ))}
+              </TableRow>
+            ))
           ) : (
             <TableRow>
               <TableCell
-                colSpan={SURVEY_TABLE_HEADERS.length + 1} // +1 for the checkbox column
-                className="h-24 text-center text-background"
->>>>>>> eb54a825
+                colSpan={columns.length}
+                className="h-16 text-center text-background"
               >
-                {headerGroup.headers.map((header) => (
-                  <TableHead key={header.id}>
-                    {header.isPlaceholder ? null : flexRender(header.column.columnDef.header, header.getContext())}
-                  </TableHead>
-                ))}
-              </TableRow>
-            ))}
-          </TableHeader>
-          <TableBody className="container">
-            {getRowModel().rows.length ? (
-              getRowModel().rows.map((row) => (
-                <TableRow
-                  key={row.id}
-                  data-state={row.getIsSelected() ? 'selected' : undefined}
-                  className="h-[40px] cursor-pointer"
-                >
-                  {row.getVisibleCells().map((cell) => (
-                    <TableCell
-                      key={cell.id}
-                      className="h-8 text-background"
-                    >
-                      {flexRender(cell.column.columnDef.cell, cell.getContext())}
-                    </TableCell>
-                  ))}
-                </TableRow>
-              ))
-            ) : (
-              <TableRow>
-                <TableCell
-                  colSpan={columns.length}
-                  className="h-16 text-center text-background"
-                >
-                  {t('table.noDataAvailable')}
-                </TableCell>
-              </TableRow>
-            )}
-          </TableBody>
-        </Table>
-      </ScrollArea>
+                {t('table.noDataAvailable')}
+              </TableCell>
+            </TableRow>
+          )}
+        </TableBody>
+      </Table>
     </div>
   );
 };
