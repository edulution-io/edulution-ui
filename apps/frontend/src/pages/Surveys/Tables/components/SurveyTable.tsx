import React, { useEffect, useState } from 'react';
import { useTranslation } from 'react-i18next';
import {
  ColumnDef,
  flexRender,
  getCoreRowModel,
  getSortedRowModel,
  OnChangeFn,
  RowSelectionState,
  SortingState,
  useReactTable,
} from '@tanstack/react-table';
import SurveyDto from '@libs/survey/types/api/survey.dto';
import useSurveyTablesPageStore from '@/pages/Surveys/Tables/useSurveysTablesPageStore';
import { Table, TableBody, TableCell, TableHead, TableHeader, TableRow } from '@/components/ui/Table';
import { ScrollArea } from '@/components/ui/ScrollArea';

interface DataTableProps<TData, TValue> {
  columns: ColumnDef<TData, TValue>[];
  data: TData[];
}

const SurveyTable = <TData, TValue>({ columns, data }: DataTableProps<TData, TValue>) => {
  const [sorting, setSorting] = useState<SortingState>([]);
  const setSelectedItems = useSurveyTablesPageStore((state) => state.setSelectedItems);
  const { t } = useTranslation();
  const handleRowSelectionChange: OnChangeFn<RowSelectionState> = (updaterOrValue) => {
    const newValue =
      typeof updaterOrValue === 'function'
        ? updaterOrValue(useSurveyTablesPageStore.getState().selectedRows)
        : updaterOrValue;
    useSurveyTablesPageStore.getState().setSelectedRows(newValue);
  };

  const table = useReactTable({
    data,
    columns,
    enableRowSelection: true,
    enableMultiRowSelection: false,
    getCoreRowModel: getCoreRowModel(),
    onSortingChange: setSorting,
    getSortedRowModel: getSortedRowModel(),
    onRowSelectionChange: handleRowSelectionChange,
    state: {
      sorting,
      rowSelection: useSurveyTablesPageStore((state) => state.selectedRows),
    },
  });

<<<<<<< HEAD
  useEffect(() => {
    const selectedItemFilenames = table.getFilteredSelectedRowModel().rows.map((row) => row.original as SurveyDto);
    setSelectedItems(selectedItemFilenames);
  }, [table.getFilteredSelectedRowModel().rows]);

  return (
    <>
      {table.getFilteredSelectedRowModel().rows.length > 0 && (
        <div className="flex-1 text-sm text-background">
          {t('table.rowsSelected', {
            selected: table.getFilteredSelectedRowModel().rows.length,
            total: table.getFilteredRowModel().rows.length,
          })}
        </div>
      )}

      <div className="w-full flex-1 ">
        <ScrollArea className="max-h-[75vh] overflow-auto scrollbar-thin">
          <Table>
            <TableHeader>
              {table.getHeaderGroups().map((headerGroup) => (
                <TableRow
                  key={headerGroup.id}
                  className="text-background"
                >
                  {headerGroup.headers.map((header) => (
                    <TableHead key={header.id}>
                      {header.isPlaceholder ? null : flexRender(header.column.columnDef.header, header.getContext())}
                    </TableHead>
                  ))}
                </TableRow>
              ))}
            </TableHeader>
            <TableBody className="container">
              {table.getRowModel().rows.length ? (
                table.getRowModel().rows.map((row) => (
                  <TableRow
                    key={row.id}
                    data-state={row.getIsSelected() ? 'selected' : undefined}
                    className="cursor-pointer"
                  >
                    {row.getVisibleCells().map((cell) => (
                      <TableCell
                        key={cell.id}
                        className="h-[40px] text-background"
                      >
                        {flexRender(cell.column.columnDef.cell, cell.getContext())}
                      </TableCell>
                    ))}
                  </TableRow>
                ))
              ) : (
                <TableRow>
                  <TableCell
                    colSpan={columns.length}
                    className="h-16 text-center"
                  >
                    {t('table.noDataAvailable')}
                  </TableCell>
                </TableRow>
              )}
            </TableBody>
          </Table>
        </ScrollArea>
      </div>
    </>
=======
  const { t } = useTranslation('translation', { lng: i18n.options.lng || 'en' });

  const localDateFormat = getLocaleDateFormat();

  const surveyRows = useMemo(
    () =>
      surveys.map((survey: SurveyDto) => {
        const isSelectedSurvey = selectedSurvey?.id === survey.id;
        if (!survey.formula) {
          return null;
        }

        // eslint-disable-next-line @typescript-eslint/no-unsafe-assignment
        let surveyObj = JSON.parse(JSON.stringify(survey.formula));

        // eslint-disable-next-line @typescript-eslint/no-unsafe-member-access
        if (!surveyObj.elements && !surveyObj.pages[0].elements) {
          surveyObj = undefined;
        }

        return (
          <TableRow
            key={`survey_row_-_${survey.id.toString('base64')}`}
            className="cursor-pointer"
            onClick={() => {
              selectSurvey(survey);
            }}
          >
            <TableCell>
              <Checkbox
                checked={isSelectedSurvey}
                aria-label={`${t('survey.canSubmitMultipleAnswers')}`}
              />
            </TableCell>
            {/* eslint-disable-next-line @typescript-eslint/no-unsafe-member-access */}
            <TableCell className="text-background">{surveyObj?.title || t('common.not-available')}</TableCell>
            <TableCell className="text-background">
              {survey?.created ? format(survey.created, 'PPP', { locale: localDateFormat }) : t('common.not-available')}
            </TableCell>
            <TableCell className="text-background">
              {survey?.expires ? format(survey.expires, 'PPP', { locale: localDateFormat }) : t('common.not-available')}
            </TableCell>
            <TableCell className="text-background">
              {survey?.invitedAttendees && survey?.participatedAttendees && survey.isPublic !== true
                ? `${survey?.participatedAttendees.length || 0}/${survey?.invitedAttendees.length || 0}`
                : survey.answers.length}
            </TableCell>
            <TableCell className="text-background">
              {survey?.canSubmitMultipleAnswers ? t('common.yes') : t('common.no')}
            </TableCell>
          </TableRow>
        );
      }),
    [surveys, selectedSurvey],
  );

  return (
    <div className="w-50 m-4 flex-1 pl-3 pr-3.5">
      <h4>{title}</h4>
      <Table>
        <TableHeader>
          <TableRow className="text-background">
            <TableHead
              key="tableHead-checkbox"
              className="w-20px"
            />
            {SURVEY_TABLE_HEADERS.map((header) => (
              <TableHead key={`tableHead-createdSurveys_${header}`}>{t(header)}</TableHead>
            ))}
          </TableRow>
        </TableHeader>
        <TableBody className="container">
          {surveys.length && surveys.length > 0 ? (
            surveyRows
          ) : (
            <TableRow>
              <TableCell
                colSpan={SURVEY_TABLE_HEADERS.length + 1} // +1 for the checkbox column
                className="h-24 text-center text-background"
              >
                {t('table.noDataAvailable')}
              </TableCell>
            </TableRow>
          )}
        </TableBody>
      </Table>
    </div>
>>>>>>> cf4e047c
  );
};

export default SurveyTable;<|MERGE_RESOLUTION|>--- conflicted
+++ resolved
@@ -47,7 +47,6 @@
     },
   });
 
-<<<<<<< HEAD
   useEffect(() => {
     const selectedItemFilenames = table.getFilteredSelectedRowModel().rows.map((row) => row.original as SurveyDto);
     setSelectedItems(selectedItemFilenames);
@@ -103,7 +102,7 @@
                 <TableRow>
                   <TableCell
                     colSpan={columns.length}
-                    className="h-16 text-center"
+                    className="h-16 text-center text-background"
                   >
                     {t('table.noDataAvailable')}
                   </TableCell>
@@ -114,95 +113,6 @@
         </ScrollArea>
       </div>
     </>
-=======
-  const { t } = useTranslation('translation', { lng: i18n.options.lng || 'en' });
-
-  const localDateFormat = getLocaleDateFormat();
-
-  const surveyRows = useMemo(
-    () =>
-      surveys.map((survey: SurveyDto) => {
-        const isSelectedSurvey = selectedSurvey?.id === survey.id;
-        if (!survey.formula) {
-          return null;
-        }
-
-        // eslint-disable-next-line @typescript-eslint/no-unsafe-assignment
-        let surveyObj = JSON.parse(JSON.stringify(survey.formula));
-
-        // eslint-disable-next-line @typescript-eslint/no-unsafe-member-access
-        if (!surveyObj.elements && !surveyObj.pages[0].elements) {
-          surveyObj = undefined;
-        }
-
-        return (
-          <TableRow
-            key={`survey_row_-_${survey.id.toString('base64')}`}
-            className="cursor-pointer"
-            onClick={() => {
-              selectSurvey(survey);
-            }}
-          >
-            <TableCell>
-              <Checkbox
-                checked={isSelectedSurvey}
-                aria-label={`${t('survey.canSubmitMultipleAnswers')}`}
-              />
-            </TableCell>
-            {/* eslint-disable-next-line @typescript-eslint/no-unsafe-member-access */}
-            <TableCell className="text-background">{surveyObj?.title || t('common.not-available')}</TableCell>
-            <TableCell className="text-background">
-              {survey?.created ? format(survey.created, 'PPP', { locale: localDateFormat }) : t('common.not-available')}
-            </TableCell>
-            <TableCell className="text-background">
-              {survey?.expires ? format(survey.expires, 'PPP', { locale: localDateFormat }) : t('common.not-available')}
-            </TableCell>
-            <TableCell className="text-background">
-              {survey?.invitedAttendees && survey?.participatedAttendees && survey.isPublic !== true
-                ? `${survey?.participatedAttendees.length || 0}/${survey?.invitedAttendees.length || 0}`
-                : survey.answers.length}
-            </TableCell>
-            <TableCell className="text-background">
-              {survey?.canSubmitMultipleAnswers ? t('common.yes') : t('common.no')}
-            </TableCell>
-          </TableRow>
-        );
-      }),
-    [surveys, selectedSurvey],
-  );
-
-  return (
-    <div className="w-50 m-4 flex-1 pl-3 pr-3.5">
-      <h4>{title}</h4>
-      <Table>
-        <TableHeader>
-          <TableRow className="text-background">
-            <TableHead
-              key="tableHead-checkbox"
-              className="w-20px"
-            />
-            {SURVEY_TABLE_HEADERS.map((header) => (
-              <TableHead key={`tableHead-createdSurveys_${header}`}>{t(header)}</TableHead>
-            ))}
-          </TableRow>
-        </TableHeader>
-        <TableBody className="container">
-          {surveys.length && surveys.length > 0 ? (
-            surveyRows
-          ) : (
-            <TableRow>
-              <TableCell
-                colSpan={SURVEY_TABLE_HEADERS.length + 1} // +1 for the checkbox column
-                className="h-24 text-center text-background"
-              >
-                {t('table.noDataAvailable')}
-              </TableCell>
-            </TableRow>
-          )}
-        </TableBody>
-      </Table>
-    </div>
->>>>>>> cf4e047c
   );
 };
 
