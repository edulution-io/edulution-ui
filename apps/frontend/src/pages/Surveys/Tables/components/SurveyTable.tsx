--- conflicted
+++ resolved
@@ -38,13 +38,7 @@
       onRowSelectionChange={handleRowSelectionChange}
       selectedRows={selectedRows}
       isLoading={isLoading}
-<<<<<<< HEAD
-      getRowId={(originalRow: TData) => originalRow.id.toString('hex')}
-=======
-      sorting={sorting}
       getRowId={(originalRow: TData) => originalRow.id.toString()}
-      setSorting={setSorting}
->>>>>>> 26604838
       applicationName={APPS.SURVEYS}
       scrollContainerOffsetElementIds={{
         tableHeaderId: SURVEYS_PAGE_TABLE_HEADER_ID,
