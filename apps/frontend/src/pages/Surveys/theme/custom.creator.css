--- conflicted
+++ resolved
@@ -3,10 +3,10 @@
 @tailwind utilities;
 
 .survey-editor {
-<<<<<<< HEAD
   .sd-completedpage h3 {
     color: theme("colors.ciLightGrey") !important;
-=======
+  }
+
   .sd-element {
     padding: 5px;
   }
@@ -104,7 +104,6 @@
     justify-content: center;
 
     max-height: 50px;
->>>>>>> 92b9e3c1
   }
 
   /* Sturctured */
