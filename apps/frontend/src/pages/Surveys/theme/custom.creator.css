--- conflicted
+++ resolved
@@ -3,10 +3,6 @@
 @tailwind utilities;
 
 .survey-editor {
-<<<<<<< HEAD
-  .sd-completedpage h3 {
-    color: theme("colors.ciLightGrey") !important;
-=======
   .svc-page__content-actions {
     .sv-svg-icon {
       max-width: 24px;
@@ -94,7 +90,10 @@
       height: 20px;
       width: 20px;
     }
->>>>>>> 91a8191d
+  }
+
+  .sd-completedpage h3 {
+    color: theme("colors.ciLightGrey") !important;
   }
 
   .sd-element {
