--- conflicted
+++ resolved
@@ -6,45 +6,32 @@
 import Attendee from '@/pages/ConferencePage/dto/attendee';
 import SearchUsersOrGroups from '@/pages/ConferencePage/CreateConference/SearchUsersOrGroups';
 import usePropagateSurveyDialogStore from '@/pages/Surveys/Subpages/Dialogs/Propagate/PropagateSurveyDialogStore';
-<<<<<<< HEAD
 // import Checkbox from '@/components/ui/Checkbox';
 // import DatePicker from '@/components/shared/DatePicker';
 import { Form } from '@/components/ui/Form';
-=======
-import { RadioGroupSH } from '@/components/ui/RadioGroupSH';
 import useCreateConferenceDialogStore from '@/pages/ConferencePage/CreateConference/CreateConferenceDialogStore';
 import Group from '@/pages/ConferencePage/dto/group';
 import { toast } from 'sonner';
 import { useTranslation } from 'react-i18next';
 import CircleLoader from '@/components/ui/CircleLoader';
->>>>>>> 736ae67b
 
 interface EditSurveyDialogBodyProps {
   // eslint-disable-next-line @typescript-eslint/no-explicit-any
   form: UseFormReturn<any>;
 }
 
-<<<<<<< HEAD
-const PropagateSurveyDialogBody = (props: EditSurveyDialogBodyProps): React.ReactNode => {
-  const { form} = props;
-  const { searchAttendees } = usePropagateSurveyDialogStore();
-=======
 const PropagateSurveyDialogBody = (props: EditSurveyDialogBodyProps) => {
   const {
     form, // saveSurveyLocally
   } = props;
   const { setValue, getValues, watch } = form;
   const { isPropagating } = usePropagateSurveyDialogStore();
->>>>>>> 736ae67b
   const { user } = useUserStore();
   const { searchGroups, getGroupMembers, searchAttendees, isGetGroupMembersLoading } = useCreateConferenceDialogStore();
   const { t } = useTranslation();
 
-<<<<<<< HEAD
   // const { t } = useTranslation();
-=======
   if (isPropagating) return <CircleLoader className={'mx-auto'} />;
->>>>>>> 736ae67b
 
   const handleAttendeesChange = (attendees: MultipleSelectorOptionSH[]) => {
     setValue('participants', attendees, { shouldValidate: true });
@@ -55,61 +42,6 @@
     return result.filter((r) => r.username !== user);
   };
 
-<<<<<<< HEAD
-  // const onExpiredDateChange = async (value: Date | undefined) => {
-  //   form.setValue('expires', value)
-  // }
-  //
-  // const onIsAnonymousChange = async (value: boolean) => {
-  //   form.setValue('isAnonymous', value)
-  // }
-  //
-  // const onCanSubmitMultipleAnswersChange = async (value: boolean) => {
-  //   form.setValue('isAnonymous', value)
-  // }
-
-  return (
-    <Form {...form}>
-      <form
-        className="text-black"
-        onSubmit={(event) => {
-          event.preventDefault();
-        }}
-      >
-        {/* TODO: Activate the following fields (they do not update soberly)! */}
-        {/*<div>*/}
-        {/*  {t('expires')}*/}
-        {/*  <DatePicker*/}
-        {/*    selected={form.getValues('expires')}*/}
-        {/*    onSelect={onExpiredDateChange}*/}
-        {/*  />*/}
-        {/*</div>*/}
-        {/*<div>*/}
-        {/*  {t('survey.isAnonymous')}*/}
-        {/*  <Checkbox*/}
-        {/*    checked={form.getValues('isAnonymous')}*/}
-        {/*    // onClick={(e) => e.stopPropagation()}*/}
-        {/*    onCheckedChange={onIsAnonymousChange}*/}
-        {/*    aria-label={`${t('survey.isAnonymous')}`}*/}
-        {/*  />*/}
-        {/*</div>*/}
-        {/*<div>*/}
-        {/*  {t('survey.canSubmitMultipleAnswers')}*/}
-        {/*  <Checkbox*/}
-        {/*    checked={form.getValues('canSubmitMultipleAnswers')}*/}
-        {/*    // onClick={(e) => e.stopPropagation()}*/}
-        {/*    onCheckedChange={onCanSubmitMultipleAnswersChange}*/}
-        {/*    aria-label={`${t('survey.canSubmitMultipleAnswers')}`}*/}
-        {/*  />*/}
-        {/*</div>*/}
-        <SearchUsersOrGroups
-          value={form.getValues('participants')}
-          onSearch={onAttendeesSearch}
-          onChange={handleAttendeesChange}
-        />
-      </form>
-    </Form>
-=======
   const handleGroupsChange = async (groups: MultipleSelectorOptionSH[]) => {
     const selectedGroups = getValues('invitedGroups') as Group[];
 
@@ -138,9 +70,46 @@
     setValue('invitedGroups', groups);
   };
 
+  // const onExpiredDateChange = async (value: Date | undefined) => {
+  //   form.setValue('expires', value)
+  // }
+  //
+  // const onIsAnonymousChange = async (value: boolean) => {
+  //   form.setValue('isAnonymous', value)
+  // }
+  //
+  // const onCanSubmitMultipleAnswersChange = async (value: boolean) => {
+  //   form.setValue('isAnonymous', value)
+  // }
+    
   return (
     <>
-      <RadioGroupSH />
+      {/* TODO: Activate the following fields (they do not update soberly)! */}
+      {/*<div>*/}
+      {/*  {t('expires')}*/}
+      {/*  <DatePicker*/}
+      {/*    selected={form.getValues('expires')}*/}
+      {/*    onSelect={onExpiredDateChange}*/}
+      {/*  />*/}
+      {/*</div>*/}
+      {/*<div>*/}
+      {/*  {t('survey.isAnonymous')}*/}
+      {/*  <Checkbox*/}
+      {/*    checked={form.getValues('isAnonymous')}*/}
+      {/*    // onClick={(e) => e.stopPropagation()}*/}
+      {/*    onCheckedChange={onIsAnonymousChange}*/}
+      {/*    aria-label={`${t('survey.isAnonymous')}`}*/}
+      {/*  />*/}
+      {/*</div>*/}
+      {/*<div>*/}
+      {/*  {t('survey.canSubmitMultipleAnswers')}*/}
+      {/*  <Checkbox*/}
+      {/*    checked={form.getValues('canSubmitMultipleAnswers')}*/}
+      {/*    // onClick={(e) => e.stopPropagation()}*/}
+      {/*    onCheckedChange={onCanSubmitMultipleAnswersChange}*/}
+      {/*    aria-label={`${t('survey.canSubmitMultipleAnswers')}`}*/}
+      {/*  />*/}
+      {/*</div>*/}
       <SearchUsersOrGroups
         users={watch('participants')}
         onSearch={onAttendeesSearch}
@@ -151,7 +120,6 @@
         isGetGroupMembersLoading={isGetGroupMembersLoading}
       />
     </>
->>>>>>> 736ae67b
   );
 };
 
