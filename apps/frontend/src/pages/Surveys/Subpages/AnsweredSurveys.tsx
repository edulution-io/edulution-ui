--- conflicted
+++ resolved
@@ -69,29 +69,17 @@
                 text={t(SurveyButtonProps.ResultingPanel.title)}
                 onClick={openSurveyResultsDialog}
               />
-<<<<<<< HEAD
-              {/*<FloatingActionButton */}
-              {/*  icon={SurveyButtonProps.ResultingTable.icon} */}
-              {/*  text={t(SurveyButtonProps.ResultingTable.title)} */}
-              {/*  onClick={openSurveyResultsTableDialog} */}
-              {/*/> */}
-=======
               <FloatingActionButton
                 icon={SurveyButtonProps.ResultingTable.icon}
                 text={t(SurveyButtonProps.ResultingTable.title)}
                 onClick={openSurveyResultsTableDialog}
               />
->>>>>>> 4144f638
             </>
           ) : null}
         </div>
       </TooltipProvider>
       <ShowSurveyAnswerDialog survey={selectedSurvey!} />
-<<<<<<< HEAD
-      {/*<ShowSurveyResultsTableDialog survey={selectedSurvey!} />*/}
-=======
       <ShowSurveyResultsTableDialog survey={selectedSurvey!} />
->>>>>>> 4144f638
       <ShowSurveyResultsDialog survey={selectedSurvey!} />
     </>
   );
