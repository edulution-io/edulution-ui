import React, {useMemo} from 'react';
import { useTranslation } from 'react-i18next';
import Checkbox from '@/components/ui/Checkbox';
import { Table, TableBody, TableCell, TableHead, TableHeader, TableRow } from '@/components/ui/Table';
import LoadingIndicator from '@/components/shared/LoadingIndicator';
import { Survey } from '@/pages/Surveys/Subpages/components/types/survey';
import SurveyTableHeaders from '@/pages/Surveys/Subpages/components/table/survey-table-table-headers';

interface SurveyTableProps {
  title: string;
  surveys: Survey[];
  selectedSurvey: Survey | undefined;
  setSelectedSurvey: (survey: Survey | undefined) => void;
  isLoading: boolean;
}

const SurveyTable = (props: SurveyTableProps) => {
  const { title, surveys, selectedSurvey, setSelectedSurvey, isLoading } = props;

  const { t } = useTranslation();

  const surveyRows = useMemo(() => (
    surveys.map((survey: Survey) => {
      const isSelectedSurvey = selectedSurvey?.surveyname === survey.surveyname;
      if (!survey.survey) {
        return null;
      }
      try {
        const srv = JSON.parse(survey.survey);
        return (
          <TableRow
            key={`survey_row_-_${survey.surveyname}`}
            className="cursor-pointer"
            onClick={() => {
              setSelectedSurvey(survey);
            }}
          >
            <TableCell>
              <Checkbox
                checked={isSelectedSurvey}
                aria-label={`${t('survey.canSubmitMultipleAnswers')}`}
              />
            </TableCell>
            <TableCell className="text-white">{srv?.title || t('not-available')}</TableCell>
            <TableCell className="text-white">
              {survey?.created ? survey?.created.toString() : t('not-available')}
            </TableCell>
            <TableCell className="text-white">
              {survey?.expires ? survey?.expires.toString() : t('not-available')}
            </TableCell>
            <TableCell className="text-white">
              {survey?.participated?.length ? `${ survey.participated.length }/` : ''}
              {survey?.participants?.length || 0}
            </TableCell>
          </TableRow>
        );
      } catch (e) {
        const srv = JSON.parse(JSON.stringify(survey.survey));
        return (
          <TableRow
            key={`survey_row_-_${survey.surveyname}`}
            className="cursor-pointer"
            onClick={() => {
              setSelectedSurvey(survey);
            }}
          >
            <TableCell>
              <Checkbox
                checked={isSelectedSurvey}
                aria-label={`${t('survey.canSubmitMultipleAnswers')}`}
              />
            </TableCell>
            <TableCell className="text-white">{srv?.title || t('not-available')}</TableCell>
            <TableCell className="text-white">
              {survey?.created ? survey?.created.toString() : t('not-available')}
            </TableCell>
            <TableCell className="text-white">
              {survey?.expires ? survey?.expires.toString() : t('not-available')}
            </TableCell>
            <TableCell className="text-white">
              {survey?.participated?.length ? `${ survey.participated.length }/` : '0/'}
              {survey?.participants?.length || 0}
            </TableCell>
          </TableRow>
        );
      }
    }
  )), [surveys, selectedSurvey]);

  if (isLoading) {
    return <LoadingIndicator isOpen={isLoading} />;
  }

  return (
    <div className="w-50 m-4 flex-1 pl-3 pr-3.5">
      <h4>{title}</h4>
      <Table>
        <TableHeader>
          <TableRow className="text-white">
            <TableHead key={`tableHead-checkbox`} className="w-20px">{ }</TableHead>
              {SurveyTableHeaders.map((header) => (
                <TableHead key={`tableHead-createdSurveys_${header}`}>{t(header)}</TableHead>
              ))}
          </TableRow>
        </TableHeader>
        <TableBody className="container">
<<<<<<< HEAD
          {surveys.map((survey: Survey) => {
            if (!survey.survey) {
              return null;
            }
            try {
              const srv = JSON.parse(survey.survey);
              return (
                <TableRow
                  key={`survey_row_-_${survey.surveyname}`}
                  className="cursor-pointer"
                  onClick={() => {
                    setSelectedSurvey(survey);
                  }}
                >
                  <TableCell className="text-white">{srv?.title || 'undefined'}</TableCell>
                  <TableCell className="text-white">
                    {survey?.created ? survey?.created.toString() : 'not-available'}
                  </TableCell>
                  <TableCell className="text-white">
                    {/*{survey?.participated?.length ? `${ survey.participated.length }/` : ''}*/}
                    {survey?.participants?.length || 0}
                  </TableCell>
                  <TableCell className="text-white">{srv?.pages?.length || 0}</TableCell>
                </TableRow>
              );
            } catch (e) {
              const srv = JSON.parse(JSON.stringify(survey.survey));
              return (
                <TableRow
                  key={`survey_row_-_${survey.surveyname}`}
                  className="cursor-pointer"
                  onClick={() => {
                    setSelectedSurvey(survey);
                  }}
                >
                  <TableCell className="text-white">{srv?.title || 'undefined'}</TableCell>
                  <TableCell className="text-white">
                    {survey?.created ? survey?.created.toString() : 'not-available'}
                  </TableCell>
                  <TableCell className="text-white">{survey?.participants?.length || 0}</TableCell>
                  <TableCell className="text-white">{srv?.pages?.length || 0}</TableCell>
                </TableRow>
              );
            }
          })}
=======
          {surveyRows}
>>>>>>> 4144f638
        </TableBody>
      </Table>
    </div>
  );
};

export default SurveyTable;<|MERGE_RESOLUTION|>--- conflicted
+++ resolved
@@ -104,55 +104,7 @@
           </TableRow>
         </TableHeader>
         <TableBody className="container">
-<<<<<<< HEAD
-          {surveys.map((survey: Survey) => {
-            if (!survey.survey) {
-              return null;
-            }
-            try {
-              const srv = JSON.parse(survey.survey);
-              return (
-                <TableRow
-                  key={`survey_row_-_${survey.surveyname}`}
-                  className="cursor-pointer"
-                  onClick={() => {
-                    setSelectedSurvey(survey);
-                  }}
-                >
-                  <TableCell className="text-white">{srv?.title || 'undefined'}</TableCell>
-                  <TableCell className="text-white">
-                    {survey?.created ? survey?.created.toString() : 'not-available'}
-                  </TableCell>
-                  <TableCell className="text-white">
-                    {/*{survey?.participated?.length ? `${ survey.participated.length }/` : ''}*/}
-                    {survey?.participants?.length || 0}
-                  </TableCell>
-                  <TableCell className="text-white">{srv?.pages?.length || 0}</TableCell>
-                </TableRow>
-              );
-            } catch (e) {
-              const srv = JSON.parse(JSON.stringify(survey.survey));
-              return (
-                <TableRow
-                  key={`survey_row_-_${survey.surveyname}`}
-                  className="cursor-pointer"
-                  onClick={() => {
-                    setSelectedSurvey(survey);
-                  }}
-                >
-                  <TableCell className="text-white">{srv?.title || 'undefined'}</TableCell>
-                  <TableCell className="text-white">
-                    {survey?.created ? survey?.created.toString() : 'not-available'}
-                  </TableCell>
-                  <TableCell className="text-white">{survey?.participants?.length || 0}</TableCell>
-                  <TableCell className="text-white">{srv?.pages?.length || 0}</TableCell>
-                </TableRow>
-              );
-            }
-          })}
-=======
           {surveyRows}
->>>>>>> 4144f638
         </TableBody>
       </Table>
     </div>
