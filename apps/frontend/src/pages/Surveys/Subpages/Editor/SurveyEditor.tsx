import React from 'react';
import { useForm } from 'react-hook-form';
import { useTranslation } from 'react-i18next';
import { z } from 'zod';
import { zodResolver } from '@hookform/resolvers/zod';
import { TooltipProvider } from '@/components/ui/Tooltip';
import { ScrollArea } from '@/components/ui/ScrollArea';
import FloatingActionButton from '@/components/ui/FloatingActionButton';
import useEditorStore from '@/pages/Surveys/Subpages/Editor/EditorStore';
import useSurveysPageStore from '@/pages/Surveys/SurveysPageStore';
import usePropagateSurveyDialogStore from '@/pages/Surveys/Subpages/Dialogs/Propagate/PropagateSurveyDialogStore';
import { createSurveyName } from '@/pages/Surveys/Subpages/components/create-survey-name';
import PropagateSurveyDialog from '@/pages/Surveys/Subpages/Dialogs/Propagate/PropagateSurveyDialog';

import Editor from '@/pages/Surveys/Subpages/Editor/Editor';
import EditorFormData from '@/pages/Surveys/Subpages/Editor/editor-form-data';
import { PageView } from '@/pages/Surveys/Subpages/components/types/page-view';
import SurveyButtonProps from '@/pages/Surveys/Subpages/components/survey-button-props';

const SurveyEditor = () => {
  // const { user } = useUserStore();
  const { selectedPageView, selectedSurvey } = useSurveysPageStore();
  const { commitSurvey, isSaving, error } = useEditorStore();
  const { openPropagateSurveyDialog } = usePropagateSurveyDialogStore();

  const [editorSurveyText, setEditorSurveyText] = React.useState<string | undefined>(JSON.stringify(selectedSurvey?.survey));

  const { t } = useTranslation();

  const initialFormValues: EditorFormData = {
    surveyname: selectedSurvey?.surveyname || createSurveyName(),
    survey: selectedSurvey?.survey || undefined,
    participants: selectedSurvey?.participants || [],
    saveNo: selectedSurvey?.saveNo || 0,
    created: selectedSurvey?.created || new Date(),
    expires: selectedSurvey?.expires || undefined,
    isAnonymous: selectedSurvey?.isAnonymous || false,
    canSubmitMultipleAnswers: selectedSurvey?.canSubmitMultipleAnswers || false,
    invitedGroups: [],
  };

  const formSchema = z.object({
    surveyname: z.string(),
    survey: z.string(),
    participants: z.array(
      z.intersection(
        z.object({
          firstName: z.string().optional(),
          lastName: z.string().optional(),
          username: z.string(),
        }),
        z.object({
          value: z.string(),
          label: z.string(),
        }),
      ),
    ),
    saveNo: z.number().optional(),
    created: z.date().optional(),
    expires: z.date().optional(),
    isAnonymous: z.boolean().optional(),
    canSubmitMultipleAnswers: z.boolean().optional(),
    invitedGroups: z.array(z.object({})),
  });

  const form = useForm<EditorFormData>({
    mode: 'onChange',
    resolver: zodResolver(formSchema),
    defaultValues: initialFormValues,
  });

  const createNew = () => {
    form.setValue('surveyname', createSurveyName());
    form.setValue('survey', undefined);
    form.setValue('participants', []);
    form.setValue('saveNo', 0);
    form.setValue('created', new Date());
    form.setValue('expires', undefined);
    form.setValue('isAnonymous', false);
    form.setValue('canSubmitMultipleAnswers', false);
  };

  const saveSurvey = async () => {
<<<<<<< HEAD
    const {
=======
    const { surveyname, survey, participants, saveNo, created, expires, isAnonymous, canSubmitMultipleAnswers } =
      form.getValues();

    const updatedSurvey = await commitSurvey(
>>>>>>> 856dbfdc
      surveyname,
      survey,
      participants,
      saveNo,
      created,
      expires,
      isAnonymous,
<<<<<<< HEAD
      canSubmitMultipleAnswers
    } = form.getValues();
    try {
      const updatedSurvey = await commitSurvey(
        surveyname,
        survey,
        participants,
        saveNo,
        created,
        expires,
        isAnonymous,
        canSubmitMultipleAnswers,
      );
      setEditorSurveyText(JSON.stringify(updatedSurvey!.survey));
    } catch (error) {
      setEditorSurveyText(survey!);
      console.error(error);
    }
  }
=======
      canSubmitMultipleAnswers,
    );

    form.setValue('surveyname', updatedSurvey?.surveyname || surveyname);
    form.setValue('survey', updatedSurvey?.survey || survey);
    form.setValue('participants', updatedSurvey?.participants || participants);
    form.setValue('saveNo', updatedSurvey?.saveNo || saveNo);
    form.setValue('created', updatedSurvey?.created || created);
    form.setValue('expires', updatedSurvey?.expires || expires);
    form.setValue('isAnonymous', updatedSurvey?.isAnonymous || isAnonymous);
    form.setValue('canSubmitMultipleAnswers', updatedSurvey?.canSubmitMultipleAnswers || canSubmitMultipleAnswers);
  };
>>>>>>> 856dbfdc

  if (isSaving) return <div>Loading...</div>;

  return (
    <>
      <div className="w-full md:w-auto md:max-w-7xl xl:max-w-full">
        <ScrollArea className="overflow-y-auto overflow-x-hidden">
<<<<<<< HEAD
          <Editor form={form} survey={editorSurveyText} saveNumber={selectedSurvey?.saveNo || 0} error={error}/>
=======
          <Editor
            form={form}
            survey={selectedSurvey?.survey}
            saveNumber={selectedSurvey?.saveNo || 0}
            error={error}
          />
>>>>>>> 856dbfdc
          {error ? (
            <div className="rounded-xl bg-red-400 py-3 text-center text-black">
              {t('survey.error')}: {error.message}
            </div>
          ) : null}
        </ScrollArea>
      </div>

      <TooltipProvider>
        <div className="fixed bottom-8 flex flex-row items-center space-x-8 bg-opacity-90">
          <FloatingActionButton
            icon={SurveyButtonProps.Save.icon}
            text={t(SurveyButtonProps.Save.title)}
            onClick={openPropagateSurveyDialog}
          />
          {selectedPageView === PageView.CREATED_SURVEYS ? (
            <FloatingActionButton
              icon={SurveyButtonProps.Abort.icon}
              text={t(SurveyButtonProps.Abort.title)}
              onClick={createNew}
            />
          ) : null}
        </div>
      </TooltipProvider>
      <PropagateSurveyDialog
        form={form}
        propagateSurvey={saveSurvey}
        isSaving={isSaving}
      />
    </>
  );
};

export default SurveyEditor;<|MERGE_RESOLUTION|>--- conflicted
+++ resolved
@@ -81,14 +81,7 @@
   };
 
   const saveSurvey = async () => {
-<<<<<<< HEAD
     const {
-=======
-    const { surveyname, survey, participants, saveNo, created, expires, isAnonymous, canSubmitMultipleAnswers } =
-      form.getValues();
-
-    const updatedSurvey = await commitSurvey(
->>>>>>> 856dbfdc
       surveyname,
       survey,
       participants,
@@ -96,9 +89,9 @@
       created,
       expires,
       isAnonymous,
-<<<<<<< HEAD
       canSubmitMultipleAnswers
     } = form.getValues();
+
     try {
       const updatedSurvey = await commitSurvey(
         surveyname,
@@ -116,20 +109,6 @@
       console.error(error);
     }
   }
-=======
-      canSubmitMultipleAnswers,
-    );
-
-    form.setValue('surveyname', updatedSurvey?.surveyname || surveyname);
-    form.setValue('survey', updatedSurvey?.survey || survey);
-    form.setValue('participants', updatedSurvey?.participants || participants);
-    form.setValue('saveNo', updatedSurvey?.saveNo || saveNo);
-    form.setValue('created', updatedSurvey?.created || created);
-    form.setValue('expires', updatedSurvey?.expires || expires);
-    form.setValue('isAnonymous', updatedSurvey?.isAnonymous || isAnonymous);
-    form.setValue('canSubmitMultipleAnswers', updatedSurvey?.canSubmitMultipleAnswers || canSubmitMultipleAnswers);
-  };
->>>>>>> 856dbfdc
 
   if (isSaving) return <div>Loading...</div>;
 
@@ -137,16 +116,11 @@
     <>
       <div className="w-full md:w-auto md:max-w-7xl xl:max-w-full">
         <ScrollArea className="overflow-y-auto overflow-x-hidden">
-<<<<<<< HEAD
-          <Editor form={form} survey={editorSurveyText} saveNumber={selectedSurvey?.saveNo || 0} error={error}/>
-=======
           <Editor
             form={form}
-            survey={selectedSurvey?.survey}
+            survey={editorSurveyText} //selectedSurvey?.survey}
             saveNumber={selectedSurvey?.saveNo || 0}
-            error={error}
-          />
->>>>>>> 856dbfdc
+            error={error}/>
           {error ? (
             <div className="rounded-xl bg-red-400 py-3 text-center text-black">
               {t('survey.error')}: {error.message}
