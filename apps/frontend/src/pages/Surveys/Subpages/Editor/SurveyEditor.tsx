--- conflicted
+++ resolved
@@ -1,36 +1,6 @@
 import React from 'react';
 import { useForm } from 'react-hook-form';
 import { useTranslation } from 'react-i18next';
-<<<<<<< HEAD
-
-import { z } from 'zod';
-import { zodResolver } from '@hookform/resolvers/zod';
-// import useUserStore from '@/store/userStore';
-
-import { TooltipProvider } from '@/components/ui/Tooltip.tsx';
-import FloatingActionButton from '@/components/ui/FloatingActionButton.tsx';
-import useEditorStore from '@/pages/Surveys/Subpages/Editor/EditorStore.tsx';
-import useSurveysPageStore from '@/pages/Surveys/SurveysPageStore.ts';
-import usePropagateSurveyDialogStore from '@/pages/Surveys/Subpages/Dialogs/Propagate/PropagateSurveyDialogStore';
-import { createSurveyName } from '@/pages/Surveys/Subpages/components/create-survey-name';
-
-import { ScrollArea } from '@/components/ui/ScrollArea.tsx';
-import ParticipateSurveyDialog from '@/pages/Surveys/Subpages/Dialogs/Participate/ParticipateSurveyDialog.tsx';
-import PropagateSurveyDialog from '@/pages/Surveys/Subpages/Dialogs/Propagate/PropagateSurveyDialog.tsx';
-import ShowSurveyAnswerDialog from '@/pages/Surveys/Subpages/Dialogs/ShowAnswer/ShowSurveyAnswerDialog.tsx';
-import ShowSurveyResultsDialog from '@/pages/Surveys/Subpages/Dialogs/ShowResults/ShowSurveyResultsDialog.tsx';
-
-import Editor from '@/pages/Surveys/Subpages/Editor/Editor';
-import EditorFormData from '@/pages/Surveys/Subpages/Editor/editor-form-data';
-import { PageView } from '@/pages/Surveys/Subpages/components/types/page-view.ts';
-import SurveyButtonProps from '@/pages/Surveys/Subpages/components/survey-button-props.ts';
-
-const SurveyEditor = () => {
-  // const { user } = useUserStore();
-  const { selectedPageView, selectedSurvey, updateOpenSurveys, updateAnsweredSurveys } = useSurveysPageStore();
-  const { commitSurvey, isSaving, error } = useEditorStore();
-  const { openPropagateSurveyDialog } = usePropagateSurveyDialogStore();
-=======
 import { z } from 'zod';
 import { zodResolver } from '@hookform/resolvers/zod';
 import { TooltipProvider } from '@/components/ui/Tooltip';
@@ -44,7 +14,7 @@
 import Editor from '@/pages/Surveys/Subpages/Editor/Editor';
 import EditorFormData from '@/pages/Surveys/Subpages/Editor/editor-form-data';
 import SurveyButtonProps from '@/pages/Surveys/Subpages/components/survey-button-props';
-import {Survey} from "@/pages/Surveys/Subpages/components/types/survey.ts";
+import { Survey } from '@/pages/Surveys/Subpages/components/types/survey.ts';
 
 interface SurveyEditorProps {
   selectedSurvey?: Survey;
@@ -55,28 +25,21 @@
   const { commitSurvey, isSaving, error } = useEditorStore();
   const { openPropagateSurveyDialog, closePropagateSurveyDialog } = usePropagateSurveyDialogStore();
 
-  const [editorSurveyText, setEditorSurveyText] = React.useState<string | undefined>(JSON.stringify(selectedSurvey?.survey));
->>>>>>> b5af613c
+  const [editorSurveyText, setEditorSurveyText] = React.useState<string | undefined>(
+    JSON.stringify(selectedSurvey?.survey),
+  );
 
   const { t } = useTranslation();
 
   const initialFormValues: EditorFormData = {
     surveyname: selectedSurvey?.surveyname || createSurveyName(),
     survey: selectedSurvey?.survey || undefined,
-<<<<<<< HEAD
     participants: selectedSurvey?.participants || [],
-=======
-    participants: [],
->>>>>>> b5af613c
     saveNo: selectedSurvey?.saveNo || 0,
     created: selectedSurvey?.created || new Date(),
     expires: selectedSurvey?.expires || undefined,
     isAnonymous: selectedSurvey?.isAnonymous || false,
     canSubmitMultipleAnswers: selectedSurvey?.canSubmitMultipleAnswers || false,
-<<<<<<< HEAD
-  };
-
-=======
     invitedGroups: [],
   };
 
@@ -90,9 +53,8 @@
     isAnonymous: false,
     canSubmitMultipleAnswers: false,
     invitedGroups: [],
-  }
+  };
 
->>>>>>> b5af613c
   const formSchema = z.object({
     surveyname: z.string(),
     survey: z.string(),
@@ -114,10 +76,7 @@
     expires: z.date().optional(),
     isAnonymous: z.boolean().optional(),
     canSubmitMultipleAnswers: z.boolean().optional(),
-<<<<<<< HEAD
-=======
     invitedGroups: z.array(z.object({})),
->>>>>>> b5af613c
   });
 
   const form = useForm<EditorFormData>({
@@ -126,55 +85,14 @@
     defaultValues: initialFormValues,
   });
 
-<<<<<<< HEAD
-  const createNew = () => {
-    form.setValue('surveyname', createSurveyName());
-    form.setValue('survey', undefined);
-    form.setValue('participants', []);
-    form.setValue('saveNo', 0);
-    form.setValue('created', new Date());
-    form.setValue('expires', undefined);
-    form.setValue('isAnonymous', false);
-    form.setValue('canSubmitMultipleAnswers', false);
+  const resetSurvey = () => {
+    form.reset(emptyFormValues);
+    setEditorSurveyText('');
   };
 
   const saveSurvey = async () => {
     const { surveyname, survey, participants, saveNo, created, expires, isAnonymous, canSubmitMultipleAnswers } =
       form.getValues();
-
-    const updatedSurvey = await commitSurvey(
-=======
-  const resetSurvey = () => {
-    form.reset(emptyFormValues);
-    setEditorSurveyText('');
-  }
-
-  const saveSurvey = async () => {
-    const {
->>>>>>> b5af613c
-      surveyname,
-      survey,
-      participants,
-      saveNo,
-      created,
-      expires,
-      isAnonymous,
-<<<<<<< HEAD
-      canSubmitMultipleAnswers,
-    );
-
-    form.setValue('surveyname', updatedSurvey?.surveyname || surveyname);
-    form.setValue('survey', updatedSurvey?.survey || survey);
-    form.setValue('participants', updatedSurvey?.participants || participants);
-    form.setValue('saveNo', updatedSurvey?.saveNo || saveNo);
-    form.setValue('created', updatedSurvey?.created || created);
-    form.setValue('expires', updatedSurvey?.expires || expires);
-    form.setValue('isAnonymous', updatedSurvey?.isAnonymous || isAnonymous);
-    form.setValue('canSubmitMultipleAnswers', updatedSurvey?.canSubmitMultipleAnswers || canSubmitMultipleAnswers);
-  };
-=======
-      canSubmitMultipleAnswers
-    } = form.getValues();
 
     try {
       const updatedSurvey = await commitSurvey(
@@ -188,40 +106,27 @@
         canSubmitMultipleAnswers,
       );
       setEditorSurveyText(JSON.stringify(updatedSurvey!.survey));
+      form.setValue('participants', updatedSurvey!.participants);
       closePropagateSurveyDialog();
     } catch (error) {
       setEditorSurveyText(survey!);
+      form.setValue('participants', participants);
       console.error(error);
     }
-  }
->>>>>>> b5af613c
+  };
 
   if (isSaving) return <div>Loading...</div>;
 
   return (
     <>
-<<<<<<< HEAD
-      <ScrollArea className="overflow-y-auto overflow-x-hidden">
-        <Editor
-          form={form}
-          survey={selectedSurvey?.survey}
-          saveNumber={selectedSurvey?.saveNo || 0}
-          error={error}
-        />
-        {error ? (
-          <div className="rounded-xl bg-red-400 py-3 text-center text-black">
-            {t('survey.error')}: {error.message}
-          </div>
-        ) : null}
-      </ScrollArea>
-=======
       <div className="w-full md:w-auto md:max-w-7xl xl:max-w-full">
         <ScrollArea className="overflow-y-auto overflow-x-hidden">
           <Editor
             form={form}
-            survey={editorSurveyText} //selectedSurvey?.survey}
+            survey={editorSurveyText}
             saveNumber={selectedSurvey?.saveNo || 0}
-            error={error}/>
+            error={error}
+          />
           {error ? (
             <div className="rounded-xl bg-red-400 py-3 text-center text-black">
               {t('survey.error')}: {error.message}
@@ -230,49 +135,11 @@
         </ScrollArea>
       </div>
 
->>>>>>> b5af613c
       <TooltipProvider>
         <div className="fixed bottom-8 flex flex-row items-center space-x-8 bg-opacity-90">
           <FloatingActionButton
             icon={SurveyButtonProps.Save.icon}
             text={t(SurveyButtonProps.Save.title)}
-<<<<<<< HEAD
-            onClick={saveSurvey}
-          />
-          {selectedPageView === PageView.SURVEY_EDITOR ? (
-            <>
-              <FloatingActionButton
-                icon={SurveyButtonProps.Options.icon}
-                text={t(SurveyButtonProps.Options.title)}
-                onClick={openPropagateSurveyDialog}
-              />
-            </>
-          ) : null}
-          {selectedPageView === PageView.SURVEY_CREATOR ? (
-            <>
-              <FloatingActionButton
-                icon={SurveyButtonProps.Propagate.icon}
-                text={t(SurveyButtonProps.Propagate.title)}
-                onClick={openPropagateSurveyDialog}
-              />
-            </>
-          ) : null}
-          <FloatingActionButton
-            icon={SurveyButtonProps.New.icon}
-            text={t(SurveyButtonProps.New.title)}
-            onClick={createNew}
-          />
-        </div>
-      </TooltipProvider>
-      <ParticipateSurveyDialog
-        survey={selectedSurvey!}
-        updateOpenSurveys={updateOpenSurveys}
-        updateAnsweredSurveys={updateAnsweredSurveys}
-      />
-      <PropagateSurveyDialog survey={selectedSurvey!} />
-      <ShowSurveyAnswerDialog survey={selectedSurvey!} />
-      <ShowSurveyResultsDialog survey={selectedSurvey!} />
-=======
             onClick={openPropagateSurveyDialog}
           />
           <FloatingActionButton
@@ -287,7 +154,6 @@
         propagateSurvey={saveSurvey}
         isSaving={isSaving}
       />
->>>>>>> b5af613c
     </>
   );
 };
