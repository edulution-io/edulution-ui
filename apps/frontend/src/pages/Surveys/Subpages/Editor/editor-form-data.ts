import Attendee from '@/pages/ConferencePage/dto/attendee';
<<<<<<< HEAD
=======
import Group from '@/pages/ConferencePage/dto/group';
>>>>>>> b5af613c

interface EditorFormData {
  surveyname: string;
  survey: string | undefined;
  saveNo: number | undefined;
  participants: Attendee[];
  created?: Date;
  expires?: Date;
  isAnonymous?: boolean;
  canSubmitMultipleAnswers?: boolean;
<<<<<<< HEAD
=======
  invitedGroups: Group[];
>>>>>>> b5af613c
}

export default EditorFormData;<|MERGE_RESOLUTION|>--- conflicted
+++ resolved
@@ -1,8 +1,5 @@
 import Attendee from '@/pages/ConferencePage/dto/attendee';
-<<<<<<< HEAD
-=======
 import Group from '@/pages/ConferencePage/dto/group';
->>>>>>> b5af613c
 
 interface EditorFormData {
   surveyname: string;
@@ -13,10 +10,7 @@
   expires?: Date;
   isAnonymous?: boolean;
   canSubmitMultipleAnswers?: boolean;
-<<<<<<< HEAD
-=======
   invitedGroups: Group[];
->>>>>>> b5af613c
 }
 
 export default EditorFormData;