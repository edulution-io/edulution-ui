--- conflicted
+++ resolved
@@ -1,13 +1,3 @@
-<<<<<<< HEAD
-import { useNavigate } from 'react-router-dom';
-import {
-  ANSWERED_SURVEYS_PAGE,
-  CREATED_SURVEYS_PAGE,
-  CREATOR_SURVEYS_PAGE,
-  OPEN_SURVEYS_PAGE,
-} from '@libs/survey/constants/surveys-endpoint';
-import { UserIcon, PlusIcon, SurveysViewAnsweredIcon, SurveysViewOpenIcon, SurveysSidebarIcon } from '@/assets/icons';
-=======
 /*
  * LICENSE
  *
@@ -20,10 +10,14 @@
  * You should have received a copy of the GNU Affero General Public License along with this program. If not, see <https://www.gnu.org/licenses/>.
  */
 
-import { useSearchParams } from 'react-router-dom';
-import SurveysPageView from '@libs/survey/types/api/page-view';
-import { PlusIcon, SurveysSidebarIcon, SurveysViewAnsweredIcon, SurveysViewOpenIcon, UserIcon } from '@/assets/icons';
->>>>>>> 8f3f59a2
+import { useNavigate } from 'react-router-dom';
+import {
+  ANSWERED_SURVEYS_PAGE,
+  CREATED_SURVEYS_PAGE,
+  CREATOR_SURVEYS_PAGE,
+  OPEN_SURVEYS_PAGE,
+} from '@libs/survey/constants/surveys-endpoint';
+import { UserIcon, PlusIcon, SurveysViewAnsweredIcon, SurveysViewOpenIcon, SurveysSidebarIcon } from '@/assets/icons';
 import MenuBarEntry from '@libs/menubar/menuBarEntry';
 import APPS from '@libs/appconfig/constants/apps';
 
