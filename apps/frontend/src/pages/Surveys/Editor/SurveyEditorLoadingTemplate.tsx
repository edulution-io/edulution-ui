--- conflicted
+++ resolved
@@ -35,13 +35,6 @@
 
   const { isSuperAdmin } = useLdapGroups();
 
-<<<<<<< HEAD
-  const { title, description, disabled } = template;
-
-  return (
-    <Card
-      className={cn(GRID_CARD, disabled ? 'bg-muted-transparent' : 'bg-muted', { 'pb-10': isSuperAdmin })}
-=======
   const { template } = surveyTemplate;
   const { formula } = template;
   const { title, description } = formula;
@@ -49,7 +42,6 @@
   return (
     <Card
       className={cn(GRID_CARD, 'bg-muted', { 'pb-10': isSuperAdmin })}
->>>>>>> d1b3724f
       variant="text"
       onClick={() => {
         setTemplate(surveyTemplate);
