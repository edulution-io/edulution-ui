/*
 * LICENSE
 *
 * This program is free software: you can redistribute it and/or modify it under the terms of the GNU Affero General Public License as published by
 * the Free Software Foundation, either version 3 of the License, or (at your option) any later version.
 *
 * This program is distributed in the hope that it will be useful, but WITHOUT ANY WARRANTY; without even the implied warranty of
 * MERCHANTABILITY or FITNESS FOR A PARTICULAR PURPOSE. See the GNU Affero General Public License for more details.
 *
 * You should have received a copy of the GNU Affero General Public License along with this program. If not, see <https://www.gnu.org/licenses/>.
 */

import React from 'react';
import { MdOutlineOpenInNew } from 'react-icons/md';
import { HiTrash } from 'react-icons/hi';
import cn from '@libs/common/utils/className';
import AttendeeDto from '@libs/user/types/attendee.dto';
import SurveyTemplateDto from '@libs/survey/types/api/surveyTemplate.dto';
import { GRID_CARD } from '@libs/ui/constants/commonClassNames';
import useLdapGroups from '@/hooks/useLdapGroups';
import useSurveyEditorPageStore from '@/pages/Surveys/Editor/useSurveyEditorPageStore';
import useTemplateMenuStore from '@/pages/Surveys/Editor/dialog/useTemplateMenuStore';
import { Card } from '@/components/shared/Card';
import { Button } from '@/components/shared/Button';

interface SurveyEditorLoadingTemplateProps {
  creator: AttendeeDto;
  template: SurveyTemplateDto;
}

const SurveyEditorLoadingTemplate = ({ creator, template }: SurveyEditorLoadingTemplateProps): JSX.Element => {
  const { assignTemplateToSelectedSurvey } = useSurveyEditorPageStore();

  const { setTemplate, setIsOpenTemplateConfirmDeletion } = useTemplateMenuStore();

  const { isSuperAdmin } = useLdapGroups();

  const { title, description, isActive } = template;

  return (
    <Card
<<<<<<< HEAD
      className={cn(
        GRID_CARD,
        { 'bg-muted': isActive },
        { 'bg-muted-transparent': !isActive },
        { 'pb-10': isSuperAdmin },
      )}
=======
      className={cn(GRID_CARD, isActive ? 'bg-muted' : 'bg-muted-transparent')}
>>>>>>> 8c7dabb6
      variant="text"
      onClick={() => {
        setTemplate(template);
        assignTemplateToSelectedSurvey(creator, template);
      }}
    >
      <MdOutlineOpenInNew className="h-10 w-10 md:h-14 md:w-14" />

      <p>{title}</p>

      <p>{description}</p>

      {isSuperAdmin && (
        <Button
          onClick={(e) => {
            e.stopPropagation();
            setTemplate(template);
            setIsOpenTemplateConfirmDeletion(true);
          }}
          variant="btn-attention"
          size="sm"
          className="absolute bottom-2 right-2 p-2"
        >
          <HiTrash className="h-4 w-4" />
        </Button>
      )}
    </Card>
  );
};

export default SurveyEditorLoadingTemplate;<|MERGE_RESOLUTION|>--- conflicted
+++ resolved
@@ -39,16 +39,11 @@
 
   return (
     <Card
-<<<<<<< HEAD
       className={cn(
         GRID_CARD,
-        { 'bg-muted': isActive },
-        { 'bg-muted-transparent': !isActive },
+        isActive ? 'bg-muted' : 'bg-muted-transparent'
         { 'pb-10': isSuperAdmin },
       )}
-=======
-      className={cn(GRID_CARD, isActive ? 'bg-muted' : 'bg-muted-transparent')}
->>>>>>> 8c7dabb6
       variant="text"
       onClick={() => {
         setTemplate(template);
