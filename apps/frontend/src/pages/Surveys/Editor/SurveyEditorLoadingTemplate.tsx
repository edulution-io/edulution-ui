--- conflicted
+++ resolved
@@ -41,11 +41,7 @@
 
   return (
     <Card
-<<<<<<< HEAD
-      className={cn(GRID_CARD, isActive ? 'bg-muted' : 'bg-muted-transparent', { 'pb-10': isSuperAdmin })}
-=======
       className={cn(GRID_CARD, 'bg-muted', { 'pb-10': isSuperAdmin })}
->>>>>>> d938d1e3
       variant="text"
       onClick={() => {
         setTemplate(surveyTemplate);
@@ -56,7 +52,7 @@
         variant="btn-outline"
         onClick={(e) => {
           e.stopPropagation();
-          setTemplate(template);
+          setTemplate(surveyTemplate);
           setIsOpenTemplatePreview(true);
         }}
         className="h-14 w-14 p-2"
@@ -66,22 +62,6 @@
       <h4 aria-label={`Template title: ${title}`}>{title}</h4>
       <p>{description}</p>
       {isSuperAdmin && (
-<<<<<<< HEAD
-        <div className="flex w-full justify-end">
-          <Button
-            onClick={(e) => {
-              e.stopPropagation();
-              setTemplate(template);
-              setIsOpenTemplateConfirmDeletion(true);
-            }}
-            variant="btn-attention"
-            size="sm"
-            className="p-2"
-          >
-            <HiTrash className="h-4 w-4" />
-          </Button>
-        </div>
-=======
         <Button
           onClick={(e) => {
             e.stopPropagation();
@@ -94,7 +74,6 @@
         >
           <HiTrash className="h-4 w-4" />
         </Button>
->>>>>>> d938d1e3
       )}
     </Card>
   );
