--- conflicted
+++ resolved
@@ -41,11 +41,7 @@
 
   return (
     <Card
-<<<<<<< HEAD
-      className={cn(GRID_CARD, isActive ? 'bg-muted' : 'bg-muted-transparent', { 'pb-10': isSuperAdmin })}
-=======
-      className={cn(GRID_CARD, 'bg-muted')}
->>>>>>> ed517c07
+      className={cn(GRID_CARD, 'bg-muted', { 'pb-10': isSuperAdmin })}
       variant="text"
       onClick={() => {
         setTemplate(surveyTemplate);
