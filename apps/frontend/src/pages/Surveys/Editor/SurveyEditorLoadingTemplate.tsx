/*
 * LICENSE
 *
 * This program is free software: you can redistribute it and/or modify it under the terms of the GNU Affero General Public License as published by
 * the Free Software Foundation, either version 3 of the License, or (at your option) any later version.
 *
 * This program is distributed in the hope that it will be useful, but WITHOUT ANY WARRANTY; without even the implied warranty of
 * MERCHANTABILITY or FITNESS FOR A PARTICULAR PURPOSE. See the GNU Affero General Public License for more details.
 *
 * You should have received a copy of the GNU Affero General Public License along with this program. If not, see <https://www.gnu.org/licenses/>.
 */

import React from 'react';
import { MdOutlineOpenInNew } from 'react-icons/md';
import { HiTrash } from 'react-icons/hi';
import cn from '@libs/common/utils/className';
import AttendeeDto from '@libs/user/types/attendee.dto';
import SurveyTemplateDto from '@libs/survey/types/api/surveyTemplate.dto';
import { GRID_CARD } from '@libs/ui/constants/commonClassNames';
import useLdapGroups from '@/hooks/useLdapGroups';
import useSurveyEditorPageStore from '@/pages/Surveys/Editor/useSurveyEditorPageStore';
import useTemplateMenuStore from '@/pages/Surveys/Editor/dialog/useTemplateMenuStore';
import { Card } from '@/components/shared/Card';
import { Button } from '@/components/shared/Button';

interface SurveyEditorLoadingTemplateProps {
  creator: AttendeeDto;
  template: SurveyTemplateDto;
}

const SurveyEditorLoadingTemplate = ({ creator, template }: SurveyEditorLoadingTemplateProps): JSX.Element => {
  const { assignTemplateToSelectedSurvey } = useSurveyEditorPageStore();

  const { setTemplate, setIsOpenTemplateConfirmDeletion, setIsOpenTemplatePreview } = useTemplateMenuStore();

  const { isSuperAdmin } = useLdapGroups();

  const { title, description, isActive } = template;

  return (
    <Card
<<<<<<< HEAD
      className={cn(GRID_CARD, { 'bg-muted': isActive }, { 'bg-muted-transparent': !isActive })}
=======
      className={cn(
        GRID_CARD,
        isActive ? 'bg-muted' : 'bg-muted-transparent'
        { 'pb-10': isSuperAdmin },
      )}
>>>>>>> 757ba78d
      variant="text"
      onClick={() => {
        setTemplate(template);
        assignTemplateToSelectedSurvey(creator, template);
      }}
    >
      <Button
        variant="btn-outline"
        onClick={(e) => {
          e.stopPropagation();
          setTemplate(template);
          setIsOpenTemplatePreview(true);
        }}
        className="h-14 w-14 p-2"
      >
        <MdOutlineOpenInNew className="h-10 w-10" />
      </Button>
      <h4 aria-label={`Template title: ${title}`}>{title}</h4>
      <p>{description}</p>
      {isSuperAdmin && (
        <div className="flex w-full justify-end">
          <Button
            onClick={(e) => {
              e.stopPropagation();
              setTemplate(template);
              setIsOpenTemplateConfirmDeletion(true);
            }}
            variant="btn-attention"
            size="sm"
            className="p-2"
          >
            <HiTrash className="h-4 w-4" />
          </Button>
        </div>
      )}
    </Card>
  );
};

export default SurveyEditorLoadingTemplate;<|MERGE_RESOLUTION|>--- conflicted
+++ resolved
@@ -39,15 +39,11 @@
 
   return (
     <Card
-<<<<<<< HEAD
-      className={cn(GRID_CARD, { 'bg-muted': isActive }, { 'bg-muted-transparent': !isActive })}
-=======
       className={cn(
         GRID_CARD,
         isActive ? 'bg-muted' : 'bg-muted-transparent'
         { 'pb-10': isSuperAdmin },
       )}
->>>>>>> 757ba78d
       variant="text"
       onClick={() => {
         setTemplate(template);
