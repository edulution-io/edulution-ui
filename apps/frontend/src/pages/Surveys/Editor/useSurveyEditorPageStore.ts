/*
 * LICENSE
 *
 * This program is free software: you can redistribute it and/or modify it under the terms of the GNU Affero General Public License as published by
 * the Free Software Foundation, either version 3 of the License, or (at your option) any later version.
 *
 * This program is distributed in the hope that it will be useful, but WITHOUT ANY WARRANTY; without even the implied warranty of
 * MERCHANTABILITY or FITNESS FOR A PARTICULAR PURPOSE. See the GNU Affero General Public License for more details.
 *
 * You should have received a copy of the GNU Affero General Public License along with this program. If not, see <https://www.gnu.org/licenses/>.
 */

import { create, StateCreator } from 'zustand';
import { createJSONStorage, persist, PersistOptions } from 'zustand/middleware';
import { HTTP_HEADERS, RequestResponseContentType } from '@libs/common/types/http-methods';
import SurveyDto from '@libs/survey/types/api/survey.dto';
import { SURVEY_IMAGES_ENDPOINT, SURVEYS } from '@libs/survey/constants/surveys-endpoint';
import commonErrorMessages from '@libs/common/constants/common-error-messages';
<<<<<<< HEAD
import { RequestResponseContentType } from '@libs/common/types/http-methods';
import eduApi, { eduUrl } from '@/api/eduApi';
=======
import eduApi from '@libs/common/constants/eduApi';
import EDU_API_URL from '@libs/common/constants/eduApiUrl';
>>>>>>> df03dc63
import handleApiError from '@/utils/handleApiError';

interface SurveyEditorPageStore {
  storedSurvey: SurveyDto | undefined;
  updateStoredSurvey: (survey: SurveyDto) => void;
  resetStoredSurvey: () => void;

  uploadImageFile: (file: File, callback: CallableFunction) => Promise<void>;
  isUploadingImageFile: boolean;

  isOpenSaveSurveyDialog: boolean;
  setIsOpenSaveSurveyDialog: (state: boolean) => void;
  updateOrCreateSurvey: (survey: SurveyDto) => Promise<boolean>;
  isLoading: boolean;

  isOpenSharePublicSurveyDialog: boolean;
  setIsOpenSharePublicSurveyDialog: (isOpen: boolean, publicSurveyId: string) => void;
  publicSurveyId: string;
  closeSharePublicSurveyDialog: () => void;

  reset: () => void;
}

type PersistedSurveyEditorPageStore = (
  survey: StateCreator<SurveyEditorPageStore>,
  options: PersistOptions<Partial<SurveyEditorPageStore>>,
) => StateCreator<SurveyEditorPageStore>;

const initialState = {
  storedSurvey: undefined,

  isUploadingImageFile: false,

  isOpenSaveSurveyDialog: false,
  isLoading: false,

  isOpenSharePublicSurveyDialog: false,
  publicSurveyId: '',
};

const useSurveyEditorPageStore = create<SurveyEditorPageStore>(
  (persist as PersistedSurveyEditorPageStore)(
    (set) => ({
      ...initialState,
      reset: () => set(initialState),

      updateStoredSurvey: (survey: SurveyDto) => set({ storedSurvey: survey }),
      resetStoredSurvey: () => set({ storedSurvey: undefined }),

      setIsOpenSaveSurveyDialog: (state: boolean) => set({ isOpenSaveSurveyDialog: state }),

      setIsOpenSharePublicSurveyDialog: (isOpenSharePublicSurveyDialog, publicSurveyId) =>
        set({ isOpenSharePublicSurveyDialog, publicSurveyId }),

      updateOrCreateSurvey: async (survey: SurveyDto): Promise<boolean> => {
        set({ isLoading: true });
        try {
          const result = await eduApi.post<SurveyDto>(SURVEYS, survey);
          const resultingSurvey = result.data;
          if (resultingSurvey && survey.isPublic) {
            set({
              isOpenSharePublicSurveyDialog: true,
              publicSurveyId: resultingSurvey.id,
            });
          } else {
            set({ isOpenSharePublicSurveyDialog: false, publicSurveyId: undefined });
          }
          return true;
        } catch (error) {
          handleApiError(error, set);
          return false;
        } finally {
          set({ isLoading: false });
        }
      },

      uploadImageFile: async (file: File, callback: CallableFunction): Promise<void> => {
        set({ isUploadingImageFile: true });
        try {
          const formData = new FormData();
          formData.append('file', file);
<<<<<<< HEAD
          const response = await eduApi.post<string>(`${SURVEY_IMAGES_ENDPOINT}`, formData, {
            headers: { 'Content-Type': RequestResponseContentType.MULTIPART_FORM_DATA },
=======
          const response = await eduApi.post<string>(`${SURVEY_IMAGES_ENDPOINT}/${surveyId}/${questionId}`, formData, {
            headers: { [HTTP_HEADERS.ContentType]: RequestResponseContentType.MULTIPART_FORM_DATA },
>>>>>>> df03dc63
          });
          if (!response) {
            throw new Error(commonErrorMessages.FILE_NOT_PROVIDED);
          }
          callback('success', `${EDU_API_URL}${response.data}`);
        } catch (error) {
          handleApiError(error, set);
          callback('error');
        } finally {
          set({ isUploadingImageFile: false });
        }
      },

      closeSharePublicSurveyDialog: () =>
        set({ isOpenSaveSurveyDialog: false, publicSurveyId: initialState.publicSurveyId }),
    }),
    {
      name: 'survey-editor-storage',
      storage: createJSONStorage(() => localStorage),
      partialize: (state) => ({ storedSurvey: state.storedSurvey }),
    },
  ),
);

export default useSurveyEditorPageStore;<|MERGE_RESOLUTION|>--- conflicted
+++ resolved
@@ -16,13 +16,8 @@
 import SurveyDto from '@libs/survey/types/api/survey.dto';
 import { SURVEY_IMAGES_ENDPOINT, SURVEYS } from '@libs/survey/constants/surveys-endpoint';
 import commonErrorMessages from '@libs/common/constants/common-error-messages';
-<<<<<<< HEAD
-import { RequestResponseContentType } from '@libs/common/types/http-methods';
-import eduApi, { eduUrl } from '@/api/eduApi';
-=======
 import eduApi from '@libs/common/constants/eduApi';
 import EDU_API_URL from '@libs/common/constants/eduApiUrl';
->>>>>>> df03dc63
 import handleApiError from '@/utils/handleApiError';
 
 interface SurveyEditorPageStore {
@@ -104,13 +99,8 @@
         try {
           const formData = new FormData();
           formData.append('file', file);
-<<<<<<< HEAD
           const response = await eduApi.post<string>(`${SURVEY_IMAGES_ENDPOINT}`, formData, {
-            headers: { 'Content-Type': RequestResponseContentType.MULTIPART_FORM_DATA },
-=======
-          const response = await eduApi.post<string>(`${SURVEY_IMAGES_ENDPOINT}/${surveyId}/${questionId}`, formData, {
             headers: { [HTTP_HEADERS.ContentType]: RequestResponseContentType.MULTIPART_FORM_DATA },
->>>>>>> df03dc63
           });
           if (!response) {
             throw new Error(commonErrorMessages.FILE_NOT_PROVIDED);
