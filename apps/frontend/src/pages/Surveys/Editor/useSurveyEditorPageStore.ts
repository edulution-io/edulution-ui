--- conflicted
+++ resolved
@@ -59,26 +59,10 @@
       updateStoredSurvey: (survey: SurveyDto) => set({ storedSurvey: survey }),
       resetStoredSurvey: () => set({ storedSurvey: undefined }),
 
-<<<<<<< HEAD
       setIsOpenSaveSurveyDialog: (state: boolean) => set({ isOpenSaveSurveyDialog: state }),
-=======
-  setIsOpenSharePublicSurveyDialog: (isOpenSharePublicSurveyDialog, publicSurveyId) =>
-    set({ isOpenSharePublicSurveyDialog, publicSurveyId }),
 
-  updateOrCreateSurvey: async (survey) => {
-    set({ isLoading: true });
-    try {
-      const result = await eduApi.post<SurveyDto>(SURVEYS, survey);
-      const resultingSurvey = result.data;
-      if (resultingSurvey && survey.isPublic) {
-        set({
-          isOpenSharePublicSurveyDialog: true,
-          publicSurveyId: resultingSurvey.id,
-        });
-      } else {
-        set({ isOpenSharePublicSurveyDialog: false, publicSurveyId: undefined });
-      }
->>>>>>> 25bffd62
+      setIsOpenSharePublicSurveyDialog: (isOpenSharePublicSurveyDialog, publicSurveyId) =>
+        set({ isOpenSharePublicSurveyDialog, publicSurveyId }),
 
       updateOrCreateSurvey: async (survey: SurveyDto): Promise<boolean> => {
         set({ isLoading: true });
