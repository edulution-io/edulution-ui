import React, { useMemo } from 'react';
import { z } from 'zod';
import { useTranslation } from 'react-i18next';
import { AiOutlineSave } from 'react-icons/ai';
import { FiFileMinus, FiFilePlus } from 'react-icons/fi';
import { useForm } from 'react-hook-form';
import { zodResolver } from '@hookform/resolvers/zod';
import SurveyDto from '@libs/survey/types/survey.dto';
import EmptySurveyForm from '@libs/survey/types/empty-survey-form';
import InitialSurveyForm from '@libs/survey/types/initial-survey-form';
import useUserStore from '@/store/UserStore/UserStore';
import { TooltipProvider } from '@/components/ui/Tooltip';
import { ScrollArea } from '@/components/ui/ScrollArea';
import LoadingIndicator from '@/components/shared/LoadingIndicator';
import FloatingActionButton from '@/components/ui/FloatingActionButton';
import useSurveyEditorFormStore from '@/pages/Surveys/Editor/SurveyEditorFormStore';
import SurveyEditor from '@/pages/Surveys/Editor/components/SurveyEditor';
import SaveSurveyDialog from '@/pages/Surveys/Editor/dialog/SaveSurveyDialog';
import useSurveyTablesPageStore from '@/pages/Surveys/Tables/SurveysTablesPageStore';

interface SurveyEditorFormProps {
  editMode?: boolean;
}

const SurveyEditorForm = (props: SurveyEditorFormProps) => {
  const { editMode = false } = props;

  const { user } = useUserStore();

  if (!user || !user.username) {
    throw new Error('The user and his username have to be defined');
  }

  const { selectedSurvey, updateUsersSurveys } = useSurveyTablesPageStore();
  const {
    isOpenSaveSurveyDialog,
    setIsOpenSaveSurveyDialog,

    updateOrCreateSurvey,
    isLoading,
  } = useSurveyEditorFormStore();

  const { t } = useTranslation();

<<<<<<< HEAD
  const creator: AttendeeDto = {
    firstName: user.firstName,
    lastName: user.lastName,
    username: user.username,
    value: user.username,
    label: `${user.firstName} ${user.lastName}`,
  };
  const emptyFormValues: SurveyDto = new EmptySurveyForm(creator);

  const initialFormValues: SurveyDto = useMemo(
    () => (editMode && selectedSurvey ? new InitialSurveyForm(creator, selectedSurvey) : emptyFormValues),
=======
  const emptyFormValues: SurveyDto = new EmptySurveyForm({
    firstName: user?.firstName,
    lastName: user?.lastName,
    username: user?.username,
    value: user?.username,
    label: `${user?.firstName} ${user?.lastName}`,
  });

  const initialFormValues: SurveyDto = useMemo(
    () =>
      editMode && selectedSurvey
        ? new InitialSurveyForm(
            {
              firstName: user?.firstName,
              lastName: user?.lastName,
              username: user?.username,
              value: user?.username,
              label: `${user?.firstName} ${user?.lastName}`,
            },
            selectedSurvey,
          )
        : emptyFormValues,
>>>>>>> 4142e533
    [selectedSurvey],
  );

  const formSchema = z.object({
    id: z.number(),
    formula: z.any(),
    saveNo: z.number().optional(),
    creator: z.intersection(
      z.object({
        firstName: z.string().optional(),
        lastName: z.string().optional(),
        username: z.string(),
      }),
      z.object({
        value: z.string(),
        label: z.string(),
      }),
    ),
    invitedAttendees: z.array(
      z.intersection(
        z.object({
          firstName: z.string().optional(),
          lastName: z.string().optional(),
          username: z.string(),
        }),
        z.object({
          value: z.string(),
          label: z.string(),
        }),
      ),
    ),
    invitedGroups: z.array(z.object({})),
    participatedAttendees: z.array(
      z.intersection(
        z.object({
          firstName: z.string().optional(),
          lastName: z.string().optional(),
          username: z.string(),
        }),
        z.object({
          value: z.string(),
          label: z.string(),
        }),
      ),
    ),
    answers: z.any(),
    created: z.date().optional(),
    expirationDate: z.date().optional(),
    expirationTime: z.string().optional(),
    isAnonymous: z.boolean().optional(),
    canSubmitMultipleAnswers: z.boolean().optional(),
  });

  const form = useForm<SurveyDto>({
    mode: 'onChange',
    resolver: zodResolver(formSchema),
    defaultValues: initialFormValues,
  });

  const saveSurvey = async () => {
    const {
      id,
      formula,
      saveNo,
      creator,
      invitedAttendees,
      invitedGroups,
      participatedAttendees,
      answers,
      created,
      expirationDate,
      expirationTime,
      isAnonymous,
      canSubmitMultipleAnswers,
    } = form.getValues();

    await updateOrCreateSurvey({
      id,
      formula,
      saveNo,
      creator,
      invitedAttendees,
      invitedGroups,
      participatedAttendees,
      answers,
      created,
      expirationDate,
      expirationTime,
      isAnonymous,
      canSubmitMultipleAnswers,
    });

    void updateUsersSurveys();
    setIsOpenSaveSurveyDialog(false);
  };

  const formulaWatcher = form.watch('formula');
  const saveNoWatcher = form.watch('saveNo');

  // useMemo to not update the SurveyEditor component when changing values in dialog
  const getSurveyEditor = useMemo(
    () => (
      <SurveyEditor
        form={form}
        formula={formulaWatcher}
        saveNumber={saveNoWatcher}
      />
    ),
    [formulaWatcher, saveNoWatcher],
  );

  return (
    <>
      {isLoading ? <LoadingIndicator isOpen={isLoading} /> : null}
      <div className="w-full md:w-auto md:max-w-7xl xl:max-w-full">
        <ScrollArea className="overflow-y-auto overflow-x-hidden">{getSurveyEditor}</ScrollArea>
      </div>
      <TooltipProvider>
        <div className="fixed bottom-8 flex flex-row items-center space-x-8 bg-opacity-90">
          <FloatingActionButton
            icon={AiOutlineSave}
            text={t('common.save')}
            onClick={() => setIsOpenSaveSurveyDialog(true)}
          />
          <FloatingActionButton
            icon={FiFilePlus}
            text={t('survey.editor.new')}
            onClick={() => form.reset(emptyFormValues)}
          />
          {editMode ? (
            <FloatingActionButton
              icon={FiFileMinus}
              text={t('survey.editor.abort')}
              onClick={() => form.reset(initialFormValues)}
            />
          ) : null}
        </div>
      </TooltipProvider>
      <SaveSurveyDialog
        form={form}
        isOpenSaveSurveyDialog={isOpenSaveSurveyDialog}
        setIsOpenSaveSurveyDialog={setIsOpenSaveSurveyDialog}
        commitSurvey={saveSurvey}
        isCommitting={isLoading}
      />
    </>
  );
};

export default SurveyEditorForm;<|MERGE_RESOLUTION|>--- conflicted
+++ resolved
@@ -17,6 +17,7 @@
 import SurveyEditor from '@/pages/Surveys/Editor/components/SurveyEditor';
 import SaveSurveyDialog from '@/pages/Surveys/Editor/dialog/SaveSurveyDialog';
 import useSurveyTablesPageStore from '@/pages/Surveys/Tables/SurveysTablesPageStore';
+import AttendeeDto from '@libs/conferences/types/attendee.dto';
 
 interface SurveyEditorFormProps {
   editMode?: boolean;
@@ -42,42 +43,17 @@
 
   const { t } = useTranslation();
 
-<<<<<<< HEAD
-  const creator: AttendeeDto = {
+  const surveyCreator: AttendeeDto = {
     firstName: user.firstName,
     lastName: user.lastName,
     username: user.username,
     value: user.username,
     label: `${user.firstName} ${user.lastName}`,
   };
-  const emptyFormValues: SurveyDto = new EmptySurveyForm(creator);
+  const emptyFormValues: SurveyDto = new EmptySurveyForm(surveyCreator);
 
   const initialFormValues: SurveyDto = useMemo(
-    () => (editMode && selectedSurvey ? new InitialSurveyForm(creator, selectedSurvey) : emptyFormValues),
-=======
-  const emptyFormValues: SurveyDto = new EmptySurveyForm({
-    firstName: user?.firstName,
-    lastName: user?.lastName,
-    username: user?.username,
-    value: user?.username,
-    label: `${user?.firstName} ${user?.lastName}`,
-  });
-
-  const initialFormValues: SurveyDto = useMemo(
-    () =>
-      editMode && selectedSurvey
-        ? new InitialSurveyForm(
-            {
-              firstName: user?.firstName,
-              lastName: user?.lastName,
-              username: user?.username,
-              value: user?.username,
-              label: `${user?.firstName} ${user?.lastName}`,
-            },
-            selectedSurvey,
-          )
-        : emptyFormValues,
->>>>>>> 4142e533
+    () => (editMode && selectedSurvey ? new InitialSurveyForm(surveyCreator, selectedSurvey) : emptyFormValues),
     [selectedSurvey],
   );
 
