--- conflicted
+++ resolved
@@ -18,22 +18,19 @@
 import SaveSurveyDialog from '@/pages/Surveys/Editor/dialog/SaveSurveyDialog';
 import useSurveyTablesPageStore from '@/pages/Surveys/Tables/SurveysTablesPageStore';
 
-<<<<<<< HEAD
-const SurveyEditorForm = () => {
+interface SurveyEditorFormProps {
+  editMode?: boolean;
+}
+
+const SurveyEditorForm = (props: SurveyEditorFormProps) => {
+  const { editMode = false } = props;
+
   const { user } = useUserStore();
 
   if (!user?.username) {
     throw new Error('Users username has to be defined');
   }
 
-=======
-interface SurveyEditorFormProps {
-  editMode?: boolean;
-}
-
-const SurveyEditorForm = (props: SurveyEditorFormProps) => {
-  const { editMode = false } = props;
->>>>>>> 89665dbb
   const { selectedSurvey, updateUsersSurveys } = useSurveyTablesPageStore();
   const {
     isOpenSaveSurveyDialog,
@@ -44,21 +41,6 @@
   } = useSurveyEditorFormStore();
 
   const { t } = useTranslation();
-
-  const initialFormValues: SurveyDto = useMemo(
-    () =>
-      new InitialSurveyForm(
-        {
-          firstName: user?.firstName,
-          lastName: user?.lastName,
-          username: user?.username,
-          value: user?.username,
-          label: `${user?.firstName} ${user?.lastName}`,
-        },
-        selectedSurvey,
-      ),
-    [selectedSurvey],
-  );
 
   const emptyFormValues: SurveyDto = new EmptySurveyForm({
     firstName: user?.firstName,
@@ -69,7 +51,19 @@
   });
 
   const initialFormValues: SurveyDto = useMemo(
-    () => (editMode && selectedSurvey ? new InitialSurveyForm(selectedSurvey) : emptyFormValues),
+    () =>
+      editMode && selectedSurvey
+        ? new InitialSurveyForm(
+            {
+              firstName: user?.firstName,
+              lastName: user?.lastName,
+              username: user?.username,
+              value: user?.username,
+              label: `${user?.firstName} ${user?.lastName}`,
+            },
+            selectedSurvey,
+          )
+        : emptyFormValues,
     [selectedSurvey],
   );
 
@@ -162,13 +156,8 @@
       canSubmitMultipleAnswers,
     });
 
-<<<<<<< HEAD
-    closeSaveSurveyDialog();
-    void updateUsersSurveys();
-=======
     void updateUsersSurveys();
     setIsOpenSaveSurveyDialog(false);
->>>>>>> 89665dbb
   };
 
   const formulaWatcher = form.watch('formula');
