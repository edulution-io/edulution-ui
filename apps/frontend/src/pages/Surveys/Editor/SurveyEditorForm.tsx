--- conflicted
+++ resolved
@@ -73,10 +73,6 @@
     const {
       invitedAttendees,
       invitedGroups,
-<<<<<<< HEAD
-
-=======
->>>>>>> 5e3f4868
       id,
       formula,
       saveNo,
@@ -90,10 +86,6 @@
     await updateOrCreateSurvey({
       invitedAttendees,
       invitedGroups,
-<<<<<<< HEAD
-
-=======
->>>>>>> 5e3f4868
       id,
       formula,
       saveNo,
