--- conflicted
+++ resolved
@@ -6,19 +6,14 @@
 import { FiFilePlus, FiFileMinus } from 'react-icons/fi';
 import { useForm } from 'react-hook-form';
 import { zodResolver } from '@hookform/resolvers/zod';
-<<<<<<< HEAD
-=======
 import EmptyForm from '@libs/survey/utils/get-survey-editor-form-data';
->>>>>>> 39e38ce6
 import SurveyEditorFormData from '@libs/survey/types/survey-editor-form-data';
 import { TooltipProvider } from '@/components/ui/Tooltip';
 import { ScrollArea } from '@/components/ui/ScrollArea';
 import LoadingIndicator from '@/components/shared/LoadingIndicator';
 import useSurveyEditorFormStore from '@/pages/Surveys/Editor/SurveyEditorFormStore';
 import SurveyEditor from '@/pages/Surveys/Editor/components/SurveyEditor';
-<<<<<<< HEAD
 import {
-  getEmptyFormValues,
   getInitialFormValues,
 } from '@/pages/Surveys/Editor/components/get-survey-editor-form-data';
 import SaveSurveyDialog from '@/pages/Surveys/Editor/dialog/SaveSurveyDialog';
@@ -31,25 +26,16 @@
     isOpenSaveSurveyDialog,
     openSaveSurveyDialog,
     closeSaveSurveyDialog,
-    commitSurvey,
-    isCommiting,
-    errorCommiting,
+
+    updateOrCreateSurvey,
+    isLoading,
+    error
   } = useSurveyEditorFormStore();
 
   const { t } = useTranslation();
-
   const initialFormValues: SurveyEditorFormData = useMemo(() => getInitialFormValues(selectedSurvey), [selectedSurvey]);
 
-  const emptyFormValues: SurveyEditorFormData = getEmptyFormValues();
-=======
-
-const SurveyEditorForm = () => {
-  const { updateOrCreateSurvey, isLoading, error } = useSurveyEditorFormStore();
-
-  const { t } = useTranslation();
-
   const emptyFormValues: SurveyEditorFormData = new EmptyForm();
->>>>>>> 39e38ce6
 
   const formSchema = z.object({
     id: z.number(),
@@ -96,32 +82,8 @@
   } = form.getValues();
 
   const saveSurvey = async () => {
-<<<<<<< HEAD
-    try {
-      await commitSurvey(
-        id,
-        formula,
-        participants,
-        participated,
-        saveNo,
-        created,
-        expirationDate,
-        expirationTime,
-        isAnonymous,
-        canSubmitMultipleAnswers,
-      );
-
-      closeSaveSurveyDialog();
-      await updateCreatedSurveys();
-      await updateOpenSurveys();
-      await updateAnsweredSurveys();
-    } catch (error) {
-      // eslint-disable-next-line @typescript-eslint/no-unsafe-member-access
-      toast.error(<div>{error.message}</div>);
-    }
-=======
     await updateOrCreateSurvey({
-      _id: id,
+      id,
       formula,
       participants,
       participated,
@@ -132,7 +94,11 @@
       isAnonymous,
       canSubmitMultipleAnswers,
     });
->>>>>>> 39e38ce6
+
+    closeSaveSurveyDialog();
+    await updateCreatedSurveys();
+    await updateOpenSurveys();
+    await updateAnsweredSurveys();
   };
 
   // useMemo to not update the SurveyEditor component when changing values in dialog
@@ -148,13 +114,7 @@
     [formula, saveNo],
   );
 
-<<<<<<< HEAD
-  if (isCommiting) return <LoadingIndicator isOpen={isCommiting} />;
-=======
-  const iconContextValue = useMemo(() => ({ className: 'h-8 w-8 m-5' }), []);
-
   if (isLoading) return <LoadingIndicator isOpen={isLoading} />;
->>>>>>> 39e38ce6
   return (
     <>
       <div className="w-full md:w-auto md:max-w-7xl xl:max-w-full">
@@ -188,7 +148,7 @@
         openSaveSurveyDialog={openSaveSurveyDialog}
         closeSaveSurveyDialog={closeSaveSurveyDialog}
         commitSurvey={saveSurvey}
-        isCommitting={isCommiting}
+        isCommitting={isLoading}
       />
     </>
   );
