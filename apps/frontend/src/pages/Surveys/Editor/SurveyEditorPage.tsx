/*
 * LICENSE
 *
 * This program is free software: you can redistribute it and/or modify it under the terms of the GNU Affero General Public License as published by
 * the Free Software Foundation, either version 3 of the License, or (at your option) any later version.
 *
 * This program is distributed in the hope that it will be useful, but WITHOUT ANY WARRANTY; without even the implied warranty of
 * MERCHANTABILITY or FITNESS FOR A PARTICULAR PURPOSE. See the GNU Affero General Public License for more details.
 *
 * You should have received a copy of the GNU Affero General Public License along with this program. If not, see <https://www.gnu.org/licenses/>.
 */

import React, { useEffect, useMemo, useRef } from 'react';
import { toast } from 'sonner';
import { useNavigate, useParams } from 'react-router-dom';
import { useForm } from 'react-hook-form';
import { zodResolver } from '@hookform/resolvers/zod';
import { useTranslation } from 'react-i18next';
import { SurveyCreator, SurveyCreatorComponent } from 'survey-creator-react';
import SurveyDto from '@libs/survey/types/api/survey.dto';
import AttendeeDto from '@libs/user/types/attendee.dto';
import SurveyFormula from '@libs/survey/types/TSurveyFormula';
import getInitialSurveyFormValues from '@libs/survey/constants/initial-survey-form';
import { CREATED_SURVEYS_PAGE } from '@libs/survey/constants/surveys-endpoint';
import getSurveyEditorFormSchema from '@libs/survey/types/editor/surveyEditorForm.schema';
import useUserStore from '@/store/UserStore/UserStore';
import useSurveyTablesPageStore from '@/pages/Surveys/Tables/useSurveysTablesPageStore';
import useSurveyEditorPageStore from '@/pages/Surveys/Editor/useSurveyEditorPageStore';
import useLanguage from '@/hooks/useLanguage';
import SaveButton from '@/components/shared/FloatingsButtonsBar/CommonButtonConfigs/saveButton';
import FloatingButtonsBarConfig from '@libs/ui/types/FloatingButtons/floatingButtonsBarConfig';
import FloatingButtonsBar from '@/components/shared/FloatingsButtonsBar/FloatingButtonsBar';
import LoadingIndicatorDialog from '@/components/ui/Loading/LoadingIndicatorDialog';
import SaveSurveyDialog from '@/pages/Surveys/Editor/dialog/SaveSurveyDialog';
import createSurveyCreatorComponent from '@/pages/Surveys/Editor/createSurveyCreatorObject';
import useBeforeUnload from '@/hooks/useBeforeUnload';
<<<<<<< HEAD
import QuestionContextMenu from '@/pages/Surveys/Editor/dialog/QuestionsContextMenu';
import useQuestionSettingsDialogStore from '@/pages/Surveys/Editor/dialog/useQuestionsContextMenuStore';
import { Question } from 'survey-core/typings/question';
=======
import PageLayout from '@/components/structure/layout/PageLayout';
>>>>>>> b80b885a

const SurveyEditorPage = () => {
  const { fetchSelectedSurvey, isFetching, selectedSurvey, updateUsersSurveys } = useSurveyTablesPageStore();
  const {
    isOpenSaveSurveyDialog,
    setIsOpenSaveSurveyDialog,
    updateOrCreateSurvey,
    isLoading,
    reset,
    storedSurvey,
    updateStoredSurvey,
    resetStoredSurvey,
    uploadImageFile,
  } = useSurveyEditorPageStore();
  const { setIsOpenQuestionContextMenu, isOpenQuestionContextMenu, setSelectedQuestion } =
    useQuestionSettingsDialogStore();

  const { t } = useTranslation();
  const navigate = useNavigate();
  const { user } = useUserStore();
  const { surveyId } = useParams();
  const { language } = useLanguage();

  useEffect(() => {
    reset();
    void fetchSelectedSurvey(surveyId, false);
  }, [surveyId]);

  const initialFormValues: SurveyDto | undefined = useMemo(() => {
    if (!user || !user.username) return undefined;
    const surveyCreator: AttendeeDto = {
      firstName: user.firstName,
      lastName: user.lastName,
      username: user.username,
      value: user.username,
      label: `${user.firstName} ${user.lastName}`,
    };
    return getInitialSurveyFormValues(surveyCreator, selectedSurvey, storedSurvey);
  }, [selectedSurvey]);

  const form = useForm<SurveyDto>({
    mode: 'onChange',
    resolver: zodResolver(getSurveyEditorFormSchema()),
    defaultValues: initialFormValues,
  });

  useEffect(() => {
    form.reset(initialFormValues);
  }, [initialFormValues]);

  const creatorRef = useRef<SurveyCreator | null>(null);
  if (!creatorRef.current) {
    creatorRef.current = createSurveyCreatorComponent(language);
  }
  const creator = creatorRef.current;

  const updateSurveyStorage = () => {
    if (!creator) return;
    const formula = creator.JSON as SurveyFormula;
    const saveNo = creator.saveNo || 0;
    updateStoredSurvey({
      ...form.getValues(),
      formula,
      saveNo,
    });
  };

  useBeforeUnload('unload', updateSurveyStorage);

  useEffect(() => {
    if (creator) {
      creator.saveNo = form.getValues('saveNo');
      creator.JSON = form.getValues('formula');
      creator.locale = language;
      creator.saveSurveyFunc = updateSurveyStorage;

<<<<<<< HEAD
      creator.onDefineElementMenuItems.add((_, options) => {
        const settingsItemIndex = options.items.findIndex((option) => option.id === 'settings');
        if (options.items[settingsItemIndex]) {
          // eslint-disable-next-line no-param-reassign
          options.items[settingsItemIndex].visibleIndex = 10;
          // eslint-disable-next-line no-param-reassign
          options.items[settingsItemIndex].title = t('survey.editor.questionSettings.defaultTitle');
          // eslint-disable-next-line no-param-reassign
          options.items[settingsItemIndex].action = () => {
            if (_.isObjQuestion(_.selectedElement)) {
              setIsOpenQuestionContextMenu(true);
              setSelectedQuestion(_.selectedElement as unknown as Question);
            }
          };

          const doubleItemIndex = options.items.findIndex((option) => option.id === 'duplicate');
          // eslint-disable-next-line no-param-reassign
          options.items[doubleItemIndex].visibleIndex = 20;
        }
=======
      creator.onUploadFile.add(async (_, options) => {
        // TODO: 630 (https://github.com/edulution-io/edulution-ui/issues/630) -  Currently this can only work for already created surveys
        if (!surveyId) return;
        const promises = options.files.map((file: File) => {
          if (!options.question?.id) {
            return uploadImageFile(surveyId, 'Header', file, options.callback);
          }
          return uploadImageFile(surveyId, options.question.id, file, options.callback);
        });
        await Promise.all(promises);
>>>>>>> b80b885a
      });
    }
  }, [creator, form, language]);

  const handleSaveSurvey = async () => {
    if (!creator) return;
    const formula = creator.JSON as SurveyFormula;
    const saveNo = creator.saveNo || 0;
    const success = await updateOrCreateSurvey({
      ...form.getValues(),
      formula,
      saveNo,
    });
    if (success) {
      void updateUsersSurveys();
      setIsOpenSaveSurveyDialog(false);

      resetStoredSurvey();

      toast.success(t('survey.editor.saveSurveySuccess'));
      navigate(`/${CREATED_SURVEYS_PAGE}`);
    }
  };

  const config: FloatingButtonsBarConfig = {
    buttons: [SaveButton(() => setIsOpenSaveSurveyDialog(true))],
    keyPrefix: 'surveys-page-floating-button_',
  };

  if (isLoading || isFetching) return <LoadingIndicatorDialog isOpen />;

  return (
    <PageLayout>
      <div className="survey-editor h-full">
        {creator && (
          <SurveyCreatorComponent
            creator={creator}
            style={{ height: '100%', width: '100%' }}
          />
<<<<<<< HEAD
          <QuestionContextMenu
            // form={form}
            isOpenQuestionContextMenu={isOpenQuestionContextMenu}
            setIsOpenQuestionContextMenu={setIsOpenQuestionContextMenu}
          />
        </>
      )}
    </>
=======
        )}
      </div>
      <FloatingButtonsBar config={config} />
      <SaveSurveyDialog
        form={form}
        isOpenSaveSurveyDialog={isOpenSaveSurveyDialog}
        setIsOpenSaveSurveyDialog={setIsOpenSaveSurveyDialog}
        submitSurvey={handleSaveSurvey}
        isSubmitting={isLoading}
      />
    </PageLayout>
>>>>>>> b80b885a
  );
};

export default SurveyEditorPage;<|MERGE_RESOLUTION|>--- conflicted
+++ resolved
@@ -34,13 +34,10 @@
 import SaveSurveyDialog from '@/pages/Surveys/Editor/dialog/SaveSurveyDialog';
 import createSurveyCreatorComponent from '@/pages/Surveys/Editor/createSurveyCreatorObject';
 import useBeforeUnload from '@/hooks/useBeforeUnload';
-<<<<<<< HEAD
+import PageLayout from '@/components/structure/layout/PageLayout';
 import QuestionContextMenu from '@/pages/Surveys/Editor/dialog/QuestionsContextMenu';
 import useQuestionSettingsDialogStore from '@/pages/Surveys/Editor/dialog/useQuestionsContextMenuStore';
 import { Question } from 'survey-core/typings/question';
-=======
-import PageLayout from '@/components/structure/layout/PageLayout';
->>>>>>> b80b885a
 
 const SurveyEditorPage = () => {
   const { fetchSelectedSurvey, isFetching, selectedSurvey, updateUsersSurveys } = useSurveyTablesPageStore();
@@ -117,7 +114,6 @@
       creator.locale = language;
       creator.saveSurveyFunc = updateSurveyStorage;
 
-<<<<<<< HEAD
       creator.onDefineElementMenuItems.add((_, options) => {
         const settingsItemIndex = options.items.findIndex((option) => option.id === 'settings');
         if (options.items[settingsItemIndex]) {
@@ -137,7 +133,8 @@
           // eslint-disable-next-line no-param-reassign
           options.items[doubleItemIndex].visibleIndex = 20;
         }
-=======
+      });
+
       creator.onUploadFile.add(async (_, options) => {
         // TODO: 630 (https://github.com/edulution-io/edulution-ui/issues/630) -  Currently this can only work for already created surveys
         if (!surveyId) return;
@@ -148,7 +145,6 @@
           return uploadImageFile(surveyId, options.question.id, file, options.callback);
         });
         await Promise.all(promises);
->>>>>>> b80b885a
       });
     }
   }, [creator, form, language]);
@@ -182,13 +178,30 @@
 
   return (
     <PageLayout>
-      <div className="survey-editor h-full">
-        {creator && (
-          <SurveyCreatorComponent
-            creator={creator}
-            style={{ height: '100%', width: '100%' }}
+      {isLoading && <LoadingIndicatorDialog isOpen={isLoading} />}
+      {isFetching ? (
+        <LoadingIndicatorDialog isOpen={isFetching} />
+      ) : (
+        <>
+          <div
+            className="survey-editor h-full"
+            style={{ height: `calc(100% - ${pageBarsHeight}px)` }}
+          >
+            {creator && (
+              <SurveyCreatorComponent
+                creator={creator}
+                style={{ height: '100%', width: '100%' }}
+              />
+            )}
+          </div>
+          <FloatingButtonsBar config={config} />
+          <SaveSurveyDialog
+            form={form}
+            isOpenSaveSurveyDialog={isOpenSaveSurveyDialog}
+            setIsOpenSaveSurveyDialog={setIsOpenSaveSurveyDialog}
+            submitSurvey={handleSaveSurvey}
+            isSubmitting={isLoading}
           />
-<<<<<<< HEAD
           <QuestionContextMenu
             // form={form}
             isOpenQuestionContextMenu={isOpenQuestionContextMenu}
@@ -196,20 +209,7 @@
           />
         </>
       )}
-    </>
-=======
-        )}
-      </div>
-      <FloatingButtonsBar config={config} />
-      <SaveSurveyDialog
-        form={form}
-        isOpenSaveSurveyDialog={isOpenSaveSurveyDialog}
-        setIsOpenSaveSurveyDialog={setIsOpenSaveSurveyDialog}
-        submitSurvey={handleSaveSurvey}
-        isSubmitting={isLoading}
-      />
     </PageLayout>
->>>>>>> b80b885a
   );
 };
 
