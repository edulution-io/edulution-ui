--- conflicted
+++ resolved
@@ -16,6 +16,7 @@
 import { useForm } from 'react-hook-form';
 import { zodResolver } from '@hookform/resolvers/zod';
 import { useTranslation } from 'react-i18next';
+import { editorLocalization, localization } from 'survey-creator-core';
 import { Question } from 'survey-core/typings/src/question';
 import { SurveyCreator, SurveyCreatorComponent } from 'survey-creator-react';
 import SurveyDto from '@libs/survey/types/api/survey.dto';
@@ -61,6 +62,9 @@
   const { surveyId } = useParams();
   const { language } = useLanguage();
 
+  editorLocalization.defaultLocale = language || 'en';
+  localization.currentLocale = language || 'en';
+
   useEffect(() => {
     reset();
     void fetchSelectedSurvey(surveyId, false);
@@ -137,27 +141,14 @@
       }
     });
 
-<<<<<<< HEAD
-      creator.onUploadFile.add(async (_, uploadFileEvent) => {
-        // TODO: 630 (https://github.com/edulution-io/edulution-ui/issues/630) -  Currently this can only work for already created surveys
-        if (!surveyId) return;
-        const promises = uploadFileEvent.files.map((file: File) => {
-          if (!uploadFileEvent.question?.id) {
-            return uploadImageFile(surveyId, 'Header', file, uploadFileEvent.callback);
-          }
-          return uploadImageFile(surveyId, uploadFileEvent.question.id, file, uploadFileEvent.callback);
-        });
-        await Promise.all(promises);
-=======
-    creator.onUploadFile.add(async (_, options) => {
+    creator.onUploadFile.add(async (_, uploadFileEvent) => {
       // TODO: 630 (https://github.com/edulution-io/edulution-ui/issues/630) -  Currently this can only work for already created surveys
       if (!surveyId) return;
-      const promises = options.files.map((file: File) => {
-        if (!options.question?.id) {
-          return uploadImageFile(surveyId, 'Header', file, options.callback);
+      const promises = uploadFileEvent.files.map((file: File) => {
+        if (!uploadFileEvent.question?.id) {
+          return uploadImageFile(surveyId, 'Header', file, uploadFileEvent.callback);
         }
-        return uploadImageFile(surveyId, options.question.id, file, options.callback);
->>>>>>> 9018ef53
+        return uploadImageFile(surveyId, uploadFileEvent.question.id, file, uploadFileEvent.callback);
       });
       await Promise.all(promises);
     });
@@ -165,6 +156,7 @@
 
   const handleSaveSurvey = async () => {
     if (!creator) return;
+
     const formula = creator.JSON as SurveyFormula;
     const saveNo = creator.saveNo || 0;
     const success = await updateOrCreateSurvey({
