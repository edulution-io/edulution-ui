/*
 * LICENSE
 *
 * This program is free software: you can redistribute it and/or modify it under the terms of the GNU Affero General Public License as published by
 * the Free Software Foundation, either version 3 of the License, or (at your option) any later version.
 *
 * This program is distributed in the hope that it will be useful, but WITHOUT ANY WARRANTY; without even the implied warranty of
 * MERCHANTABILITY or FITNESS FOR A PARTICULAR PURPOSE. See the GNU Affero General Public License for more details.
 *
 * You should have received a copy of the GNU Affero General Public License along with this program. If not, see <https://www.gnu.org/licenses/>.
 */

import React, { useEffect, useMemo, useRef } from 'react';
import { toast } from 'sonner';
import { useNavigate, useParams } from 'react-router-dom';
import { useForm } from 'react-hook-form';
import { VscNewFile } from 'react-icons/vsc';
import { RiResetLeftLine } from 'react-icons/ri';
import { zodResolver } from '@hookform/resolvers/zod';
import useBeforeUnload from '@/hooks/useBeforeUnload';
import { useTranslation } from 'react-i18next';
import { TbTemplate } from 'react-icons/tb';
import { Question } from 'survey-core/typings/src/question';
import { SurveyCreator, SurveyCreatorComponent } from 'survey-creator-react';
import SurveyDto from '@libs/survey/types/api/survey.dto';
import AttendeeDto from '@libs/user/types/attendee.dto';
import SurveyFormula from '@libs/survey/types/TSurveyFormula';
import getInitialSurveyFormValues from '@libs/survey/constants/initial-survey-form';
import { CREATED_SURVEYS_PAGE } from '@libs/survey/constants/surveys-endpoint';
import getSurveyEditorFormSchema from '@libs/survey/types/editor/surveyEditorForm.schema';
import useUserStore from '@/store/UserStore/UserStore';
import useSurveyTablesPageStore from '@/pages/Surveys/Tables/useSurveysTablesPageStore';
import useSurveyEditorPageStore from '@/pages/Surveys/Editor/useSurveyEditorPageStore';
import useLanguage from '@/hooks/useLanguage';
import FloatingButtonsBarConfig from '@libs/ui/types/FloatingButtons/floatingButtonsBarConfig';
import SaveSurveyDialog from '@/pages/Surveys/Editor/dialog/SaveSurveyDialog';
import createSurveyCreatorComponent from '@/pages/Surveys/Editor/createSurveyCreatorObject';
import TemplateDialog from '@/pages/Surveys/Editor/dialog/TemplateDialog';
import useTemplateMenuStore from '@/pages/Surveys/Editor/dialog/useTemplateMenuStore';
import FloatingButtonsBar from '@/components/shared/FloatingsButtonsBar/FloatingButtonsBar';
import SaveButton from '@/components/shared/FloatingsButtonsBar/CommonButtonConfigs/saveButton';
import PageLayout from '@/components/structure/layout/PageLayout';
import QuestionContextMenu from '@/pages/Surveys/Editor/dialog/QuestionsContextMenu';
import useQuestionsContextMenuStore from '@/pages/Surveys/Editor/dialog/useQuestionsContextMenuStore';
import LoadingIndicatorDialog from '@/components/ui/Loading/LoadingIndicatorDialog';

const SurveyEditorPage = () => {
  const { fetchSelectedSurvey, isFetching, selectedSurvey, updateUsersSurveys } = useSurveyTablesPageStore();
  const {
    isOpenSaveSurveyDialog,
    setIsOpenSaveSurveyDialog,
    updateOrCreateSurvey,
    isLoading,
    reset: resetEditorPage,
    storedSurvey,
    updateStoredSurvey,
    resetStoredSurvey,
    uploadImageFile,
  } = useSurveyEditorPageStore();
  const { reset: resetTemplateStore, isOpenTemplateMenu, setIsOpenTemplateMenu } = useTemplateMenuStore();
  const {
    reset: resetQuestionsContextMenu,
    setIsOpenQuestionContextMenu,
    isOpenQuestionContextMenu,
    setSelectedQuestion,
  } = useQuestionsContextMenuStore();

  const { t } = useTranslation();
  const navigate = useNavigate();
  const { user } = useUserStore();
  const { surveyId } = useParams();
  const { language } = useLanguage();

  const handleReset = () => {
    resetEditorPage();
    resetTemplateStore();
    resetQuestionsContextMenu();
  };

  useEffect(() => {
    handleReset();
    void fetchSelectedSurvey(surveyId, false);
  }, [surveyId]);

  const initialFormValues: SurveyDto | undefined = useMemo(() => {
    if (!user || !user.username) return undefined;
    const surveyCreator: AttendeeDto = {
      firstName: user.firstName,
      lastName: user.lastName,
      username: user.username,
      value: user.username,
      label: `${user.firstName} ${user.lastName}`,
    };
    return getInitialSurveyFormValues(surveyCreator, selectedSurvey, storedSurvey);
  }, [selectedSurvey]);

  const form = useForm<SurveyDto>({
    mode: 'onChange',
    resolver: zodResolver(getSurveyEditorFormSchema()),
    defaultValues: initialFormValues,
  });

  useEffect(() => {
    form.reset(initialFormValues);
  }, [initialFormValues]);

  const creatorRef = useRef<SurveyCreator | null>(null);
  if (!creatorRef.current) {
    creatorRef.current = createSurveyCreatorComponent(language);
  }
  const creator = creatorRef.current;

  const updateSurveyStorage = () => {
    if (!creator) return;
    const formula = creator.JSON as SurveyFormula;
    const saveNo = creator.saveNo || 0;
    updateStoredSurvey({
      ...form.getValues(),
      formula,
      saveNo,
    });
  };

  useBeforeUnload('unload', updateSurveyStorage);

  useEffect(() => {
<<<<<<< HEAD
    if (creator) {
      creator.saveNo = form.getValues('saveNo');
      creator.JSON = form.getValues('formula');
      creator.locale = language;
      creator.saveSurveyFunc = updateSurveyStorage;

      creator.onUploadFile.add(async (_, options) => {
        const promises = options.files.map((file: File) => uploadImageFile(file, options.callback));
        await Promise.all(promises);
=======
    if (!creator) return;

    creator.saveNo = form.getValues('saveNo');
    creator.JSON = form.getValues('formula');
    creator.locale = language;
    creator.saveSurveyFunc = updateSurveyStorage;

    creator.onDefineElementMenuItems.add((creatorModel, options) => {
      const settingsItemIndex = options.items.findIndex((option) => option.id === 'settings');
      if (settingsItemIndex !== -1) {
        // eslint-disable-next-line no-param-reassign
        options.items[settingsItemIndex].visibleIndex = 10;
        // eslint-disable-next-line no-param-reassign
        options.items[settingsItemIndex].title = t('survey.editor.questionSettings.settings');
        // eslint-disable-next-line no-param-reassign
        options.items[settingsItemIndex].action = () => {
          if (creatorModel.isObjQuestion(creatorModel.selectedElement)) {
            setIsOpenQuestionContextMenu(true);
            setSelectedQuestion(creatorModel.selectedElement as unknown as Question);
          }
        };

        const doubleItemIndex = options.items.findIndex((option) => option.id === 'duplicate');
        if (doubleItemIndex !== -1) {
          // eslint-disable-next-line no-param-reassign
          options.items[doubleItemIndex].visibleIndex = 20;
        }
      }
    });

    creator.onUploadFile.add(async (_creatorModel, options) => {
      // TODO: 630 (https://github.com/edulution-io/edulution-ui/issues/630) -  Currently this can only work for already created surveys
      if (!surveyId) return;
      const promises = options.files.map((file: File) => {
        if (!options.question?.id) {
          return uploadImageFile(surveyId, 'Header', file, options.callback);
        }
        return uploadImageFile(surveyId, options.question.id, file, options.callback);
>>>>>>> 3d0caa1c
      });
      await Promise.all(promises);
    });
  }, [creator, form, language]);

  const handleSaveSurvey = async () => {
    if (!creator) return;
    const formula = creator.JSON as SurveyFormula;
    const saveNo = creator.saveNo || 0;
    const success = await updateOrCreateSurvey({
      ...form.getValues(),
      formula,
      saveNo,
    });
    if (success) {
      void updateUsersSurveys();
      setIsOpenSaveSurveyDialog(false);

      resetStoredSurvey();

      toast.success(t('survey.editor.saveSurveySuccess'));
      navigate(`/${CREATED_SURVEYS_PAGE}`);
    }
  };

  const config: FloatingButtonsBarConfig = {
    buttons: [
      SaveButton(() => setIsOpenSaveSurveyDialog(true)),
      {
        icon: TbTemplate,
        text: t('survey.editor.templates'),
        onClick: () => setIsOpenTemplateMenu(!isOpenTemplateMenu),
      },
      {
        icon: VscNewFile,
        text: t('survey.editor.new'),
        onClick: () => {
          handleReset();
          resetStoredSurvey();
          form.reset(initialFormValues);
          if (creator) {
            creator.saveNo = 0;
            creator.JSON = { title: t('survey.newTitle').toString() };
          }
        },
      },
      {
        icon: RiResetLeftLine,
        text: t('survey.editor.reset'),
        onClick: () => {
          handleReset();
          resetStoredSurvey();
          form.reset(initialFormValues);
          if (creator) {
            creator.saveNo = form.getValues('saveNo');
            creator.JSON = form.getValues('formula');
          }
        },
      },
    ],
    keyPrefix: 'surveys-page-floating-button_',
  };

  if (isLoading || isFetching) return <LoadingIndicatorDialog isOpen />;

  return (
    <PageLayout>
      <div className="survey-editor h-full">
        {creator && (
          <SurveyCreatorComponent
            creator={creator}
            style={{ height: '100%', width: '100%' }}
          />
        )}
      </div>
      <FloatingButtonsBar config={config} />
      <TemplateDialog
        form={form}
        creator={creator}
        isOpenTemplateMenu={isOpenTemplateMenu}
        setIsOpenTemplateMenu={setIsOpenTemplateMenu}
      />
      <SaveSurveyDialog
        form={form}
        isOpenSaveSurveyDialog={isOpenSaveSurveyDialog}
        setIsOpenSaveSurveyDialog={setIsOpenSaveSurveyDialog}
        submitSurvey={handleSaveSurvey}
        isSubmitting={isLoading}
      />
      <QuestionContextMenu
        isOpenQuestionContextMenu={isOpenQuestionContextMenu}
        setIsOpenQuestionContextMenu={setIsOpenQuestionContextMenu}
      />
    </PageLayout>
  );
};

export default SurveyEditorPage;<|MERGE_RESOLUTION|>--- conflicted
+++ resolved
@@ -124,17 +124,6 @@
   useBeforeUnload('unload', updateSurveyStorage);
 
   useEffect(() => {
-<<<<<<< HEAD
-    if (creator) {
-      creator.saveNo = form.getValues('saveNo');
-      creator.JSON = form.getValues('formula');
-      creator.locale = language;
-      creator.saveSurveyFunc = updateSurveyStorage;
-
-      creator.onUploadFile.add(async (_, options) => {
-        const promises = options.files.map((file: File) => uploadImageFile(file, options.callback));
-        await Promise.all(promises);
-=======
     if (!creator) return;
 
     creator.saveNo = form.getValues('saveNo');
@@ -166,15 +155,7 @@
     });
 
     creator.onUploadFile.add(async (_creatorModel, options) => {
-      // TODO: 630 (https://github.com/edulution-io/edulution-ui/issues/630) -  Currently this can only work for already created surveys
-      if (!surveyId) return;
-      const promises = options.files.map((file: File) => {
-        if (!options.question?.id) {
-          return uploadImageFile(surveyId, 'Header', file, options.callback);
-        }
-        return uploadImageFile(surveyId, options.question.id, file, options.callback);
->>>>>>> 3d0caa1c
-      });
+      const promises = options.files.map((file: File) => uploadImageFile(file, options.callback));
       await Promise.all(promises);
     });
   }, [creator, form, language]);
