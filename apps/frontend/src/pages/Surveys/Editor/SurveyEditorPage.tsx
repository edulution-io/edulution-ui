--- conflicted
+++ resolved
@@ -124,11 +124,7 @@
         options.items[settingsItemIndex].action = () => {
           if (creatorModel.isObjQuestion(creatorModel.selectedElement)) {
             setIsOpenQuestionContextMenu(true);
-<<<<<<< HEAD
-            setSelectedQuestion(_.selectedElement as unknown as TSurveyQuestion);
-=======
-            setSelectedQuestion(creatorModel.selectedElement as unknown as Question);
->>>>>>> eb7d9b14
+            setSelectedQuestion(creatorModel.selectedElement as unknown as TSurveyQuestion);
           }
         };
 
@@ -140,11 +136,7 @@
       }
     });
 
-<<<<<<< HEAD
-    creator.onUploadFile.add(async (_, uploadFileEvent) => {
-=======
-    creator.onUploadFile.add(async (_creatorModel, options) => {
->>>>>>> eb7d9b14
+    creator.onUploadFile.add(async (_creatorModel, uploadFileEvent) => {
       // TODO: 630 (https://github.com/edulution-io/edulution-ui/issues/630) -  Currently this can only work for already created surveys
       if (!surveyId) return;
       const promises = uploadFileEvent.files.map((file: File) => {
