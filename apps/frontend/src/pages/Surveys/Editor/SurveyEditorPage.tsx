--- conflicted
+++ resolved
@@ -74,14 +74,11 @@
   const handleReset = () => {
     resetEditorPage();
     resetTemplateStore();
-<<<<<<< HEAD
+    resetQuestionsContextMenu();
   };
 
   useEffect(() => {
     handleReset();
-=======
-    resetQuestionsContextMenu();
->>>>>>> 0e749013
     void fetchSelectedSurvey(surveyId, false);
   }, [surveyId]);
 
