/*
 * Copyright (C) [2025] [Netzint GmbH]
 * All rights reserved.
 *
 * This software is dual-licensed under the terms of:
 *
 * 1. The GNU Affero General Public License (AGPL-3.0-or-later), as published by the Free Software Foundation.
 *    You may use, modify and distribute this software under the terms of the AGPL, provided that you comply with its conditions.
 *
 *    A copy of the license can be found at: https://www.gnu.org/licenses/agpl-3.0.html
 *
 * OR
 *
 * 2. A commercial license agreement with Netzint GmbH. Licensees holding a valid commercial license from Netzint GmbH
 *    may use this software in accordance with the terms contained in such written agreement, without the obligations imposed by the AGPL.
 *
 * If you are uncertain which license applies to your use case, please contact us at info@netzint.de for clarification.
 */

import { create } from 'zustand';
import { toast } from 'sonner';
import { t } from 'i18next';
import eduApi from '@/api/eduApi';
<<<<<<< HEAD
import { SURVEY_TEMPLATES_ENDPOINT, TEMPLATES } from '@libs/survey/constants/surveys-endpoint';
import handleApiError from '@/utils/handleApiError';
import { TemplateDto, SurveyTemplateDto } from '@libs/survey/types/api/surveyTemplate.dto';
import EDU_API_CONFIG_ENDPOINTS from '@libs/appconfig/constants/appconfig-endpoints';
import APPS from '@libs/appconfig/constants/apps';
=======
import { SURVEY_TEMPLATES_ENDPOINT } from '@libs/survey/constants/surveys-endpoint';
import handleApiError from '@/utils/handleApiError';
import { SurveyTemplateDto } from '@libs/survey/types/api/surveyTemplate.dto';
>>>>>>> d4f6624d

interface TemplateMenuStore {
  reset: () => void;

  isOpenTemplateMenu: boolean;
  setIsOpenTemplateMenu: (state: boolean) => void;

  uploadTemplate: (template: SurveyTemplateDto) => Promise<void>;
  isSubmitting: boolean;

  isOpenTemplateConfirmDeletion: boolean;
  setIsOpenTemplateConfirmDeletion: (state: boolean) => void;
  deleteTemplate: (templateName: string) => Promise<void>;
  setIsTemplateActive: (templateName: string, state: boolean) => Promise<void>;
  error?: Error;

  template?: SurveyTemplateDto;
  setTemplate: (template?: SurveyTemplateDto) => void;
  templates: SurveyTemplateDto[];
  fetchTemplates: () => Promise<void>;
  isLoading: boolean;
}

const TemplateMenuStoreInitialState = {
  isOpenTemplateMenu: false,
  isOpenTemplateConfirmDeletion: false,
  template: undefined,
  templates: [],
  isSubmitting: false,
  isLoading: false,
  error: undefined,
};

const useTemplateMenuStore = create<TemplateMenuStore>((set) => ({
  ...TemplateMenuStoreInitialState,
  reset: () => set(TemplateMenuStoreInitialState),

  setIsOpenTemplateMenu: (state: boolean) => set({ isOpenTemplateMenu: state }),

  fetchTemplates: async (): Promise<void> => {
    set({ isLoading: true });
    try {
      const result = await eduApi.get<SurveyTemplateDto[]>(SURVEY_TEMPLATES_ENDPOINT);
      set({ templates: result.data });
    } catch (error) {
      handleApiError(error, set);
      set({ templates: [] });
    } finally {
      set({ isLoading: false });
    }
<<<<<<< HEAD

    let templateDocuments: SurveyTemplateDto[] = [];
    const promises = templateNames?.map(async (fileName) => {
      try {
        const result = await eduApi.get<TemplateDto>(`${SURVEY_TEMPLATES_ENDPOINT}/${fileName}`);
        if (result) {
          const newTemplate = { fileName, template: { ...result.data } };
          templateDocuments = [...templateDocuments, newTemplate];
        }
      } catch (error) {
        handleApiError(error, set);
      }
    });

    if (promises) {
      try {
        await Promise.all(promises);
        set({ templates: templateDocuments });
      } catch (error) {
        set({ templates: [] });
      }
    }

    set({ isLoading: false });
=======
>>>>>>> d4f6624d
  },

  setTemplate: (template?: SurveyTemplateDto) => set({ template }),

  uploadTemplate: async (template: SurveyTemplateDto): Promise<void> => {
    set({ isSubmitting: true });
    try {
      const result = await eduApi.post<string>(SURVEY_TEMPLATES_ENDPOINT, template);
      const newTemplate = { ...template, name: result.data };
      set({ template: newTemplate });
    } catch (error) {
      handleApiError(error, set);
      set({ template: undefined });
    } finally {
      set({ isSubmitting: false });
    }
  },

  setIsOpenTemplateConfirmDeletion: (state: boolean) => set({ isOpenTemplateConfirmDeletion: state }),

  deleteTemplate: async (templateName: string): Promise<void> => {
    if (!templateName) {
      return;
    }
    set({ isSubmitting: true });
    try {
      await eduApi.delete(`${SURVEY_TEMPLATES_ENDPOINT}/${templateName}`);
      toast.success(t('survey.editor.templateMenu.deletion.success'));
    } catch (error) {
      handleApiError(error, set);
    } finally {
      set({ isSubmitting: false });
    }
  },

  setIsTemplateActive: async (templateName: string, state: boolean): Promise<void> => {
    if (!templateName) {
      return;
    }
    set({ isSubmitting: true });
    try {
      await eduApi.patch<SurveyTemplateDto>(`${SURVEY_TEMPLATES_ENDPOINT}/${templateName}/${state}`);
      toast.success(t('survey.editor.templateMenu.upload.success'));
    } catch (error) {
      handleApiError(error, set);
    } finally {
      set({ isSubmitting: false });
    }
  },
}));

export default useTemplateMenuStore;<|MERGE_RESOLUTION|>--- conflicted
+++ resolved
@@ -21,17 +21,10 @@
 import { toast } from 'sonner';
 import { t } from 'i18next';
 import eduApi from '@/api/eduApi';
-<<<<<<< HEAD
-import { SURVEY_TEMPLATES_ENDPOINT, TEMPLATES } from '@libs/survey/constants/surveys-endpoint';
-import handleApiError from '@/utils/handleApiError';
-import { TemplateDto, SurveyTemplateDto } from '@libs/survey/types/api/surveyTemplate.dto';
-import EDU_API_CONFIG_ENDPOINTS from '@libs/appconfig/constants/appconfig-endpoints';
-import APPS from '@libs/appconfig/constants/apps';
-=======
 import { SURVEY_TEMPLATES_ENDPOINT } from '@libs/survey/constants/surveys-endpoint';
 import handleApiError from '@/utils/handleApiError';
 import { SurveyTemplateDto } from '@libs/survey/types/api/surveyTemplate.dto';
->>>>>>> d4f6624d
+
 
 interface TemplateMenuStore {
   reset: () => void;
@@ -78,37 +71,7 @@
       set({ templates: result.data });
     } catch (error) {
       handleApiError(error, set);
-      set({ templates: [] });
-    } finally {
-      set({ isLoading: false });
     }
-<<<<<<< HEAD
-
-    let templateDocuments: SurveyTemplateDto[] = [];
-    const promises = templateNames?.map(async (fileName) => {
-      try {
-        const result = await eduApi.get<TemplateDto>(`${SURVEY_TEMPLATES_ENDPOINT}/${fileName}`);
-        if (result) {
-          const newTemplate = { fileName, template: { ...result.data } };
-          templateDocuments = [...templateDocuments, newTemplate];
-        }
-      } catch (error) {
-        handleApiError(error, set);
-      }
-    });
-
-    if (promises) {
-      try {
-        await Promise.all(promises);
-        set({ templates: templateDocuments });
-      } catch (error) {
-        set({ templates: [] });
-      }
-    }
-
-    set({ isLoading: false });
-=======
->>>>>>> d4f6624d
   },
 
   setTemplate: (template?: SurveyTemplateDto) => set({ template }),
