/*
 * LICENSE
 *
 * This program is free software: you can redistribute it and/or modify it under the terms of the GNU Affero General Public License as published by
 * the Free Software Foundation, either version 3 of the License, or (at your option) any later version.
 *
 * This program is distributed in the hope that it will be useful, but WITHOUT ANY WARRANTY; without even the implied warranty of
 * MERCHANTABILITY or FITNESS FOR A PARTICULAR PURPOSE. See the GNU Affero General Public License for more details.
 *
 * You should have received a copy of the GNU Affero General Public License along with this program. If not, see <https://www.gnu.org/licenses/>.
 */

import React from 'react';
import { useForm, UseFormReturn } from 'react-hook-form';
import { useTranslation } from 'react-i18next';
import { SurveyCreator } from 'survey-creator-react';
import SurveyDto from '@libs/survey/types/api/survey.dto';
<<<<<<< HEAD
import SurveyTemplateDto from '@libs/survey/types/api/surveyTemplate.dto';
import TSurveyFormula from '@libs/survey/types/TSurveyFormula';
import getSurveyTemplateFormSchema from '@libs/survey/types/editor/surveyTemplateForm.schema';
import { zodResolver } from '@hookform/resolvers/zod';
=======
import SurveyFormula from '@libs/survey/types/SurveyFormula';
>>>>>>> 58f11d66
import useLdapGroups from '@/hooks/useLdapGroups';
import TemplateDialogBody from '@/pages/Surveys/Editor/dialog/TemplateDialogBody';
import useTemplateMenuStore from '@/pages/Surveys/Editor/dialog/useTemplateMenuStore';
import AdaptiveDialog from '@/components/ui/AdaptiveDialog';
import DialogFooterButtons from '@/components/ui/DialogFooterButtons';

interface TemplateDialogProps {
  editorForm: UseFormReturn<SurveyDto>;
  surveyCreatorModel: SurveyCreator;

  isOpenSaveTemplateMenu: boolean;
  setIsOpenSaveTemplateMenu: (state: boolean) => void;

  trigger?: React.ReactNode;
}

const TemplateDialog = (props: TemplateDialogProps) => {
  const { trigger, surveyCreatorModel, editorForm, isOpenSaveTemplateMenu, setIsOpenSaveTemplateMenu } = props;

  const { template, uploadTemplate } = useTemplateMenuStore();

  const { t } = useTranslation();
  const { isSuperAdmin } = useLdapGroups();

  const initialFormValues = {
    fileName: template?.fileName || undefined,
    title: template?.title || undefined,
    description: template?.description || undefined,
    isActive: template?.isActive ?? true,
    createdAt: template?.createdAt || new Date(),
    updatedAt: new Date(),
  };

  const templateForm = useForm<SurveyTemplateDto>({
    mode: 'onChange',
    resolver: zodResolver(getSurveyTemplateFormSchema()),
    defaultValues: initialFormValues,
  });

  const handleClose = () => {
    templateForm.reset(initialFormValues);
    setIsOpenSaveTemplateMenu(!isOpenSaveTemplateMenu);
  };

  const handleSaveTemplate = async () => {
    const survey = editorForm.getValues();

    const surveyTemplateDto = templateForm.getValues();
    surveyTemplateDto.template = {
      formula: surveyCreatorModel.JSON as TSurveyFormula || surveyCreatorModel.survey.toJSON() as TSurveyFormula,
      invitedAttendees: survey.invitedAttendees,
      invitedGroups: survey.invitedGroups,
      isPublic: survey.isPublic,
      isAnonymous: survey.isAnonymous,
      canSubmitMultipleAnswers: survey.canSubmitMultipleAnswers,
      canUpdateFormerAnswer: survey.canUpdateFormerAnswer,
    };
    surveyTemplateDto.backendLimiters = survey?.backendLimiters;

    await uploadTemplate(surveyTemplateDto);
    setIsOpenSaveTemplateMenu(false);
  };

  if (!isSuperAdmin) {
    return null;
  }

  return (
    <AdaptiveDialog
      isOpen={isOpenSaveTemplateMenu}
      trigger={trigger}
      handleOpenChange={handleClose}
      title={t('survey.editor.templateMenu.title')}
      body={<TemplateDialogBody form={templateForm} />}
      footer={<DialogFooterButtons handleClose={handleClose} handleSubmit={handleSaveTemplate} />}
      desktopContentClassName="max-w-[50%] min-h-[200px] max-h-[90%] overflow-auto"
    />
  );
};

export default TemplateDialog;<|MERGE_RESOLUTION|>--- conflicted
+++ resolved
@@ -15,14 +15,10 @@
 import { useTranslation } from 'react-i18next';
 import { SurveyCreator } from 'survey-creator-react';
 import SurveyDto from '@libs/survey/types/api/survey.dto';
-<<<<<<< HEAD
 import SurveyTemplateDto from '@libs/survey/types/api/surveyTemplate.dto';
-import TSurveyFormula from '@libs/survey/types/TSurveyFormula';
+import SurveyFormula from '@libs/survey/types/SurveyFormula';
 import getSurveyTemplateFormSchema from '@libs/survey/types/editor/surveyTemplateForm.schema';
 import { zodResolver } from '@hookform/resolvers/zod';
-=======
-import SurveyFormula from '@libs/survey/types/SurveyFormula';
->>>>>>> 58f11d66
 import useLdapGroups from '@/hooks/useLdapGroups';
 import TemplateDialogBody from '@/pages/Surveys/Editor/dialog/TemplateDialogBody';
 import useTemplateMenuStore from '@/pages/Surveys/Editor/dialog/useTemplateMenuStore';
@@ -72,7 +68,7 @@
 
     const surveyTemplateDto = templateForm.getValues();
     surveyTemplateDto.template = {
-      formula: surveyCreatorModel.JSON as TSurveyFormula || surveyCreatorModel.survey.toJSON() as TSurveyFormula,
+      formula: (surveyCreatorModel.JSON as SurveyFormula) || (surveyCreatorModel.survey.toJSON() as SurveyFormula),
       invitedAttendees: survey.invitedAttendees,
       invitedGroups: survey.invitedGroups,
       isPublic: survey.isPublic,
@@ -97,7 +93,12 @@
       handleOpenChange={handleClose}
       title={t('survey.editor.templateMenu.title')}
       body={<TemplateDialogBody form={templateForm} />}
-      footer={<DialogFooterButtons handleClose={handleClose} handleSubmit={handleSaveTemplate} />}
+      footer={
+        <DialogFooterButtons
+          handleClose={handleClose}
+          handleSubmit={handleSaveTemplate}
+        />
+      }
       desktopContentClassName="max-w-[50%] min-h-[200px] max-h-[90%] overflow-auto"
     />
   );
