import { create } from 'zustand';
import { AxiosError } from 'axios';
<<<<<<< HEAD
import Survey from '@libs/survey/types/survey';
import Attendee from '@libs/conferences/types/attendee';
import SURVEYS_ENDPOINT from '@libs/survey/utils/surveys-endpoint';
=======
import { toast } from 'sonner';
import { Survey } from '@libs/survey/types/survey';
import Attendee from '@/pages/ConferencePage/dto/attendee';
import SURVEY_ENDPOINT from '@libs/survey/surveys-endpoint';
>>>>>>> 39e38ce6
import eduApi from '@/api/eduApi';
import handleApiError from '@/utils/handleApiError';
import UpdateOrCreateSurveyDto from '@libs/survey/dto/update-or-create-survey.dto';

interface SurveyEditorFormStore {
  reset: () => void;

  surveyName: string;
  surveyFormula: string;
  setSurveyFormula: (creatorText: string) => void;
  saveNo: number | undefined;
  setSaveNumber: (saveNo: number) => void;
  participants: Attendee[];
  participated: string[];
  created: Date | undefined;

  isOpenSaveSurveyDialog: boolean;
  openSaveSurveyDialog: () => void;
  closeSaveSurveyDialog: () => void;
  expirationDate: Date | undefined;
  expirationTime: string | undefined;
  isAnonymous: boolean | undefined;
  newParticipants: Attendee[];
  updateOrCreateSurvey: (survey: UpdateOrCreateSurveyDto) => Promise<Survey | undefined>;
  isLoading: boolean;
  error: AxiosError | null;
}

const initialState: Partial<SurveyEditorFormStore> = {
  surveyName: '',
  surveyFormula: '',
  saveNo: undefined,
  participants: [],
  participated: [],
  created: undefined,
  expirationDate: undefined,
  expirationTime: undefined,
  isLoading: false,
  error: null,

  isOpenSaveSurveyDialog: false,
  newParticipants: [],
};

const useSurveyEditorFormStore = create<SurveyEditorFormStore>((set) => ({
  ...(initialState as SurveyEditorFormStore),
  reset: () => set(initialState),

  openSaveSurveyDialog: () => set({ isOpenSaveSurveyDialog: true }),
  closeSaveSurveyDialog: () => set({ isOpenSaveSurveyDialog: false }),

  updateOrCreateSurvey: async (survey: UpdateOrCreateSurveyDto): Promise<Survey | undefined> => {
    set({ isLoading: true, error: null });
    try {
<<<<<<< HEAD
      const response = await eduApi.post<Survey>(SURVEYS_ENDPOINT, {
        id,
        formula,
        participants,
        participated,
        saveNo,
        created,
        expirationDate,
        expirationTime,
        isAnonymous,
        canSubmitMultipleAnswers,
      });
      set({ errorCommiting: undefined, isCommiting: false });
=======
      const response = await eduApi.post<Survey>(SURVEY_ENDPOINT, survey);
      set({ error: undefined, isLoading: false });
>>>>>>> 39e38ce6
      return response.data;
    } catch (error) {
      toast.error(error instanceof Error ? error.message : '');

      handleApiError(error, set, 'errorCommiting');
      set({ error: error as AxiosError, isLoading: false });
      return undefined;
    }
  },
}));

export default useSurveyEditorFormStore;<|MERGE_RESOLUTION|>--- conflicted
+++ resolved
@@ -1,15 +1,9 @@
 import { create } from 'zustand';
 import { AxiosError } from 'axios';
-<<<<<<< HEAD
+import { toast } from 'sonner';
 import Survey from '@libs/survey/types/survey';
-import Attendee from '@libs/conferences/types/attendee';
-import SURVEYS_ENDPOINT from '@libs/survey/utils/surveys-endpoint';
-=======
-import { toast } from 'sonner';
-import { Survey } from '@libs/survey/types/survey';
 import Attendee from '@/pages/ConferencePage/dto/attendee';
 import SURVEY_ENDPOINT from '@libs/survey/surveys-endpoint';
->>>>>>> 39e38ce6
 import eduApi from '@/api/eduApi';
 import handleApiError from '@/utils/handleApiError';
 import UpdateOrCreateSurveyDto from '@libs/survey/dto/update-or-create-survey.dto';
@@ -64,24 +58,8 @@
   updateOrCreateSurvey: async (survey: UpdateOrCreateSurveyDto): Promise<Survey | undefined> => {
     set({ isLoading: true, error: null });
     try {
-<<<<<<< HEAD
-      const response = await eduApi.post<Survey>(SURVEYS_ENDPOINT, {
-        id,
-        formula,
-        participants,
-        participated,
-        saveNo,
-        created,
-        expirationDate,
-        expirationTime,
-        isAnonymous,
-        canSubmitMultipleAnswers,
-      });
-      set({ errorCommiting: undefined, isCommiting: false });
-=======
       const response = await eduApi.post<Survey>(SURVEY_ENDPOINT, survey);
       set({ error: undefined, isLoading: false });
->>>>>>> 39e38ce6
       return response.data;
     } catch (error) {
       toast.error(error instanceof Error ? error.message : '');
