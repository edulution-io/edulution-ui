import { create } from 'zustand';
import { AxiosError } from 'axios';
import { toast } from 'sonner';
import Survey from '@libs/survey/types/survey';
import Attendee from '@/pages/ConferencePage/dto/attendee';
import SURVEYS_ENDPOINT from '@libs/survey/surveys-endpoint';
import eduApi from '@/api/eduApi';
import handleApiError from '@/utils/handleApiError';
import UpdateOrCreateSurveyDto from '@libs/survey/types/update-or-create-survey.dto';

interface SurveyEditorFormStore {
  reset: () => void;

  surveyName: string;
  surveyFormula: string;
  setSurveyFormula: (creatorText: string) => void;
  saveNo: number | undefined;
  setSaveNumber: (saveNo: number) => void;
  participants: Attendee[];
  participated: string[];
  created: Date | undefined;

  isOpenSaveSurveyDialog: boolean;
  openSaveSurveyDialog: () => void;
  closeSaveSurveyDialog: () => void;
  expirationDate: Date | undefined;
  expirationTime: string | undefined;
  isAnonymous: boolean | undefined;
  newParticipants: Attendee[];
  updateOrCreateSurvey: (survey: UpdateOrCreateSurveyDto) => Promise<Survey | void>;
  isLoading: boolean;
  error: AxiosError | null;
}

const initialState: Partial<SurveyEditorFormStore> = {
  surveyName: '',
  surveyFormula: '',
  saveNo: undefined,
  participants: [],
  participated: [],
  created: undefined,
  expirationDate: undefined,
  expirationTime: undefined,
  isLoading: false,
  error: null,

  isOpenSaveSurveyDialog: false,
  newParticipants: [],
};

const useSurveyEditorFormStore = create<SurveyEditorFormStore>((set) => ({
  ...(initialState as SurveyEditorFormStore),
  reset: () => set(initialState),

  openSaveSurveyDialog: () => set({ isOpenSaveSurveyDialog: true }),
  closeSaveSurveyDialog: () => set({ isOpenSaveSurveyDialog: false }),

  updateOrCreateSurvey: async (survey: UpdateOrCreateSurveyDto): Promise<Survey | void> => {
    set({ isLoading: true, error: null });
    try {
      const response = await eduApi.post<Survey>(SURVEYS_ENDPOINT, survey);
      set({ error: undefined, isLoading: false });
      return response.data;
    } catch (error) {
<<<<<<< HEAD
      set({ error: error instanceof AxiosError ? error : null, isLoading: false });
      toast.error(
        error instanceof AxiosError ? `${error.name}: ${error.message}` : 'Error while posting a new/updated survey',
      );
      handleApiError(error, set);
      return undefined;
=======
      toast.error(error instanceof Error ? error.message : '');
      set({ error: error as AxiosError, isLoading: false });
      handleApiError(error, set, 'errorCommiting');
      throw error;
>>>>>>> 68421672
    }
  },
}));

export default useSurveyEditorFormStore;<|MERGE_RESOLUTION|>--- conflicted
+++ resolved
@@ -62,19 +62,12 @@
       set({ error: undefined, isLoading: false });
       return response.data;
     } catch (error) {
-<<<<<<< HEAD
       set({ error: error instanceof AxiosError ? error : null, isLoading: false });
       toast.error(
         error instanceof AxiosError ? `${error.name}: ${error.message}` : 'Error while posting a new/updated survey',
       );
       handleApiError(error, set);
-      return undefined;
-=======
-      toast.error(error instanceof Error ? error.message : '');
-      set({ error: error as AxiosError, isLoading: false });
-      handleApiError(error, set, 'errorCommiting');
       throw error;
->>>>>>> 68421672
     }
   },
 }));
