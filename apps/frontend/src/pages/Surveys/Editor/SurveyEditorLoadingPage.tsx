--- conflicted
+++ resolved
@@ -32,20 +32,7 @@
 
 const SurveyEditorLoadingPage = () => {
   const { user } = useUserStore();
-<<<<<<< HEAD
-  const creator: AttendeeDto | undefined = useMemo(
-    () => ({
-      firstName: user?.firstName || '',
-      lastName: user?.lastName || '',
-      username: user?.username || '',
-      value: user?.username || '',
-      label: `${user?.firstName} ${user?.lastName}` || '',
-    }),
-    [user],
-  );
-=======
   const surveyCreator: AttendeeDto | undefined = useMemo(() => getCreatorFromUserDto(user), [user]);
->>>>>>> 757ba78d
 
   const { language } = useLanguage();
   const { t } = useTranslation();
