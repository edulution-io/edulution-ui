/*
 * Copyright (C) [2025] [Netzint GmbH]
 * All rights reserved.
 *
 * This software is dual-licensed under the terms of:
 *
 * 1. The GNU Affero General Public License (AGPL-3.0-or-later), as published by the Free Software Foundation.
 *    You may use, modify and distribute this software under the terms of the AGPL, provided that you comply with its conditions.
 *
 *    A copy of the license can be found at: https://www.gnu.org/licenses/agpl-3.0.html
 *
 * OR
 *
 * 2. A commercial license agreement with Netzint GmbH. Licensees holding a valid commercial license from Netzint GmbH
 *    may use this software in accordance with the terms contained in such written agreement, without the obligations imposed by the AGPL.
 *
 * If you are uncertain which license applies to your use case, please contact us at info@netzint.de for clarification.
 */

import i18n from '@/i18n';
import APPS from '@libs/appconfig/constants/apps';
import SurveyDto from '@libs/survey/types/api/survey.dto';
import SurveyFormula from '@libs/survey/types/SurveyFormula';
import getAppLogoServeUrl from '@libs/appconfig/utils/getAppLogoServeUrl';

const surveysDefaultValues: Partial<SurveyDto> & { formula: SurveyFormula } = {
  formula: {
<<<<<<< HEAD
    title: i18n.t('survey.newTitle').toString(),
    logo: getAppLogoServeUrl(APPS.SURVEYS),
=======
    title: i18n.t('survey.newTitle'),
    logo: getSurveysDefaultLogoUrl(),
>>>>>>> c4834542
  },
  isAnonymous: false,
  canSubmitMultipleAnswers: false,
  isPublic: false,
  canUpdateFormerAnswer: false,
};

export default surveysDefaultValues;<|MERGE_RESOLUTION|>--- conflicted
+++ resolved
@@ -25,13 +25,8 @@
 
 const surveysDefaultValues: Partial<SurveyDto> & { formula: SurveyFormula } = {
   formula: {
-<<<<<<< HEAD
-    title: i18n.t('survey.newTitle').toString(),
+    title: i18n.t('survey.newTitle'),
     logo: getAppLogoServeUrl(APPS.SURVEYS),
-=======
-    title: i18n.t('survey.newTitle'),
-    logo: getSurveysDefaultLogoUrl(),
->>>>>>> c4834542
   },
   isAnonymous: false,
   canSubmitMultipleAnswers: false,
