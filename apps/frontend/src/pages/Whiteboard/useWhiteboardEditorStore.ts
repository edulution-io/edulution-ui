/*
 * LICENSE
 *
 * This program is free software: you can redistribute it and/or modify it under the terms of the GNU Affero General Public License as published by
 * the Free Software Foundation, either version 3 of the License, or (at your option) any later version.
 *
 * This program is distributed in the hope that it will be useful, but WITHOUT ANY WARRANTY; without even the implied warranty of
 * MERCHANTABILITY or FITNESS FOR A PARTICULAR PURPOSE. See the GNU Affero General Public License for more details.
 *
 * You should have received a copy of the GNU Affero General Public License along with this program. If not, see <https://www.gnu.org/licenses/>.
 */

import { create } from 'zustand';
import type { Editor, StoreSnapshot, TLRecord } from 'tldraw';
import loadTldrFileIntoEditor from '@libs/tldraw-sync/utils/loadTldrFileIntoEditor';

interface WhiteboardEditorState {
  editor: Editor | null;
  setEditor: (editor: Editor | null) => void;
  getSnapshot: () => StoreSnapshot<TLRecord> | null;
  openTldrFromBlobUrl: (blobUrl: string, filename: string) => Promise<void>;
  reset: () => void;
}

const initialValues = { editor: null as Editor | null };

const useWhiteboardEditorStore = create<WhiteboardEditorState>((set, get) => ({
  editor: null,
  setEditor: (editor) => set({ editor }),
  getSnapshot: () => {
    const { editor } = get();
    return editor ? editor.store.getStoreSnapshot() : null;
  },
<<<<<<< HEAD

  openTldrFromBlobUrl: async (blobUrl, filename) => {
    const {editor} = get();
    if (!editor) return;
    const response = await fetch(blobUrl);
    const blob = await response.blob();
    URL.revokeObjectURL(blobUrl);
    const file = new File([blob], filename, { type: 'application/json' });
    await loadTldrFileIntoEditor(editor, file);
  },

=======
>>>>>>> 8cdb36c9
  reset: () => set(initialValues),
}));

export default useWhiteboardEditorStore;<|MERGE_RESOLUTION|>--- conflicted
+++ resolved
@@ -31,10 +31,9 @@
     const { editor } = get();
     return editor ? editor.store.getStoreSnapshot() : null;
   },
-<<<<<<< HEAD
 
   openTldrFromBlobUrl: async (blobUrl, filename) => {
-    const {editor} = get();
+    const { editor } = get();
     if (!editor) return;
     const response = await fetch(blobUrl);
     const blob = await response.blob();
@@ -43,8 +42,6 @@
     await loadTldrFileIntoEditor(editor, file);
   },
 
-=======
->>>>>>> 8cdb36c9
   reset: () => set(initialValues),
 }));
 
