import React from 'react';
import { Excalidraw, THEME } from '@excalidraw/excalidraw';
import cn from '@libs/common/utils/className';
import useFrameStore from '@/components/framing/FrameStore';
import APPS from '@libs/appconfig/constants/apps';

<<<<<<< HEAD
const Whiteboard: React.FC = () => {
  const { activeFrame } = useFrameStore();
=======
const Whiteboard = () => {
  const { activeEmbeddedFrame } = useFrameStore();
>>>>>>> aecfb287

  const getStyle = () => (activeEmbeddedFrame === APPS.WHITEBOARD ? 'block' : 'hidden');

  return (
    <div
      className={cn(
        'absolute inset-y-0 left-0 ml-0 w-screen justify-center md:w-[calc(100%-var(--sidebar-width))]',
        getStyle(),
      )}
    >
      <div className="h-full w-full flex-grow">
        <Excalidraw theme={THEME.DARK} />
      </div>
    </div>
  );
};

export default Whiteboard;<|MERGE_RESOLUTION|>--- conflicted
+++ resolved
@@ -4,13 +4,8 @@
 import useFrameStore from '@/components/framing/FrameStore';
 import APPS from '@libs/appconfig/constants/apps';
 
-<<<<<<< HEAD
-const Whiteboard: React.FC = () => {
-  const { activeFrame } = useFrameStore();
-=======
 const Whiteboard = () => {
   const { activeEmbeddedFrame } = useFrameStore();
->>>>>>> aecfb287
 
   const getStyle = () => (activeEmbeddedFrame === APPS.WHITEBOARD ? 'block' : 'hidden');
 
