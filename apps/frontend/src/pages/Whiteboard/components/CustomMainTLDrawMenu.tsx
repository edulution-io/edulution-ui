--- conflicted
+++ resolved
@@ -24,11 +24,7 @@
       <TldrawUiMenuGroup id="file-custom">
         <TldrawUiMenuSubmenu
           id="file-submenu"
-<<<<<<< HEAD
-          label={t('whiteboard.file')}
-=======
           label={t('common.file')}
->>>>>>> f3fe7028
         >
           <SaveAsTldrItem />
           <OpenTldrItem />
