import React, { useState } from 'react';
import { Card, CardContent } from '@/components/shared/Card';
import UserLmnInfo from '@libs/lmnApi/types/userInfo';
import cn from '@libs/common/utils/className';
import UserCardButtonBar from '@/pages/ClassManagement/LessonPage/UserArea/UserCardButtonBar';
import Checkbox from '@/components/ui/Checkbox';
import { SOPHOMORIX_STUDENT } from '@libs/lmnApi/constants/sophomorixRoles';
import Avatar from '@/components/shared/Avatar';
import { useTranslation } from 'react-i18next';
import UserPasswordDialog from '@/pages/ClassManagement/LessonPage/UserArea/UserPasswordDialog/UserPasswordDialog';
import useLmnApiPasswordStore from '@/pages/ClassManagement/LessonPage/UserArea/UserPasswordDialog/useLmnApiPasswordStore';
import FrameBufferImage from './FrameBufferImage';

interface UserCardProps {
  user: UserLmnInfo;
  selectedMember: UserLmnInfo[];
  setSelectedMember: React.Dispatch<React.SetStateAction<UserLmnInfo[]>>;
  isTeacherInSameClass: boolean;
  isTeacherInSameSchool: boolean;
}

const UserCard = ({
  user,
  selectedMember,
  setSelectedMember,
  isTeacherInSameClass,
  isTeacherInSameSchool,
}: UserCardProps) => {
  const { t } = useTranslation();
  const { currentUser } = useLmnApiPasswordStore();
  const { displayName, name, sophomorixAdminClass, school, givenName, sn: surname, thumbnailPhoto } = user;

  const [isHovered, setIsHovered] = useState<boolean>(false);

  const isStudent = user.sophomorixRole === SOPHOMORIX_STUDENT;
  const isSelectable = isTeacherInSameSchool && isStudent;
  const isMemberSelected = !!selectedMember.find((m) => m.dn === user.dn) && isSelectable;

  const isActive = isHovered || isMemberSelected;

  const onCardClick = () => {
    if (!isStudent) {
      // eslint-disable-next-line no-alert
      alert(t('classmanagement.itsNotPossibleToEditOtherTeacher'));
      return;
    }
    if (!isTeacherInSameSchool) {
      // eslint-disable-next-line no-alert
      alert(t('classmanagement.itsNotPossibleToEditOtherSchoolStudents'));
      return;
    }

    setSelectedMember(() => {
      if (isMemberSelected) {
        return selectedMember.filter((m) => m.dn !== user.dn);
      }
      return [...selectedMember, user];
    });
  };

  return (
    <Card
      variant="security"
      className={cn('my-2 ml-1 mr-4 flex h-64 min-w-80 cursor-pointer', isActive && 'opacity-90')}
      onClick={onCardClick}
      onMouseOver={() => setIsHovered(true)}
      onMouseOut={() => setIsHovered(false)}
    >
      <CardContent className="flex w-full flex-row p-0">
        <div className={cn('m-0 flex flex-col justify-between', isSelectable ? 'w-5/6' : 'w-full')}>
          <div className="flew-row flex h-8">
            {isSelectable && (
              <Checkbox
                className="ml-2 rounded-lg"
                checked={isMemberSelected}
                onCheckedChange={onCardClick}
                aria-label={t('select')}
              />
            )}
            <div className={cn('text-md mt-1 h-8 w-44 font-bold', !isSelectable && 'ml-2')}>{displayName}</div>
          </div>

          <div className="-my-1 ml-2 flex justify-between">
            <div className={cn('mt-1 h-6 rounded-lg px-2 py-0 text-sm', isActive ? 'bg-gray-400' : 'bg-gray-700')}>
              {sophomorixAdminClass}
            </div>
            <div className={cn('flex flex-col text-xs', !isSelectable && 'mr-2')}>
              <div>{name}</div>
              <div>{school}</div>
            </div>
          </div>
          <div
            className={cn(
              'm-2 flex max-h-36 w-64 flex-grow items-center justify-center rounded-xl text-2xl',
              isActive ? 'bg-ciGrey' : 'bg-ciDarkGrey',
            )}
          >
<<<<<<< HEAD
            {user.sophomorixIntrinsic3.length > 0 ? (
              <FrameBufferImage user={user} />
            ) : (
              <>
                {givenName.slice(0, 1)}
                {surname.slice(0, 1)}
              </>
            )}
          </div>
=======
            <Avatar
              user={{ username: name, firstName: givenName, lastName: surname }}
              imageSrc={thumbnailPhoto}
              className={thumbnailPhoto && 'h-24 w-24 p-2'}
            />
          </button>
>>>>>>> 32822086
        </div>
        {isSelectable ? (
          <div className="mt-0.5 flex w-1/6 flex-col items-center justify-around">
            <UserCardButtonBar
              user={user}
              isTeacherInSameClass={isTeacherInSameClass}
            />
          </div>
        ) : null}
      </CardContent>
      {currentUser?.dn === user.dn && <UserPasswordDialog />}
    </Card>
  );
};

export default UserCard;<|MERGE_RESOLUTION|>--- conflicted
+++ resolved
@@ -95,24 +95,16 @@
               isActive ? 'bg-ciGrey' : 'bg-ciDarkGrey',
             )}
           >
-<<<<<<< HEAD
             {user.sophomorixIntrinsic3.length > 0 ? (
               <FrameBufferImage user={user} />
             ) : (
-              <>
-                {givenName.slice(0, 1)}
-                {surname.slice(0, 1)}
-              </>
+              <Avatar
+                user={{ username: name, firstName: givenName, lastName: surname }}
+                imageSrc={thumbnailPhoto}
+                className={thumbnailPhoto && 'h-24 w-24 p-2'}
+              />
             )}
           </div>
-=======
-            <Avatar
-              user={{ username: name, firstName: givenName, lastName: surname }}
-              imageSrc={thumbnailPhoto}
-              className={thumbnailPhoto && 'h-24 w-24 p-2'}
-            />
-          </button>
->>>>>>> 32822086
         </div>
         {isSelectable ? (
           <div className="mt-0.5 flex w-1/6 flex-col items-center justify-around">
