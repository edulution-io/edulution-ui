import React, { useState } from 'react';
import { Card, CardContent } from '@/components/shared/Card';
import UserLmnInfo from '@libs/lmnApi/types/userInfo';
import cn from '@libs/common/utils/className';
import UserCardButtonBar from '@/pages/ClassManagement/LessonPage/UserArea/UserCardButtonBar';
import Checkbox from '@/components/ui/Checkbox';
import { SOPHOMORIX_STUDENT } from '@libs/lmnApi/constants/sophomorixRoles';
import Avatar from '@/components/shared/Avatar';
import { useTranslation } from 'react-i18next';
import UserPasswordDialog from '@/pages/ClassManagement/LessonPage/UserArea/UserPasswordDialog/UserPasswordDialog';
import useLmnApiPasswordStore from '@/pages/ClassManagement/LessonPage/UserArea/UserPasswordDialog/useLmnApiPasswordStore';
import FrameBufferImage from './FrameBufferImage';

interface UserCardProps {
  user: UserLmnInfo;
  selectedMember: UserLmnInfo[];
  setSelectedMember: React.Dispatch<React.SetStateAction<UserLmnInfo[]>>;
  isTeacherInSameClass: boolean;
  isTeacherInSameSchool: boolean;
}

const UserCard = ({
  user,
  selectedMember,
  setSelectedMember,
  isTeacherInSameClass,
  isTeacherInSameSchool,
}: UserCardProps) => {
  const { t } = useTranslation();
  const { currentUser } = useLmnApiPasswordStore();
  const { displayName, name, sophomorixAdminClass, school, givenName, sn: surname, thumbnailPhoto } = user;

  const [isHovered, setIsHovered] = useState<boolean>(false);

  const isStudent = user.sophomorixRole === SOPHOMORIX_STUDENT;
  const isSelectable = isTeacherInSameSchool && isStudent;
  const isMemberSelected = !!selectedMember.find((m) => m.dn === user.dn) && isSelectable;

  const isActive = isHovered || isMemberSelected;

  const onCardClick = () => {
    if (!isStudent) {
      // eslint-disable-next-line no-alert
      alert(t('classmanagement.itsNotPossibleToEditOtherTeacher'));
      return;
    }
    if (!isTeacherInSameSchool) {
      // eslint-disable-next-line no-alert
      alert(t('classmanagement.itsNotPossibleToEditOtherSchoolStudents'));
      return;
    }

    setSelectedMember(() => {
      if (isMemberSelected) {
        return selectedMember.filter((m) => m.dn !== user.dn);
      }
      return [...selectedMember, user];
    });
  };

  return (
    <Card
      variant="security"
      className={cn('my-2 ml-1 mr-4 flex h-64 min-w-80 cursor-pointer', isActive && 'opacity-90')}
      onClick={onCardClick}
      onMouseOver={() => setIsHovered(true)}
      onMouseOut={() => setIsHovered(false)}
    >
      <CardContent className="flex w-full flex-row p-0">
        <div className={cn('m-0 flex flex-col justify-between', isSelectable ? 'w-5/6' : 'w-full')}>
          <div className="flew-row flex h-8">
            {isSelectable && (
              <Checkbox
                className="ml-2 rounded-lg"
                checked={isMemberSelected}
                onCheckedChange={onCardClick}
                aria-label={t('select')}
              />
            )}
            <div className={cn('text-md mt-1 h-8 w-44 font-bold', !isSelectable && 'ml-2')}>{displayName}</div>
          </div>

          <div className="-my-1 ml-2 flex justify-between">
            <div className={cn('mt-1 h-6 rounded-lg px-2 py-0 text-sm', isActive ? 'bg-gray-400' : 'bg-gray-700')}>
              {sophomorixAdminClass}
            </div>
            <div className={cn('flex flex-col text-xs', !isSelectable && 'mr-2')}>
              <div>{name}</div>
              <div>{school}</div>
            </div>
          </div>
          <div
            className={cn(
<<<<<<< HEAD
              'm-2 flex max-h-36 w-64 flex-grow items-center justify-center rounded-xl text-2xl',
              isActive ? 'bg-ciGrey' : 'bg-ciDarkGrey',
=======
              'mt-1 flex flex-grow items-center justify-center rounded-xl text-2xl',
              isActive ? 'bg-muted' : 'bg-accent',
>>>>>>> 10e108a3
            )}
          >
            {user.sophomorixIntrinsic3.length > 0 ? (
              <FrameBufferImage user={user} />
            ) : (
              <Avatar
                user={{ username: name, firstName: givenName, lastName: surname }}
                imageSrc={thumbnailPhoto}
                className={thumbnailPhoto && 'h-24 w-24 p-2'}
              />
            )}
          </div>
        </div>
        {isSelectable ? (
          <div className="mt-0.5 flex w-1/6 flex-col items-center justify-around">
            <UserCardButtonBar
              user={user}
              isTeacherInSameClass={isTeacherInSameClass}
            />
          </div>
        ) : null}
      </CardContent>
      {currentUser?.dn === user.dn && <UserPasswordDialog />}
    </Card>
  );
};

export default UserCard;<|MERGE_RESOLUTION|>--- conflicted
+++ resolved
@@ -91,13 +91,8 @@
           </div>
           <div
             className={cn(
-<<<<<<< HEAD
               'm-2 flex max-h-36 w-64 flex-grow items-center justify-center rounded-xl text-2xl',
-              isActive ? 'bg-ciGrey' : 'bg-ciDarkGrey',
-=======
-              'mt-1 flex flex-grow items-center justify-center rounded-xl text-2xl',
               isActive ? 'bg-muted' : 'bg-accent',
->>>>>>> 10e108a3
             )}
           >
             {user.sophomorixIntrinsic3.length > 0 ? (
