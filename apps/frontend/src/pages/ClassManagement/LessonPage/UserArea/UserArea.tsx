--- conflicted
+++ resolved
@@ -41,7 +41,6 @@
   };
 
   return (
-<<<<<<< HEAD
     <div className="mt-3 h-full">
       <h3 className="mb-2 text-center">
         {member.length} {t('classmanagement.usersInThisSession')}
@@ -64,34 +63,7 @@
       </div>
       <LessonFloatingButtonsBar students={getSelectedStudents()} />
     </div>
-=======
-    <>
-      <div className="mt-3 h-full">
-        <h3 className="mb-2 text-center">
-          {member.length} {t('classmanagement.usersInThisSession')}
-          {selectedMember.length ? (
-            <div className="ml-4 text-lg md:inline">
-              ({selectedMember.length} {t('common.selected')})
-            </div>
-          ) : null}
-        </h3>
-        <div className="flex max-h-[calc(100vh-390px)] max-w-full flex-wrap overflow-y-auto md:max-h-[calc(100vh-240px)]">
-          {member.sort(sortByName).map((m) => (
-            <UserCard
-              key={m.dn}
-              user={m}
-              setSelectedMember={setSelectedMember}
-              fetchData={fetchData}
-            />
-          ))}
-        </div>
-      </div>
-      <LessonFloatingButtonsBar
-        member={getSelectedStudents()}
-        fetchData={fetchData}
-      />
-    </>
->>>>>>> 82f2e889
+
   );
 };
 
