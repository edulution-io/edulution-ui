/*
 * LICENSE
 *
 * This program is free software: you can redistribute it and/or modify it under the terms of the GNU Affero General Public License as published by
 * the Free Software Foundation, either version 3 of the License, or (at your option) any later version.
 *
 * This program is distributed in the hope that it will be useful, but WITHOUT ANY WARRANTY; without even the implied warranty of
 * MERCHANTABILITY or FITNESS FOR A PARTICULAR PURPOSE. See the GNU Affero General Public License for more details.
 *
 * You should have received a copy of the GNU Affero General Public License along with this program. If not, see <https://www.gnu.org/licenses/>.
 */

import React from 'react';
import { UseFormReturn } from 'react-hook-form';
import { useTranslation } from 'react-i18next';
import dayjs from 'dayjs';
import customParseFormat from 'dayjs/plugin/customParseFormat';
import GroupForm from '@libs/groups/types/groupForm';
import Checkbox from '@/components/ui/Checkbox';
import Input from '@/components/shared/Input';
import { FormMessage } from '@/components/ui/Form';

dayjs.extend(customParseFormat);

type GroupProperty = {
  labelTranslationId: string;
  name: keyof Omit<GroupForm, 'admins' | 'admingroups' | 'members' | 'membergroups'>;
  disabled?: boolean;
  component: 'checkbox' | 'text' | 'date' | 'number';
};

interface GroupPropertiesTableProps {
  isCreateMode: boolean;
  disabled?: boolean;
  form: UseFormReturn<GroupForm>;
}

const GroupPropertiesTable = ({ isCreateMode, disabled, form }: GroupPropertiesTableProps) => {
  const { watch, setValue, register, formState } = form;
  const { t } = useTranslation();

  const groupProperties: GroupProperty[] = [
    {
      labelTranslationId: 'common.description',
      name: 'description',
      disabled,
      component: 'text',
    },
    {
      labelTranslationId: 'common.school',
      name: 'school',
      disabled: true,
      component: 'text',
    },
    {
      labelTranslationId: 'common.creationDate',
      name: 'creationDate',
      disabled: true,
      component: 'date',
    },
    {
      labelTranslationId: 'classmanagement.hide',
      name: 'hide',
      disabled,
      component: 'checkbox',
    },
    {
      labelTranslationId: 'classmanagement.isJoinable',
      name: 'join',
      disabled,
      component: 'checkbox',
    },
    {
      labelTranslationId: 'common.mailList',
      name: 'maillist',
      disabled,
      component: 'checkbox',
    },
    {
      labelTranslationId: 'classmanagement.sharedMailBox',
      name: 'mailalias',
      disabled,
      component: 'checkbox',
    },
    {
      labelTranslationId: 'classmanagement.mailQuota',
      name: 'mailquota',
      disabled,
      component: 'number',
    },
    {
      labelTranslationId: 'classmanagement.proxyAddresses',
      name: 'proxyAddresses',
      disabled,
      component: 'text',
    },
    {
      labelTranslationId: 'classmanagement.quota',
      name: 'quota',
      disabled,
      component: 'text',
    },
  ];

  const getComponent = (groupProperty: GroupProperty) => {
    switch (groupProperty.component) {
      case 'checkbox':
        return (
          <Checkbox
            className="ml-1"
            checked={!!watch(groupProperty.name)}
            disabled={groupProperty.disabled}
            onCheckedChange={(checked) => setValue(groupProperty.name, !!checked)}
            aria-label={t(groupProperty.labelTranslationId)}
          />
        );
      case 'date':
        return (
          <div className="ml-2">
            {watch(groupProperty.name)
              ? dayjs(watch(groupProperty.name) as string, 'YYYYMMDDHHmmss.S[Z]')
                  .toDate()
                  .toLocaleString()
              : '-'}
          </div>
        );
      case 'number':
        if (groupProperty.disabled) {
          return <div className="ml-2">{watch(groupProperty.name)}</div>;
        }
        return (
          <Input
            {...register(groupProperty.name)}
            min="0"
            step="1"
            type="number"
          />
        );
      case 'text':
      default:
        if (groupProperty.disabled) {
<<<<<<< HEAD
          return <div className="ml-2">{watch(groupProperty.name)}</div>;
=======
          return watch(groupProperty.name);
>>>>>>> 0054ef29
        }
        return (
          <Input
            {...register(groupProperty.name)}
            placeholder={t(`classmanagement.${groupProperty.name}Placeholder`)}
          />
        );
    }
  };

  return (
    <div className="flex flex-col text-base text-background">
      <table className="w-full table-fixed">
        <tbody>
          <tr>
            <td className="w-1/2 border p-2 text-left ">{t('classmanagement.systemName')}</td>
            <td className="w-1/2 border p-2">{watch('name')}</td>
          </tr>
          {groupProperties
            .filter((groupProperty) => isCreateMode || watch(groupProperty.name) !== undefined)
            .map((groupProperty) => (
              <tr key={groupProperty.name}>
                <td className="w-1/2 border p-2 text-left ">{t(groupProperty.labelTranslationId)}</td>
                <td className="w-1/2 border p-2">
                  {getComponent(groupProperty)}
                  {formState.errors[groupProperty.name] && (
                    <FormMessage className="text-[0.8rem] font-medium text-foreground">
                      {formState.errors[groupProperty.name]?.message?.toString()}
                    </FormMessage>
                  )}
                </td>
              </tr>
            ))}
        </tbody>
      </table>
    </div>
  );
};

export default GroupPropertiesTable;<|MERGE_RESOLUTION|>--- conflicted
+++ resolved
@@ -139,11 +139,7 @@
       case 'text':
       default:
         if (groupProperty.disabled) {
-<<<<<<< HEAD
           return <div className="ml-2">{watch(groupProperty.name)}</div>;
-=======
-          return watch(groupProperty.name);
->>>>>>> 0054ef29
         }
         return (
           <Input
