/*
 * LICENSE
 *
 * This program is free software: you can redistribute it and/or modify it under the terms of the GNU Affero General Public License as published by
 * the Free Software Foundation, either version 3 of the License, or (at your option) any later version.
 *
 * This program is distributed in the hope that it will be useful, but WITHOUT ANY WARRANTY; without even the implied warranty of
 * MERCHANTABILITY or FITNESS FOR A PARTICULAR PURPOSE. See the GNU Affero General Public License for more details.
 *
 * You should have received a copy of the GNU Affero General Public License along with this program. If not, see <https://www.gnu.org/licenses/>.
 */

import AdaptiveDialog from '@/components/ui/AdaptiveDialog';
import { t } from 'i18next';
import React from 'react';
import ShareCollectDialogProps from '@libs/classManagement/types/shareCollectDialogProps';
import { Button } from '@/components/shared/Button';
import { FaCopy, FaCut } from 'react-icons/fa';
import useLessonStore from '@/pages/ClassManagement/LessonPage/useLessonStore';
import { LmnApiCollectOperationsType } from '@libs/lmnApi/types/lmnApiCollectOperationsType';
import { LAYOUT_OPTIONS } from '@libs/ui/constants/layout';
import { RadioGroupItemSH, RadioGroupSH } from '@/components/ui/RadioGroupSH';
import LMN_API_COLLECT_OPERATIONS from '@libs/lmnApi/constants/lmnApiCollectOperations';

const CollectFilesDialog: React.FC<ShareCollectDialogProps> = ({ title, isOpen, onClose, action }) => {
<<<<<<< HEAD
  const { collectionType, setCollectionType } = useLessonStore();

  const options: Record<
    LmnApiCollectOperationsType,
    {
      id: LmnApiCollectOperationsType;
      label: string;
      icon: JSX.Element;
    }
  > = {
    [LMN_API_COLLECT_OPERATIONS.CUT]: {
      id: LMN_API_COLLECT_OPERATIONS.CUT,
      label: t('classmanagement.collectAndCut'),
      icon: <FaCut />,
    },
    [LMN_API_COLLECT_OPERATIONS.COPY]: {
      id: LMN_API_COLLECT_OPERATIONS.COPY,
      label: t('classmanagement.collectAndCopy'),
      icon: <FaCopy />,
    },
  };

  const selectedOption = options[collectionType];

  const getDialogBody = () => (
    <>
      <div className="w-full items-center pb-6 ">{t('classmanagement.copyOrCut')}</div>
      <div className="flex flex-col items-center justify-start pb-8">
        <RadioGroupSH
          className="flex flex-col gap-4"
          value={selectedOption?.id}
          onValueChange={(value: LmnApiCollectOperationsType) => {
            if (options[value]) {
              setCollectionType(value);
            }
          }}
        >
          {Object.values(options).map((option) => (
            <div
              key={option.id}
              className="flex cursor-pointer items-center gap-2"
            >
              <RadioGroupItemSH
                id={`option-${option.id}`}
                value={option.id}
                checked={selectedOption?.id === option.id}
              />
              <label htmlFor={`option-${option.id}`}>
                <div className="flex flex-row justify-center space-x-2">
                  {option.icon}
                  <span>{option.label}</span>
                </div>
              </label>
            </div>
          ))}
        </RadioGroupSH>
      </div>
    </>
  );
=======
  const getDialogBody = () => <div className="text-background">{t('classmanagement.CollectFilesDescription')}</div>;
>>>>>>> e2709be0

  const getFooter = () => (
    <div className="absolute bottom-0 left-0 right-0 flex justify-end p-4">
      <Button
        type="button"
        size="lg"
        variant="btn-collaboration"
        onClick={action}
      >
        {t(`classmanagement.${title}`)}
      </Button>
    </div>
  );

  return (
    <AdaptiveDialog
      isOpen={isOpen}
      handleOpenChange={onClose}
      title={t(`classmanagement.${title}`)}
      body={getDialogBody()}
      footer={getFooter()}
      layout={LAYOUT_OPTIONS.TWO_COLUMN}
    />
  );
};

export default CollectFilesDialog;<|MERGE_RESOLUTION|>--- conflicted
+++ resolved
@@ -23,7 +23,6 @@
 import LMN_API_COLLECT_OPERATIONS from '@libs/lmnApi/constants/lmnApiCollectOperations';
 
 const CollectFilesDialog: React.FC<ShareCollectDialogProps> = ({ title, isOpen, onClose, action }) => {
-<<<<<<< HEAD
   const { collectionType, setCollectionType } = useLessonStore();
 
   const options: Record<
@@ -83,9 +82,6 @@
       </div>
     </>
   );
-=======
-  const getDialogBody = () => <div className="text-background">{t('classmanagement.CollectFilesDescription')}</div>;
->>>>>>> e2709be0
 
   const getFooter = () => (
     <div className="absolute bottom-0 left-0 right-0 flex justify-end p-4">
