import React, { useEffect, useState } from 'react';
import { useLocation } from 'react-router-dom';
import { useTranslation } from 'react-i18next';
import { Button } from '@/components/shared/Button';
import { RoundArrowIcon } from '@/assets/layout';
import { findAppConfigByName } from '@/utils/common';
import useAppConfigsStore from '@/store/appConfigsStore';
<<<<<<< HEAD
import { toast, Toaster } from 'sonner';
import { getFromPathName } from '@libs/common/utils';
=======
import { toast } from 'sonner';
>>>>>>> e9256ee8

const ForwardingPage: React.FC = () => {
  const { t } = useTranslation();
  const { pathname } = useLocation();

  const [isForwarding, setIsForwarding] = useState(false);
  const [showIsForwarding, setShowIsForwarding] = useState(false);

  const { appConfigs } = useAppConfigsStore();

  const rootPathName = getFromPathName(pathname, 1);

  useEffect(() => {
    if (isForwarding) {
      setIsForwarding(false);
      const navigateToExternalPage = () => {
        const externalLink = findAppConfigByName(appConfigs, rootPathName)?.options.url;
        if (externalLink) {
          setShowIsForwarding(true);
          return window.open(externalLink, '_blank');
        }
        setShowIsForwarding(false);
        console.error(t('forwardingpage.missing_link'));
        return toast.error(t('forwardingpage.missing_link'));
      };
      navigateToExternalPage();
    }
    setIsForwarding(false);
  }, [isForwarding, rootPathName, appConfigs]);

  return (
    <div className="grid h-[80%] items-center justify-center">
      <h2 className="text-center">{t('forwardingpage.action')}</h2>
      <div className="mt-20 flex justify-center">
        <img
          className="hidden md:flex"
          src={RoundArrowIcon}
          alt=""
          width="200px"
        />
        <Button
          type="button"
          variant="btn-hexagon"
          onClick={() => {
            setIsForwarding((prevVal) => !prevVal);
          }}
        >
          <img
            className="m-10 w-[200px] md:m-[20] md:w-[200px]"
            src={findAppConfigByName(appConfigs, rootPathName)?.icon}
            alt="icon"
          />
        </Button>
      </div>
      <h3>{showIsForwarding ? t('forwardingpage.description') : '\u00A0'}</h3>
    </div>
  );
};

export default ForwardingPage;<|MERGE_RESOLUTION|>--- conflicted
+++ resolved
@@ -5,12 +5,8 @@
 import { RoundArrowIcon } from '@/assets/layout';
 import { findAppConfigByName } from '@/utils/common';
 import useAppConfigsStore from '@/store/appConfigsStore';
-<<<<<<< HEAD
-import { toast, Toaster } from 'sonner';
+import { toast } from 'sonner';
 import { getFromPathName } from '@libs/common/utils';
-=======
-import { toast } from 'sonner';
->>>>>>> e9256ee8
 
 const ForwardingPage: React.FC = () => {
   const { t } = useTranslation();
