--- conflicted
+++ resolved
@@ -5,10 +5,7 @@
 import { RoundArrowIcon } from '@/assets/layout';
 import { getFromPathName, findAppConfigByName } from '@/utils/common';
 import useAppConfigsStore from '@/store/appConfigsStore';
-<<<<<<< HEAD
-=======
 import { Toaster, toast } from 'sonner';
->>>>>>> 23d067d4
 
 const ForwardingPage: React.FC = () => {
   const { t } = useTranslation();
