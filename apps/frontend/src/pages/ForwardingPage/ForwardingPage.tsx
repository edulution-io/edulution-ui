import React, { useEffect, useState } from 'react';
import { useLocation } from 'react-router-dom';
import { useTranslation } from 'react-i18next';
import { Button } from '@/components/shared/Button';
import { RoundArrowIcon } from '@/assets/layout';
import { findAppConfigByName, getFromPathName } from '@/utils/common';
<<<<<<< HEAD
import useAppConfigsStore from '@/store/appConfigsStore';
=======
import useAppConfigsStoreOLD from '@/store/appConfigsStoreOLD';
>>>>>>> c985527c
import { toast, Toaster } from 'sonner';

const ForwardingPage: React.FC = () => {
  const { t } = useTranslation();
  const { pathname } = useLocation();

  const [isForwarding, setIsForwaring] = useState(false);
  const [showIsForwarding, setShowIsForwarding] = useState(false);

  const { appConfig } = useAppConfigsStoreOLD();

  const rootPathName = getFromPathName(pathname, 1);

  useEffect(() => {
    if (isForwarding) {
      setIsForwaring(false);
      const navigateToExternalPage = () => {
        const externalLink = findAppConfigByName(appConfig, rootPathName)?.options.url;
        if (externalLink) {
          setShowIsForwarding(true);
          return window.open(externalLink, '_blank');
        }
        setShowIsForwarding(false);
        console.error(t('forwardingpage.missing_link'));
        return toast.error(t('forwardingpage.missing_link'));
      };
      navigateToExternalPage();
    }
    setIsForwaring(false);
  }, [isForwarding, rootPathName, appConfig]);

  return (
    <div className="grid h-[80%] items-center justify-center">
      <h2 className="text-center">{t('forwardingpage.action')}</h2>
      <div className="mt-20 flex justify-center">
        <img
          className="hidden md:flex"
          src={RoundArrowIcon}
          alt=""
          width="200px"
        />
        <Button
          type="button"
          variant="btn-hexagon"
          onClick={() => {
            setIsForwaring((prevVal) => !prevVal);
          }}
        >
          <img
            className="m-10 w-[200px] md:m-[20] md:w-[200px]"
            src={findAppConfigByName(appConfig, rootPathName)?.icon}
            alt="icon"
          />
        </Button>
      </div>
      <h3>{showIsForwarding ? t('forwardingpage.description') : '\u00A0'}</h3>
      <Toaster />
    </div>
  );
};

export default ForwardingPage;<|MERGE_RESOLUTION|>--- conflicted
+++ resolved
@@ -4,11 +4,7 @@
 import { Button } from '@/components/shared/Button';
 import { RoundArrowIcon } from '@/assets/layout';
 import { findAppConfigByName, getFromPathName } from '@/utils/common';
-<<<<<<< HEAD
-import useAppConfigsStore from '@/store/appConfigsStore';
-=======
 import useAppConfigsStoreOLD from '@/store/appConfigsStoreOLD';
->>>>>>> c985527c
 import { toast, Toaster } from 'sonner';
 
 const ForwardingPage: React.FC = () => {
