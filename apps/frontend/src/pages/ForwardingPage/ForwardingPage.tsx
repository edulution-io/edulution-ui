import React, { useEffect, useState } from 'react';
import { useLocation } from 'react-router-dom';
import { useTranslation } from 'react-i18next';
import { Button } from '@/components/shared/Button';
import { RoundArrowIcon } from '@/assets/layout';
<<<<<<< HEAD
import { findAppConfigByName } from '@/utils/common';
import useAppConfigsStore from '@/store/appConfigsStore';
=======
import { findAppConfigByName, getFromPathName } from '@/utils/common';
import useAppConfigsStore from '@/pages/Settings/AppConfig/appConfigsStore';
>>>>>>> f7a7fca2
import { toast } from 'sonner';
import { getFromPathName } from '@libs/common/utils';

const ForwardingPage: React.FC = () => {
  const { t } = useTranslation();
  const { pathname } = useLocation();

  const [isForwarding, setIsForwarding] = useState(false);
  const [showIsForwarding, setShowIsForwarding] = useState(false);

  const { appConfigs } = useAppConfigsStore();

  const rootPathName = getFromPathName(pathname, 1);

  useEffect(() => {
    if (isForwarding) {
      setIsForwarding(false);
      const navigateToExternalPage = () => {
        const externalLink = findAppConfigByName(appConfigs, rootPathName)?.options.url;
        if (externalLink) {
          setShowIsForwarding(true);
          return window.open(externalLink, '_blank');
        }
        setShowIsForwarding(false);
        console.error(t('forwardingpage.missing_link'));
        return toast.error(t('forwardingpage.missing_link'));
      };
      navigateToExternalPage();
    }
    setIsForwarding(false);
  }, [isForwarding, rootPathName, appConfigs]);

  return (
    <div className="grid h-[80%] items-center justify-center">
      <h2 className="text-center">{t('forwardingpage.action')}</h2>
      <div className="mt-20 flex justify-center">
        <img
          className="hidden md:flex"
          src={RoundArrowIcon}
          alt=""
          width="200px"
        />
        <Button
          type="button"
          variant="btn-hexagon"
          onClick={() => {
            setIsForwarding((prevVal) => !prevVal);
          }}
        >
          <img
            className="m-10 w-[200px] md:m-[20] md:w-[200px]"
            src={findAppConfigByName(appConfigs, rootPathName)?.icon}
            alt="icon"
          />
        </Button>
      </div>
      <h3>{showIsForwarding ? t('forwardingpage.description') : '\u00A0'}</h3>
    </div>
  );
};

export default ForwardingPage;<|MERGE_RESOLUTION|>--- conflicted
+++ resolved
@@ -3,13 +3,8 @@
 import { useTranslation } from 'react-i18next';
 import { Button } from '@/components/shared/Button';
 import { RoundArrowIcon } from '@/assets/layout';
-<<<<<<< HEAD
 import { findAppConfigByName } from '@/utils/common';
-import useAppConfigsStore from '@/store/appConfigsStore';
-=======
-import { findAppConfigByName, getFromPathName } from '@/utils/common';
 import useAppConfigsStore from '@/pages/Settings/AppConfig/appConfigsStore';
->>>>>>> f7a7fca2
 import { toast } from 'sonner';
 import { getFromPathName } from '@libs/common/utils';
 
