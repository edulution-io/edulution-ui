/*
 * LICENSE
 *
 * This program is free software: you can redistribute it and/or modify it under the terms of the GNU Affero General Public License as published by
 * the Free Software Foundation, either version 3 of the License, or (at your option) any later version.
 *
 * This program is distributed in the hope that it will be useful, but WITHOUT ANY WARRANTY; without even the implied warranty of
 * MERCHANTABILITY or FITNESS FOR A PARTICULAR PURPOSE. See the GNU Affero General Public License for more details.
 *
 * You should have received a copy of the GNU Affero General Public License along with this program. If not, see <https://www.gnu.org/licenses/>.
 */

import React, { useEffect, useState } from 'react';
import { useLocation } from 'react-router-dom';
import { useTranslation } from 'react-i18next';
import { Button } from '@/components/shared/Button';
import { RoundArrowIcon } from '@/assets/layout';
import useAppConfigsStore from '@/pages/Settings/AppConfig/appConfigsStore';
import { toast } from 'sonner';
import { getFromPathName } from '@libs/common/utils';
import findAppConfigByName from '@libs/common/utils/findAppConfigByName';
import PageTitle from '@/components/PageTitle';
import getDisplayName from '@/utils/getDisplayName';
import useLanguage from '@/hooks/useLanguage';

const ForwardingPage: React.FC = () => {
  const { t } = useTranslation();
  const { pathname } = useLocation();
  const { language } = useLanguage();

  const [isForwarding, setIsForwarding] = useState(false);
  const [showIsForwarding, setShowIsForwarding] = useState(false);

  const { appConfigs } = useAppConfigsStore();

  const rootPathName = getFromPathName(pathname, 1);

  useEffect(() => {
    if (isForwarding) {
      setIsForwarding(false);
      const navigateToExternalPage = () => {
        const externalLink = findAppConfigByName(appConfigs, rootPathName)?.options.url;
        if (externalLink) {
          setShowIsForwarding(true);
          return window.open(externalLink, '_blank');
        }
        setShowIsForwarding(false);
        console.error(t('forwardingpage.missing_link'));
        return toast.error(t('forwardingpage.missing_link'));
      };
      navigateToExternalPage();
    }
    setIsForwarding(false);
  }, [isForwarding, rootPathName, appConfigs]);

  const currentAppConfig = findAppConfigByName(appConfigs, rootPathName);

  if (!currentAppConfig) return null;
  const pageTitle = getDisplayName(currentAppConfig, language);

  return (
<<<<<<< HEAD
    <div className="m-auto grid h-[80%] items-center justify-center">
=======
    <div className="grid h-[80%] items-center justify-center">
      <PageTitle translationId={pageTitle} />
>>>>>>> 6d372bdc
      <h2 className="text-center text-background">{t('forwardingpage.action')}</h2>
      <div className="mt-20 flex justify-center">
        <img
          className="hidden md:flex"
          src={RoundArrowIcon}
          alt={t('forwardingpage.action')}
          width="200px"
        />
        <Button
          type="button"
          variant="btn-hexagon"
          onClick={() => {
            setIsForwarding((prevVal) => !prevVal);
          }}
          hexagonIconAltText={t('common.forward')}
        >
          <img
            className="m-10 w-[200px] md:m-[20] md:w-[200px]"
            src={currentAppConfig.icon}
            alt={currentAppConfig.name}
          />
        </Button>
      </div>
      <h3>{showIsForwarding ? t('forwardingpage.description') : '\u00A0'}</h3>
    </div>
  );
};

export default ForwardingPage;<|MERGE_RESOLUTION|>--- conflicted
+++ resolved
@@ -59,12 +59,8 @@
   const pageTitle = getDisplayName(currentAppConfig, language);
 
   return (
-<<<<<<< HEAD
     <div className="m-auto grid h-[80%] items-center justify-center">
-=======
-    <div className="grid h-[80%] items-center justify-center">
       <PageTitle translationId={pageTitle} />
->>>>>>> 6d372bdc
       <h2 className="text-center text-background">{t('forwardingpage.action')}</h2>
       <div className="mt-20 flex justify-center">
         <img
