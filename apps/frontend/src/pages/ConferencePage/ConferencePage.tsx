--- conflicted
+++ resolved
@@ -33,23 +33,13 @@
     : '';
 
   return (
-<<<<<<< HEAD
     <PageLayout
       nativeAppHeader={{
-        title: t('conferences.title'),
+        title: t('conferences.sidebar'),
         description: t('conferences.description'),
         iconSrc: ConferencesIcon,
       }}
     >
-=======
-    <div>
-      <NativeAppHeader
-        title={t('conferences.sidebar')}
-        description={t('conferences.description')}
-        iconSrc={ConferencesIcon}
-      />
-
->>>>>>> 6d372bdc
       <ConferencesTable />
 
       <ConferencesFloatingButtons />
