--- conflicted
+++ resolved
@@ -14,17 +14,12 @@
   const { selectedConference } = useConferenceDetailsDialogStore();
 
   return (
-<<<<<<< HEAD
-    <>
+    <div className="p-5 lg:px-20">
       <NativeAppHeader
         title={t('conferences.title')}
         description={t('conferences.description')}
         iconSrc={ConferencesIcon}
       />
-=======
-    <div className="p-5 lg:px-20">
-      <h1 className="mb-1 text-lg">{t('conferences.title')}</h1>
->>>>>>> 2131f578
 
       <div className="w-full md:w-auto md:max-w-7xl xl:max-w-full">
         <ConferencesTable />
