import React from 'react';
import { useTranslation } from 'react-i18next';
import CreateConferenceDialog from '@/pages/ConferencePage/CreateConference/CreateConferenceDialog';
import ConferencesTable from '@/pages/ConferencePage/Table/ConferencesTable';
import FloatingButtonsBar from '@/pages/ConferencePage/Table/FloatingButtonsBar';
import ConferenceDetailsDialog from '@/pages/ConferencePage/ConfereneceDetailsDialog/ConferenceDetailsDialog';
import useConferenceDetailsDialogStore from '@/pages/ConferencePage/ConfereneceDetailsDialog/ConferenceDetailsDialogStore';
import NativeAppHeader from '@/components/layout/NativeAppHeader';
import { ConferencesIcon } from '@/assets/icons';
import DeleteConferencesDialog from '@/pages/ConferencePage/Table/DeleteConferencesDialog';

const ConferencePage: React.FC = () => {
  const { t } = useTranslation();
  const { selectedConference } = useConferenceDetailsDialogStore();

  return (
<<<<<<< HEAD
    <div className="p-5 lg:pr-20">
      <h1 className="mb-1 text-lg">{t('conferences.title')}</h1>
=======
    <div className="p-5 lg:px-20">
      <NativeAppHeader
        title={t('conferences.title')}
        description={t('conferences.description')}
        iconSrc={ConferencesIcon}
      />
>>>>>>> 03df4b8e

      <div className="w-full md:w-auto md:max-w-7xl xl:max-w-full">
        <ConferencesTable />
      </div>

      <FloatingButtonsBar />
      <CreateConferenceDialog />
      <DeleteConferencesDialog />
      {selectedConference ? <ConferenceDetailsDialog /> : null}
    </div>
  );
};

export default ConferencePage;<|MERGE_RESOLUTION|>--- conflicted
+++ resolved
@@ -14,17 +14,12 @@
   const { selectedConference } = useConferenceDetailsDialogStore();
 
   return (
-<<<<<<< HEAD
     <div className="p-5 lg:pr-20">
-      <h1 className="mb-1 text-lg">{t('conferences.title')}</h1>
-=======
-    <div className="p-5 lg:px-20">
       <NativeAppHeader
         title={t('conferences.title')}
         description={t('conferences.description')}
         iconSrc={ConferencesIcon}
       />
->>>>>>> 03df4b8e
 
       <div className="w-full md:w-auto md:max-w-7xl xl:max-w-full">
         <ConferencesTable />
