import React from 'react';
import FloatingButtonsBarConfig from '@libs/ui/types/FloatingButtons/floatingButtonsBarConfig';
import useCreateConferenceDialogStore from '@/pages/ConferencePage/CreateConference/CreateConferenceDialogStore';
import useConferenceStore from '@/pages/ConferencePage/ConferencesStore';
import CreateButton from '@/components/shared/FloatingsButtonsBar/CommonButtonConfigs/createButton';
import DeleteButton from '@/components/shared/FloatingsButtonsBar/CommonButtonConfigs/deleteButton';
import ReloadButton from '@/components/shared/FloatingsButtonsBar/CommonButtonConfigs/reloadButton';
import FloatingButtonsBar from '@/components/shared/FloatingsButtonsBar/FloatingButtonsBar';
import EditButton from '@/components/shared/FloatingsButtonsBar/CommonButtonConfigs/editButton';
import useConferenceDetailsDialogStore from '@/pages/ConferencePage/ConfereneceDetailsDialog/ConferenceDetailsDialogStore';
import JoinButton from '@/components/shared/FloatingsButtonsBar/CommonButtonConfigs/joinButton';
<<<<<<< HEAD
import { toast } from 'sonner';
import i18n from '@/i18n';

const ConferencesFloatingButtons: React.FC = () => {
  const { openCreateConferenceDialog } = useCreateConferenceDialogStore();
  const { joinConference, setSelectedConference } = useConferenceDetailsDialogStore();
  const { selectedRows, getConferences, setIsDeleteConferencesDialogOpen, conferences } = useConferenceStore();
  const selectedConferenceIds = Object.keys(selectedRows);

  const firstSelectedConference = conferences.find((c) => c.meetingID === selectedConferenceIds[0]) || null;

  const config: FloatingButtonsBarConfig = {
    buttons: [
      EditButton(() => setSelectedConference(firstSelectedConference), selectedConferenceIds.length === 1),
      JoinButton(
        () => {
          void joinConference(selectedConferenceIds[0]);
        },
        !!(firstSelectedConference?.isRunning && selectedConferenceIds.length === 1),
      ),
      DeleteButton(() => setIsDeleteConferencesDialogOpen(true), selectedConferenceIds.length > 0),
=======
import StartButton from '@/components/shared/FloatingsButtonsBar/CommonButtonConfigs/startButton';
import StopButton from '@/components/shared/FloatingsButtonsBar/CommonButtonConfigs/stopButton';

const ConferencesFloatingButtons: React.FC = () => {
  const { openCreateConferenceDialog } = useCreateConferenceDialogStore();
  const { joinConference, setSelectedConference, setJoinConferenceUrl } = useConferenceDetailsDialogStore();
  const { selectedRows, toggleConferenceRunningState, getConferences, setIsDeleteConferencesDialogOpen, conferences } =
    useConferenceStore();
  const selectedConferenceIds = Object.keys(selectedRows);

  const firstSelectedConference = conferences.find((c) => c.meetingID === selectedConferenceIds[0]) || null;
  const isOnlyOneConferenceSelected = selectedConferenceIds.length === 1;

  const config: FloatingButtonsBarConfig = {
    buttons: [
      EditButton(() => setSelectedConference(firstSelectedConference), isOnlyOneConferenceSelected),
      StartButton(() => {
        if (firstSelectedConference) {
          void toggleConferenceRunningState(firstSelectedConference.meetingID, firstSelectedConference.isRunning);
          void joinConference(firstSelectedConference.meetingID);
        }
      }, isOnlyOneConferenceSelected && !firstSelectedConference?.isRunning),
      StopButton(() => {
        if (firstSelectedConference) {
          void toggleConferenceRunningState(firstSelectedConference.meetingID, firstSelectedConference.isRunning);
          setJoinConferenceUrl('');
        }
      }, isOnlyOneConferenceSelected && firstSelectedConference?.isRunning),
      JoinButton(() => {
        void joinConference(selectedConferenceIds[0]);
      }, isOnlyOneConferenceSelected && firstSelectedConference?.isRunning),
      DeleteButton(() => {
        setIsDeleteConferencesDialogOpen(true);
        setJoinConferenceUrl('');
      }, selectedConferenceIds.length > 0),
>>>>>>> 02a51d8a
      CreateButton(openCreateConferenceDialog),
      ReloadButton(() => {
        getConferences()
          .then(() => toast.success(i18n.t('conferences.conferenceFetchedSuccessfully')))
          .catch((e) => console.error(e));
      }),
    ],
    keyPrefix: 'conference-page-floating-button_',
  };

  return <FloatingButtonsBar config={config} />;
};

export default ConferencesFloatingButtons;<|MERGE_RESOLUTION|>--- conflicted
+++ resolved
@@ -9,29 +9,8 @@
 import EditButton from '@/components/shared/FloatingsButtonsBar/CommonButtonConfigs/editButton';
 import useConferenceDetailsDialogStore from '@/pages/ConferencePage/ConfereneceDetailsDialog/ConferenceDetailsDialogStore';
 import JoinButton from '@/components/shared/FloatingsButtonsBar/CommonButtonConfigs/joinButton';
-<<<<<<< HEAD
 import { toast } from 'sonner';
 import i18n from '@/i18n';
-
-const ConferencesFloatingButtons: React.FC = () => {
-  const { openCreateConferenceDialog } = useCreateConferenceDialogStore();
-  const { joinConference, setSelectedConference } = useConferenceDetailsDialogStore();
-  const { selectedRows, getConferences, setIsDeleteConferencesDialogOpen, conferences } = useConferenceStore();
-  const selectedConferenceIds = Object.keys(selectedRows);
-
-  const firstSelectedConference = conferences.find((c) => c.meetingID === selectedConferenceIds[0]) || null;
-
-  const config: FloatingButtonsBarConfig = {
-    buttons: [
-      EditButton(() => setSelectedConference(firstSelectedConference), selectedConferenceIds.length === 1),
-      JoinButton(
-        () => {
-          void joinConference(selectedConferenceIds[0]);
-        },
-        !!(firstSelectedConference?.isRunning && selectedConferenceIds.length === 1),
-      ),
-      DeleteButton(() => setIsDeleteConferencesDialogOpen(true), selectedConferenceIds.length > 0),
-=======
 import StartButton from '@/components/shared/FloatingsButtonsBar/CommonButtonConfigs/startButton';
 import StopButton from '@/components/shared/FloatingsButtonsBar/CommonButtonConfigs/stopButton';
 
@@ -67,7 +46,6 @@
         setIsDeleteConferencesDialogOpen(true);
         setJoinConferenceUrl('');
       }, selectedConferenceIds.length > 0),
->>>>>>> 02a51d8a
       CreateButton(openCreateConferenceDialog),
       ReloadButton(() => {
         getConferences()
