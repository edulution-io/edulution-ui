--- conflicted
+++ resolved
@@ -71,18 +71,12 @@
       return (
         <SelectableTextCell
           onClick={onClick}
-<<<<<<< HEAD
+          isFirstColumn
           icon={isRunning ? <MdLogin /> : undefined}
           text={name}
           textOnHover={isRunning ? t('common.join') : ''}
           row={user?.username === creator?.username ? row : undefined}
           className="min-w-32"
-=======
-          icon={row.original.isRunning ? <MdLogin /> : undefined}
-          text={row.original.name}
-          row={user?.username === row.original.creator?.username ? row : undefined}
-          isFirstColumn
->>>>>>> ae2360ee
         />
       );
     },
