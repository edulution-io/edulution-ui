import React from 'react';
import { ColumnDef } from '@tanstack/react-table';
import { LockClosedIcon } from '@radix-ui/react-icons';
import SortableHeader from '@/components/ui/Table/SortableHeader';
import SelectableTextCell from '@/components/ui/Table/SelectableTextCell';
import ConferenceDto from '@libs/conferences/types/conference.dto';
import { MdLogin, MdPending, MdPlayArrow, MdStop } from 'react-icons/md';
import useConferenceStore from '@/pages/ConferencePage/ConferencesStore';
import { useTranslation } from 'react-i18next';
import useConferenceDetailsDialogStore from '@/pages/ConferencePage/ConfereneceDetailsDialog/ConferenceDetailsDialogStore';
import { TFunction } from 'i18next';
import useUserStore from '@/store/UserStore/UserStore';
import { PiEyeLight, PiEyeSlash } from 'react-icons/pi';
import { CONFERENCES_PUBLIC_EDU_API_ENDPOINT } from '@libs/conferences/constants/apiEndpoints';
import copyToClipboard from '@/utils/copyToClipboard';

function getRowAction(
  isRunning: boolean,
  isLoading: boolean,
  isUserTheCreator: boolean,
  t: TFunction<'translation', undefined>,
) {
  if (isLoading) {
    return {
      icon: <MdPending />,
      text: t('common.loading'),
    };
  }
  if (isUserTheCreator) {
    if (isRunning) {
      return {
        icon: <MdStop />,
        text: t('conferences.stop'),
      };
    }
    return {
      icon: <MdPlayArrow />,
      text: t('conferences.start'),
    };
  }
  if (isRunning) {
    return {
      icon: <MdLogin />,
      text: t('conferences.join'),
    };
  }
  return { icon: undefined, text: '' };
}

const hideOnMobileClassName = 'hidden lg:flex min-w-24';

const ConferencesTableColumns: ColumnDef<ConferenceDto>[] = [
  {
    id: 'conference-name',
    header: ({ table, column }) => (
      <SortableHeader<ConferenceDto, unknown>
        className="min-w-32"
        titleTranslationId="conferences.conference"
        table={table}
        column={column}
      />
    ),
    accessorFn: (row) => row.name,
    cell: ({ row }) => {
      const { t } = useTranslation();
      const { user } = useUserStore();
      const { joinConference } = useConferenceDetailsDialogStore();
      const { isRunning, creator, name, meetingID } = row.original;
      const onClick = isRunning
        ? async () => {
            await joinConference(meetingID);
          }
        : undefined;
      return (
        <SelectableTextCell
          onClick={onClick}
<<<<<<< HEAD
          icon={isRunning ? <MdLogin /> : undefined}
          text={name}
          textOnHover={isRunning ? t('common.join') : ''}
          row={user?.username === creator?.username ? row : undefined}
          className="min-w-32"
=======
          icon={row.original.isRunning ? <MdLogin /> : undefined}
          text={row.original.name}
          row={user?.username === row.original.creator?.username ? row : undefined}
          isFirstColumn
>>>>>>> 8209f5ef
        />
      );
    },
  },
  {
    id: 'conference-creator',
    header: ({ column }) => (
      <SortableHeader<ConferenceDto, unknown>
        className={hideOnMobileClassName}
        titleTranslationId="conferences.creator"
        column={column}
      />
    ),
    accessorFn: (row) => row.creator,
    cell: ({ row }) => {
      const { t } = useTranslation();
      const { user } = useUserStore();
      const { firstName, username, lastName } = row.original.creator;
      const isUserTheCreator = user?.username === username;
      const { setSelectedConference } = useConferenceDetailsDialogStore();
      return (
        <SelectableTextCell
          className={hideOnMobileClassName}
          onClick={
            isUserTheCreator
              ? () => {
                  setSelectedConference(row.original);
                }
              : undefined
          }
          text={`${firstName} ${lastName}`}
          textOnHover={isUserTheCreator ? t('common.details') : ''}
        />
      );
    },
  },
  {
    id: 'conference-isPublic',
    header: ({ column }) => (
      <SortableHeader<ConferenceDto, unknown>
        className={hideOnMobileClassName}
        titleTranslationId="conferences.isPublic"
        column={column}
      />
    ),
    accessorFn: (row) => row.isPublic,
    cell: ({ row }) => {
      const { t } = useTranslation();
      const iconSize = 16;
      const { isPublic } = row.original;
      const url = `${window.location.origin}/${CONFERENCES_PUBLIC_EDU_API_ENDPOINT}/${row.original.meetingID}`;
      return (
        <SelectableTextCell
          className={hideOnMobileClassName}
          onClick={
            isPublic
              ? () => {
                  copyToClipboard(url);
                }
              : undefined
          }
          text={t(`conferences.${isPublic ? 'isPublicTrue' : 'isPublicFalse'}`)}
          textOnHover={isPublic ? t('common.copy.link') : ''}
          icon={
            isPublic ? (
              <PiEyeLight
                width={iconSize}
                height={iconSize}
              />
            ) : (
              <PiEyeSlash
                width={iconSize}
                height={iconSize}
              />
            )
          }
        />
      );
    },
  },
  {
    id: 'conference-password',
    header: ({ column }) => (
      <SortableHeader<ConferenceDto, unknown>
        className={hideOnMobileClassName}
        titleTranslationId="conferences.password"
        column={column}
      />
    ),
    accessorFn: (row) => !!row.password,
    cell: ({ row }) => {
      const { t } = useTranslation();
      const iconSize = 16;
      const { user } = useUserStore();
      const { setSelectedConference } = useConferenceDetailsDialogStore();
      const { username } = row.original.creator;
      const isUserTheCreator = user?.username === username;
      return (
        <SelectableTextCell
          className={hideOnMobileClassName}
          onClick={
            isUserTheCreator
              ? () => {
                  setSelectedConference(row.original);
                }
              : undefined
          }
          text={'*'.repeat(row.original.password?.length || 0)}
          textOnHover={isUserTheCreator ? t('common.details') : ''}
          icon={
            row.original.password ? (
              <LockClosedIcon
                width={iconSize}
                height={iconSize}
              />
            ) : undefined
          }
        />
      );
    },
  },
  {
    id: 'conference-invited-attendees',
    header: ({ column }) => (
      <SortableHeader<ConferenceDto, unknown>
        className={hideOnMobileClassName}
        titleTranslationId="conferences.invitedAttendees"
        column={column}
      />
    ),
    accessorFn: (row) => row.invitedAttendees.length,
    cell: ({ row }) => {
      const { t } = useTranslation();
      const { user } = useUserStore();
      const { setSelectedConference } = useConferenceDetailsDialogStore();
      const isUserTheCreator = user?.username === row.original.creator.username;
      const { length } = row.original.invitedAttendees;
      const attendeeCount = length;
      const attendeeText = `${attendeeCount} ${t(attendeeCount === 1 ? 'conferences.attendee' : 'conferences.attendees')}`;
      const groupsCount = row.original.invitedGroups?.length;
      const groupsText = `${groupsCount ? `, ${groupsCount} ${t(groupsCount === 1 ? 'common.group' : 'common.groups')}` : ''}`;
      return (
        <SelectableTextCell
          className={hideOnMobileClassName}
          onClick={
            isUserTheCreator
              ? () => {
                  setSelectedConference(row.original);
                }
              : undefined
          }
          text={`${attendeeText} ${groupsText}`}
          textOnHover={isUserTheCreator ? t('common.details') : ''}
        />
      );
    },
  },
  {
    id: 'conference-joined-attendees',
    header: ({ column }) => (
      <SortableHeader<ConferenceDto, unknown>
        className={hideOnMobileClassName}
        titleTranslationId="conferences.joinedAttendees"
        column={column}
      />
    ),
    accessorFn: (row) => row.joinedAttendees.length,
    cell: ({ row }) => (
      <SelectableTextCell
        className={hideOnMobileClassName}
        text={`${row.original.joinedAttendees.length || '-'}`}
      />
    ),
  },
  {
    id: 'conference-action-button',
    header: ({ column }) => (
      <SortableHeader<ConferenceDto, unknown>
        titleTranslationId="conferences.action"
        column={column}
      />
    ),
    accessorFn: (row) => row.isRunning,
    cell: ({ row }) => {
      const { creator, isRunning, meetingID } = row.original;
      const { t } = useTranslation();
      const { user } = useUserStore();
<<<<<<< HEAD
      const { joinConference, joinConferenceUrl, setJoinConferenceUrl } = useConferenceDetailsDialogStore();
=======
      const { joinConference, setJoinConferenceUrl, joinConferenceUrl } = useConferenceDetailsDialogStore();
>>>>>>> 8209f5ef
      const { toggleConferenceRunningState, toggleConferenceRunningStateIsLoading: isLoading } = useConferenceStore();
      const isUserTheCreator = user?.username === creator?.username;
      const { icon, text } = getRowAction(isRunning, isLoading, isUserTheCreator, t);
      const onClick = async () => {
        if (isUserTheCreator) {
          await toggleConferenceRunningState(meetingID);
          if (!isRunning) {
            await joinConference(meetingID);
          } else if (joinConferenceUrl.includes(meetingID)) {
            setJoinConferenceUrl('');
          }
        } else if (isRunning) {
          await joinConference(meetingID);
        }
      };
      return (
        <SelectableTextCell
          onClick={isUserTheCreator || isRunning ? onClick : undefined}
          icon={icon}
          text={text}
        />
      );
    },
  },
];

export default ConferencesTableColumns;<|MERGE_RESOLUTION|>--- conflicted
+++ resolved
@@ -74,18 +74,12 @@
       return (
         <SelectableTextCell
           onClick={onClick}
-<<<<<<< HEAD
           icon={isRunning ? <MdLogin /> : undefined}
           text={name}
           textOnHover={isRunning ? t('common.join') : ''}
           row={user?.username === creator?.username ? row : undefined}
           className="min-w-32"
-=======
-          icon={row.original.isRunning ? <MdLogin /> : undefined}
-          text={row.original.name}
-          row={user?.username === row.original.creator?.username ? row : undefined}
           isFirstColumn
->>>>>>> 8209f5ef
         />
       );
     },
@@ -273,11 +267,7 @@
       const { creator, isRunning, meetingID } = row.original;
       const { t } = useTranslation();
       const { user } = useUserStore();
-<<<<<<< HEAD
-      const { joinConference, joinConferenceUrl, setJoinConferenceUrl } = useConferenceDetailsDialogStore();
-=======
       const { joinConference, setJoinConferenceUrl, joinConferenceUrl } = useConferenceDetailsDialogStore();
->>>>>>> 8209f5ef
       const { toggleConferenceRunningState, toggleConferenceRunningStateIsLoading: isLoading } = useConferenceStore();
       const isUserTheCreator = user?.username === creator?.username;
       const { icon, text } = getRowAction(isRunning, isLoading, isUserTheCreator, t);
