--- conflicted
+++ resolved
@@ -206,10 +206,8 @@
     cell: ({ row }) => {
       const { creator, isRunning, meetingID } = row.original;
       const { user } = useUserStore();
-<<<<<<< HEAD
-      const { joinConference, setJoinConferenceUrl } = useConferenceDetailsDialogStore();
+      const { joinConference, setJoinConferenceUrl, joinConferenceUrl } = useConferenceDetailsDialogStore();
       const { toggleConferenceRunningState, getConferences, loadingMeetingId } = useConferenceStore();
-
       const isUserTheCreator = user?.username === creator?.username;
       const isRowLoading = row.original.meetingID === loadingMeetingId;
 
@@ -223,7 +221,7 @@
                 await toggleConferenceRunningState(meetingID, isRunning);
                 if (!isRunning) {
                   await joinConference(meetingID);
-                } else {
+                } else if (joinConferenceUrl.includes(meetingID)) {
                   setJoinConferenceUrl('');
                 }
               } else if (isRunning) {
@@ -232,24 +230,6 @@
               await getConferences();
               toast.info(i18next.t(`conferences.${isRunning ? 'stopped' : 'started'}`));
             };
-=======
-      const { joinConference, setJoinConferenceUrl, joinConferenceUrl } = useConferenceDetailsDialogStore();
-      const { toggleConferenceRunningState, toggleConferenceRunningStateIsLoading: isLoading } = useConferenceStore();
-      const isUserTheCreator = user?.username === creator?.username;
-      const { icon, text } = getRowAction(isRunning, isLoading, isUserTheCreator, t);
-      const onClick = async () => {
-        if (isUserTheCreator) {
-          await toggleConferenceRunningState(meetingID);
-          if (!isRunning) {
-            await joinConference(meetingID);
-          } else if (joinConferenceUrl.includes(meetingID)) {
-            setJoinConferenceUrl('');
-          }
-        } else if (isRunning) {
-          await joinConference(meetingID);
-        }
-      };
->>>>>>> 2396b10e
       return (
         <SelectableTextCell
           onClick={onClick}
