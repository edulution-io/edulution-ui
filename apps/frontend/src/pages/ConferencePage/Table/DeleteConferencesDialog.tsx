<<<<<<< HEAD
import React, { useState } from 'react';
import AdaptiveDialogSH from '@/components/ui/AdaptiveDialogSH';
=======
import React from 'react';
import AdaptiveDialog from '@/components/ui/AdaptiveDialog';
>>>>>>> c3477362
import { useTranslation } from 'react-i18next';
import useConferenceStore from '@/pages/ConferencePage/ConferencesStore';
import LoadingIndicator from '@/components/shared/LoadingIndicator';
import { Button } from '@/components/shared/Button';

interface DeleteConferencesDialogProps {
  trigger?: React.ReactNode;
}

const DeleteConferencesDialog = ({ trigger }: DeleteConferencesDialogProps) => {
  const { selectedRows } = useConferenceStore();
  const {
    isLoading,
    error,
    reset,
    deleteConferences,
    conferences,
    isDeleteConferencesDialogOpen,
    setIsDeleteConferencesDialogOpen,
  } = useConferenceStore();
  const { t } = useTranslation();

  const selectedConferenceIds = Object.keys(selectedRows);
  const selectedConferences = conferences.filter((c) => selectedConferenceIds.includes(c.meetingID));
  const isMultiDelete = selectedConferences.length > 1;

  const onSubmit = async () => {
    await deleteConferences(selectedConferences);
    setIsDeleteConferencesDialogOpen(false);
  };

  const getDialogBody = () => {
    if (isLoading) return <LoadingIndicator isOpen={isLoading} />;

    return (
      <div className="text-black">
        {error ? (
          <>
            {t('conferences.error')}: {error.message}
          </>
        ) : (
          <>
            {t(isMultiDelete ? 'conferences.confirmMultiDelete' : 'conferences.confirmSingleDelete')}
            {selectedConferences.map((c) => (
              <div
                className="mt-2"
                key={c.meetingID}
              >
                - {c.name}
              </div>
            ))}
          </>
        )}
      </div>
    );
  };

  const getFooter = () =>
    !error ? (
      <div className="mt-4 flex justify-end">
        <Button
          variant="btn-collaboration"
          disabled={isLoading}
          size="lg"
          onClick={onSubmit}
        >
          {t('conferences.delete')}
        </Button>
      </div>
    ) : (
      <div className="mt-4 flex justify-end">
        <Button
          variant="btn-collaboration"
          size="lg"
          onClick={() => reset()}
        >
          {t('conferences.cancel')}
        </Button>
      </div>
    );

  return (
<<<<<<< HEAD
    <AdaptiveDialogSH
      isOpen={isOpen}
=======
    <AdaptiveDialog
      isOpen={isDeleteConferencesDialogOpen}
>>>>>>> c3477362
      trigger={trigger}
      handleOpenChange={() => setIsDeleteConferencesDialogOpen(!isDeleteConferencesDialogOpen)}
      title={t(isMultiDelete ? 'conferences.deleteConferences' : 'conferences.deleteConference', {
        count: selectedConferences.length,
      })}
      body={getDialogBody()}
      footer={getFooter()}
    />
  );
};

export default DeleteConferencesDialog;<|MERGE_RESOLUTION|>--- conflicted
+++ resolved
@@ -1,10 +1,5 @@
-<<<<<<< HEAD
 import React, { useState } from 'react';
-import AdaptiveDialogSH from '@/components/ui/AdaptiveDialogSH';
-=======
-import React from 'react';
 import AdaptiveDialog from '@/components/ui/AdaptiveDialog';
->>>>>>> c3477362
 import { useTranslation } from 'react-i18next';
 import useConferenceStore from '@/pages/ConferencePage/ConferencesStore';
 import LoadingIndicator from '@/components/shared/LoadingIndicator';
@@ -87,13 +82,8 @@
     );
 
   return (
-<<<<<<< HEAD
-    <AdaptiveDialogSH
-      isOpen={isOpen}
-=======
     <AdaptiveDialog
       isOpen={isDeleteConferencesDialogOpen}
->>>>>>> c3477362
       trigger={trigger}
       handleOpenChange={() => setIsDeleteConferencesDialogOpen(!isDeleteConferencesDialogOpen)}
       title={t(isMultiDelete ? 'conferences.deleteConferences' : 'conferences.deleteConference', {
