--- conflicted
+++ resolved
@@ -10,11 +10,8 @@
 
 const ConferencesTable = () => {
   const [sorting, setSorting] = useState<SortingState>([]);
-<<<<<<< HEAD
   const { t } = useTranslation();
   const { user } = useUserStore();
-=======
->>>>>>> ae2360ee
   const { conferences, getConferences, isLoading, selectedRows, setSelectedRows } = useConferenceStore();
 
   const handleRowSelectionChange: OnChangeFn<RowSelectionState> = (updaterOrValue) => {
@@ -22,24 +19,6 @@
     setSelectedRows(newValue);
   };
 
-<<<<<<< HEAD
-  const table = useReactTable({
-    data: conferences,
-    columns: ConferencesTableColumns,
-    getCoreRowModel: getCoreRowModel(),
-    onSortingChange: setSorting,
-    getSortedRowModel: getSortedRowModel(),
-    onRowSelectionChange: handleRowSelectionChange,
-    getRowId: (originalRow: ConferenceDto) => originalRow.meetingID,
-    enableRowSelection: (row) => row.original.creator.username === user?.username,
-    state: {
-      sorting,
-      rowSelection: selectedRows,
-    },
-  });
-
-=======
->>>>>>> ae2360ee
   useEffect(() => {
     void getConferences(undefined);
   }, []);
