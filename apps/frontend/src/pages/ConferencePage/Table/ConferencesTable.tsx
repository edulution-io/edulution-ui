--- conflicted
+++ resolved
@@ -22,7 +22,6 @@
   }, []);
 
   return (
-<<<<<<< HEAD
     <div className="w-full md:w-auto md:max-w-7xl xl:max-w-full">
       <ScrollableTable
         columns={ConferencesTableColumns}
@@ -31,7 +30,7 @@
         isLoading={isLoading}
         selectedRows={selectedRows}
         getRowId={(originalRow) => originalRow.meetingID}
-        applicationName={appName}
+        applicationName={APPS.CONFERENCES}
         additionalScrollContainerOffset={20}
         enableRowSelection={(row) => row.original.creator.username === user?.username}
         scrollContainerOffsetElementIds={{
@@ -40,25 +39,6 @@
         }}
       />
     </div>
-=======
-    <ScrollableTable
-      columns={ConferencesTableColumns}
-      data={conferences}
-      onRowSelectionChange={handleRowSelectionChange}
-      isLoading={isLoading}
-      sorting={sorting}
-      setSorting={setSorting}
-      selectedRows={selectedRows}
-      getRowId={(originalRow) => originalRow.meetingID}
-      applicationName={APPS.CONFERENCES}
-      additionalScrollContainerOffset={20}
-      enableRowSelection={(row) => row.original.creator.username === user?.username}
-      scrollContainerOffsetElementIds={{
-        tableHeaderId: CONFERENCES_PAGE_TABLE_HEADER,
-        others: [NATIVE_APP_HEADER_ID, FLOATING_BUTTONS_BAR_ID, FOOTER_ID],
-      }}
-    />
->>>>>>> d76cc6cd
   );
 };
 
