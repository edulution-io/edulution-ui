--- conflicted
+++ resolved
@@ -11,15 +11,12 @@
 import AttendeeDto from '@libs/user/types/attendee.dto';
 import useUserStore from '@/store/UserStore/UserStore';
 import getConferencesFormSchema from '@libs/conferences/constants/formSchema';
-<<<<<<< HEAD
 import stringToBoolean from '@libs/common/utils/stringToBoolean';
 import CONFERENCES_IS_PUBLIC_FORM_VALUES from '@libs/conferences/constants/isPublicFormValues';
 import QRCodeWithCopyButton from '@/components/ui/QRCodeWithCopyButton';
 import { CONFERENCES_PUBLIC_EDU_API_ENDPOINT } from '@libs/conferences/constants/apiEndpoints';
 import UseIsMobileView from '@/hooks/useIsMobileView';
-=======
 import CircleLoader from '@/components/ui/CircleLoader';
->>>>>>> 02a51d8a
 
 interface ConferenceDetailsDialogProps {
   trigger?: React.ReactNode;
@@ -65,8 +62,7 @@
 
   const handleFormSubmit = form.handleSubmit(onSubmit);
   const getDialogBody = () => {
-<<<<<<< HEAD
-    if (isLoading || !selectedConference) return <LoadingIndicator isOpen={isLoading} />;
+    if (isLoading || !selectedConference) return <CircleLoader className="mx-auto mt-5" />;
 
     const showQrCode = !!selectedConference.meetingID && stringToBoolean(form.watch('isPublic'));
 
@@ -82,10 +78,6 @@
         )}
       </>
     );
-=======
-    if (isLoading || !selectedConference) return <CircleLoader className="mx-auto mt-5" />;
-    return <CreateConferenceDialogBody form={form} />;
->>>>>>> 02a51d8a
   };
 
   const getFooter = () => (
