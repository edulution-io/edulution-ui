import { create } from 'zustand';
import { RowSelectionState } from '@tanstack/react-table';
import handleApiError from '@/utils/handleApiError';
import eduApi from '@/api/eduApi';
import apiEndpoint from '@/pages/ConferencePage/apiEndpoint';
import { Conference } from '@/pages/ConferencePage/dto/conference.dto';

interface ConferencesStore {
  selectedRows: RowSelectionState;
  setSelectedRows: (selectedRows: RowSelectionState) => void;
  conferences: Conference[];
  isLoading: boolean;
  error: Error | null;
  getConferences: (isLoading?: boolean) => Promise<void>;
  deleteConferences: (conferences: Conference[]) => Promise<void>;
  toggleConferenceRunningState: (conferenceID: string) => Promise<void>;
  toggleConferenceRunningStateIsLoading: boolean;
  toggleConferenceRunningStateError: Error | null;
  reset: () => void;
}

const initialValues = {
  conferences: [],
  isLoading: false,
  error: null,
  selectedRows: {},
  toggleConferenceRunningStateError: null,
  toggleConferenceRunningStateIsLoading: false,
};

const useConferenceStore = create<ConferencesStore>((set) => ({
  ...initialValues,

  setSelectedRows: (selectedRows: RowSelectionState) => set({ selectedRows }),

  getConferences: async (isLoading = true) => {
    set({ isLoading, error: null });
    try {
      const response = await eduApi.get<Conference[]>(apiEndpoint);
      set({ conferences: response.data, isLoading: false });
    } catch (error) {
      handleApiError(error, set);
    } finally {
      set({ isLoading: false });
    }
  },

  deleteConferences: async (conferences: Conference[]) => {
    set({ isLoading: true });
    try {
      const response = await eduApi.delete<Conference[]>(apiEndpoint, {
        data: conferences.map((c) => c.meetingID),
      });
      set({ conferences: response.data, isLoading: false, selectedRows: {} });
    } catch (error) {
      handleApiError(error, set);
    } finally {
      set({ isLoading: false });
    }
  },
  toggleConferenceRunningState: async (meetingID) => {
    set({ toggleConferenceRunningStateIsLoading: true });
    try {
      const response = await eduApi.put<Conference[]>(apiEndpoint, { meetingID });
      set({ conferences: response.data, toggleConferenceRunningStateIsLoading: false });
    } catch (error) {
<<<<<<< HEAD
      handleApiError(error, set, 'toggleConferenceRunningStateError', 'toggleConferenceRunningStateIsLoading');
=======
      handleApiError(error, set, 'toggleConferenceRunningStateError');
    } finally {
      set({ toggleConferenceRunningStateIsLoading: false });
>>>>>>> ab81ad0f
    }
  },
  reset: () => set(initialValues),
}));

export default useConferenceStore;<|MERGE_RESOLUTION|>--- conflicted
+++ resolved
@@ -64,13 +64,9 @@
       const response = await eduApi.put<Conference[]>(apiEndpoint, { meetingID });
       set({ conferences: response.data, toggleConferenceRunningStateIsLoading: false });
     } catch (error) {
-<<<<<<< HEAD
-      handleApiError(error, set, 'toggleConferenceRunningStateError', 'toggleConferenceRunningStateIsLoading');
-=======
       handleApiError(error, set, 'toggleConferenceRunningStateError');
     } finally {
       set({ toggleConferenceRunningStateIsLoading: false });
->>>>>>> ab81ad0f
     }
   },
   reset: () => set(initialValues),
