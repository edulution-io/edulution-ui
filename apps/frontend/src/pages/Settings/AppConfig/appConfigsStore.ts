--- conflicted
+++ resolved
@@ -28,7 +28,7 @@
 
 const initialState = {
   isAddAppConfigDialogOpen: false,
-<<<<<<< HEAD
+  isDeleteAppConfigDialogOpen: false,
   appConfigs: [
     {
       name: '',
@@ -39,10 +39,6 @@
       extendedOptions: [],
     },
   ],
-=======
-  isDeleteAppConfigDialogOpen: false,
-  appConfigs: [{ name: '', icon: '', appType: AppIntegrationType.NATIVE, options: {}, accessGroups: [] }],
->>>>>>> 82f2e889
   isLoading: false,
   error: null,
 };
