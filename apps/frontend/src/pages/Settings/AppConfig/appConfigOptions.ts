import {
  AiChatIcon,
  AntiMalwareIcon,
  BackupIcon,
  ChatIcon,
  ConferencesIcon,
  DesktopDeploymentIcon,
  FileSharingIcon,
  FirewallIcon,
  ForumsIcon,
  KnowledgeBaseIcon,
  LearningManagementIcon,
  LinuxmusterIcon,
  LocationServicesIcon,
  MailIcon,
  MobileDevicesIcon,
  NetworkIcon,
  PrinterIcon,
  RoomBookingIcon,
  SchoolInformationIcon,
  SchoolManagementIcon,
  TicketSystemIcon,
  VirtualizationIcon,
  WhiteBoardIcon,
  WlanIcon,
} from '@/assets/icons';
import { AppConfigOptionType, APPS } from '@libs/appconfig/types';

type AppConfigOption = {
  id: string;
  icon: string;
  color: string;
  options?: AppConfigOptionType[];
<<<<<<< HEAD
  allowNotifications?: boolean;
=======
  isNativeApp: boolean;
>>>>>>> 73a721bd
};

export const APP_CONFIG_OPTIONS: AppConfigOption[] = [
  {
    id: APPS.TICKET_SYSTEM,
    icon: TicketSystemIcon,
    color: 'bg-ciDarkBlue',
    options: ['url'],
    isNativeApp: false,
  },
<<<<<<< HEAD
  { id: APPS.MAIL, icon: MailIcon, color: 'bg-ciDarkBlue', options: ['url'], allowNotifications: true },
  { id: APPS.CHAT, icon: ChatIcon, color: 'bg-ciDarkBlue', options: ['url'] },
=======
  { id: APPS.MAIL, icon: MailIcon, color: 'bg-ciDarkBlue', options: ['url'], isNativeApp: true },
  { id: APPS.CHAT, icon: ChatIcon, color: 'bg-ciDarkBlue', options: ['url'], isNativeApp: false },
>>>>>>> 73a721bd
  {
    id: APPS.CONFERENCES,
    icon: ConferencesIcon,
    color: 'bg-ciDarkBlue',
    options: ['url', 'apiKey'],
<<<<<<< HEAD
    allowNotifications: true,
=======
    isNativeApp: true,
>>>>>>> 73a721bd
  },
  {
    id: APPS.KNOWLEDGE_BASE,
    icon: KnowledgeBaseIcon,
    color: 'bg-ciDarkBlue',
    options: ['url'],
    isNativeApp: false,
  },
  {
    id: APPS.FILE_SHARING,
    icon: FileSharingIcon,
    color: 'bg-ciDarkBlue',
    options: ['url'],
    isNativeApp: true,
  },
  { id: APPS.FORUMS, icon: ForumsIcon, color: 'bg-ciDarkBlue', options: ['url'], isNativeApp: false },
  {
    id: APPS.ROOM_BOOKING,
    icon: RoomBookingIcon,
    color: 'bg-ciLightBlue',
    options: ['url'],
    isNativeApp: false,
  },
  {
    id: APPS.LEARNING_MANAGEMENT,
    icon: LearningManagementIcon,
    color: 'bg-ciLightBlue',
    options: ['url'],
    isNativeApp: false,
  },
  {
    id: APPS.SCHOOL_INFORMATION,
    icon: SchoolInformationIcon,
    color: 'bg-ciLightBlue',
    options: ['url'],
    isNativeApp: false,
  },
  {
    id: APPS.SCHOOL_MANAGEMENT,
    icon: SchoolManagementIcon,
    color: 'bg-ciLightBlue',
    options: ['url'],
    isNativeApp: false,
  },
  { id: APPS.PRINTER, icon: PrinterIcon, color: 'bg-ciLightGreen', options: ['url'], isNativeApp: false },
  { id: APPS.NETWORK, icon: NetworkIcon, color: 'bg-ciLightGreen', options: ['url'], isNativeApp: false },
  {
    id: APPS.LOCATION_SERVICES,
    icon: LocationServicesIcon,
    color: 'bg-ciLightGreen',
    options: ['url'],
    isNativeApp: false,
  },
  {
    id: APPS.DESKTOP_DEPLOYMENT,
    icon: DesktopDeploymentIcon,
    color: 'bg-ciLightGreen',
    options: ['url'],
    isNativeApp: true,
  },
  { id: APPS.WLAN, icon: WlanIcon, color: 'bg-ciLightGreen', options: ['url'], isNativeApp: false },
  {
    id: APPS.MOBILE_DEVICES,
    icon: MobileDevicesIcon,
    color: 'bg-ciLightGreen',
    options: ['url'],
    isNativeApp: false,
  },
  {
    id: APPS.VIRTUALIZATION,
    icon: VirtualizationIcon,
    color: 'bg-ciLightGreen',
    options: ['url'],
    isNativeApp: false,
  },
  { id: APPS.FIREWALL, icon: FirewallIcon, color: 'bg-ciGreenToBlue', options: ['url'], isNativeApp: false },
  {
    id: APPS.ANTIMALWARE,
    icon: AntiMalwareIcon,
    color: 'bg-ciGreenToBlue',
    options: ['url'],
    isNativeApp: false,
  },
  { id: APPS.BACKUP, icon: BackupIcon, color: 'bg-ciGreenToBlue', options: ['url'], isNativeApp: false },
  { id: APPS.AICHAT, icon: AiChatIcon, color: 'bg-ciGreenToBlue', options: ['url'], isNativeApp: false },
  { id: APPS.LINUXMUSTER, icon: LinuxmusterIcon, color: 'bg-ciGreenToBlue', options: ['url'], isNativeApp: true },
  { id: APPS.WHITEBOARD, icon: WhiteBoardIcon, color: 'bg-ciDarkBlue', isNativeApp: true },
];

export default APP_CONFIG_OPTIONS;<|MERGE_RESOLUTION|>--- conflicted
+++ resolved
@@ -30,12 +30,9 @@
   id: string;
   icon: string;
   color: string;
+  isNativeApp: boolean;
+  allowNotifications?: boolean;
   options?: AppConfigOptionType[];
-<<<<<<< HEAD
-  allowNotifications?: boolean;
-=======
-  isNativeApp: boolean;
->>>>>>> 73a721bd
 };
 
 export const APP_CONFIG_OPTIONS: AppConfigOption[] = [
@@ -46,23 +43,22 @@
     options: ['url'],
     isNativeApp: false,
   },
-<<<<<<< HEAD
-  { id: APPS.MAIL, icon: MailIcon, color: 'bg-ciDarkBlue', options: ['url'], allowNotifications: true },
-  { id: APPS.CHAT, icon: ChatIcon, color: 'bg-ciDarkBlue', options: ['url'] },
-=======
-  { id: APPS.MAIL, icon: MailIcon, color: 'bg-ciDarkBlue', options: ['url'], isNativeApp: true },
+  {
+    id: APPS.MAIL,
+    icon: MailIcon,
+    color: 'bg-ciDarkBlue',
+    options: ['url'],
+    isNativeApp: true,
+    allowNotifications: true,
+  },
   { id: APPS.CHAT, icon: ChatIcon, color: 'bg-ciDarkBlue', options: ['url'], isNativeApp: false },
->>>>>>> 73a721bd
   {
     id: APPS.CONFERENCES,
     icon: ConferencesIcon,
     color: 'bg-ciDarkBlue',
     options: ['url', 'apiKey'],
-<<<<<<< HEAD
+    isNativeApp: true,
     allowNotifications: true,
-=======
-    isNativeApp: true,
->>>>>>> 73a721bd
   },
   {
     id: APPS.KNOWLEDGE_BASE,
