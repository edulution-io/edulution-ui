--- conflicted
+++ resolved
@@ -10,16 +10,13 @@
 import { findAppConfigByName } from '@/utils/common';
 import { APP_CONFIG_OPTIONS } from '@/pages/Settings/AppConfig/appConfigOptions';
 import AddAppConfigDialog from '@/pages/Settings/AppConfig/AddAppConfigDialog';
-<<<<<<< HEAD
-import { AppConfigOptions, AppConfigOptionType, AppIntegrationType } from '@libs/appconfig/types';
+import { AppConfigOptions, AppConfigOptionsType } from '@libs/appconfig/types';
+import AppIntegrationType from '@libs/appconfig/types/appIntegrationType';
 import { MailProviderConfigDto, TMailEncryption } from '@libs/mail/types';
 import AppConfigExtendedOptions from '@libs/appconfig/types/appConfigExtendedOptions';
 import MultipleSelectorOptionSH from '@libs/ui/types/multipleSelectorOptionSH';
 import MultipleSelectorGroup from '@libs/groups/types/multipleSelectorGroup';
-=======
-import { AppConfigOptions, AppConfigOptionsType } from '@libs/appconfig/types';
-import AppIntegrationType from '@libs/appconfig/types/appIntegrationType';
->>>>>>> c49aae74
+import APP_CONFIG_OPTION_KEYS from '@libs/appconfig/constants/appConfigOptionKeys';
 import useGroupStore from '@/store/GroupStore';
 import NativeAppHeader from '@/components/layout/NativeAppHeader';
 import AsyncMultiSelect from '@/components/shared/AsyncMultiSelect';
@@ -28,21 +25,16 @@
 
 import { AccordionSH } from '@/components/ui/AccordionSH';
 import useMailsStore from '@/pages/Mail/useMailsStore';
-<<<<<<< HEAD
 import ExtendedOptionsForm from '@/pages/Settings/AppConfig/filesharing/ExtendedOptionsForm';
-=======
 import YamlEditor from '@/components/shared/YamlEditor';
 import Switch from '@/components/ui/Switch';
-import { MailProviderConfigDto, TMailEncryption } from '@libs/mail/types';
-import APP_CONFIG_OPTION_KEYS from '@libs/appconfig/constants/appConfigOptionKeys';
->>>>>>> c49aae74
 import AppConfigTypeSelect from './AppConfigTypeSelect';
 import AppConfigFloatingButtons from './AppConfigFloatingButtonsBar';
 import DeleteAppConfigDialog from './DeleteAppConfigDialog';
 import MailsConfig from './mails/MailsConfig';
 import formSchema from './appConfigSchema';
 
-const AppConfigPage: React.FC = (): React.ReactNode => {
+const AppConfigPage: React.FC = () => {
   const { pathname } = useLocation();
   const { t } = useTranslation();
   const navigate = useNavigate();
@@ -63,45 +55,6 @@
     setSettingLocation(pathname !== '/settings' ? secondPartFromPath : '');
   }, [pathname]);
 
-<<<<<<< HEAD
-  const formSchemaObject: { [key: string]: z.Schema } = {};
-
-  APP_CONFIG_OPTIONS.forEach((item) => {
-    formSchemaObject[`${item.id}.appType`] = z.nativeEnum(AppIntegrationType).optional();
-    if (item.options) {
-      item.options.forEach((itemOption) => {
-        formSchemaObject[`${item.id}.${itemOption}`] = z.string().optional();
-      });
-    }
-    if (item.extendedOptions) {
-      item.extendedOptions.forEach((appExtension) => {
-        if (appExtension.extensions) {
-          formSchemaObject[`${item.id}.extendedOptions`] = z
-            .array(
-              z.object({
-                name: z.string(),
-                extensions: z.array(
-                  z.object({
-                    name: z.string(),
-                    value: z.any(),
-                    width: z.string().optional(),
-                    type: z.string().optional(),
-                    defaultValue: z.any().optional(),
-                    choices: z.array(z.object({ value: z.string(), label: z.string() })).optional(),
-                  }),
-                ),
-              }),
-            )
-            .optional();
-        }
-      });
-    }
-  });
-
-  const formSchema = z.object(formSchemaObject);
-
-=======
->>>>>>> c49aae74
   const form = useForm<z.infer<typeof formSchema>>({
     mode: 'onChange',
     resolver: zodResolver(formSchema),
