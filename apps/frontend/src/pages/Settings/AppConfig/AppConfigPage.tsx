--- conflicted
+++ resolved
@@ -24,11 +24,8 @@
 import { SETTINGS_PATH } from '@libs/appconfig/constants/appConfigPaths';
 import findAppConfigByName from '@libs/common/utils/findAppConfigByName';
 import type TApps from '@libs/appconfig/types/appsType';
-<<<<<<< HEAD
 import type MailProviderConfig from '@libs/appconfig/types/mailProviderConfig';
 import APPS from '@libs/appconfig/constants/apps';
-=======
->>>>>>> 72893ad3
 import AppConfigTypeSelect from './AppConfigTypeSelect';
 import AppConfigFloatingButtons from './AppConfigFloatingButtonsBar';
 import DeleteAppConfigDialog from './DeleteAppConfigDialog';
@@ -229,7 +226,6 @@
                         />
                       ),
                     )}
-<<<<<<< HEAD
                     <ExtendedOptionsForm
                       extendedOptions={item.extendedOptions}
                       control={control}
@@ -238,9 +234,6 @@
                     {settingLocation === APPS.MAIL && (
                       <MailImporterConfig form={form as UseFormReturn<MailProviderConfig>} />
                     )}
-=======
-                    {settingLocation === 'mail' && <MailsConfig form={form} />}
->>>>>>> 72893ad3
                   </div>
                 ) : null}
               </div>
