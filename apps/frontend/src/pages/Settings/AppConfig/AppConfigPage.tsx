import React, { useEffect, useState } from 'react';
import { useLocation, useNavigate } from 'react-router-dom';
import { useTranslation } from 'react-i18next';
import { SubmitHandler, useForm } from 'react-hook-form';
import { zodResolver } from '@hookform/resolvers/zod';
import { z } from 'zod';
import Input from '@/components/shared/Input';
import { Form, FormControl, FormFieldSH, FormItem, FormMessage } from '@/components/ui/Form';
import useAppConfigsStore from '@/pages/Settings/AppConfig/appConfigsStore';
import { findAppConfigByName } from '@/utils/common';
import { APP_CONFIG_OPTIONS } from '@/pages/Settings/AppConfig/appConfigOptions';
import AddAppConfigDialog from '@/pages/Settings/AppConfig/AddAppConfigDialog';
import { AppConfigOptions, AppConfigOptionType, AppIntegrationType } from '@libs/appconfig/types';
import useGroupStore from '@/store/GroupStore';
import NativeAppHeader from '@/components/layout/NativeAppHeader';
import AsyncMultiSelect from '@/components/shared/AsyncMultiSelect';
import { SettingsIcon } from '@/assets/icons';
import useIsMobileView from '@/hooks/useIsMobileView';
import ExtendedOnlyOfficeOptionsForm from '@/pages/Settings/AppConfig/filesharing/ExtendedOnlyOfficeOptionsForm';

import MultipleSelectorOptionSH from '@libs/ui/types/multipleSelectorOptionSH';
import MultipleSelectorGroup from '@libs/groups/types/multipleSelectorGroup';
<<<<<<< HEAD
import useMailsStore from '@/pages/Mail/useMailsStore';
import { MailProviderConfigDto, TMailEncryption } from '@libs/mail/types';
=======
import { AccordionContent, AccordionItem, AccordionSH, AccordionTrigger } from '@/components/ui/AccordionSH';
import { AppConfigExtendedOption, appExtendedOptions } from '@libs/appconfig/constants/appExtendedType';
>>>>>>> 436b78a5
import AppConfigTypeSelect from './AppConfigTypeSelect';
import AppConfigFloatingButtons from './AppConfigFloatingButtonsBar';
import DeleteAppConfigDialog from './DeleteAppConfigDialog';
import MailsConfig from './mails/MailsConfig';

const AppConfigPage: React.FC = () => {
  const { pathname } = useLocation();
  const { t } = useTranslation();
  const navigate = useNavigate();
  const { appConfigs, setIsDeleteAppConfigDialogOpen, updateAppConfig, deleteAppConfigEntry } = useAppConfigsStore();
  const { searchGroups } = useGroupStore();
  const [option, setOption] = useState('');
  const [settingLocation, setSettingLocation] = useState('');
  const isMobileView = useIsMobileView();
  const { postExternalMailProviderConfig } = useMailsStore();

  useEffect(() => {
    const secondPartFromPath =
      pathname
        .split('/')
        .filter((part) => part !== '')
        .at(1) || '';
    setSettingLocation(pathname !== '/settings' ? secondPartFromPath : '');
  }, [pathname]);

  const formSchemaObject: { [key: string]: z.Schema } = {};

  APP_CONFIG_OPTIONS.forEach((item) => {
    formSchemaObject[`${item.id}.appType`] = z.nativeEnum(AppIntegrationType).optional();
    if (item.options) {
      item.options.forEach((itemOption) => {
        formSchemaObject[`${item.id}.${itemOption}`] = z.string().optional();
      });
    }
    if (item.extendedOptions) {
      item.extendedOptions.forEach((extension) => {
        formSchemaObject[`${item.id}.${extension}`] = z.string().optional();
      });
    }
  });

  const formSchema = z.object(formSchemaObject);

  const form = useForm<z.infer<typeof formSchema>>({
    mode: 'onChange',
    resolver: zodResolver(formSchema),
  });

  const { control, handleSubmit, setValue, getValues } = form;

  const areSettingsVisible = settingLocation !== '';

  const updateSettings = () => {
    const currentConfig = findAppConfigByName(appConfigs, settingLocation);
    if (!currentConfig || !currentConfig.accessGroups || !currentConfig.extendedOptions) {
      return;
    }

    const newAccessGroups = currentConfig.accessGroups?.map((item) => ({
      id: item.id,
      name: item.name,
      path: item.path,
      value: item.value,
      label: item.label,
    }));

    const newExtendedOptions = currentConfig.extendedOptions?.map((item) => ({
      name: item.name,
      value: item.value,
      description: item.description,
      type: item.type,
    }));

    setValue(`${settingLocation}.appType`, currentConfig.appType);
    setValue(`${settingLocation}.accessGroups`, newAccessGroups);
    setValue(`${settingLocation}.extensions`, newExtendedOptions);

    if (currentConfig.options) {
      Object.keys(currentConfig.options).forEach((key) => {
        setValue(`${settingLocation}.${key}`, currentConfig.options[key as AppConfigOptionType]);
      });
    }
  };

  useEffect(() => {
    if (areSettingsVisible) {
      updateSettings();
    }
  }, [areSettingsVisible, settingLocation, appConfigs, setValue]);

  const handleGroupsChange = (newGroups: MultipleSelectorOptionSH[], fieldName: string) => {
    const currentGroups = (getValues(fieldName) as MultipleSelectorOptionSH[]) || [];

    const filteredCurrentGroups = currentGroups.filter((currentGroup) =>
      newGroups.some((newGroup) => newGroup.value === currentGroup.value),
    );
    const combinedGroups = [
      ...filteredCurrentGroups,
      ...newGroups.filter(
        (newGroup) => !filteredCurrentGroups.some((currentGroup) => currentGroup.value === newGroup.value),
      ),
    ];
    setValue(fieldName, combinedGroups, { shouldValidate: true });
  };

  const onSubmit: SubmitHandler<z.infer<typeof formSchema>> = async () => {
    const selectedOption = APP_CONFIG_OPTIONS.find((item) => item.id.includes(settingLocation));
    if (!selectedOption) {
      return;
    }

    const extendedOptions =
      settingLocation === 'filesharing'
        ? (appExtendedOptions.ONLY_OFFICE.map((e) => ({
            name: e.name,
            description: e.description,
            type: e.type,
            value: getValues(`${settingLocation}.${e.name}`) as string,
          })) as AppConfigExtendedOption[])
        : [];

    const newConfig = {
      name: settingLocation,
      icon: selectedOption.icon,
      appType: getValues(`${settingLocation}.appType`) as AppIntegrationType,
      options:
        selectedOption.options?.reduce((acc, o) => {
          acc[o] = getValues(`${settingLocation}.${o}`) as AppConfigOptionType;
          return acc;
        }, {} as AppConfigOptions) || {},
      extendedOptions,
      accessGroups: (getValues(`${settingLocation}.accessGroups`) as MultipleSelectorGroup[]) || [],
    };

    const updatedConfig = appConfigs.map((entry) => {
      if (entry.name === settingLocation) {
        return newConfig;
      }
      return entry;
    });

    await updateAppConfig(updatedConfig);

    if (settingLocation === 'mail' && getValues('configName')) {
      const mailProviderConfig: MailProviderConfigDto = {
        id: (getValues('mailProviderId') || '') as string,
        name: getValues('configName') as string,
        label: getValues('configName') as string,
        host: getValues('hostname') as string,
        port: getValues('port') as string,
        encryption: getValues('encryption') as TMailEncryption,
      };
      void postExternalMailProviderConfig(mailProviderConfig);
    }
  };

  const settingsForm = () => {
    if (areSettingsVisible) {
      return (
        <Form {...form}>
          <form
            onSubmit={handleSubmit(onSubmit)}
            className="column space-y-6 md:w-2/3"
          >
            {APP_CONFIG_OPTIONS.map((item) => (
              <div
                key={item.id}
                className="m-5"
              >
                {settingLocation === item.id ? (
                  <div className="space-y-10">
                    {item.options?.map((itemOption) => (
                      <FormFieldSH
                        key={`${item.id}.${itemOption}`}
                        control={control}
                        name={`${item.id}.${itemOption}`}
                        defaultValue=""
                        render={({ field }) => (
                          <FormItem>
                            <h4>{t(`form.${itemOption}`)}</h4>
                            <FormControl>
                              <Input {...field} />
                            </FormControl>
                            <p>{t(`form.${itemOption}Description`)}</p>
                            <FormMessage className="text-p" />
                          </FormItem>
                        )}
                      />
                    ))}

                    <AppConfigTypeSelect
                      control={control}
                      settingLocation={settingLocation}
                      appConfig={appConfigs}
                      isNativeApp={item.isNativeApp}
                    />
                    <FormFieldSH
                      key={`${item.id}.accessGroups`}
                      control={control}
                      name={`${item.id}.accessGroups`}
                      defaultValue=""
                      render={() => (
                        <FormItem>
                          <h4>{t(`permission.groups`)}</h4>
                          <FormControl>
                            <AsyncMultiSelect<MultipleSelectorGroup>
                              value={getValues(`${item.id}.accessGroups`) as MultipleSelectorGroup[]}
                              onSearch={searchGroups}
                              onChange={(groups) => handleGroupsChange(groups, `${item.id}.accessGroups`)}
                              placeholder={t('search.type-to-search')}
                            />
                          </FormControl>
                          <p>{t(`permission.selectGroupsDescription`)}</p>
                          <FormMessage className="text-p" />
                        </FormItem>
                      )}
                    />
<<<<<<< HEAD
                    <div>{settingLocation === 'mail' && <MailsConfig form={form} />}</div>
=======
                    {item.extendedOptions && (
                      <div className="space-y-10">
                        <AccordionSH type="multiple">
                          <AccordionItem value="onlyOffice">
                            <AccordionTrigger className="flex text-xl font-bold">
                              <h4>{t('appExtendedOptions.title')}</h4>
                            </AccordionTrigger>
                            <AccordionContent className="space-y-10 pt-4">
                              <ExtendedOnlyOfficeOptionsForm
                                extendedOptions={appExtendedOptions.ONLY_OFFICE}
                                baseName={settingLocation}
                                form={form}
                              />
                            </AccordionContent>
                          </AccordionItem>
                        </AccordionSH>
                      </div>
                    )}
>>>>>>> 436b78a5
                  </div>
                ) : null}
              </div>
            ))}
          </form>
        </Form>
      );
    }
    return null;
  };

  const filteredAppOptions = () => {
    const existingOptions = appConfigs.map((item) => item.name);
    const filteredOptions = APP_CONFIG_OPTIONS.filter((item) => !existingOptions.includes(item.id));

    return filteredOptions.map((item) => ({ id: item.id, name: `${item.id}.sidebar` }));
  };

  const handleDeleteSettingsItem = async () => {
    const deleteOptionName = appConfigs.filter((item) => item.name === settingLocation)[0].name;

    setSettingLocation('');
    navigate(`/settings`);

    await deleteAppConfigEntry(deleteOptionName);
  };

  return (
    <>
      <div className="h-[calc(100vh-var(--floating-buttons-height))] overflow-y-auto">
        <NativeAppHeader
          title={t(areSettingsVisible ? `${settingLocation}.sidebar` : 'settings.sidebar')}
          description={!isMobileView ? t('settings.description') : null}
          iconSrc={APP_CONFIG_OPTIONS.find((item) => item.id === settingLocation)?.icon || SettingsIcon}
        />
        {settingsForm()}
      </div>
      {areSettingsVisible ? (
        <AppConfigFloatingButtons
          handleDeleteSettingsItem={() => setIsDeleteAppConfigDialogOpen(true)}
          handleSaveSettingsItem={handleSubmit(onSubmit)}
        />
      ) : null}
      <AddAppConfigDialog
        option={option}
        setOption={setOption}
        filteredAppOptions={filteredAppOptions}
      />
      <DeleteAppConfigDialog handleDeleteSettingsItem={handleDeleteSettingsItem} />
    </>
  );
};

export default AppConfigPage;<|MERGE_RESOLUTION|>--- conflicted
+++ resolved
@@ -20,13 +20,10 @@
 
 import MultipleSelectorOptionSH from '@libs/ui/types/multipleSelectorOptionSH';
 import MultipleSelectorGroup from '@libs/groups/types/multipleSelectorGroup';
-<<<<<<< HEAD
+import { AccordionContent, AccordionItem, AccordionSH, AccordionTrigger } from '@/components/ui/AccordionSH';
+import { AppConfigExtendedOption, appExtendedOptions } from '@libs/appconfig/constants/appExtendedType';
 import useMailsStore from '@/pages/Mail/useMailsStore';
 import { MailProviderConfigDto, TMailEncryption } from '@libs/mail/types';
-=======
-import { AccordionContent, AccordionItem, AccordionSH, AccordionTrigger } from '@/components/ui/AccordionSH';
-import { AppConfigExtendedOption, appExtendedOptions } from '@libs/appconfig/constants/appExtendedType';
->>>>>>> 436b78a5
 import AppConfigTypeSelect from './AppConfigTypeSelect';
 import AppConfigFloatingButtons from './AppConfigFloatingButtonsBar';
 import DeleteAppConfigDialog from './DeleteAppConfigDialog';
@@ -244,9 +241,6 @@
                         </FormItem>
                       )}
                     />
-<<<<<<< HEAD
-                    <div>{settingLocation === 'mail' && <MailsConfig form={form} />}</div>
-=======
                     {item.extendedOptions && (
                       <div className="space-y-10">
                         <AccordionSH type="multiple">
@@ -265,7 +259,7 @@
                         </AccordionSH>
                       </div>
                     )}
->>>>>>> 436b78a5
+                    <div>{settingLocation === 'mail' && <MailsConfig form={form} />}</div>
                   </div>
                 ) : null}
               </div>
