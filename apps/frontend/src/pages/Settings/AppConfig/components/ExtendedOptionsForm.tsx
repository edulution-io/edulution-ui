--- conflicted
+++ resolved
@@ -5,10 +5,10 @@
 import ExtendedOptionField from '@libs/appconfig/constants/extendedOptionField';
 import { AppConfigExtendedOption } from '@libs/appconfig/types/appConfigExtendedOption';
 import cn from '@libs/common/utils/className';
+import AppConfigExtendedOptionsBySections from '@libs/appconfig/types/appConfigExtendedOptionsBySections';
 import { AccordionContent, AccordionItem, AccordionSH, AccordionTrigger } from '@/components/ui/AccordionSH';
 import AppConfigFormField from '@/pages/Settings/AppConfig/components/textField/AppConfigFormField';
 import formSchema from '@/pages/Settings/AppConfig/appConfigSchema';
-import AppConfigExtendedOptionsBySections from '@libs/appconfig/types/appConfigExtendedOptionsBySections';
 import AppConfigTable from '@/pages/Settings/AppConfig/components/table/AppConfigTable';
 import AppConfigSwitch from '@/pages/Settings/AppConfig/components/booleanField/AppConfigSwitch';
 
@@ -95,7 +95,6 @@
               </AccordionTrigger>
               <AccordionContent className="mx-1 flex flex-wrap justify-between gap-4 text-p">
                 <div className="text-base">{t(`settings.appconfig.sections.${section}.description`)}</div>
-<<<<<<< HEAD
                 {options?.map((option: AppConfigExtendedOption) => (
                   <div
                     key={`key_${section}_${option.name}`}
@@ -109,11 +108,6 @@
                     {renderComponent(option)}
                   </div>
                 ))}
-=======
-                <div className="flex flex-col gap-4">
-                  {options?.map((option: AppConfigExtendedOption) => renderComponent(option))}
-                </div>
->>>>>>> 0bbc7088
               </AccordionContent>
             </AccordionItem>
           </AccordionSH>
