--- conflicted
+++ resolved
@@ -34,12 +34,8 @@
 const ProxyConfigForm: React.FC<ProxyConfigFormProps> = ({ item, form }) => {
   const { t } = useTranslation();
   const [expertModeEnabled, setExpertModeEnabled] = useState(false);
-<<<<<<< HEAD
+  const { traefikConfig } = useDockerApplicationStore();
   const isYamlConfigured = form.watch(`${item.name}.proxyConfig`) !== '';
-=======
-  const { traefikConfig } = useDockerApplicationStore();
-  const isYamlConfigured = form.watch(`${item.id}.proxyConfig`) !== '';
->>>>>>> 917ecdf4
 
   const defaultYaml = useMemo(() => getDefaultYaml(item.name), [item.name]);
 
@@ -48,77 +44,42 @@
     const proxyDestination = form.getValues(`${item.name}.proxyDestination`);
     const stripPrefix = form.getValues(`${item.name}.stripPrefix`) as boolean;
 
-<<<<<<< HEAD
-    const jsonData = parse(form.getValues(`${item.name}.proxyConfig`) || defaultYaml) as YamlDokument;
-    if (proxyPath) {
-      jsonData.http.routers[item.name].rule = `PathPrefix(\`/${proxyPath}\`)`;
-      if (stripPrefix) {
-        jsonData.http.middlewares['strip-prefix'] = {
-          stripPrefix: {
-            prefixes: [`/${proxyPath}`],
-          },
-        };
-        jsonData.http.routers[item.name].middlewares = ['strip-prefix'];
-      } else {
-        delete jsonData.http.middlewares['strip-prefix'];
-        jsonData.http.routers[item.name].middlewares = [];
-=======
     if (!traefikConfig) {
-      const jsonData = parse(form.getValues(`${item.id}.proxyConfig`) || defaultYaml) as YamlDokument;
+      const jsonData = parse(form.getValues(`${item.name}.proxyConfig`) || defaultYaml) as YamlDokument;
       if (proxyPath) {
-        jsonData.http.routers[item.id].rule = `PathPrefix(\`/${proxyPath}\`)`;
+        jsonData.http.routers[item.name].rule = `PathPrefix(\`/${proxyPath}\`)`;
         if (stripPrefix) {
           jsonData.http.middlewares['strip-prefix'] = {
             stripPrefix: {
               prefixes: [`/${proxyPath}`],
             },
           };
-          jsonData.http.routers[item.id].middlewares = ['strip-prefix'];
+          jsonData.http.routers[item.name].middlewares = ['strip-prefix'];
         } else {
           delete jsonData.http.middlewares['strip-prefix'];
-          jsonData.http.routers[item.id].middlewares = [];
+          jsonData.http.routers[item.name].middlewares = [];
         }
->>>>>>> 917ecdf4
       }
 
-<<<<<<< HEAD
-    if (proxyDestination) {
-      jsonData.http.services[item.name].loadBalancer.servers[0].url = proxyDestination;
+      if (proxyDestination) {
+        jsonData.http.services[item.name].loadBalancer.servers[0].url = proxyDestination;
+      }
+      const updatedYaml = stringify(jsonData);
+      form.setValue(`${item.name}.proxyConfig`, updatedYaml);
+    } else {
+      form.setValue(`${item.id}.proxyConfig`, stringify(traefikConfig));
     }
-
-    const updatedYaml = stringify(jsonData);
-    form.setValue(`${item.name}.proxyConfig`, updatedYaml);
   };
 
   useEffect(() => {
-    if (!expertModeEnabled && form.watch(`${item.name}.proxyPath`) !== '') {
+    if ((!expertModeEnabled && form.watch(`${item.name}.proxyPath`) !== '') || traefikConfig) {
       updateYaml();
     }
   }, [
     form.watch(`${item.name}.proxyPath`),
     form.watch(`${item.name}.proxyDestination`),
     form.watch(`${item.name}.stripPrefix`),
-=======
-      if (proxyDestination) {
-        jsonData.http.services[item.id].loadBalancer.servers[0].url = proxyDestination;
-      }
-      const updatedYaml = stringify(jsonData);
-      form.setValue(`${item.id}.proxyConfig`, updatedYaml);
-    } else {
-      form.setValue(`${item.id}.proxyConfig`, stringify(traefikConfig));
-    }
-  };
-
-  useEffect(() => {
-    if ((!expertModeEnabled && form.watch(`${item.id}.proxyPath`) !== '') || traefikConfig) {
-      updateYaml();
-    }
-  }, [
-    form.watch(`${item.id}.proxyPath`),
-    form.watch(`${item.id}.proxyDestination`),
-    form.watch(`${item.id}.stripPrefix`),
     traefikConfig,
->>>>>>> 917ecdf4
   ]);
 
   const handleClearProxyConfig = () => {
