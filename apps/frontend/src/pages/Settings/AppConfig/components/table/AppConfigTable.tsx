--- conflicted
+++ resolved
@@ -7,17 +7,13 @@
 import useAppConfigTableDialogStore from '@/pages/Settings/AppConfig/components/table/useAppConfigTableDialogStore';
 import ScrollableTable from '@/components/ui/Table/ScrollableTable';
 import { Button } from '@/components/shared/Button';
-<<<<<<< HEAD
-import VeyonProxyItem from '@libs/veyon/types/veyonProxyItem';
-import BulletinCategoryResponseDto from '@libs/bulletinBoard/types/bulletinCategoryResponseDto';
-=======
 import type BulletinCategoryResponseDto from '@libs/bulletinBoard/types/bulletinCategoryResponseDto';
 import type TApps from '@libs/appconfig/types/appsType';
+import VeyonProxyItem from '@libs/veyon/types/veyonProxyItem';
 
 interface AppConfigTableProps {
   applicationName: TApps;
 }
->>>>>>> 32822086
 
 const AppConfigTable: React.FC<AppConfigTableProps> = ({ applicationName }) => {
   const { t } = useTranslation();
@@ -28,11 +24,7 @@
     return <div>{t('common.error')}</div>;
   }
 
-<<<<<<< HEAD
-  const renderConfig = (config: AppConfigTableConfig, index: number) => {
-=======
   const renderConfig = (config: AppConfigTableConfig) => {
->>>>>>> 32822086
     const { columns, useStore, showAddButton, dialogBody, filterPlaceHolderText, filterKey, type } = config;
     const { tableContentData, fetchTableContent } = useStore();
     const { setDialogOpen, isDialogOpen } = useAppConfigTableDialogStore();
@@ -53,19 +45,11 @@
 
     const getScrollableTable = () => {
       switch (type) {
-<<<<<<< HEAD
         case 'veyon': {
           return (
             <ScrollableTable
               columns={columns}
               data={tableContentData as VeyonProxyItem[]}
-=======
-        case 'bulletin': {
-          return (
-            <ScrollableTable
-              columns={columns}
-              data={tableContentData as BulletinCategoryResponseDto[]}
->>>>>>> 32822086
               filterKey={filterKey}
               filterPlaceHolderText={filterPlaceHolderText}
               applicationName={applicationName}
@@ -74,19 +58,57 @@
             />
           );
         }
-<<<<<<< HEAD
         case 'bulletin': {
           return (
             <ScrollableTable
               columns={columns}
               data={tableContentData as BulletinCategoryResponseDto[]}
-=======
+              filterKey={filterKey}
+              filterPlaceHolderText={filterPlaceHolderText}
+              applicationName={applicationName}
+              enableRowSelection={false}
+              tableIsUsedOnAppConfigPage
+            />
+          );
+        }
+        default:
+          return null;
+      }
+    };
+
+    const getScrollableTable = () => {
+      switch (type) {
+        case 'bulletin': {
+          return (
+            <ScrollableTable
+              columns={columns}
+              data={tableContentData as BulletinCategoryResponseDto[]}
+              filterKey={filterKey}
+              filterPlaceHolderText={filterPlaceHolderText}
+              applicationName={applicationName}
+              enableRowSelection={false}
+              tableIsUsedOnAppConfigPage
+            />
+          );
+        }
         case 'docker': {
           return (
             <ScrollableTable
               columns={columns}
               data={tableContentData as ContainerInfo[]}
->>>>>>> 32822086
+              filterKey={filterKey}
+              filterPlaceHolderText={filterPlaceHolderText}
+              applicationName={applicationName}
+              enableRowSelection={false}
+              tableIsUsedOnAppConfigPage
+            />
+          );
+        }
+        case 'veyon': {
+          return (
+            <ScrollableTable
+              columns={columns}
+              data={tableContentData as VeyonProxyItem[]}
               filterKey={filterKey}
               filterPlaceHolderText={filterPlaceHolderText}
               applicationName={applicationName}
