import React from 'react';
import { type ContainerInfo } from 'dockerode';
import AppConfigBulletinCategoryTableColumn from '@/pages/Settings/AppConfig/bulletinboard/AppConfigBulletinCategoryTableColumn';
import useBulletinCategoryTableStore from '@/pages/Settings/AppConfig/bulletinboard/useBulletinCategoryTableStore';
import CreateAndUpdateBulletinCategoryDialog from '@/pages/Settings/AppConfig/bulletinboard/CreateAndUpdateBulletinCategoryDialog';
<<<<<<< HEAD
import AppConfigTableConfigsByAppName from '@/pages/Settings/AppConfig/components/table/types/appConfigTableConfigsByAppName';
=======
import type AppConfigTableConfigsByAppName from '@/pages/Settings/AppConfig/components/table/types/appConfigTableConfigsByAppName';
>>>>>>> 32822086
import APPS from '@libs/appconfig/constants/apps';
import type BulletinCategoryResponseDto from '@libs/bulletinBoard/types/bulletinCategoryResponseDto';
import { type BulletinCategoryTableStore } from '@libs/appconfig/types/bulletinCategoryTableStore';
import createAppConfigTableEntry from '@/pages/Settings/AppConfig/components/table/createAppConfigTableEntry';
<<<<<<< HEAD
import { VeyonConfigTableStore } from '@libs/appconfig/types/veyonConfigTableStore';
import VeyonProxyItem from '@libs/veyon/types/veyonProxyItem';
import useVeyonConfigTableStore from '@/pages/Settings/AppConfig/classmgmt/useVeyonTableStore';
import VeyonConfigTableColumns from '@/pages/Settings/AppConfig/classmgmt/VeyonConfigTableColumns';
import AddVeyonProxyDialog from '@/pages/Settings/AppConfig/classmgmt/AddVeyonProxyDialog';
=======
import { type DockerContainerTableStore } from '@libs/appconfig/types/dockerContainerTableStore';
import DockerContainerTableColumns from '../../DockerIntegration/DockerContainerTableColumns';
import CreateDockerContainerDialog from '../../DockerIntegration/CreateDockerContainerDialog';
import useDockerApplicationStore from '../../DockerIntegration/useDockerApplicationStore';
>>>>>>> 32822086

const TABLE_CONFIG_MAP: AppConfigTableConfigsByAppName = {
  [APPS.BULLETIN_BOARD]: [
    createAppConfigTableEntry<BulletinCategoryResponseDto, BulletinCategoryTableStore>({
      columns: AppConfigBulletinCategoryTableColumn,
      useStore: useBulletinCategoryTableStore,
      dialogBody: <CreateAndUpdateBulletinCategoryDialog />,
      showAddButton: true,
      filterKey: 'name',
      filterPlaceHolderText: 'bulletinboard.filterPlaceHolderText',
      type: 'bulletin',
    }),
  ],
  [APPS.CLASS_MANAGEMENT]: [
<<<<<<< HEAD
    createAppConfigTableEntry<VeyonProxyItem, VeyonConfigTableStore>({
      key: APPS.CLASS_MANAGEMENT,
      columns: VeyonConfigTableColumns,
      useStore: useVeyonConfigTableStore,
      dialogBody: <AddVeyonProxyDialog />,
      showAddButton: true,
      filterKey: 'proxyAdress',
      filterPlaceHolderText: 'settings.appconfig.sections.veyon.filterPlaceHolderText',
      type: 'veyon',
=======
    createAppConfigTableEntry<ContainerInfo, DockerContainerTableStore>({
      columns: DockerContainerTableColumns,
      useStore: useDockerApplicationStore,
      dialogBody: <CreateDockerContainerDialog settingLocation={APPS.CLASS_MANAGEMENT} />,
      showAddButton: true,
      filterKey: 'name',
      filterPlaceHolderText: 'dockerOverview.filterPlaceHolderText',
      type: 'docker',
    }),
  ],
  [APPS.MAIL]: [
    createAppConfigTableEntry<ContainerInfo, DockerContainerTableStore>({
      columns: DockerContainerTableColumns,
      useStore: useDockerApplicationStore,
      dialogBody: <CreateDockerContainerDialog settingLocation={APPS.MAIL} />,
      showAddButton: true,
      filterKey: 'name',
      filterPlaceHolderText: 'dockerOverview.filterPlaceHolderText',
      type: 'docker',
    }),
  ],
  [APPS.DESKTOP_DEPLOYMENT]: [
    createAppConfigTableEntry<ContainerInfo, DockerContainerTableStore>({
      columns: DockerContainerTableColumns,
      useStore: useDockerApplicationStore,
      dialogBody: <CreateDockerContainerDialog settingLocation={APPS.DESKTOP_DEPLOYMENT} />,
      showAddButton: true,
      filterKey: 'name',
      filterPlaceHolderText: 'dockerOverview.filterPlaceHolderText',
      type: 'docker',
>>>>>>> 32822086
    }),
  ],
};

export default TABLE_CONFIG_MAP;<|MERGE_RESOLUTION|>--- conflicted
+++ resolved
@@ -3,27 +3,20 @@
 import AppConfigBulletinCategoryTableColumn from '@/pages/Settings/AppConfig/bulletinboard/AppConfigBulletinCategoryTableColumn';
 import useBulletinCategoryTableStore from '@/pages/Settings/AppConfig/bulletinboard/useBulletinCategoryTableStore';
 import CreateAndUpdateBulletinCategoryDialog from '@/pages/Settings/AppConfig/bulletinboard/CreateAndUpdateBulletinCategoryDialog';
-<<<<<<< HEAD
-import AppConfigTableConfigsByAppName from '@/pages/Settings/AppConfig/components/table/types/appConfigTableConfigsByAppName';
-=======
 import type AppConfigTableConfigsByAppName from '@/pages/Settings/AppConfig/components/table/types/appConfigTableConfigsByAppName';
->>>>>>> 32822086
 import APPS from '@libs/appconfig/constants/apps';
 import type BulletinCategoryResponseDto from '@libs/bulletinBoard/types/bulletinCategoryResponseDto';
 import { type BulletinCategoryTableStore } from '@libs/appconfig/types/bulletinCategoryTableStore';
 import createAppConfigTableEntry from '@/pages/Settings/AppConfig/components/table/createAppConfigTableEntry';
-<<<<<<< HEAD
+import { type DockerContainerTableStore } from '@libs/appconfig/types/dockerContainerTableStore';
+import VeyonProxyItem from '@libs/veyon/types/veyonProxyItem';
 import { VeyonConfigTableStore } from '@libs/appconfig/types/veyonConfigTableStore';
-import VeyonProxyItem from '@libs/veyon/types/veyonProxyItem';
-import useVeyonConfigTableStore from '@/pages/Settings/AppConfig/classmgmt/useVeyonTableStore';
-import VeyonConfigTableColumns from '@/pages/Settings/AppConfig/classmgmt/VeyonConfigTableColumns';
-import AddVeyonProxyDialog from '@/pages/Settings/AppConfig/classmgmt/AddVeyonProxyDialog';
-=======
-import { type DockerContainerTableStore } from '@libs/appconfig/types/dockerContainerTableStore';
 import DockerContainerTableColumns from '../../DockerIntegration/DockerContainerTableColumns';
 import CreateDockerContainerDialog from '../../DockerIntegration/CreateDockerContainerDialog';
 import useDockerApplicationStore from '../../DockerIntegration/useDockerApplicationStore';
->>>>>>> 32822086
+import VeyonConfigTableColumns from '../../classmgmt/VeyonConfigTableColumns';
+import useVeyonConfigTableStore from '../../classmgmt/useVeyonTableStore';
+import AddVeyonProxyDialog from '../../classmgmt/AddVeyonProxyDialog';
 
 const TABLE_CONFIG_MAP: AppConfigTableConfigsByAppName = {
   [APPS.BULLETIN_BOARD]: [
@@ -38,17 +31,6 @@
     }),
   ],
   [APPS.CLASS_MANAGEMENT]: [
-<<<<<<< HEAD
-    createAppConfigTableEntry<VeyonProxyItem, VeyonConfigTableStore>({
-      key: APPS.CLASS_MANAGEMENT,
-      columns: VeyonConfigTableColumns,
-      useStore: useVeyonConfigTableStore,
-      dialogBody: <AddVeyonProxyDialog />,
-      showAddButton: true,
-      filterKey: 'proxyAdress',
-      filterPlaceHolderText: 'settings.appconfig.sections.veyon.filterPlaceHolderText',
-      type: 'veyon',
-=======
     createAppConfigTableEntry<ContainerInfo, DockerContainerTableStore>({
       columns: DockerContainerTableColumns,
       useStore: useDockerApplicationStore,
@@ -57,6 +39,17 @@
       filterKey: 'name',
       filterPlaceHolderText: 'dockerOverview.filterPlaceHolderText',
       type: 'docker',
+    }),
+  ],
+  [APPS.CLASS_MANAGEMENT]: [
+    createAppConfigTableEntry<VeyonProxyItem, VeyonConfigTableStore>({
+      columns: VeyonConfigTableColumns,
+      useStore: useVeyonConfigTableStore,
+      dialogBody: <AddVeyonProxyDialog />,
+      showAddButton: true,
+      filterKey: 'proxyAdress',
+      filterPlaceHolderText: 'settings.appconfig.sections.veyon.filterPlaceHolderText',
+      type: 'veyon',
     }),
   ],
   [APPS.MAIL]: [
@@ -79,7 +72,6 @@
       filterKey: 'name',
       filterPlaceHolderText: 'dockerOverview.filterPlaceHolderText',
       type: 'docker',
->>>>>>> 32822086
     }),
   ],
 };
