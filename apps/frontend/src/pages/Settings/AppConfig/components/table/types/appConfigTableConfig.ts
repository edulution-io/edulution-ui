import { ContainerInfo } from 'dockerode';
import BulletinCategoryResponseDto from '@libs/bulletinBoard/types/bulletinCategoryResponseDto';
import { BulletinCategoryTableStore } from '@libs/appconfig/types/bulletinCategoryTableStore';
<<<<<<< HEAD
import VeyonProxyItem from '@libs/veyon/types/veyonProxyItem';
import { VeyonConfigTableStore } from '@libs/appconfig/types/veyonConfigTableStore';
import AppConfigTableEntry from './appConfigTableEntry';
=======
import AppConfigTableEntry from '@/pages/Settings/AppConfig/components/table/types/appConfigTableEntry';
import { DockerContainerTableStore } from '@libs/appconfig/types/dockerContainerTableStore';
>>>>>>> 32822086

export type AppConfigTableConfig =
  | (AppConfigTableEntry<BulletinCategoryResponseDto, BulletinCategoryTableStore> & {
      type: 'bulletin';
    })
<<<<<<< HEAD
  | (AppConfigTableEntry<VeyonProxyItem, VeyonConfigTableStore> & {
      type: 'veyon';
=======
  | (AppConfigTableEntry<ContainerInfo, DockerContainerTableStore> & {
      type: 'docker';
>>>>>>> 32822086
    });<|MERGE_RESOLUTION|>--- conflicted
+++ resolved
@@ -1,24 +1,18 @@
 import { ContainerInfo } from 'dockerode';
 import BulletinCategoryResponseDto from '@libs/bulletinBoard/types/bulletinCategoryResponseDto';
 import { BulletinCategoryTableStore } from '@libs/appconfig/types/bulletinCategoryTableStore';
-<<<<<<< HEAD
 import VeyonProxyItem from '@libs/veyon/types/veyonProxyItem';
 import { VeyonConfigTableStore } from '@libs/appconfig/types/veyonConfigTableStore';
+import { DockerContainerTableStore } from '@libs/appconfig/types/dockerContainerTableStore';
 import AppConfigTableEntry from './appConfigTableEntry';
-=======
-import AppConfigTableEntry from '@/pages/Settings/AppConfig/components/table/types/appConfigTableEntry';
-import { DockerContainerTableStore } from '@libs/appconfig/types/dockerContainerTableStore';
->>>>>>> 32822086
 
 export type AppConfigTableConfig =
   | (AppConfigTableEntry<BulletinCategoryResponseDto, BulletinCategoryTableStore> & {
       type: 'bulletin';
     })
-<<<<<<< HEAD
+  | (AppConfigTableEntry<ContainerInfo, DockerContainerTableStore> & {
+      type: 'docker';
+    })
   | (AppConfigTableEntry<VeyonProxyItem, VeyonConfigTableStore> & {
       type: 'veyon';
-=======
-  | (AppConfigTableEntry<ContainerInfo, DockerContainerTableStore> & {
-      type: 'docker';
->>>>>>> 32822086
     });