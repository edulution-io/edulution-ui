--- conflicted
+++ resolved
@@ -3,11 +3,8 @@
 import { Button } from '@/components/shared/Button';
 import { SettingsDialogProps } from '@/pages/Settings/SettingsDialog/settingTypes';
 import { DropdownMenu } from '@/components';
-<<<<<<< HEAD
 import { toast } from 'sonner';
 import { AppIntegrationType } from '@/datatypes/types';
-=======
->>>>>>> 23d067d4
 import { useTranslation } from 'react-i18next';
 import useAppConfigsStore from '@/store/appConfigsStore';
 import { SETTINGS_APPSELECT_OPTIONS } from '@/constants/settings';
@@ -18,15 +15,9 @@
   setOption,
   filteredAppOptions,
   setSearchParams,
-<<<<<<< HEAD
 }) => {
   const { t } = useTranslation();
   const { appConfig, updateAppConfig } = useAppConfigsStore();
-=======
-  handleAddApp,
-}) => {
-  const { t } = useTranslation();
->>>>>>> 23d067d4
 
   return (
     <Sheet
@@ -53,7 +44,6 @@
             type="button"
             variant="btn-collaboration"
             size="lg"
-<<<<<<< HEAD
             onClick={() => {
               setSearchParams(new URLSearchParams(''));
               const selectedOption = option.toLowerCase().split('.')[0];
@@ -65,6 +55,7 @@
                   linkPath: '',
                   icon: optionsConfig.icon,
                   appType: AppIntegrationType.FORWARDED,
+                  options: {},
                 };
                 const updatedConfig = [...appConfig, newConfig];
 
@@ -77,9 +68,6 @@
                   );
               }
             }}
-=======
-            onClick={handleAddApp}
->>>>>>> 23d067d4
           >
             {t('common.add')}
           </Button>
