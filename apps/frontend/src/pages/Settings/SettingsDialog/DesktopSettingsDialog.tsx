--- conflicted
+++ resolved
@@ -9,13 +9,8 @@
 import { AppIntegrationType } from '@/datatypes/types';
 import { useTranslation } from 'react-i18next';
 import { useOnClickOutside } from 'usehooks-ts';
-<<<<<<< HEAD
-import useAppDataStore from '@/store/appDataStore';
-import useEduApi from '@/api/useEduApiQuery';
-=======
 import useAppConfigsStore from '@/store/appConfigsStore';
 import useAppConfigQuery from '@/api/useAppConfigQuery';
->>>>>>> 1792cdb3
 import { SETTINGS_APPSELECT_OPTIONS } from '@/constants/settings';
 
 const DesktopSettingsDialog: React.FC<SettingsDialogProps> = ({
@@ -27,13 +22,8 @@
 }) => {
   const { t } = useTranslation();
   const dialogRef = useRef<HTMLDivElement>(null);
-<<<<<<< HEAD
-  const { config, setConfig } = useAppDataStore();
-  const { updateSettingsConfig } = useEduApi();
-=======
   const { appConfig, setAppConfig } = useAppConfigsStore();
   const { updateAppConfig } = useAppConfigQuery();
->>>>>>> 1792cdb3
 
   useOnClickOutside(dialogRef, () => setSearchParams(new URLSearchParams('')));
   return (
@@ -79,14 +69,6 @@
                     name: selectedOption,
                     linkPath: '',
                     icon: optionsConfig.icon,
-<<<<<<< HEAD
-                    appType: AppType.FORWARDED,
-                  };
-                  const updatedConfig = [...config, newConfig];
-
-                  setConfig(updatedConfig);
-                  updateSettingsConfig(updatedConfig).catch((e) => console.error('Update Config Error:', e));
-=======
                     appType: AppIntegrationType.FORWARDED,
                   };
                   const updatedConfig = [...appConfig, newConfig];
@@ -99,7 +81,6 @@
                     .catch(() =>
                       toast.error(`${t(`${selectedOption}.sidebar`)} - ${t('settings.appconfig.create.failed')}`),
                     );
->>>>>>> 1792cdb3
                 }
               }}
             >
