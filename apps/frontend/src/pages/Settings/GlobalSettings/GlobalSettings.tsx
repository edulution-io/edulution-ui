/*
 * LICENSE
 *
 * This program is free software: you can redistribute it and/or modify it under the terms of the GNU Affero General Public License as published by
 * the Free Software Foundation, either version 3 of the License, or (at your option) any later version.
 *
 * This program is distributed in the hope that it will be useful, but WITHOUT ANY WARRANTY; without even the implied warranty of
 * MERCHANTABILITY or FITNESS FOR A PARTICULAR PURPOSE. See the GNU Affero General Public License for more details.
 *
 * You should have received a copy of the GNU Affero General Public License along with this program. If not, see <https://www.gnu.org/licenses/>.
 */

import React, { useEffect } from 'react';
import { useTranslation } from 'react-i18next';
import { SubmitHandler, useForm } from 'react-hook-form';
import type MultipleSelectorGroup from '@libs/groups/types/multipleSelectorGroup';
import { AccordionContent, AccordionItem, AccordionSH, AccordionTrigger } from '@/components/ui/AccordionSH';
import { Form, FormControl, FormFieldSH, FormItem, FormMessage } from '@/components/ui/Form';
import useGroupStore from '@/store/GroupStore';
import AsyncMultiSelect from '@/components/shared/AsyncMultiSelect';
<<<<<<< HEAD
import AppConfigSwitch from '@/pages/Settings/AppConfig/components/booleanField/AppConfigSwitch';
=======
import GlobalSettingsDto from '@libs/global-settings/types/globalSettings.dto';
>>>>>>> 31a0d400
import AppDropdownSelectFormField from '@/components/ui/DropdownSelect/AppDropdownSelectFormField';
import useAppConfigsStore from '@/pages/Settings/AppConfig/useAppConfigsStore';
import defaultValues from '@libs/global-settings/constants/defaultValues';
import { GLOBAL_SETTINGS_AUTH_MFA_ENFORCED_GROUPS } from '@libs/global-settings/constants/globalSettingsApiEndpoints';
import LdapSettings from '@/pages/Settings/components/LdapSettings';
import AddOrganisationLogo from '@/pages/Settings/components/AddOrganisationLogo';
import GlobalSettingsDto from '@libs/global-settings/types/globalSettings.dto';
import { GlobalSettingsFormValues } from '@libs/global-settings/types/globalSettings.form';
import AddOrganisationInfo from '@/pages/Settings/components/AddOrganisationInfo';
import useGlobalSettingsApiStore from './useGlobalSettingsApiStore';
import GlobalSettingsFloatingButtons from './GlobalSettingsFloatingButtons';
import DeploymentTargetDropdownSelectFormField from '../components/DeploymentTargetDropdownSelectFormField';

const GlobalSettings: React.FC = () => {
  const { t } = useTranslation();
  const { searchGroups } = useGroupStore();
  const { appConfigs = [] } = useAppConfigsStore();
  const { globalSettings, getGlobalAdminSettings, setGlobalSettings } = useGlobalSettingsApiStore();
  const form = useForm<GlobalSettingsFormValues>({ defaultValues });

  const {
    watch,
    setValue,
    reset,
    control,
    handleSubmit,
    formState: { isDirty },
    getValues,
  } = form;

  useEffect(() => {
    void getGlobalAdminSettings();
  }, [getGlobalAdminSettings]);

  useEffect(() => {
    if (!globalSettings) return;

    reset(
      {
        ...defaultValues,
        ...globalSettings,
        general: {
          ...defaultValues.general,
          ...(globalSettings.general ?? {}),
        },
        organisationInfo: {
          ...defaultValues.organisationInfo,
          ...(globalSettings.organisationInfo ?? {}),
        },
        auth: {
          mfaEnforcedGroups: globalSettings.auth?.mfaEnforcedGroups ?? [],
        },
      },
      { keepDirtyValues: false },
    );
  }, [globalSettings, reset]);

  const defaultLandingPageAppName = watch('general.defaultLandingPage.appName');
  const isCustomLandingPageEnabled = watch('general.defaultLandingPage.isCustomLandingPageEnabled');

  useEffect(() => {
    if (!isDirty || !appConfigs.length) return;

    if (isCustomLandingPageEnabled && !defaultLandingPageAppName) {
      setValue('general.defaultLandingPage.appName', appConfigs[0].name);
    } else if (!isCustomLandingPageEnabled) {
      setValue('general.defaultLandingPage', defaultValues.general.defaultLandingPage);
    }
  }, [defaultLandingPageAppName, isCustomLandingPageEnabled, appConfigs, setValue]);

  const handleGroupsChange = (newGroups: MultipleSelectorGroup[]) => {
    const uniqueGroups = newGroups.reduce<MultipleSelectorGroup[]>((acc, g) => {
      if (!acc.some((x) => x.value === g.value)) acc.push(g);
      return acc;
    }, []);
    setValue(`auth.${GLOBAL_SETTINGS_AUTH_MFA_ENFORCED_GROUPS}`, uniqueGroups, { shouldValidate: true });
  };

  const onSubmit: SubmitHandler<GlobalSettingsDto> = (newGlobalSettings) => {
    void setGlobalSettings(newGlobalSettings);
  };

  return (
    <>
      <AccordionSH
        type="multiple"
        defaultValue={['general', 'security', 'ldap', 'branding', 'organisationInfo']}
      >
        <Form {...form}>
          <form onSubmit={handleSubmit(onSubmit)}>
            <AccordionItem value="general">
              <AccordionTrigger className="flex">
                <h4>{t('settings.globalSettings.general')}</h4>
              </AccordionTrigger>

              <AccordionContent className="space-y-2 px-1 text-p">
                <p className="text-xl font-bold">{t('settings.globalSettings.deploymentTarget')}</p>
                <DeploymentTargetDropdownSelectFormField form={form} />
              </AccordionContent>

              <AccordionContent className="space-y-2 px-1 text-p">
                <p className="text-xl font-bold">{t('settings.globalSettings.defaultLandingPageTitle')}</p>
                <p> {t('settings.globalSettings.defaultLandingPageDescription')}</p>
                <AppDropdownSelectFormField
                  appNamePath="general.defaultLandingPage.appName"
                  form={form}
                  variant="default"
                />
<<<<<<< HEAD
                {Boolean(isCustomLandingPageEnabled) && appConfigs.length > 0 && (
                  <AppDropdownSelectFormField
                    appNamePath="general.defaultLandingPage.appName"
                    form={form}
                    variant="default"
                  />
                )}
=======
>>>>>>> 31a0d400
              </AccordionContent>
            </AccordionItem>

            <AccordionItem value="security">
              <AccordionTrigger className="flex">
                <h4>{t('settings.globalSettings.multiFactorAuthentication')}</h4>
              </AccordionTrigger>
              <AccordionContent className="space-y-2 px-1">
                <p className="text-background">{t('settings.globalSettings.mfaDescription')}</p>
                <FormFieldSH
                  control={control}
                  name={`auth.${GLOBAL_SETTINGS_AUTH_MFA_ENFORCED_GROUPS}`}
                  render={() => (
                    <FormItem>
                      <p className="font-bold">{t('permission.groups')}</p>
                      <FormControl>
                        <AsyncMultiSelect<MultipleSelectorGroup>
                          value={getValues(`auth.${GLOBAL_SETTINGS_AUTH_MFA_ENFORCED_GROUPS}`) ?? []}
                          onSearch={searchGroups}
                          onChange={handleGroupsChange}
                          placeholder={t('search.type-to-search')}
                        />
                      </FormControl>
                      <p className="text-background">{t('settings.globalSettings.selectUserGroups')}</p>
                      <FormMessage className="text-p" />
                    </FormItem>
                  )}
                />
              </AccordionContent>
            </AccordionItem>

            <AccordionItem value="ldap">
              <AccordionTrigger className="flex">
                <h4>{t('settings.globalSettings.ldap.title')}</h4>
              </AccordionTrigger>
              <LdapSettings form={form} />
            </AccordionItem>

            <AccordionItem value="branding">
              <AccordionTrigger className="flex">
                <h4>{t('settings.globalSettings.branding.title')}</h4>
              </AccordionTrigger>

              <AccordionContent className="space-y-2 px-1">
                <AccordionSH
                  type="multiple"
                  defaultValue={['organisationLogo']}
                >
                  <AccordionItem value="organisationLogo">
                    <AccordionTrigger className="flex">
                      <h5>{t('settings.globalSettings.logo.title')}</h5>
                    </AccordionTrigger>
                    <AddOrganisationLogo form={form} />
                  </AccordionItem>
                </AccordionSH>
              </AccordionContent>
            </AccordionItem>

            <AccordionItem value="organisationInfo">
              <AccordionTrigger className="flex">
                <h4>{t('settings.globalSettings.organisationInfo.title')}</h4>
              </AccordionTrigger>
              <AddOrganisationInfo form={form} />
            </AccordionItem>
          </form>
        </Form>
      </AccordionSH>
      <GlobalSettingsFloatingButtons handleSave={handleSubmit(onSubmit)} />
    </>
  );
};

export default GlobalSettings;<|MERGE_RESOLUTION|>--- conflicted
+++ resolved
@@ -18,18 +18,14 @@
 import { Form, FormControl, FormFieldSH, FormItem, FormMessage } from '@/components/ui/Form';
 import useGroupStore from '@/store/GroupStore';
 import AsyncMultiSelect from '@/components/shared/AsyncMultiSelect';
-<<<<<<< HEAD
+import GlobalSettingsDto from '@libs/global-settings/types/globalSettings.dto';
 import AppConfigSwitch from '@/pages/Settings/AppConfig/components/booleanField/AppConfigSwitch';
-=======
-import GlobalSettingsDto from '@libs/global-settings/types/globalSettings.dto';
->>>>>>> 31a0d400
 import AppDropdownSelectFormField from '@/components/ui/DropdownSelect/AppDropdownSelectFormField';
 import useAppConfigsStore from '@/pages/Settings/AppConfig/useAppConfigsStore';
 import defaultValues from '@libs/global-settings/constants/defaultValues';
 import { GLOBAL_SETTINGS_AUTH_MFA_ENFORCED_GROUPS } from '@libs/global-settings/constants/globalSettingsApiEndpoints';
 import LdapSettings from '@/pages/Settings/components/LdapSettings';
 import AddOrganisationLogo from '@/pages/Settings/components/AddOrganisationLogo';
-import GlobalSettingsDto from '@libs/global-settings/types/globalSettings.dto';
 import { GlobalSettingsFormValues } from '@libs/global-settings/types/globalSettings.form';
 import AddOrganisationInfo from '@/pages/Settings/components/AddOrganisationInfo';
 import useGlobalSettingsApiStore from './useGlobalSettingsApiStore';
@@ -125,13 +121,14 @@
 
               <AccordionContent className="space-y-2 px-1 text-p">
                 <p className="text-xl font-bold">{t('settings.globalSettings.defaultLandingPageTitle')}</p>
-                <p> {t('settings.globalSettings.defaultLandingPageDescription')}</p>
-                <AppDropdownSelectFormField
-                  appNamePath="general.defaultLandingPage.appName"
-                  form={form}
-                  variant="default"
+                <AppConfigSwitch
+                  fieldPath="general.defaultLandingPage.isCustomLandingPageEnabled"
+                  control={control}
+                  option={{
+                    title: t('settings.globalSettings.defaultLandingPageDescription'),
+                    description: t('settings.globalSettings.defaultLandingPageSwitchDescription'),
+                  }}
                 />
-<<<<<<< HEAD
                 {Boolean(isCustomLandingPageEnabled) && appConfigs.length > 0 && (
                   <AppDropdownSelectFormField
                     appNamePath="general.defaultLandingPage.appName"
@@ -139,8 +136,12 @@
                     variant="default"
                   />
                 )}
-=======
->>>>>>> 31a0d400
+                <p> {t('settings.globalSettings.defaultLandingPageDescription')}</p>
+                <AppDropdownSelectFormField
+                  appNamePath="general.defaultLandingPage.appName"
+                  form={form}
+                  variant="default"
+                />
               </AccordionContent>
             </AccordionItem>
 
