import React, { useEffect, useState } from 'react';
import { useLocation, useSearchParams } from 'react-router-dom';
import { useTranslation } from 'react-i18next';
import { SubmitHandler, useForm } from 'react-hook-form';
import { zodResolver } from '@hookform/resolvers/zod';
import { z } from 'zod';
import { useMediaQuery } from 'usehooks-ts';
import { toast } from 'sonner';

import Input from '@/components/shared/Input';
<<<<<<< HEAD
import { Form, FormControl, FormField, FormItem, FormMessage } from '@/components/ui/Form';
=======
import { Form, FormControl, FormFieldSH, FormItem, FormMessage } from '@/components/ui/Form';
>>>>>>> 1792cdb3
import { Button } from '@/components/shared/Button';
import { SETTINGS_APPSELECT_OPTIONS } from '@/constants/settings';
import { RadioGroupItemSH, RadioGroupSH } from '@/components/ui/RadioGroupSH';
import { TrashIcon } from '@/assets/icons';
import Toaster from '@/components/ui/Sonner';
<<<<<<< HEAD
import { AppType } from '@/datatypes/types';
import MobileSettingsDialog from '@/pages/Settings/SettingsDialog/MobileSettingsDialog';
import { SettingsDialogProps } from '@/pages/Settings/SettingsDialog/settingTypes';
import DesktopSettingsDialog from '@/pages/Settings/SettingsDialog/DesktopSettingsDialog';
import useAppDataStore from '@/store/appDataStore';
import { findEntryByName } from '@/utils/common';
import useEduApi from '@/api/useEduApiQuery';
=======
import { AppIntegrationType } from '@/datatypes/types';
import MobileSettingsDialog from '@/pages/Settings/SettingsDialog/MobileSettingsDialog';
import { SettingsDialogProps } from '@/pages/Settings/SettingsDialog/settingTypes';
import DesktopSettingsDialog from '@/pages/Settings/SettingsDialog/DesktopSettingsDialog';
import useAppConfigsStore from '@/store/appConfigsStore';
import { findAppConfigByName } from '@/utils/common';
import useAppConfigQuery from '@/api/useAppConfigQuery';
>>>>>>> 1792cdb3

const SettingsPage: React.FC = () => {
  const { pathname } = useLocation();
  const { t } = useTranslation();
  const [searchParams, setSearchParams] = useSearchParams();
  const mode = searchParams.get('mode');
  const isMobile = useMediaQuery('(max-width: 768px)');
<<<<<<< HEAD
  const { updateSettingsConfig, deleteSettingsConfigEntry } = useEduApi();
  const { config, setConfig } = useAppDataStore();
=======
  const { updateAppConfig, deleteAppConfigEntry } = useAppConfigQuery();
  const { appConfig, setAppConfig } = useAppConfigsStore();
>>>>>>> 1792cdb3
  const [option, setOption] = useState('');

  const settingLocation = pathname !== '/settings' ? pathname.split('/').filter((part) => part !== '')[1] : '';

  const formSchemaObject: { [key: string]: z.Schema } = {};

  SETTINGS_APPSELECT_OPTIONS.forEach((item) => {
    formSchemaObject[`${item.id}.path`] = z.string().optional();
    formSchemaObject[`${item.id}.appType`] = z.nativeEnum(AppIntegrationType).optional();
  });

  const formSchema = z.object(formSchemaObject);

  const form = useForm<z.infer<typeof formSchema>>({
    mode: 'onChange',
    resolver: zodResolver(formSchema),
  });

  const { control, handleSubmit, setValue, getValues } = form;

  const areSettingsVisible = settingLocation !== '';

  useEffect(() => {
    if (areSettingsVisible) {
<<<<<<< HEAD
      setValue(`${settingLocation}.path`, findEntryByName(config, settingLocation)?.linkPath);
      setValue(`${settingLocation}.appType`, findEntryByName(config, settingLocation)?.linkPath);
    }
  }, [areSettingsVisible, settingLocation, config]);
=======
      setValue(`${settingLocation}.path`, findAppConfigByName(appConfig, settingLocation)?.linkPath);
      setValue(`${settingLocation}.appType`, findAppConfigByName(appConfig, settingLocation)?.appType);
    }
  }, [areSettingsVisible, settingLocation, appConfig]);
>>>>>>> 1792cdb3

  const settingsForm = () => {
    const onSubmit: SubmitHandler<z.infer<typeof formSchema>> = () => {
      const selectedOption = SETTINGS_APPSELECT_OPTIONS.find((item) => item.id.includes(settingLocation));

      if (selectedOption) {
        const newConfig = {
          name: settingLocation,
          linkPath: getValues(`${settingLocation}.path`) as string,
          icon: selectedOption.icon,
<<<<<<< HEAD
          appType: getValues(`${settingLocation}.appType`) as AppType,
        };

        const updatedConfig = config.map((entry) => {
=======
          appType: getValues(`${settingLocation}.appType`) as AppIntegrationType,
        };

        const updatedConfig = appConfig.map((entry) => {
>>>>>>> 1792cdb3
          if (entry.name === settingLocation) {
            return newConfig;
          }
          return entry;
        });

<<<<<<< HEAD
        setConfig(updatedConfig);

        updateSettingsConfig(updatedConfig)
          .then(() => toast.success(`${t(`${settingLocation}.sidebar`)} - ${t('settings.item.update.failed')}`))
          .catch(() => toast.error(`${t(`${settingLocation}.sidebar`)} - ${t('settings.item.update.failed')}`));
=======
        setAppConfig(updatedConfig);

        updateAppConfig(updatedConfig)
          .then(() => toast.success(`${t(`${settingLocation}.sidebar`)} - ${t('settings.appconfig.update.success')}`))
          .catch(() => toast.error(`${t(`${settingLocation}.sidebar`)} - ${t('settings.appconfig.update.failed')}`));
>>>>>>> 1792cdb3
      }
    };
    if (areSettingsVisible) {
      return (
        <Form {...form}>
          <form
            onSubmit={handleSubmit(onSubmit)}
            className="column w-2/3 space-y-6"
          >
            {SETTINGS_APPSELECT_OPTIONS.map((item) => (
              <div
                key={item.id}
                className="m-5"
              >
                {settingLocation === item.id ? (
                  <>
                    <FormFieldSH
                      control={control}
                      name={`${item.id}.path`}
                      defaultValue=""
                      render={({ field }) => (
                        <FormItem>
                          <h4>{t('form.path')}</h4>
                          <FormControl>
                            <Input
                              {...field}
                              className="text-white"
                            />
                          </FormControl>
                          <p>{t('form.pathDescription')}</p>
                          <FormMessage className="text-p" />
                        </FormItem>
                      )}
                    />
                    <div className="pt-10">
                      <FormFieldSH
                        control={control}
                        name={`${item.id}.appType`}
                        render={({ field }) => (
                          <FormItem className="space-y-3">
                            <h4>{t('form.apptype')}</h4>
                            <FormControl>
                              <RadioGroupSH
                                onValueChange={field.onChange}
<<<<<<< HEAD
                                defaultValue={findEntryByName(config, settingLocation)?.appType}
=======
                                defaultValue={findAppConfigByName(appConfig, settingLocation)?.appType}
>>>>>>> 1792cdb3
                                className="flex flex-col space-y-1"
                              >
                                <FormItem className="flex items-center space-x-3 space-y-0">
                                  <FormControl>
                                    <RadioGroupItemSH value={AppIntegrationType.NATIVE} />
                                  </FormControl>
                                  <p>{t('form.native')}</p>
                                </FormItem>
                                <FormItem className="flex items-center space-x-3 space-y-0">
                                  <FormControl>
                                    <RadioGroupItemSH value={AppIntegrationType.FORWARDED} />
                                  </FormControl>
                                  <p>{t('form.forwarded')}</p>
                                </FormItem>
                                <FormItem className="flex items-center space-x-3 space-y-0">
                                  <FormControl>
                                    <RadioGroupItemSH value={AppIntegrationType.EMBEDDED} />
                                  </FormControl>
                                  <p>{t('form.embedded')}</p>
                                </FormItem>
                              </RadioGroupSH>
                            </FormControl>
                            <FormMessage />
                          </FormItem>
                        )}
                      />
                    </div>
                    <div className="absolute right-20 sm:pr-10 md:right-20">
                      <Button
                        type="submit"
                        variant="btn-collaboration"
                        className="justify-end pr-5"
                        size="lg"
                      >
                        {t('common.save')}
                      </Button>
                    </div>
                  </>
                ) : null}
              </div>
            ))}
          </form>
        </Form>
      );
    }
    return null;
  };

  const filteredAppOptions = () => {
<<<<<<< HEAD
    const existingOptions = config.map((item) => item.name);
=======
    const existingOptions = appConfig.map((item) => item.name);
>>>>>>> 1792cdb3
    const filteredOptions = SETTINGS_APPSELECT_OPTIONS.filter((item) => !existingOptions.includes(item.id));

    return filteredOptions.map((item) => ({ id: item.id, name: `${item.id}.sidebar` }));
  };

  const handleDeleteSettingsItem = () => {
<<<<<<< HEAD
    const deleteOptionName = config.filter((item) => item.name === settingLocation)[0].name;
    deleteSettingsConfigEntry(deleteOptionName)
      .then(() => {
        const filteredArray = config.filter((item) => item.name !== settingLocation);
        setConfig(filteredArray);
        toast.success(`${t(`${deleteOptionName}.sidebar`)} - ${t('settings.item.remove.success')}`, {
          description: new Date().toLocaleString(),
        });
        navigate('/settings');
      })
      .catch(() =>
        toast.error(`${t(`${deleteOptionName}.sidebar`)} - ${t('settings.item.remove.failed')}`, {
=======
    const deleteOptionName = appConfig.filter((item) => item.name === settingLocation)[0].name;
    deleteAppConfigEntry(deleteOptionName)
      .then(() => {
        const filteredArray = appConfig.filter((item) => item.name !== settingLocation);
        setAppConfig(filteredArray);
        toast.success(`${t(`${deleteOptionName}.sidebar`)} - ${t('settings.appconfig.delete.success')}`, {
          description: new Date().toLocaleString(),
        });
      })
      .catch(() =>
        toast.error(`${t(`${deleteOptionName}.sidebar`)} - ${t('settings.appconfig.delete.failed')}`, {
>>>>>>> 1792cdb3
          description: new Date().toLocaleString(),
        }),
      );
  };

  const dialogProps: SettingsDialogProps = {
    isOpen: mode === 'add',
    option,
    setOption,
    filteredAppOptions,
    setSearchParams,
  };

  return (
    <>
      <div className="flex justify-between">
        <div className="pt-5 sm:pt-0">
          <h2>{t(areSettingsVisible ? `${settingLocation}.sidebar` : 'settings.sidebar')}</h2>
          <p className="pb-4">{t('settings.description')}</p>
        </div>

        {areSettingsVisible ? (
          <Button
            type="button"
            variant="btn-hexagon"
            className="fixed bottom-10 space-x-4 bg-opacity-90 p-4"
            onClickCapture={handleDeleteSettingsItem}
          >
            <img
              className="m-6"
              src={TrashIcon}
              alt="trash"
              width="25px"
            />
          </Button>
        ) : null}
      </div>
      {settingsForm()}
      {isMobile ? <MobileSettingsDialog {...dialogProps} /> : <DesktopSettingsDialog {...dialogProps} />}
      <Toaster />
    </>
  );
};

export default SettingsPage;<|MERGE_RESOLUTION|>--- conflicted
+++ resolved
@@ -8,25 +8,12 @@
 import { toast } from 'sonner';
 
 import Input from '@/components/shared/Input';
-<<<<<<< HEAD
-import { Form, FormControl, FormField, FormItem, FormMessage } from '@/components/ui/Form';
-=======
 import { Form, FormControl, FormFieldSH, FormItem, FormMessage } from '@/components/ui/Form';
->>>>>>> 1792cdb3
 import { Button } from '@/components/shared/Button';
 import { SETTINGS_APPSELECT_OPTIONS } from '@/constants/settings';
 import { RadioGroupItemSH, RadioGroupSH } from '@/components/ui/RadioGroupSH';
 import { TrashIcon } from '@/assets/icons';
 import Toaster from '@/components/ui/Sonner';
-<<<<<<< HEAD
-import { AppType } from '@/datatypes/types';
-import MobileSettingsDialog from '@/pages/Settings/SettingsDialog/MobileSettingsDialog';
-import { SettingsDialogProps } from '@/pages/Settings/SettingsDialog/settingTypes';
-import DesktopSettingsDialog from '@/pages/Settings/SettingsDialog/DesktopSettingsDialog';
-import useAppDataStore from '@/store/appDataStore';
-import { findEntryByName } from '@/utils/common';
-import useEduApi from '@/api/useEduApiQuery';
-=======
 import { AppIntegrationType } from '@/datatypes/types';
 import MobileSettingsDialog from '@/pages/Settings/SettingsDialog/MobileSettingsDialog';
 import { SettingsDialogProps } from '@/pages/Settings/SettingsDialog/settingTypes';
@@ -34,7 +21,6 @@
 import useAppConfigsStore from '@/store/appConfigsStore';
 import { findAppConfigByName } from '@/utils/common';
 import useAppConfigQuery from '@/api/useAppConfigQuery';
->>>>>>> 1792cdb3
 
 const SettingsPage: React.FC = () => {
   const { pathname } = useLocation();
@@ -42,13 +28,8 @@
   const [searchParams, setSearchParams] = useSearchParams();
   const mode = searchParams.get('mode');
   const isMobile = useMediaQuery('(max-width: 768px)');
-<<<<<<< HEAD
-  const { updateSettingsConfig, deleteSettingsConfigEntry } = useEduApi();
-  const { config, setConfig } = useAppDataStore();
-=======
   const { updateAppConfig, deleteAppConfigEntry } = useAppConfigQuery();
   const { appConfig, setAppConfig } = useAppConfigsStore();
->>>>>>> 1792cdb3
   const [option, setOption] = useState('');
 
   const settingLocation = pathname !== '/settings' ? pathname.split('/').filter((part) => part !== '')[1] : '';
@@ -73,17 +54,10 @@
 
   useEffect(() => {
     if (areSettingsVisible) {
-<<<<<<< HEAD
-      setValue(`${settingLocation}.path`, findEntryByName(config, settingLocation)?.linkPath);
-      setValue(`${settingLocation}.appType`, findEntryByName(config, settingLocation)?.linkPath);
-    }
-  }, [areSettingsVisible, settingLocation, config]);
-=======
       setValue(`${settingLocation}.path`, findAppConfigByName(appConfig, settingLocation)?.linkPath);
       setValue(`${settingLocation}.appType`, findAppConfigByName(appConfig, settingLocation)?.appType);
     }
   }, [areSettingsVisible, settingLocation, appConfig]);
->>>>>>> 1792cdb3
 
   const settingsForm = () => {
     const onSubmit: SubmitHandler<z.infer<typeof formSchema>> = () => {
@@ -94,36 +68,21 @@
           name: settingLocation,
           linkPath: getValues(`${settingLocation}.path`) as string,
           icon: selectedOption.icon,
-<<<<<<< HEAD
-          appType: getValues(`${settingLocation}.appType`) as AppType,
-        };
-
-        const updatedConfig = config.map((entry) => {
-=======
           appType: getValues(`${settingLocation}.appType`) as AppIntegrationType,
         };
 
         const updatedConfig = appConfig.map((entry) => {
->>>>>>> 1792cdb3
           if (entry.name === settingLocation) {
             return newConfig;
           }
           return entry;
         });
 
-<<<<<<< HEAD
-        setConfig(updatedConfig);
-
-        updateSettingsConfig(updatedConfig)
-          .then(() => toast.success(`${t(`${settingLocation}.sidebar`)} - ${t('settings.item.update.failed')}`))
-          .catch(() => toast.error(`${t(`${settingLocation}.sidebar`)} - ${t('settings.item.update.failed')}`));
-=======
         setAppConfig(updatedConfig);
 
         updateAppConfig(updatedConfig)
           .then(() => toast.success(`${t(`${settingLocation}.sidebar`)} - ${t('settings.appconfig.update.success')}`))
           .catch(() => toast.error(`${t(`${settingLocation}.sidebar`)} - ${t('settings.appconfig.update.failed')}`));
->>>>>>> 1792cdb3
       }
     };
     if (areSettingsVisible) {
@@ -168,11 +127,7 @@
                             <FormControl>
                               <RadioGroupSH
                                 onValueChange={field.onChange}
-<<<<<<< HEAD
-                                defaultValue={findEntryByName(config, settingLocation)?.appType}
-=======
                                 defaultValue={findAppConfigByName(appConfig, settingLocation)?.appType}
->>>>>>> 1792cdb3
                                 className="flex flex-col space-y-1"
                               >
                                 <FormItem className="flex items-center space-x-3 space-y-0">
@@ -222,31 +177,13 @@
   };
 
   const filteredAppOptions = () => {
-<<<<<<< HEAD
-    const existingOptions = config.map((item) => item.name);
-=======
     const existingOptions = appConfig.map((item) => item.name);
->>>>>>> 1792cdb3
     const filteredOptions = SETTINGS_APPSELECT_OPTIONS.filter((item) => !existingOptions.includes(item.id));
 
     return filteredOptions.map((item) => ({ id: item.id, name: `${item.id}.sidebar` }));
   };
 
   const handleDeleteSettingsItem = () => {
-<<<<<<< HEAD
-    const deleteOptionName = config.filter((item) => item.name === settingLocation)[0].name;
-    deleteSettingsConfigEntry(deleteOptionName)
-      .then(() => {
-        const filteredArray = config.filter((item) => item.name !== settingLocation);
-        setConfig(filteredArray);
-        toast.success(`${t(`${deleteOptionName}.sidebar`)} - ${t('settings.item.remove.success')}`, {
-          description: new Date().toLocaleString(),
-        });
-        navigate('/settings');
-      })
-      .catch(() =>
-        toast.error(`${t(`${deleteOptionName}.sidebar`)} - ${t('settings.item.remove.failed')}`, {
-=======
     const deleteOptionName = appConfig.filter((item) => item.name === settingLocation)[0].name;
     deleteAppConfigEntry(deleteOptionName)
       .then(() => {
@@ -258,7 +195,6 @@
       })
       .catch(() =>
         toast.error(`${t(`${deleteOptionName}.sidebar`)} - ${t('settings.appconfig.delete.failed')}`, {
->>>>>>> 1792cdb3
           description: new Date().toLocaleString(),
         }),
       );
