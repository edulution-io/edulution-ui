--- conflicted
+++ resolved
@@ -1,21 +1,15 @@
 import { create, StateCreator } from 'zustand';
 import { HttpStatus } from '@nestjs/common';
 import { createJSONStorage, persist, PersistOptions } from 'zustand/middleware';
-<<<<<<< HEAD
-import { LMN_API_USER_EDU_API_ENDPOINT } from '@libs/lmnApi/types/eduApiEndpoints';
-=======
-import handleApiError from '@/utils/handleApiError';
-import eduApi from '@/api/eduApi';
 import LMN_API_EDU_API_ENDPOINTS from '@libs/lmnApi/constants/eduApiEndpoints';
->>>>>>> 92b01c11
 import { HTTP_HEADERS } from '@libs/common/types/http-methods';
 import UpdateUserDetailsDto from '@libs/userSettings/update-user-details.dto';
 import UserLmnInfo from '@libs/lmnApi/types/userInfo';
+import getSchoolPrefix from '@libs/classManagement/utils/getSchoolPrefix';
+import type QuotaResponse from '@libs/lmnApi/types/lmnApiQuotas';
 import lmnApi from '@/api/lmnApi';
 import eduApi from '@/api/eduApi';
 import handleApiError from '@/utils/handleApiError';
-import getSchoolPrefix from '@libs/classManagement/utils/getSchoolPrefix';
-import type QuotaResponse from '@libs/lmnApi/types/lmnApiQuotas';
 
 const { USER, USERS_QUOTA } = LMN_API_EDU_API_ENDPOINTS;
 
@@ -32,11 +26,8 @@
   setLmnApiToken: (username: string, password: string) => Promise<void>;
   getOwnUser: () => Promise<void>;
   fetchUser: (name: string) => Promise<UserLmnInfo | null>;
-<<<<<<< HEAD
+  fetchUsersQuota: (name: string) => Promise<void>;
   patchUserDetails: (username: string, details: Partial<UpdateUserDetailsDto>) => Promise<boolean>;
-=======
-  fetchUsersQuota: (name: string) => Promise<void>;
->>>>>>> 92b01c11
   reset: () => void;
 }
 
@@ -122,8 +113,6 @@
         }
       },
 
-      reset: () => set(initialState),
-
       patchUserDetails: async (username: string, userDetails: Partial<UpdateUserDetailsDto>): Promise<boolean> => {
         set({ isPatchingUserLoading: true, error: null });
         try {
@@ -141,6 +130,8 @@
           set({ isPatchingUserLoading: false });
         }
       },
+
+      reset: () => set(initialState),
     }),
     {
       name: 'lmn-user-storage',
