--- conflicted
+++ resolved
@@ -27,7 +27,6 @@
   setDarkVersion: (version: number | ((prev: number) => number)) => void;
   uploadingVariant: ThemeType | null;
   uploadGlobalAsset: (options: UploadGlobalAssetDto) => Promise<void>;
-  uploadOrganizationLogo: (options: UploadGlobalAssetDto) => Promise<void>;
   uploadVariant: (variant: ThemeType, file: File) => Promise<void>;
   reset: () => void;
 }
@@ -45,37 +44,19 @@
       darkVersion: typeof version === 'function' ? version(state.darkVersion) : version,
     })),
 
-<<<<<<< HEAD
-  setUploadingVariant: (variant) => set({ uploadingVariant: variant }),
-
-  uploadGlobalAsset: async ({
-    filename,
-    destination,
-    file,
-  }: {
-    filename?: string | undefined;
-    destination?: string | undefined;
-    file: File | Blob;
-  }) => {
-    if (!filename || !destination) {
-      return;
-    }
-
-=======
   uploadGlobalAsset: async ({ variant, file }: { variant: ThemeType; file: File | Blob }) => {
->>>>>>> a969e50d
     try {
+      const name = getMainLogoFilename(variant);
       const form = new FormData();
-      form.append('destination', destination);
-      form.append('filename', filename);
+      form.append('destination', GLOBAL_SETTINGS_BRANDING_LOGO as string);
+      form.append('filename', name);
 
       if (file instanceof File) {
-        form.append('file', file, filename);
+        form.append('file', file, name);
       } else if (file instanceof Blob) {
         const type = file.type || RequestResponseContentType.APPLICATION_OCTET_STREAM;
         const ext = mimeExtension(type);
-        const fullName =
-          ext && !filename.toLowerCase().endsWith(`.${ext.toLowerCase()}`) ? `${filename}.${ext}` : filename;
+        const fullName = ext && !name.toLowerCase().endsWith(`.${ext.toLowerCase()}`) ? `${name}.${ext}` : name;
 
         const wrapped = new File([file], fullName, { type });
         form.append('file', wrapped, fullName);
@@ -93,17 +74,11 @@
     }
   },
 
-  uploadOrganizationLogo: async ({ variant, file }: { variant: ThemeType; file: File | Blob }) => {
-    const filename = getMainLogoFilename(variant);
-    const destination = GLOBAL_SETTINGS_BRANDING_LOGO as string;
-    await get().uploadGlobalAsset({ filename, destination, variant, file });
-  },
-
   uploadVariant: async (variant: ThemeType, file: File) => {
     try {
       set({ uploadingVariant: variant });
       const webpFile = await convertImageFileToWebp(file);
-      await get().uploadOrganizationLogo({
+      await get().uploadGlobalAsset({
         file: webpFile,
         variant,
       });
