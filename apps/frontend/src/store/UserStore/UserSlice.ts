import eduApi from '@/api/eduApi';
import handleApiError from '@/utils/handleApiError';
import { StateCreator } from 'zustand';
import { EDU_API_USERS_ENDPOINT, EDU_API_USERS_SEARCH_ENDPOINT } from '@/api/endpoints/users';
import delay from '@/lib/delay';
import UserStore from '@libs/user/types/store/userStore';
import UserSlice from '@libs/user/types/store/userSlice';
import UserDto from '@libs/user/types/user.dto';
import CryptoJS from 'crypto-js';
<<<<<<< HEAD
import AttendeeDto from '@libs/user/types/attendee.dto';
=======
import { getDecryptedPassword } from '@libs/common/utils';
>>>>>>> 9cacc1f7

const initialState = {
  webdavKey: '',
  isAuthenticated: false,
  isPreparingLogout: false,
  eduApiToken: '',
  user: null,
  userError: null,
  userIsLoading: false,
  searchError: null,
  searchIsLoading: false,
};

const WEBDAV_SECRET = import.meta.env.VITE_WEBDAV_KEY as string;

const createUserSlice: StateCreator<UserStore, [], [], UserSlice> = (set, get) => ({
  ...initialState,

  setIsAuthenticated: (isAuthenticated: boolean) => set({ isAuthenticated }),
  setEduApiToken: (eduApiToken) => set({ eduApiToken }),
  setWebdavKey: (password: string) => set({ webdavKey: CryptoJS.AES.encrypt(password, WEBDAV_SECRET).toString() }),
  getWebdavKey: () => getDecryptedPassword(get().webdavKey, WEBDAV_SECRET),

  logout: async () => {
    set({ isPreparingLogout: true });
    await delay(200);
    set({ isAuthenticated: false });
  },

  createOrUpdateUser: async (user: UserDto) => {
    set({ userIsLoading: true, user });
    try {
      await eduApi.post<UserDto>(EDU_API_USERS_ENDPOINT, user);
    } catch (error) {
      handleApiError(error, set, 'userError');
    } finally {
      set({ isAuthenticated: true, userIsLoading: false });
    }
  },

  getUser: async () => {
    set({ userIsLoading: true });
    try {
      const response = await eduApi.get<UserDto>(`${EDU_API_USERS_ENDPOINT}/${get().user?.username}`);
      set({ user: response.data });
    } catch (e) {
      handleApiError(e, set, 'userError');
    } finally {
      set({ userIsLoading: false });
    }
  },

  updateUser: async (userInfo) => {
    set({ userIsLoading: true });
    try {
      await eduApi.patch<UserDto>(`${EDU_API_USERS_ENDPOINT}/${get().user?.username}`, userInfo);
    } catch (error) {
      handleApiError(error, set, 'userError');
    } finally {
      set({ userIsLoading: false });
    }
  },

  searchAttendees: async (searchParam) => {
    set({ searchError: null, searchIsLoading: true });
    try {
      const response = await eduApi.get<AttendeeDto[]>(`${EDU_API_USERS_SEARCH_ENDPOINT}${searchParam}`);

      if (!Array.isArray(response.data)) {
        return [];
      }

      return response.data?.map((d) => ({
        ...d,
        value: d.username,
        label: `${d.firstName} ${d.lastName} (${d.username})`,
      }));
    } catch (error) {
      handleApiError(error, set, 'searchError');
      return [];
    } finally {
      set({ searchIsLoading: false });
    }
  },

  resetUserSlice: () => set({ ...initialState }),
});

export default createUserSlice;<|MERGE_RESOLUTION|>--- conflicted
+++ resolved
@@ -7,11 +7,8 @@
 import UserSlice from '@libs/user/types/store/userSlice';
 import UserDto from '@libs/user/types/user.dto';
 import CryptoJS from 'crypto-js';
-<<<<<<< HEAD
 import AttendeeDto from '@libs/user/types/attendee.dto';
-=======
 import { getDecryptedPassword } from '@libs/common/utils';
->>>>>>> 9cacc1f7
 
 const initialState = {
   webdavKey: '',
