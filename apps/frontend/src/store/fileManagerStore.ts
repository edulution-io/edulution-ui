import { create, StateCreator } from 'zustand';
import { createJSONStorage, persist, PersistOptions } from 'zustand/middleware';
import { DirectoryFile } from '@/datatypes/filesystem';
import { RowSelectionState } from '@tanstack/react-table';
import eduApi from '@/api/eduApi';
import { getFileNameFromPath } from '@/pages/FileSharing/utilities/fileManagerCommon';

type WebDavActionResult = { success: boolean; message?: string; status?: number };

interface FileManagerState {
  directorys: DirectoryFile[];
  files: DirectoryFile[];
  mountPoints: DirectoryFile[];
  isVisible: boolean;
  fileName: string;
  directoryName: string;
  selectedItems: DirectoryFile[];
  fileOperationSuccessful: boolean | undefined;
  currentPath: string;
  uploadProgresses: { [key: string]: number };
  fileOperationMessage: string;
  selectedRows: RowSelectionState;
}

interface FileManagerActions {
  resetProgress: () => void;
  setSelectedRows: (rows: RowSelectionState) => void;
  setCurrentPath: (path: string) => void;
  setFiles: (files: DirectoryFile[]) => void;
  setDirectorys: (files: DirectoryFile[]) => void;
  setMountPoints: (mountPoints: DirectoryFile[]) => void;
  setFileName: (fileName: string) => void;
  setDirectoryName: (directoryName: string) => void;
  setSelectedItems: (items: DirectoryFile[]) => void;
  setFileOperationSuccessful: (success: boolean | undefined, message: string) => Promise<void>;
  setPopUpVisibility: (isVisible: boolean) => void;
  fetchFiles: (path: string) => Promise<void>;
  fetchDirs: (path: string) => Promise<void>;
  fetchMountPoints: () => Promise<void>;
  uploadFile: (file: File, path: string) => Promise<WebDavActionResult>;
  handleWebDavAction: (action: () => Promise<WebDavActionResult>) => Promise<WebDavActionResult>;
  createNewFolder: (folderName: string, path: string) => Promise<WebDavActionResult>;
  createNewFile: (fileName: string, path: string) => Promise<WebDavActionResult>;
  renameItem: (path: string, newPath: string) => Promise<WebDavActionResult>;
  downloadFile: (path: string) => Promise<string>;
  getBasicAuthDownloadLink: (path: string) => Promise<string>;
  getOnlyOfficeJwtToken: (config: {
    documentType: string;
    document: { title: string; fileType: string; key: string; url: string };
  }) => Promise<string>;
  moveItem: (originPath: string, newPath: string) => Promise<WebDavActionResult>;
  deleteItem: (path: string) => Promise<WebDavActionResult>;
  reset: () => void;
}

type FileManagerStore = FileManagerState & FileManagerActions;

const initialState: Omit<
  FileManagerStore,
  | 'setUploadProgress'
  | 'resetProgress'
  | 'uploadFile'
  | 'setSelectedRows'
  | 'getBasicAuthDownloadLink'
  | 'downloadFile'
  | 'setCurrentPath'
  | 'setFiles'
  | 'setMountPoints'
  | 'setFileName'
  | 'getOnlyOfficeJwtToken'
  | 'setDirectoryName'
  | 'setSelectedItems'
  | 'setFileOperationSuccessful'
  | 'fetchFiles'
  | 'handleDownload'
  | 'setPopUpVisibility'
  | 'fetchMountPoints'
  | 'fetchDirs'
  | 'reset'
  | 'handleWebDavAction'
  | 'setDirectorys'
  | 'createNewFolder'
  | 'createNewFile'
  | 'renameItem'
  | 'moveItem'
  | 'deleteItem'
> = {
  files: [],
  directorys: [],
  mountPoints: [],
  isVisible: false,
  fileName: '',
  directoryName: '',
  selectedItems: [],
  fileOperationSuccessful: undefined,
  currentPath: `/`,
  uploadProgresses: {},
  fileOperationMessage: '',
  selectedRows: {},
};

type PersistedFileManagerStore = (
  fileManagerData: StateCreator<FileManagerStore>,
  options: PersistOptions<FileManagerStore>,
) => StateCreator<FileManagerStore>;

const useFileManagerStore = create<FileManagerStore>(
  (persist as PersistedFileManagerStore)(
    (set, get) => ({
      ...initialState,
      setCurrentPath: (path: string) => {
        set({ currentPath: path.replace('/webdav', '') });
      },

      setFiles: (files: DirectoryFile[]) => {
        set({ files });
      },

      setMountPoints: (mountPoints: DirectoryFile[]) => {
        set({ mountPoints });
      },

      setDirectorys: (directorys: DirectoryFile[]) => {
        set({ directorys });
      },

<<<<<<< HEAD
      downloadFile: async (path: string) => {
=======
      fetchQRCode: async () => {
        try {
          const response = await eduApi.get<QrCodeValues>('/filemanager/qrcode');
          set({ QRCode: response.data });
        } catch (error) {
          console.error('Error fetching QR code:', error);
        }
      },

      downloadFile: async (fullPath: string) => {
>>>>>>> 7e0320e0
        try {
          const parts = fullPath.split('/');
          const filename = parts.pop() || '';
          const path = parts.join('/').replace('/webdav/', '');

          const response = await eduApi.get(`/filemanager/download/?path=${path}&filename=${filename}`);
          const { downloadLink } = response.data;
          return downloadLink;
        } catch (error) {
          console.error('Error downloading file:', error);
        }
      },

      getBasicAuthDownloadLink: async (path: string) => {
        try {
          const response = await eduApi.get(`/filemanager/downloadUrl/${path}`);
          return response.data;
        } catch (error) {
          console.error('Error fetching download link:', error);
        }
      },

      uploadFile: async (file: File, path: string) => {
        try {
          const formData = new FormData();
          formData.append('file', file);
          formData.append('name', file.name);
          formData.append('path', path.replace('/webdav/', ''));

          const response = await eduApi.post('/filemanager/uploadFile', formData, {
            headers: {
              'Content-Type': 'multipart/form-data',
            },
          });
          return { response, success: true };
        } catch (error) {
          console.error('Error uploading file:', error);
          return { success: false };
        }
      },

      createNewFile: async (fileName, path) => {
        try {
          const response = await eduApi.put('/filemanager/createfile', {
            path: path.replace('/webdav/', ''),
            fileName,
            content: '',
          });
          return { response, success: true };
        } catch (error) {
          console.error('Error creating file:', error);
          return { success: false };
        }
      },

      createNewFolder: async (folderName, path) => {
        try {
          const response = await eduApi.post('/filemanager/createFolder', {
            path: path.replace('/webdav/', ''),
            folderName,
          });
          return { response, success: true };
        } catch (error) {
          console.error('Error creating folder:', error);
          return { success: false };
        }
      },

      renameItem: async (originPath: string, newPath: string) => {
        try {
          const response = await eduApi.put('/filemanager/rename', {
            originPath: originPath.replace('/webdav/', ''),
            newPath: newPath.replace('/webdav/', ''),
          });
          return { response, success: true };
        } catch (error) {
          return { success: false };
        }
      },

      moveItem: async (originPath: string, newPath: string) => {
        try {
          const response = await eduApi.put('/filemanager/move', {
            originPath: originPath.replace('/webdav/', ''),
            newPath: `${newPath.replace('/webdav/', '')}/${getFileNameFromPath(originPath)}`,
          });
          return { response, success: true };
        } catch (error) {
          console.error('Error moving item:', error);
          return { success: false };
        }
      },

      deleteItem: async (path: string) => {
        try {
          const response = await eduApi.delete(`/filemanager/delete/${path}`);
          return { response, success: true };
        } catch (error) {
          console.error('Error deleting item:', error);
          return { success: false };
        }
      },

      fetchFiles: async (path: string) => {
        try {
          const directoryFiles = await eduApi.get(`/filemanager/files/${path.replace('/webdav/', '')}`);
          get().setCurrentPath(path);
          get().setFiles(directoryFiles.data as DirectoryFile[]);
          get().setSelectedItems([]);
          get().setSelectedRows({});
          if (get().fileOperationSuccessful !== undefined) {
            get().setPopUpVisibility(true);
          }
        } catch (error) {
          console.error('Error fetching files:', error);
        }
      },

      fetchMountPoints: async () => {
        try {
          const resp = await eduApi.get('/filemanager/mountpoints');
          get().setMountPoints(resp.data as DirectoryFile[]);
        } catch (error) {
          console.error('Error fetching mount points:', error);
        }
      },

      fetchDirs: async (path: string) => {
        try {
          const directoryFiles = await eduApi.get(`/filemanager/dirs/${path.replace('/webdav/', '')}`);
          get().setDirectorys(directoryFiles.data as DirectoryFile[]);
        } catch (error) {
          console.error('Error fetching directory contents:', error);
        }
      },

      getOnlyOfficeJwtToken: async (config) => {
        try {
          const response = await eduApi.post('/filemanager/oftoken/', JSON.stringify(config), {
            headers: {
              'Content-Type': 'application/json',
              // Add other headers if needed, like authorization
            },
          });
          return response.data;
        } catch (error) {
          console.error('Error fetching OnlyOffice JWT token:', error);
          throw error;
        }
      },

      resetProgress: () => set({ uploadProgresses: {} }),

      setSelectedRows: (selectedRows: RowSelectionState) => set({ selectedRows }),
      setFileName: (fileName: string) => set({ fileName }),
      setDirectoryName: (directoryName: string) => set({ directoryName }),
      setSelectedItems: (items: DirectoryFile[]) => set({ selectedItems: items }),
      setPopUpVisibility: (isVisible: boolean) => {
        set({ isVisible });
        if (isVisible) {
          setTimeout(() => {
            set({ isVisible: false });
          }, 3000);
        }
      },

      setFileOperationSuccessful: async (fileOperationSuccessful: boolean | undefined, message: string) => {
        set({ fileOperationSuccessful, fileOperationMessage: message });
        if (fileOperationSuccessful !== undefined) {
          await get().fetchFiles(get().currentPath);
          setTimeout(() => {
            set({ fileOperationSuccessful: undefined, fileOperationMessage: '' });
          }, 4000);
        }
      },

      handleWebDavAction: async (action: () => Promise<WebDavActionResult>) => {
        try {
          return await action();
        } catch (error: unknown) {
          if (error instanceof Error) {
            console.error('Error executing WebDAV action:', error);
            return { success: false, message: error.message, status: 500 };
          }
          console.error('An unexpected error occurred:', error);
          return { success: false, message: 'Unknown error', status: 500 };
        }
      },

      reset: () => set({ ...initialState }),
    }),
    {
      name: 'fileManagerStorage',
      storage: createJSONStorage(() => sessionStorage),
      partialize: (state) => ({
        mountPoints: state.mountPoints,
        files: state.files,
      }),
    } as PersistOptions<FileManagerStore>,
  ),
);

export default useFileManagerStore;<|MERGE_RESOLUTION|>--- conflicted
+++ resolved
@@ -124,20 +124,7 @@
         set({ directorys });
       },
 
-<<<<<<< HEAD
-      downloadFile: async (path: string) => {
-=======
-      fetchQRCode: async () => {
-        try {
-          const response = await eduApi.get<QrCodeValues>('/filemanager/qrcode');
-          set({ QRCode: response.data });
-        } catch (error) {
-          console.error('Error fetching QR code:', error);
-        }
-      },
-
       downloadFile: async (fullPath: string) => {
->>>>>>> 7e0320e0
         try {
           const parts = fullPath.split('/');
           const filename = parts.pop() || '';
