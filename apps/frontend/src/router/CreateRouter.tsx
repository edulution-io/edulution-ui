import React from 'react';
import { createBrowserRouter, createRoutesFromElements, Outlet, Route } from 'react-router-dom';
import { AppConfigDto } from '@libs/appconfig/types';
import type TApps from '@libs/appconfig/types/appsType';
import APP_INTEGRATION_VARIANT from '@libs/appconfig/constants/appIntegrationVariants';
import {
  LANGUAGE_PATH,
  MAILS_PATH,
  MOBILE_ACCESS_PATH,
  SECURITY_PATH,
  USER_DETAILS_PATH,
  USER_SETTINGS_PATH,
} from '@libs/userSettings/constants/user-settings-endpoints';
import getAuthRoutes from '@/router/routes/AuthRoutes';
import getClassManagementRoutes from '@/router/routes/ClassManagementRoutes';
import { HomePage } from '@/pages/Home';
import NativeAppPage from '@/pages/NativeAppPage/NativeAppPage';
import UserSettingsMailsPage from '@/pages/UserSettings/Mails/UserSettingsMailsPage';
import UserSettingsDetailsPage from '@/pages/UserSettings/Details/UserSettingsDetailsPage';
import UserSettingsSecurityPage from '@/pages/UserSettings/Security/UserSettingsSecurityPage';
import ONLY_OFFICE_ROUTE from '@libs/filesharing/constants/routes';
import LanguageSettingsPage from '@/pages/UserSettings/Language/LanguageSettingsPage';
import FileViewer from '@/pages/FileSharing/previews/FileViewer';
import UserSettingsMobileAccess from '@/pages/UserSettings/MobileAccess/UserSettingsMobileAccess';
import getSurveyRoutes from '@/pages/Surveys/SurveyRoutes';
import EmptyLayout from '@/components/layout/EmptyLayout';
import MainLayout from '@/components/layout/MainLayout';
import getPublicRoutes from '@/router/routes/PublicRoutes';
import getSettingsRoutes from './routes/SettingsRoutes';
import getForwardedRoutes from './routes/ForwardedRoutes';
import getEmbeddedRoutes from './routes/EmbeddedRoutes';

const createRouter = (isAuthenticated: boolean, appConfigs: AppConfigDto[]) =>
  createBrowserRouter(
    createRoutesFromElements(
      <>
        {getPublicRoutes()}
        {getAuthRoutes(isAuthenticated)}
        {isAuthenticated ? (
          <>
            <Route element={<EmptyLayout />}>
              <Route
                path={ONLY_OFFICE_ROUTE}
                element={<FileViewer editMode />}
              />
            </Route>
            {getForwardedRoutes(appConfigs)}
            {getEmbeddedRoutes(appConfigs)}

            <Route element={<MainLayout />}>
              <Route
                path="/"
                element={<HomePage />}
              />
              <Route
                path={USER_SETTINGS_PATH}
                element={<Outlet />}
              >
                <Route
                  path=""
                  element={<UserSettingsSecurityPage />}
                />
                <Route
                  path={SECURITY_PATH}
                  element={<UserSettingsSecurityPage />}
                />
                <Route
                  path={USER_DETAILS_PATH}
                  element={<UserSettingsDetailsPage />}
                />
                <Route
                  path={MAILS_PATH}
                  element={<UserSettingsMailsPage />}
                />
                <Route
                  path={LANGUAGE_PATH}
                  element={<LanguageSettingsPage />}
                />
                <Route
                  path={MOBILE_ACCESS_PATH}
                  element={<UserSettingsMobileAccess />}
                />
              </Route>
              {appConfigs.map((item) =>
                item.appType === APP_INTEGRATION_VARIANT.NATIVE ? (
                  <Route
                    key={item.name}
                    path={item.name}
                    element={<NativeAppPage page={item.name as TApps} />}
                  />
                ) : null,
              )}
              {getClassManagementRoutes()}
<<<<<<< HEAD
              {getSurveyRoutes()}
              {isSuperAdmin && getSettingsRoutes()}
=======
              {getSettingsRoutes()}
>>>>>>> 72893ad3
            </Route>
          </>
        ) : null}
      </>,
    ),
  );

export default createRouter;<|MERGE_RESOLUTION|>--- conflicted
+++ resolved
@@ -90,13 +90,9 @@
                   />
                 ) : null,
               )}
+              {getSettingsRoutes()}
               {getClassManagementRoutes()}
-<<<<<<< HEAD
               {getSurveyRoutes()}
-              {isSuperAdmin && getSettingsRoutes()}
-=======
-              {getSettingsRoutes()}
->>>>>>> 72893ad3
             </Route>
           </>
         ) : null}
