--- conflicted
+++ resolved
@@ -11,13 +11,8 @@
   USER_DETAILS_PATH,
   USER_SETTINGS_PATH,
 } from '@libs/userSettings/constants/user-settings-endpoints';
-import { SETTINGS_PATH } from '@libs/appconfig/constants/appConfigPaths';
 import useLdapGroups from '@/hooks/useLdapGroups';
 import getAuthRoutes from '@/router/routes/AuthRoutes';
-import getPublicRoutes from '@/router/routes/PublicRoutes';
-import getSettingsRoutes from '@/router/routes/SettingsRoutes';
-import getForwardedRoutes from '@/router/routes/ForwardedRoutes';
-import getEmbeddedRoutes from '@/router/routes/EmbeddedRoutes';
 import getClassManagementRoutes from '@/router/routes/ClassManagementRoutes';
 import { HomePage } from '@/pages/Home';
 import NativeAppPage from '@/pages/NativeAppPage/NativeAppPage';
@@ -27,19 +22,14 @@
 import ONLY_OFFICE_ROUTE from '@libs/filesharing/constants/routes';
 import LanguageSettingsPage from '@/pages/UserSettings/Language/LanguageSettingsPage';
 import FileViewer from '@/pages/FileSharing/previews/FileViewer';
-<<<<<<< HEAD
+import UserSettingsMobileAccess from '@/pages/UserSettings/MobileAccess/UserSettingsMobileAccess';
 import getSurveyRoutes from '@/pages/Surveys/SurveyRoutes';
-import EmptyLayout from '@/components/layout/EmptyLayout';
-import MainLayout from '@/components/layout/MainLayout';
-=======
-import UserSettingsMobileAccess from '@/pages/UserSettings/MobileAccess/UserSettingsMobileAccess';
 import EmptyLayout from '@/components/layout/EmptyLayout';
 import MainLayout from '@/components/layout/MainLayout';
 import getPublicRoutes from '@/router/routes/PublicRoutes';
 import getSettingsRoutes from './routes/SettingsRoutes';
 import getForwardedRoutes from './routes/ForwardedRoutes';
 import getEmbeddedRoutes from './routes/EmbeddedRoutes';
->>>>>>> 91a8191d
 
 const createRouter = (isAuthenticated: boolean, appConfigs: AppConfigDto[]) => {
   const { isSuperAdmin } = useLdapGroups();
@@ -104,12 +94,8 @@
                 ) : null,
               )}
               {getClassManagementRoutes()}
-<<<<<<< HEAD
               {getSurveyRoutes()}
-              {getSettingsRoutes(appConfigs)}
-=======
               {isSuperAdmin && getSettingsRoutes()}
->>>>>>> 91a8191d
             </Route>
           </>
         ) : null}
