--- conflicted
+++ resolved
@@ -35,15 +35,10 @@
 import type AppConfigDto from '@libs/appconfig/types/appConfigDto';
 import APPS from '@libs/appconfig/constants/apps';
 import BulletinBoardPage from '@/pages/BulletinBoard/BulletinBoardPage';
-<<<<<<< HEAD
 import DefaultLandingPageAfterLogin from '@/components/structure/DefaultLandingPageAfterLogin';
 import DashboardPage from '@/pages/Dashboard/DashboardPage';
 import LANDING_PAGE_ROUTE from '@libs/dashboard/constants/landingPageRoute';
-=======
 import DASHBOARD_ROUTE from '@libs/dashboard/constants/dashboardRoute';
-import DashboardPage from '../../pages/Dashboard/DashboardPage';
-import getEmbeddedRoutes from './EmbeddedAppRoutes';
->>>>>>> 075d720d
 import ProtectedRoute from './ProtectedRoute';
 import getEmbeddedRoutes from './EmbeddedAppRoutes';
 
@@ -55,16 +50,12 @@
     {getEmbeddedRoutes(appConfigs)}
 
     <Route
-<<<<<<< HEAD
       path={LANDING_PAGE_ROUTE}
       element={<DefaultLandingPageAfterLogin />}
     />
 
     <Route
-      path="/"
-=======
       path={DASHBOARD_ROUTE}
->>>>>>> 075d720d
       element={<DashboardPage />}
     />
 
