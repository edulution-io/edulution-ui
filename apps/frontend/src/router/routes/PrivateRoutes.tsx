--- conflicted
+++ resolved
@@ -59,13 +59,12 @@
         element={<UserSettingsSecurityPage />}
       />
       <Route
-<<<<<<< HEAD
+        path={USER_DETAILS_PATH}
+        element={<UserSettingsDetailsPage />}
+      />
+      <Route
         path={SECURITY_PATH}
         element={<UserSettingsSecurityPage />}
-      />
-      <Route
-        path={USER_DETAILS_PATH}
-        element={<UserSettingsDetailsPage />}
       />
       <Route
         path={MAILS_PATH}
@@ -75,37 +74,6 @@
         path={LANGUAGE_PATH}
         element={<LanguageSettingsPage />}
       />
-=======
-        path={USER_SETTINGS_PATH}
-        element={<Outlet />}
-      >
-        <Route
-          path=""
-          element={<UserSettingsSecurityPage />}
-        />
-        <Route
-          path={USER_DETAILS_PATH}
-          element={<UserSettingsDetailsPage />}
-        />
-        <Route
-          path={SECURITY_PATH}
-          element={<UserSettingsSecurityPage />}
-        />
-        <Route
-          path={MAILS_PATH}
-          element={<UserSettingsMailsPage />}
-        />
-        <Route
-          path={LANGUAGE_PATH}
-          element={<LanguageSettingsPage />}
-        />
-        <Route
-          path={MOBILE_ACCESS_PATH}
-          element={<UserSettingsMobileAccess />}
-        />
-      </Route>
-
->>>>>>> e58cb3b9
       <Route
         path={MOBILE_ACCESS_PATH}
         element={<UserSettingsMobileAccess />}
