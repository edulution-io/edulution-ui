/*
 * LICENSE
 *
 * This program is free software: you can redistribute it and/or modify it under the terms of the GNU Affero General Public License as published by
 * the Free Software Foundation, either version 3 of the License, or (at your option) any later version.
 *
 * This program is distributed in the hope that it will be useful, but WITHOUT ANY WARRANTY; without even the implied warranty of
 * MERCHANTABILITY or FITNESS FOR A PARTICULAR PURPOSE. See the GNU Affero General Public License for more details.
 *
 * You should have received a copy of the GNU Affero General Public License along with this program. If not, see <https://www.gnu.org/licenses/>.
 */

import getForwardedAppRoutes from '@/router/routes/ForwardedAppRoutes';
import getEmbeddedAppRoutes from '@/router/routes/EmbeddedAppRoutes';
import getNativeAppRoutes from '@/router/routes/NativeAppRoutes';
import { Outlet, Route } from 'react-router-dom';
import {
  LANGUAGE_PATH,
  MAILS_PATH,
  MOBILE_ACCESS_PATH,
  SECURITY_PATH,
  USER_DETAILS_PATH,
  USER_SETTINGS_PATH,
} from '@libs/userSettings/constants/user-settings-endpoints';
import UserSettingsSecurityPage from '@/pages/UserSettings/Security/UserSettingsSecurityPage';
import UserSettingsDetailsPage from '@/pages/UserSettings/Details/UserSettingsDetailsPage';
import UserSettingsMailsPage from '@/pages/UserSettings/Mails/UserSettingsMailsPage';
import LanguageSettingsPage from '@/pages/UserSettings/Language/LanguageSettingsPage';
import UserSettingsMobileAccess from '@/pages/UserSettings/MobileAccess/UserSettingsMobileAccess';
import APPS from '@libs/appconfig/constants/apps';
import BulletinBoardPage from '@/pages/BulletinBoard/BulletinBoardPage';
import getSettingsRoutes from '@/router/routes/SettingsRoutes';
import getClassManagementRoutes from '@/router/routes/ClassManagementRoutes';
import getSurveyRoutes from '@/router/routes/SurveyRoutes';
import getFileSharingRoutes from '@/router/routes/FileSharingRoutes';
import React from 'react';
import type AppConfigDto from '@libs/appconfig/types/appConfigDto';
import DashboardPage from '../../pages/Dashboard/DashboardPage';
import ProtectedRoute from './ProtectedRoute';

const getPrivateRoutes = (appConfigs: AppConfigDto[]) => (
  <>
    {getForwardedAppRoutes(appConfigs)}
    {getEmbeddedAppRoutes(appConfigs)}
    {getNativeAppRoutes(appConfigs)}

    <Route
      path="/"
      element={<DashboardPage />}
    />

    <Route
      path={USER_SETTINGS_PATH}
      element={<Outlet />}
    >
      <Route
        path=""
        element={<UserSettingsSecurityPage />}
      />
      <Route
<<<<<<< HEAD
        path={SECURITY_PATH}
        element={<UserSettingsSecurityPage />}
      />
=======
        path={USER_SETTINGS_PATH}
        element={<Outlet />}
      >
        <Route
          path=""
          element={<UserSettingsSecurityPage />}
        />
        <Route
          path={USER_DETAILS_PATH}
          element={<UserSettingsDetailsPage />}
        />
        <Route
          path={SECURITY_PATH}
          element={<UserSettingsSecurityPage />}
        />
        <Route
          path={MAILS_PATH}
          element={<UserSettingsMailsPage />}
        />
        <Route
          path={LANGUAGE_PATH}
          element={<LanguageSettingsPage />}
        />
        <Route
          path={MOBILE_ACCESS_PATH}
          element={<UserSettingsMobileAccess />}
        />
      </Route>

>>>>>>> e58cb3b9
      <Route
        path={USER_DETAILS_PATH}
        element={<UserSettingsDetailsPage />}
      />
      <Route
        path={MAILS_PATH}
        element={<UserSettingsMailsPage />}
      />
      <Route
        path={LANGUAGE_PATH}
        element={<LanguageSettingsPage />}
      />
      <Route
        path={MOBILE_ACCESS_PATH}
        element={<UserSettingsMobileAccess />}
      />
    </Route>

    <Route
      path={`${APPS.BULLETIN_BOARD}/:bulletinId`}
      element={<BulletinBoardPage />}
    />
    <Route element={<ProtectedRoute />}>{getSettingsRoutes()}</Route>
    {getClassManagementRoutes()}
    {getSurveyRoutes()}
    {getFileSharingRoutes()}
  </>
);

export default getPrivateRoutes;<|MERGE_RESOLUTION|>--- conflicted
+++ resolved
@@ -55,47 +55,15 @@
     >
       <Route
         path=""
-        element={<UserSettingsSecurityPage />}
+        element={<UserSettingsDetailsPage />}
       />
-      <Route
-<<<<<<< HEAD
-        path={SECURITY_PATH}
-        element={<UserSettingsSecurityPage />}
-      />
-=======
-        path={USER_SETTINGS_PATH}
-        element={<Outlet />}
-      >
-        <Route
-          path=""
-          element={<UserSettingsSecurityPage />}
-        />
-        <Route
-          path={USER_DETAILS_PATH}
-          element={<UserSettingsDetailsPage />}
-        />
-        <Route
-          path={SECURITY_PATH}
-          element={<UserSettingsSecurityPage />}
-        />
-        <Route
-          path={MAILS_PATH}
-          element={<UserSettingsMailsPage />}
-        />
-        <Route
-          path={LANGUAGE_PATH}
-          element={<LanguageSettingsPage />}
-        />
-        <Route
-          path={MOBILE_ACCESS_PATH}
-          element={<UserSettingsMobileAccess />}
-        />
-      </Route>
-
->>>>>>> e58cb3b9
       <Route
         path={USER_DETAILS_PATH}
         element={<UserSettingsDetailsPage />}
+      />
+      <Route
+        path={SECURITY_PATH}
+        element={<UserSettingsSecurityPage />}
       />
       <Route
         path={MAILS_PATH}
