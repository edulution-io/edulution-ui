/*
 * LICENSE
 *
 * This program is free software: you can redistribute it and/or modify it under the terms of the GNU Affero General Public License as published by
 * the Free Software Foundation, either version 3 of the License, or (at your option) any later version.
 *
 * This program is distributed in the hope that it will be useful, but WITHOUT ANY WARRANTY; without even the implied warranty of
 * MERCHANTABILITY or FITNESS FOR A PARTICULAR PURPOSE. See the GNU Affero General Public License for more details.
 *
 * You should have received a copy of the GNU Affero General Public License along with this program. If not, see <https://www.gnu.org/licenses/>.
 */

import React from 'react';
import { Route } from 'react-router-dom';
import { PUBLIC_SURVEYS } from '@libs/survey/constants/surveys-endpoint';
import SurveyParticipationPage from '@/pages/Surveys/Participation/SurveyParticipationPage';
import { CONFERENCES_PUBLIC_EDU_API_ENDPOINT } from '@libs/conferences/constants/apiEndpoints';
import PublicConferencePage from '@/pages/ConferencePage/PublicConference/PublicConferencePage';
import PageTitle from '@/components/PageTitle';

const getPublicRoutes = () => [
  <Route
    key={CONFERENCES_PUBLIC_EDU_API_ENDPOINT}
<<<<<<< HEAD
    path={`${CONFERENCES_PUBLIC_EDU_API_ENDPOINT}/:meetingId`}
    element={<PublicConferencePage />}
  />,
  <Route
    key={PUBLIC_SURVEYS}
    path={`${PUBLIC_SURVEYS}/:surveyId`}
    element={<SurveyParticipationPage isPublic />}
  />,
=======
    element={<BlankLayout />}
  >
    <Route
      path={`${CONFERENCES_PUBLIC_EDU_API_ENDPOINT}/:meetingId`}
      element={
        <>
          <PageTitle translationId="conferences.publicConference" />
          <PublicConferencePage />
        </>
      }
    />
  </Route>,
  <Route
    key={PUBLIC_SURVEYS}
    element={<BlankLayout />}
  >
    <Route
      path={`${PUBLIC_SURVEYS}/:surveyId`}
      element={
        <>
          <PageTitle translationId="survey.publicSurvey" />
          <SurveyParticipationPage isPublic />
        </>
      }
    />
  </Route>,
>>>>>>> 6d372bdc
];

export default getPublicRoutes;<|MERGE_RESOLUTION|>--- conflicted
+++ resolved
@@ -21,43 +21,24 @@
 const getPublicRoutes = () => [
   <Route
     key={CONFERENCES_PUBLIC_EDU_API_ENDPOINT}
-<<<<<<< HEAD
     path={`${CONFERENCES_PUBLIC_EDU_API_ENDPOINT}/:meetingId`}
-    element={<PublicConferencePage />}
+    element={
+      <>
+        <PageTitle translationId="conferences.publicConference" />
+        <PublicConferencePage />
+      </>
+    }
   />,
   <Route
     key={PUBLIC_SURVEYS}
     path={`${PUBLIC_SURVEYS}/:surveyId`}
-    element={<SurveyParticipationPage isPublic />}
+    element={
+      <>
+        <PageTitle translationId="survey.publicSurvey" />
+        <SurveyParticipationPage isPublic />
+      </>
+    }
   />,
-=======
-    element={<BlankLayout />}
-  >
-    <Route
-      path={`${CONFERENCES_PUBLIC_EDU_API_ENDPOINT}/:meetingId`}
-      element={
-        <>
-          <PageTitle translationId="conferences.publicConference" />
-          <PublicConferencePage />
-        </>
-      }
-    />
-  </Route>,
-  <Route
-    key={PUBLIC_SURVEYS}
-    element={<BlankLayout />}
-  >
-    <Route
-      path={`${PUBLIC_SURVEYS}/:surveyId`}
-      element={
-        <>
-          <PageTitle translationId="survey.publicSurvey" />
-          <SurveyParticipationPage isPublic />
-        </>
-      }
-    />
-  </Route>,
->>>>>>> 6d372bdc
 ];
 
 export default getPublicRoutes;