--- conflicted
+++ resolved
@@ -40,11 +40,6 @@
 }
 
 iframe {
-<<<<<<< HEAD
+  @apply bg-cover bg-center bg-no-repeat;
   background-image: url('./assets/background.jpg');
-  filter: brightness(1.5);
-=======
-  @apply bg-cover bg-center bg-no-repeat;
-  background-image: url("./assets/background.jpg");
->>>>>>> 83b0b83f
 }