--- conflicted
+++ resolved
@@ -41,12 +41,8 @@
 export { default as EyeDarkSlashIcon } from '@/assets/icons/eye-slash-dark.svg';
 export { default as AiChatIcon } from '@/assets/icons/chat_ai.svg';
 export { default as LinuxmusterIcon } from '@/assets/icons/linuxmuster.svg';
-<<<<<<< HEAD
+export { default as SecurityIcon } from '@/assets/icons/security.svg';
 export { default as WhiteBoardIcon } from '@/assets/icons/whiteboard.svg';
 export { default as EnrolIcon } from '@/assets/icons/enrol.svg';
 export { default as FirstPasswordIcon } from '@/assets/icons/first-Password.svg';
-export { default as CreateProjectIcon } from '@/assets/icons/create-project.svg';
-=======
-export { default as SecurityIcon } from '@/assets/icons/security.svg';
-export { default as WhiteBoardIcon } from '@/assets/icons/whiteboard.svg';
->>>>>>> 9cacc1f7
+export { default as CreateProjectIcon } from '@/assets/icons/create-project.svg';