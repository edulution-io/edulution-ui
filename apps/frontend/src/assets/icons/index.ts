export { default as MobileLogoIcon } from '@/assets/logos/edulution-logo-small-colorfull.svg';
export { default as FirewallIcon } from '@/assets/icons/firewall-light.svg';
export { default as ConferencesIcon } from '@/assets/icons/edulution/Konferenzen.svg';
export { default as LearningManagementIcon } from '@/assets/icons/edulution/Lernmanagement.svg';
export { default as FileSharingIcon } from '@/assets/icons/edulution/Filesharing.svg';
export { default as VirtualizationIcon } from '@/assets/icons/edulution/Computer_Steuerung.svg';
export { default as DesktopDeploymentIcon } from '@/assets/icons/edulution/Virtual_Desktop.svg';
export { default as NetworkIcon } from '@/assets/icons/edulution/Netzwerk.svg';
export { default as MailIcon } from '@/assets/icons/edulution/Mail.svg';
export { default as SchoolInformationIcon } from '@/assets/icons/edulution/Information.svg';
export { default as PrinterIcon } from '@/assets/icons/edulution/Drucker.svg';
export { default as RoomBookingIcon } from '@/assets/icons/edulution/Raumbuchung.svg';
export { default as ForumsIcon } from '@/assets/icons/edulution/Foren.svg';
export { default as ChatIcon } from '@/assets/icons/edulution/Chat.svg';
export { default as WlanIcon } from '@/assets/icons/edulution/Wlan.svg';
export { default as KnowledgeBaseIcon } from '@/assets/icons/edulution/Wissensdatenbank.svg';
export { default as UserIcon } from '@/assets/icons/edulution/Benutzer.svg';
export { default as SettingsIcon } from '@/assets/icons/edulution/Wartung.svg';
export { default as OneSourceIcon } from '@/assets/icons/edulution/Aus_einer_Hand.svg';
export { default as EducationIcon } from '@/assets/icons/edulution/Education.svg';
export { default as DesktopIcon } from '@/assets/icons/edulution/Desktop.svg';
export { default as LernmanagementIcon } from '@/assets/icons/edulution/Lernmanagement.svg';
export { default as AppleLogo } from '@/assets/icons/apple.png';
<<<<<<< HEAD
export { default as EyeDarkIcon } from '@/assets/icons/eye-dark.png';
export { default as EyeDarkSlashIcon } from '@/assets/icons/eye-slash-dark.svg';
export { default as iso } from '@/assets/icons/iso.svg';
export { default as programm } from '@/assets/icons/programm.svg';
export { default as project } from '@/assets/icons/project.svg';
export { default as share } from '@/assets/icons/share.svg';
export { default as students } from '@/assets/icons/students.svg';
export { default as teacher } from '@/assets/icons/teacher.svg';
=======
export { default as IsoIcon } from '@/assets/icons/iso.svg';
export { default as ProgrammIcon } from '@/assets/icons/programm.svg';
export { default as ProjectIcon } from '@/assets/icons/project.svg';
export { default as ShareIcon } from '@/assets/icons/share.svg';
export { default as StudentsIcon } from '@/assets/icons/students.svg';
export { default as TeacherIcon } from '@/assets/icons/teacher.svg';
export { default as PlusIcon } from '@/assets/icons/edulution/Hinzufuegen.svg';
export { default as TicketSystemIcon } from '@/assets/icons/edulution/Ticketsystem.svg';
export { default as SchoolManagementIcon } from '@/assets/icons/edulution/Schulverwaltung.svg';
export { default as LocationServicesIcon } from '@/assets/icons/edulution/Standortverbindungen.svg';
export { default as MobileDevicesIcon } from '@/assets/icons/edulution/Mobile_Endger„te.svg';
export { default as AntiMalwareIcon } from '@/assets/icons/edulution/Anti_Malware.svg';
export { default as BackupIcon } from '@/assets/icons/edulution/Backup.svg';
export { default as TrashIcon } from '@/assets/icons/trash.png';
>>>>>>> 0b9798d7
<|MERGE_RESOLUTION|>--- conflicted
+++ resolved
@@ -21,16 +21,6 @@
 export { default as DesktopIcon } from '@/assets/icons/edulution/Desktop.svg';
 export { default as LernmanagementIcon } from '@/assets/icons/edulution/Lernmanagement.svg';
 export { default as AppleLogo } from '@/assets/icons/apple.png';
-<<<<<<< HEAD
-export { default as EyeDarkIcon } from '@/assets/icons/eye-dark.png';
-export { default as EyeDarkSlashIcon } from '@/assets/icons/eye-slash-dark.svg';
-export { default as iso } from '@/assets/icons/iso.svg';
-export { default as programm } from '@/assets/icons/programm.svg';
-export { default as project } from '@/assets/icons/project.svg';
-export { default as share } from '@/assets/icons/share.svg';
-export { default as students } from '@/assets/icons/students.svg';
-export { default as teacher } from '@/assets/icons/teacher.svg';
-=======
 export { default as IsoIcon } from '@/assets/icons/iso.svg';
 export { default as ProgrammIcon } from '@/assets/icons/programm.svg';
 export { default as ProjectIcon } from '@/assets/icons/project.svg';
@@ -45,4 +35,5 @@
 export { default as AntiMalwareIcon } from '@/assets/icons/edulution/Anti_Malware.svg';
 export { default as BackupIcon } from '@/assets/icons/edulution/Backup.svg';
 export { default as TrashIcon } from '@/assets/icons/trash.png';
->>>>>>> 0b9798d7
+export { default as EyeDarkIcon } from '@/assets/icons/eye-dark.png';
+export { default as EyeDarkSlashIcon } from '@/assets/icons/eye-slash-dark.svg';