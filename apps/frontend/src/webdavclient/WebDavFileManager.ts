--- conflicted
+++ resolved
@@ -1,17 +1,14 @@
 import { createClient } from 'webdav';
 import JSZip from 'jszip';
-<<<<<<< HEAD
-import { getFileNameFromPath, decryptPassword } from '@/utils/common';
-=======
+import { decryptPassword } from '@/utils/common';
 import { getFileNameFromPath } from '@/pages/FileSharing/utilities/fileManagerCommon';
->>>>>>> 0b9798d7
 import ApiResponseHandler from '@/utils/ApiResponseHandler';
 import { IWebDavFileManager } from './IWebDavFileManager';
 import { DirectoryFile } from '../datatypes/filesystem';
 
 // TODO: Remove/Rework if webdav is stored in backend
 export const createWebdavClient = () =>
-  createClient(import.meta.env.VITE_SERVER_URL as string, {
+  createClient(`${window.location.origin}/webdav`, {
     username: sessionStorage.getItem('user') as string,
     password: decryptPassword({
       data: sessionStorage.getItem('webdav') as string,
@@ -43,14 +40,6 @@
   );
 };
 
-<<<<<<< HEAD
-=======
-const client = createClient(`${window.location.origin}/webdav`, {
-  username: import.meta.env.VITE_USERNAME as string,
-  password: import.meta.env.VITE_PASSWORD as string,
-});
-
->>>>>>> 0b9798d7
 const getContentList: IWebDavFileManager['getContentList'] = async (path: string): Promise<DirectoryFile[]> => {
   const client = createWebdavClient();
   const result = await client.getDirectoryContents(path, {
@@ -197,7 +186,7 @@
 
     xhr.setRequestHeader(
       'Authorization',
-      `Basic ${btoa(`${import.meta.env.VITE_USERNAME}:${import.meta.env.VITE_PASSWORD}`)}`,
+      `Basic ${btoa(`${sessionStorage.getItem('user')}:${decryptPassword({ data: sessionStorage.getItem('webdav') as string, key: 'b0ijDqLs3YJYq5VvCNJv94vxvQzUTMHb' })}`)}`,
     );
     xhr.setRequestHeader('Content-Type', file.type || 'application/octet-stream');
 
