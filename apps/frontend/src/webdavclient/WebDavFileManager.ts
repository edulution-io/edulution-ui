import { createClient } from 'webdav';
import JSZip from 'jszip';
import { decryptPassword, translateKey } from '@/utils/common';
import { getFileNameFromPath } from '@/pages/FileSharing/utilities/fileManagerCommon';
import ApiResponseHandler from '@/utils/ApiResponseHandler';
import { translateKey } from '@/utils/common';
import { IWebDavFileManager } from './IWebDavFileManager';
import { DirectoryFile } from '../datatypes/filesystem';

// TODO: Remove/Rework if webdav is stored in backend NIEDUUI-26
export const createWebdavClient = () =>
  createClient(`${window.location.origin}/webdav`, {
    username: sessionStorage.getItem('user') as string,
    password: decryptPassword({
      data: sessionStorage.getItem('webdav') as string,
      key: `${import.meta.env.VITE_WEBDAV_KEY}`,
    }),
  });
// ------------------------------

function handleApiResponse(response: Response): { success: boolean; message: string; status: number } {
  return {
    success: true,
    message: response.statusText || translateKey('response.successfully'),
    status: response.status,
  };
}

const handleApiError = (error: Response) => {
  let status = 500;
  let statusText = translateKey('response.error');
  if (error instanceof Error && 'status' in error) {
    status = typeof error.status === 'number' ? error.status : 500;
    statusText = error.message ? error.message : translateKey('response.error');
  }
  return ApiResponseHandler.handleApiResponse(
    new Response(null, {
      status,
      statusText,
    }),
  );
};

const getContentList: IWebDavFileManager['getContentList'] = async (path: string): Promise<DirectoryFile[]> => {
  const client = createWebdavClient();
  const result = await client.getDirectoryContents(path, {
    data:
      '<?xml version="1.0"?>\n' +
      '<d:propfind  xmlns:d="DAV:">\n' +
      '  <d:prop>\n' +
      '        <d:getlastmodified />\n' +
      '        <d:getetag />\n' +
      '        <d:getcontenttype />\n' +
      '        <d:getcontentlength />\n' +
      '        <d:displayname />\n' +
      '        <d:creationdate />\n' +
      '  </d:prop>\n' +
      '</d:propfind>',
  });
  if ('data' in result && Array.isArray(result.data)) {
    return result.data as DirectoryFile[];
  }
  return result as DirectoryFile[];
};

const createDirectory: IWebDavFileManager['createDirectory'] = async (path: string) => {
  const client = createWebdavClient();
  try {
    await client.createDirectory(path);
    const response = new Response('OK', {
      status: 200,
      statusText: translateKey('response.directory_created_successfully', { directoryName: getFileNameFromPath(path) }),
    });
    return handleApiResponse(response);
  } catch (error) {
    return handleApiError(error as Response);
  }
};

const createFile: IWebDavFileManager['createFile'] = async (path: string) => {
  const client = createWebdavClient();
  try {
    await client.putFileContents(path, ' ');
    const response = new Response('OK', {
      status: 200,
      statusText: translateKey('response.file_created_successfully', { fileName: getFileNameFromPath(path) }),
    });
    return handleApiResponse(response);
  } catch (error) {
    return handleApiError(error as Response);
  }
};

const deleteItem: IWebDavFileManager['deleteItem'] = async (path: string) => {
  const client = createWebdavClient();
  try {
    await client.deleteFile(path);
    const response = new Response('OK', {
      status: 200,
<<<<<<< HEAD
      statusText: translateKey('file_was_deleted_successfully', { fileName: getFileNameFromPath(path) }),
=======
      statusText: translateKey('response.file_was_deleted_successfully', { fileName: getFileNameFromPath(path) }),
>>>>>>> 126fa161
    });
    return handleApiResponse(response);
  } catch (error) {
    return handleApiError(error as Response);
  }
};

const moveFile = async (
  sourcePath: string,
  destinationPath: string,
): Promise<{ success: boolean; message: string; status: number }> => {
  const client = createWebdavClient();
  try {
    const response = await client.customRequest(sourcePath, {
      method: 'MOVE',
      headers: { Destination: `${destinationPath}` },
    });

    if (response.status >= 200 && response.status < 300) {
      const newFileName = getFileNameFromPath(destinationPath);
      return {
        success: true,
        message: translateKey('response.move_successful', {
          sourcePath: getFileNameFromPath(sourcePath),
<<<<<<< HEAD
          destinationPath: { destinationPath },
=======
          destinationPath: newFileName,
>>>>>>> 126fa161
        }),
        status: response.status,
      };
    }
    return { success: false, message: translateKey('move_failed'), status: response.status };
  } catch (error) {
    let errorMessage = translateKey('response.unexpected_error_occurred');
    let errorCode = 500;
    if (error instanceof Error) {
      errorMessage = error.message;
      if ('status' in error && typeof error.status === 'number') {
        errorCode = error.status;
      }
    }
    return {
      success: false,
      message: errorMessage,
      status: errorCode,
    };
  }
};

const renameItem: IWebDavFileManager['renameItem'] = async (path: string, toPath: string) => {
  try {
    return await moveFile(path, toPath);
  } catch (error) {
    return handleApiError(error as Response);
  }
};

// TODO nice to have: moveFile should be supported with fullPath

const moveItems: IWebDavFileManager['moveItems'] = async (
  items: DirectoryFile[] | DirectoryFile,
  toPath: string | undefined,
) => {
  if (!toPath) {
    return { success: false, message: translateKey('response.destination_path_is_undefined'), status: 400 };
  }

  let results: Array<{ success: boolean; message: string; status: number }>;
  if (Array.isArray(items)) {
    const movePromises = items.map((item) => {
      const destination = `${toPath}/${getFileNameFromPath(item.filename)}`;
      return moveFile(item.filename, destination);
    });
    results = await Promise.all(movePromises);
  } else {
    const destination = `${toPath}/${getFileNameFromPath(items.filename)}`;
    results = [await moveFile(items.filename, destination)];
  }

  const failed = results.find((result) => !result.success);
  return failed
    ? { ...failed }
    : { success: true, message: translateKey('response.all_items_moved_successfully'), status: 200 };
};

const uploadFile: IWebDavFileManager['uploadFile'] = (
  file: File,
  remotePath: string,
  onProgress: (percentage: number) => void,
) =>
  new Promise((resolve, reject) => {
    const client = createWebdavClient();
    const xhr = new XMLHttpRequest();
    xhr.open('PUT', client.getFileUploadLink(remotePath), true);

    xhr.setRequestHeader(
      'Authorization',
      `Basic ${btoa(`${sessionStorage.getItem('user')}:${decryptPassword({ data: sessionStorage.getItem('webdav') as string, key: 'b0ijDqLs3YJYq5VvCNJv94vxvQzUTMHb' })}`)}`,
    );
    xhr.setRequestHeader('Content-Type', file.type || 'application/octet-stream');

    xhr.upload.onprogress = (event) => {
      if (event.lengthComputable) {
        const progress = (event.loaded / event.total) * 100;
        onProgress(progress);
      }
    };
    xhr.onload = () => {
      if (xhr.status === 200) {
        resolve(
          handleApiResponse(
            new Response('OK', {
              status: 200,
              statusText: translateKey('response.file_uploaded_successfully', { fileName: file.name }),
            }),
          ),
        );
      } else {
        reject(new Error(translateKey('response.upload_failed_with_status', { status: xhr.status })));
      }
    };

    xhr.onerror = () => {
      reject(new Error(translateKey('response.network_error_occurred_during_the_upload')));
    };

    xhr.send(file);
  });

const uploadMultipleFiles: IWebDavFileManager['uploadMultipleFiles'] = (
  files: File[],
  remotePath: string,
  updateUI: (file: File, progress: number) => void,
) => {
  const uploadPromises = files.map((file) => {
    const filePath = `${remotePath}/${file.name}`;
    return uploadFile(file, filePath, (progress) => updateUI(file, progress)).catch((error) => ({
      success: false,
      // eslint-disable-next-line @typescript-eslint/no-unsafe-member-access
      message: translateKey('response.file_uploaded_failed', { fileName: file.name, status: error.message as string }),
    }));
  });

  return Promise.all(uploadPromises);
};

const addItemsToZip = async (zip: JSZip, path: string) => {
  const folderName = path.split('/').filter(Boolean).pop() || 'Folder';

  const folderZip = zip.folder(folderName);
  const contentList = await getContentList(path);
  const client = createWebdavClient();
  try {
    const operations = contentList.map(async (item) => {
      if (item.type === 'file') {
        try {
          const result = await client.getFileContents(`${item.filename}`, { format: 'binary' });

          if (typeof result === 'string' || result instanceof ArrayBuffer || ArrayBuffer.isView(result)) {
            if (folderZip != null) {
              folderZip.file(item.basename, result);
            }
          } else if (result instanceof Blob && folderZip != null) {
            folderZip.file(item.basename, result);
          } else if (typeof result === 'object' && result !== null && 'data' in result && folderZip != null) {
            const { data } = result;
            if (typeof data === 'string' || ArrayBuffer.isView(data)) {
              zip.file(item.basename, data);
            } else {
              console.error(`Unsupported data type within ResponseDataDetailed for file: ${item.filename}`);
            }
          } else {
            console.error(`Unsupported data type for file: ${item.filename}`);
          }
        } catch (error) {
          console.error(`Error fetching file content for ${item.filename}:`, error);
        }
        return null;
      }
      if (item.type === 'directory') {
        const folderPath = `${path}/${item.basename}`;
        const folder = zip.folder(item.basename);
        if (folder !== null) {
          return addItemsToZip(folder, folderPath);
        }
        return null;
      }
      return null;
    });

    await Promise.all(operations);
  } catch (error) {
    console.error('Error processing content list:', error);
  }
};

const triggerFileDownload: IWebDavFileManager['triggerFileDownload'] = (path: string) => {
  const client = createWebdavClient();
  const downloadLink = client.getFileDownloadLink(path);
  const anchor = document.createElement('a');
  anchor.href = downloadLink;
  anchor.setAttribute(getFileNameFromPath(path), '');
  document.body.appendChild(anchor);
  anchor.click();
  document.body.removeChild(anchor);
};

// TODO move it later to backend or to lmn server
const triggerFolderDownload: IWebDavFileManager['triggerFolderDownload'] = async (path: string) => {
  const zip = new JSZip();
  await addItemsToZip(zip, path);

  await zip.generateAsync({ type: 'blob' }).then((content: Blob | MediaSource) => {
    const url = URL.createObjectURL(content);
    const a = document.createElement('a');
    a.href = url;
    a.download = getFileNameFromPath(path);
    document.body.appendChild(a);
    a.click();
    document.body.removeChild(a);
  });
};

// TODO move it later to backend or to lmn server
const triggerMultipleFolderDownload: IWebDavFileManager['triggerMultipleFolderDownload'] = async (
  folders: DirectoryFile[],
) => {
  const zip = new JSZip();
  try {
    const addItemsPromises = folders.map((folder) => addItemsToZip(zip, folder.filename));
    await Promise.all(addItemsPromises);
  } catch (error) {
    console.error('Error adding items to zip:', error);
  }
  await zip.generateAsync({ type: 'blob' }).then((content: Blob | MediaSource) => {
    const url = URL.createObjectURL(content);
    const a = document.createElement('a');
    a.href = url;
    a.download = 'download.zip';
    document.body.appendChild(a);
    a.click();
    document.body.removeChild(a);
  });
};

const webDavFunctions: IWebDavFileManager = {
  getContentList,
  createDirectory,
  createFile,
  deleteItem,
  moveItems,
  renameItem,
  triggerFileDownload,
  triggerFolderDownload,
  triggerMultipleFolderDownload,
  uploadMultipleFiles,
  uploadFile,
};

export default webDavFunctions;<|MERGE_RESOLUTION|>--- conflicted
+++ resolved
@@ -3,7 +3,6 @@
 import { decryptPassword, translateKey } from '@/utils/common';
 import { getFileNameFromPath } from '@/pages/FileSharing/utilities/fileManagerCommon';
 import ApiResponseHandler from '@/utils/ApiResponseHandler';
-import { translateKey } from '@/utils/common';
 import { IWebDavFileManager } from './IWebDavFileManager';
 import { DirectoryFile } from '../datatypes/filesystem';
 
@@ -97,11 +96,7 @@
     await client.deleteFile(path);
     const response = new Response('OK', {
       status: 200,
-<<<<<<< HEAD
-      statusText: translateKey('file_was_deleted_successfully', { fileName: getFileNameFromPath(path) }),
-=======
       statusText: translateKey('response.file_was_deleted_successfully', { fileName: getFileNameFromPath(path) }),
->>>>>>> 126fa161
     });
     return handleApiResponse(response);
   } catch (error) {
@@ -126,11 +121,7 @@
         success: true,
         message: translateKey('response.move_successful', {
           sourcePath: getFileNameFromPath(sourcePath),
-<<<<<<< HEAD
-          destinationPath: { destinationPath },
-=======
           destinationPath: newFileName,
->>>>>>> 126fa161
         }),
         status: response.status,
       };
