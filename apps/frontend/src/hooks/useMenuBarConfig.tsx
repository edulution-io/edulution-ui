import { useTranslation } from 'react-i18next';
import { useLocation } from 'react-router-dom';
import { MenuItem, MenuBarEntryProps, APPS } from '@/datatypes/types';
import CONFERENCES_MENUBAR_CONFIG from '@/pages/ConferencePage/config';
import ROOMBOOKING_MENUBAR_CONFIG from '@/pages/RoomBookingPage/config';
import useFileSharingMenuConfig from '@/pages/FileSharing/useMenuConfig';
import useSettingsMenuConfig from '@/pages/Settings/config';
import { getFromPathName } from '@/utils/common';

const useMenuBarConfig = () => {
  const { pathname } = useLocation();
  const { t } = useTranslation();

  const SETTINGS_MENU_CONFIG = useSettingsMenuConfig();
  const FILE_SHARING_MENUBAR_CONFIG = useFileSharingMenuConfig();

  const menuBarConfigSwitch = () => {
    const rootPathName = getFromPathName(pathname, 1);

    if (rootPathName === 'settings') return SETTINGS_MENU_CONFIG;

    switch (rootPathName as APPS) {
      case APPS.FILE_SHARING: {
        return FILE_SHARING_MENUBAR_CONFIG;
      }
      case APPS.CONFERENCES: {
        return CONFERENCES_MENUBAR_CONFIG;
      }
      case APPS.ROOM_BOOKING: {
        return ROOMBOOKING_MENUBAR_CONFIG;
      }
      default: {
        return { menuItems: [], title: '', icon: '', color: '' };
      }
    }
  };

  const configValues = menuBarConfigSwitch();
  const menuItems: MenuItem[] = configValues.menuItems.map((item) => ({
    id: item.id,
    label: t(item.label),
<<<<<<< HEAD
    action: () => {
      if (pathname === '/file-sharing') {
        if ('path' in item) {
          return fetchFiles(item.path);
        }
      }
      navigate(item.label);
      return undefined;
    },

=======
    action: () => item.action(),
>>>>>>> 0b9798d7
    icon: item.icon,
  }));

  const menuBarEntries: MenuBarEntryProps = {
    menuItems,
    title: t(configValues.title),
    icon: configValues.icon,
    color: configValues.color,
  };

  return menuBarEntries;
};

export default useMenuBarConfig;<|MERGE_RESOLUTION|>--- conflicted
+++ resolved
@@ -15,7 +15,7 @@
   const FILE_SHARING_MENUBAR_CONFIG = useFileSharingMenuConfig();
 
   const menuBarConfigSwitch = () => {
-    const rootPathName = getFromPathName(pathname, 1);
+    const rootPathName: string = getFromPathName(pathname, 1);
 
     if (rootPathName === 'settings') return SETTINGS_MENU_CONFIG;
 
@@ -39,20 +39,7 @@
   const menuItems: MenuItem[] = configValues.menuItems.map((item) => ({
     id: item.id,
     label: t(item.label),
-<<<<<<< HEAD
-    action: () => {
-      if (pathname === '/file-sharing') {
-        if ('path' in item) {
-          return fetchFiles(item.path);
-        }
-      }
-      navigate(item.label);
-      return undefined;
-    },
-
-=======
     action: () => item.action(),
->>>>>>> 0b9798d7
     icon: item.icon,
   }));
 
