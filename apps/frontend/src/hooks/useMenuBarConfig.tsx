--- conflicted
+++ resolved
@@ -11,12 +11,7 @@
 import useFileSharingMenuConfig from '@/pages/FileSharing/useMenuConfig';
 import useMailPageMenu from '@/pages/Mail/useMailPageMenu';
 import useLinuxmusterPageMenu from '@/pages/LinuxmusterPage/useLinuxmusterPageMenu';
-<<<<<<< HEAD
-import { APPS } from '@libs/appconfig/types';
-import { getFromPathName } from '@libs/common/utils';
 import useClassManagementMenu from '@/pages/ClassManagement/useClassManagementMenu';
-=======
->>>>>>> 9cacc1f7
 
 const useMenuBarConfig = (): MenuBarEntryProps => {
   const { pathname } = useLocation();
@@ -49,13 +44,11 @@
       case APPS.LINUXMUSTER: {
         return LINUXMUSTER_MENUBAR_CONFIG;
       }
-<<<<<<< HEAD
       case APPS.CLASS_MANAGEMENT: {
         return CLASS_MANAGEMENT_MENUBAR_CONFIG;
-=======
+      }
       case APPS.DESKTOP_DEPLOYMENT: {
         return DESKTOP_DEPLOYMENT_MENUBAR_CONFIG;
->>>>>>> 9cacc1f7
       }
       default: {
         return { menuItems: [], title: '', icon: '', color: '', disabled: false };
