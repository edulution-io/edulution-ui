--- conflicted
+++ resolved
@@ -18,11 +18,8 @@
   const FILE_SHARING_MENUBAR_CONFIG = useFileSharingMenuConfig();
   const CONFERENCES_MENUBAR_CONFIG = useConferencesPageMenu();
   const MAIL_MENUBAR_CONFIG = useMailPageMenu();
-<<<<<<< HEAD
   const SURVEYS_MENUBAR_CONFIG = useSurveysPageMenu();
-=======
   const LINUXMUSTER_MENUBAR_CONFIG = useLinuxmusterPageMenu();
->>>>>>> 7bd17bae
 
   const menuBarConfigSwitch = (): MenuBarEntryProps => {
     const rootPathName = getFromPathName(pathname, 1);
