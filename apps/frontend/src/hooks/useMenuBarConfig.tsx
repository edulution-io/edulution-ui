import { useTranslation } from 'react-i18next';
import { useLocation, useNavigate } from 'react-router-dom';
import { FileSharingIcon } from '@/assets/icons';
import MenuItem from '@/datatypes/types';
import CONFERENCES_MENUBAR_CONFIG from '@/pages/ConferencePage/config';
import ROOMBOOKING_MENUBAR_CONFIG from '@/pages/RoomBookingPage/config';
import useMenuItems from '@/pages/FileSharing/useMenuConfig';
import useFileManagerStore from '@/store/fileManagerStore';

const useMenuBarConfig = (location: string) => {
  const { fetchFiles } = useFileManagerStore();
  const { t } = useTranslation();
  const navigate = useNavigate();
  const fileSharingMenuItems = useMenuItems();
  const menuBarConfigSwitch = () => {
    switch (location) {
      case '/file-sharing': {
        return {
          menuItems: fileSharingMenuItems,
<<<<<<< HEAD
          title: 'File Sharing',
          icon: FileSharingIcon,
=======
          title: t('filesharing.title'),
          icon: FileSharing,
>>>>>>> 5a75632a
          color: 'hover:bg-ciDarkBlue',
          action: () => fileSharingMenuItems[0].action(),
        };
      }
      case '/conferences': {
        return CONFERENCES_MENUBAR_CONFIG;
      }
      case '/room-booking': {
        return ROOMBOOKING_MENUBAR_CONFIG;
      }
      default: {
        return { menuItems: [], title: '', icon: '', color: '' };
      }
    }
  };

  const configValues = menuBarConfigSwitch();
  const { pathname } = useLocation();
  const menuItems: MenuItem[] = configValues.menuItems.map((item) => ({
    label: t(item.label),
    action: () => (pathname === '/file-sharing' ? fetchFiles(item.label) : navigate(item.label)),
    icon: item.icon,
  }));

  interface MenuBarEntryProps {
    menuItems: MenuItem[];
    title: string;
    icon: string;
    color: string;
  }

  const menuBarEntries: MenuBarEntryProps = {
    menuItems,
    title: t(configValues.title),
    icon: configValues.icon,
    color: configValues.color,
  };

  return menuBarEntries;
};

export default useMenuBarConfig;<|MERGE_RESOLUTION|>--- conflicted
+++ resolved
@@ -17,13 +17,8 @@
       case '/file-sharing': {
         return {
           menuItems: fileSharingMenuItems,
-<<<<<<< HEAD
-          title: 'File Sharing',
+          title: t('filesharing.title'),
           icon: FileSharingIcon,
-=======
-          title: t('filesharing.title'),
-          icon: FileSharing,
->>>>>>> 5a75632a
           color: 'hover:bg-ciDarkBlue',
           action: () => fileSharingMenuItems[0].action(),
         };
