import { useTranslation } from 'react-i18next';
import { useLocation } from 'react-router-dom';
import { MenuBarEntryProps, MenuItem } from '@/datatypes/types';
import useConferencesPageMenu from '@/pages/ConferencePage/useConferencesPageMenu';
import useFileSharingMenuConfig from '@/pages/FileSharing/useMenuConfig';
import useAppConfigPageMenu from '@/pages/Settings/useAppConfigPageMenu';
import useSurveysPageMenu from '@/pages/Surveys/useSurveysPageMenu';
import useMailPageMenu from '@/pages/Mail/useMailPageMenu';
import useLinuxmusterPageMenu from '@/pages/LinuxmusterPage/useLinuxmusterPageMenu';
import { APPS } from '@libs/appconfig/types';
import { getFromPathName } from '@libs/common/utils';

const useMenuBarConfig = (): MenuBarEntryProps => {
  const { pathname } = useLocation();
  const { t } = useTranslation();

  const SETTINGS_MENU_CONFIG = useAppConfigPageMenu();
  const FILE_SHARING_MENUBAR_CONFIG = useFileSharingMenuConfig();
  const CONFERENCES_MENUBAR_CONFIG = useConferencesPageMenu();
  const MAIL_MENUBAR_CONFIG = useMailPageMenu();
  const SURVEYS_MENUBAR_CONFIG = useSurveysPageMenu();
  const LINUXMUSTER_MENUBAR_CONFIG = useLinuxmusterPageMenu();

  const menuBarConfigSwitch = (): MenuBarEntryProps => {
    const rootPathName = getFromPathName(pathname, 1);

    if (rootPathName === 'settings') return SETTINGS_MENU_CONFIG;

    switch (rootPathName as APPS) {
      case APPS.FILE_SHARING: {
        return FILE_SHARING_MENUBAR_CONFIG;
      }
      case APPS.CONFERENCES: {
        return CONFERENCES_MENUBAR_CONFIG;
      }
<<<<<<< HEAD
      case APPS.SURVEYS: {
        return SURVEYS_MENUBAR_CONFIG;
      }
      case APPS.ROOM_BOOKING: {
        return ROOMBOOKING_MENUBAR_CONFIG;
      }
=======
>>>>>>> 2daead3d
      case APPS.MAIL: {
        return MAIL_MENUBAR_CONFIG;
      }
      case APPS.LINUXMUSTER: {
        return LINUXMUSTER_MENUBAR_CONFIG;
      }
      default: {
        return { menuItems: [], title: '', icon: '', color: '', disabled: false };
      }
    }
  };

  const configValues = menuBarConfigSwitch();
  const menuItems: MenuItem[] = configValues.menuItems.map((item) => ({
    id: item.id,
    label: t(item.label),
    action: () => item.action(),
    icon: item.icon,
  }));

  return {
    menuItems,
    title: t(configValues.title),
    disabled: configValues.disabled,
    icon: configValues.icon,
    color: configValues.color,
  };
};

export default useMenuBarConfig;<|MERGE_RESOLUTION|>--- conflicted
+++ resolved
@@ -33,15 +33,9 @@
       case APPS.CONFERENCES: {
         return CONFERENCES_MENUBAR_CONFIG;
       }
-<<<<<<< HEAD
       case APPS.SURVEYS: {
         return SURVEYS_MENUBAR_CONFIG;
       }
-      case APPS.ROOM_BOOKING: {
-        return ROOMBOOKING_MENUBAR_CONFIG;
-      }
-=======
->>>>>>> 2daead3d
       case APPS.MAIL: {
         return MAIL_MENUBAR_CONFIG;
       }
