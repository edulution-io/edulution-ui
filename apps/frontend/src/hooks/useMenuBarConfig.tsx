import { useTranslation } from 'react-i18next';
import { useLocation } from 'react-router-dom';
import { APPS, MenuBarEntryProps, MenuItem } from '@/datatypes/types';
import useConferencesPageMenu from '@/pages/ConferencePage/useConferencesPageMenu';
import ROOMBOOKING_MENUBAR_CONFIG from '@/pages/RoomBookingPage/config';
import USERSETTINGS_MENUBAR_CONFIG from '@/pages/UserSettings/config';
import DESKTOP_DEPLOYMENT_MENUBAR_CONFIG from '@/pages/DesktopDeployment/config';
import useFileSharingMenuConfig from '@/pages/FileSharing/useMenuConfig';
import useSettingsMenuConfig from '@/pages/Settings/config';
import { getFromPathName } from '@/utils/common';
import useSchoolManagementPageMenu from '@/pages/SchoolmanagementPage/useSchoolManagementPageMenu';
import useSurveysPageMenu from '@/pages/Survey/useSurveyPageMenu';
import useMailPageMenu from '@/pages/Mail/useMailPageMenu';

const useMenuBarConfig = (): MenuBarEntryProps => {
  const { pathname } = useLocation();
  const { t } = useTranslation();

  const SETTINGS_MENU_CONFIG = useSettingsMenuConfig();
  const FILE_SHARING_MENUBAR_CONFIG = useFileSharingMenuConfig();
  const CONFERENCES_MENUBAR_CONFIG = useConferencesPageMenu();
  const MAIL_MENUBAR_CONFIG = useMailPageMenu();
  const SCHOOLMANAGEMENT_MENUBAR_CONFIG = useSchoolManagementPageMenu();
  const SURVEYS_MENUBAR_CONFIG = useSurveysPageMenu();

  const menuBarConfigSwitch = (): MenuBarEntryProps => {
    const rootPathName = getFromPathName(pathname, 1);

    if (rootPathName === 'settings') return SETTINGS_MENU_CONFIG;
    if (rootPathName === 'user') return USERSETTINGS_MENUBAR_CONFIG;

    switch (rootPathName as APPS) {
      case APPS.FILE_SHARING: {
        return FILE_SHARING_MENUBAR_CONFIG;
      }
      case APPS.CONFERENCES: {
        return CONFERENCES_MENUBAR_CONFIG;
      }
      case APPS.ROOM_BOOKING: {
        return ROOMBOOKING_MENUBAR_CONFIG;
      }
      case APPS.SCHOOL_MANAGEMENT: {
        return SCHOOLMANAGEMENT_MENUBAR_CONFIG;
      }
      case APPS.SURVEYS: {
        return SURVEYS_MENUBAR_CONFIG;
      }
<<<<<<< HEAD
      case APPS.DESKTOP_DEPLOYMENT: {
        return DESKTOP_DEPLOYMENT_MENUBAR_CONFIG;
=======
      case APPS.MAIL: {
        return MAIL_MENUBAR_CONFIG;
>>>>>>> c1abb748
      }
      default: {
        return { menuItems: [], title: '', icon: '', color: '', disabled: false };
      }
    }
  };

  const configValues = menuBarConfigSwitch();
  const menuItems: MenuItem[] = configValues.menuItems.map((item) => ({
    id: item.id,
    label: t(item.label),
    action: () => item.action(),
    icon: item.icon,
  }));

  const menuBarEntries: MenuBarEntryProps = {
    menuItems,
    title: t(configValues.title),
    disabled: configValues.disabled,
    icon: configValues.icon,
    color: configValues.color,
  };

  return menuBarEntries;
};

export default useMenuBarConfig;<|MERGE_RESOLUTION|>--- conflicted
+++ resolved
@@ -45,13 +45,11 @@
       case APPS.SURVEYS: {
         return SURVEYS_MENUBAR_CONFIG;
       }
-<<<<<<< HEAD
+      case APPS.MAIL: {
+        return MAIL_MENUBAR_CONFIG;
+      }
       case APPS.DESKTOP_DEPLOYMENT: {
         return DESKTOP_DEPLOYMENT_MENUBAR_CONFIG;
-=======
-      case APPS.MAIL: {
-        return MAIL_MENUBAR_CONFIG;
->>>>>>> c1abb748
       }
       default: {
         return { menuItems: [], title: '', icon: '', color: '', disabled: false };
