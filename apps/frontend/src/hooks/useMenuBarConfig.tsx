--- conflicted
+++ resolved
@@ -7,11 +7,8 @@
 import useFileSharingMenuConfig from '@/pages/FileSharing/useMenuConfig';
 import useSettingsMenuConfig from '@/pages/Settings/config';
 import { getFromPathName } from '@/utils/common';
-<<<<<<< HEAD
+import useSchoolManagementPageMenu from '@/pages/SchoolmanagementPage/useSchoolManagementPageMenu';
 import useSurveysPageMenu from '@/pages/Survey/useSurveyPageMenu';
-=======
-import useSchoolManagementPageMenu from '@/pages/SchoolmanagementPage/useSchoolManagementPageMenu';
->>>>>>> 44ae0c23
 
 const useMenuBarConfig = () => {
   const { pathname } = useLocation();
@@ -20,11 +17,8 @@
   const SETTINGS_MENU_CONFIG = useSettingsMenuConfig();
   const FILE_SHARING_MENUBAR_CONFIG = useFileSharingMenuConfig();
   const CONFERENCES_MENUBAR_CONFIG = useConferencesPageMenu();
-<<<<<<< HEAD
+  const SCHOOLMANAGEMENT_MENUBAR_CONFIG = useSchoolManagementPageMenu();
   const SURVEYS_MENUBAR_CONFIG = useSurveysPageMenu();
-=======
-  const SCHOOLMANAGEMENT_MENUBAR_CONFIG = useSchoolManagementPageMenu();
->>>>>>> 44ae0c23
 
   const menuBarConfigSwitch = () => {
     const rootPathName = getFromPathName(pathname, 1);
@@ -42,13 +36,11 @@
       case APPS.ROOM_BOOKING: {
         return ROOMBOOKING_MENUBAR_CONFIG;
       }
-<<<<<<< HEAD
+      case APPS.SCHOOL_MANAGEMENT: {
+        return SCHOOLMANAGEMENT_MENUBAR_CONFIG;
+      }
       case APPS.SURVEYS: {
         return SURVEYS_MENUBAR_CONFIG;
-=======
-      case APPS.SCHOOL_MANAGEMENT: {
-        return SCHOOLMANAGEMENT_MENUBAR_CONFIG;
->>>>>>> 44ae0c23
       }
       default: {
         return { menuItems: [], title: '', icon: '', color: '' };
