/*
 * LICENSE
 *
 * This program is free software: you can redistribute it and/or modify it under the terms of the GNU Affero General Public License as published by
 * the Free Software Foundation, either version 3 of the License, or (at your option) any later version.
 *
 * This program is distributed in the hope that it will be useful, but WITHOUT ANY WARRANTY; without even the implied warranty of
 * MERCHANTABILITY or FITNESS FOR A PARTICULAR PURPOSE. See the GNU Affero General Public License for more details.
 *
 * You should have received a copy of the GNU Affero General Public License along with this program. If not, see <https://www.gnu.org/licenses/>.
 */

import { useEffect, useRef } from 'react';
import { useInterval } from 'usehooks-ts';
import useLdapGroups from '@/hooks/useLdapGroups';
import FEED_PULL_TIME_INTERVAL_SLOW from '@libs/dashboard/constants/pull-time-interval';
import useMailsStore from '@/pages/Mail/useMailsStore';
import useConferenceStore from '@/pages/ConferencePage/ConferencesStore';
import useSurveyTablesPageStore from '@/pages/Surveys/Tables/useSurveysTablesPageStore';
import APPS from '@libs/appconfig/constants/apps';
import ConferenceDto from '@libs/conferences/types/conference.dto';
import useDockerContainerEvents from '@/hooks/useDockerContainerEvents';
import useIsAppActive from '@/hooks/useIsAppActive';
import SSE_MESSAGE_TYPE from '@libs/common/constants/sseMessageType';
import UseBulletinBoardStore from '@/pages/BulletinBoard/useBulletinBoardStore';
import BulletinResponseDto from '@libs/bulletinBoard/types/bulletinResponseDto';
import useSseStore from '@/store/useSseStore';
import useFileSharingStore from '@/pages/FileSharing/useFileSharingStore';
<<<<<<< HEAD
import useFileOperationProgress from '@/hooks/useFileOperationProgress';
=======
import useFileOperationToast from '@/hooks/useFileOperationToast';
>>>>>>> 049144a5

const useNotifications = () => {
  const { isSuperAdmin, isAuthReady } = useLdapGroups();
  const isMailsAppActivated = useIsAppActive(APPS.MAIL);
  const { getMails } = useMailsStore();
  const isConferenceAppActivated = useIsAppActive(APPS.CONFERENCES);
  const { conferences, getConferences, setConferences } = useConferenceStore();
  const conferencesRef = useRef(conferences);
  const isSurveysAppActivated = useIsAppActive(APPS.SURVEYS);
  const { updateOpenSurveys } = useSurveyTablesPageStore();
  const isBulletinBoardActive = useIsAppActive(APPS.BULLETIN_BOARD);
  const { addBulletinBoardNotification } = UseBulletinBoardStore();
  const { setFileOperationProgress } = useFileSharingStore();
  const isClassRoomManagementActive = useIsAppActive(APPS.CLASS_MANAGEMENT);
  const { eventSource } = useSseStore();
  const isFileSharingActive = useIsAppActive(APPS.FILE_SHARING);

  useFileOperationProgress(isFileSharingActive || isClassRoomManagementActive, eventSource, setFileOperationProgress);

  useDockerContainerEvents();

  useFileOperationToast();

  useEffect(() => {
    conferencesRef.current = conferences;
  }, [conferences]);

  useEffect(() => {
    if (isAuthReady) {
      if (isMailsAppActivated && !isSuperAdmin) {
        void getMails();
      }

      if (isSurveysAppActivated) {
        void updateOpenSurveys();
      }

      if (isConferenceAppActivated) {
        void getConferences();
      }
    }
  }, [isAuthReady, isMailsAppActivated, isSuperAdmin, isSurveysAppActivated, isConferenceAppActivated]);

  useInterval(() => {
    if (isAuthReady && isMailsAppActivated && !isSuperAdmin) {
      void getMails();
    }
  }, FEED_PULL_TIME_INTERVAL_SLOW);

  useEffect(() => {
    if (!isConferenceAppActivated || !eventSource) {
      return undefined;
    }
    const controller = new AbortController();
    const { signal } = controller;

    const createConferenceHandler = (e: MessageEvent<string>) => {
      const conferenceDto = JSON.parse(e.data) as ConferenceDto;
      const newConferences = [...conferencesRef.current, conferenceDto];
      setConferences(newConferences);
    };

    const updateConferenceHandler = (e: MessageEvent<string>) => {
      if (conferencesRef.current.length === 0) return;
      const { type, data } = e;
      const newConferences = conferencesRef.current.map((conference) => {
        if (conference.meetingID === data) {
          return {
            ...conference,
            isRunning: type === SSE_MESSAGE_TYPE.CONFERENCE_STARTED,
          };
        }
        return conference;
      });
      setConferences(newConferences);
    };

    const deleteConferenceHandler = (e: MessageEvent<string[]>) => {
      const { data } = e;
      const newConferences = conferencesRef.current.filter((conference) => !data.includes(conference.meetingID));
      setConferences(newConferences);
    };

    eventSource.addEventListener(SSE_MESSAGE_TYPE.CONFERENCE_CREATED, createConferenceHandler, { signal });
    eventSource.addEventListener(SSE_MESSAGE_TYPE.CONFERENCE_STARTED, updateConferenceHandler, { signal });
    eventSource.addEventListener(SSE_MESSAGE_TYPE.CONFERENCE_STOPPED, updateConferenceHandler, { signal });
    eventSource.addEventListener(SSE_MESSAGE_TYPE.CONFERENCE_DELETED, deleteConferenceHandler, { signal });

    return () => {
      controller.abort();
    };
  }, [isConferenceAppActivated]);

<<<<<<< HEAD
=======
  const handleFilesharingProgress =
    (setter: (v: FilesharingProgressDto | null) => void) => async (e: MessageEvent<string>) => {
      try {
        const data = JSON.parse(e.data) as FilesharingProgressDto;
        setter(data);
        await clearProgressIfComplete(data, setter);
      } catch (err) {
        console.error('Error parsing filesharing progress data:', err);
      }
    };

  useEffect(() => {
    if (!isFileSharingActive || !eventSource) {
      return undefined;
    }

    const controller = new AbortController();
    const { signal } = controller;

    const rawDelete = handleFilesharingProgress(setFileOperationProgress);

    const handleDelete = (e: MessageEvent<string>) => {
      void rawDelete(e);
    };

    eventSource.addEventListener(SSE_MESSAGE_TYPE.FILESHARING_DELETE_FILES, handleDelete, { signal });

    return () => {
      controller.abort();
    };
  }, [isFileSharingActive]);

  useEffect(() => {
    if (!isClassRoomManagementActive || !eventSource) {
      return undefined;
    }
    const controller = new AbortController();
    const { signal } = controller;

    const rawCollectShare = handleFilesharingProgress(setFilesharingProgress);

    const handleCollectOrShare = (e: MessageEvent<string>) => {
      void rawCollectShare(e);
    };

    eventSource.addEventListener(SSE_MESSAGE_TYPE.FILESHARING_COLLECT_FILES, handleCollectOrShare, { signal });
    eventSource.addEventListener(SSE_MESSAGE_TYPE.FILESHARING_SHARE_FILES, handleCollectOrShare, { signal });

    return () => {
      controller.abort();
    };
  }, [isClassRoomManagementActive]);

>>>>>>> 049144a5
  useEffect(() => {
    if (!isSurveysAppActivated || !eventSource) {
      return undefined;
    }

    const controller = new AbortController();
    const { signal } = controller;

    const handleUpdateSurveys = () => {
      void updateOpenSurveys();
    };

    eventSource.addEventListener(SSE_MESSAGE_TYPE.SURVEY_CREATED, handleUpdateSurveys, { signal });
    eventSource.addEventListener(SSE_MESSAGE_TYPE.SURVEY_UPDATED, handleUpdateSurveys, { signal });
    eventSource.addEventListener(SSE_MESSAGE_TYPE.SURVEY_DELETED, handleUpdateSurveys, { signal });

    return () => {
      controller.abort();
    };
  }, [isSurveysAppActivated]);

  useEffect(() => {
    if (!isBulletinBoardActive || !eventSource) {
      return undefined;
    }
    const controller = new AbortController();
    const { signal } = controller;

    const handleBulletinNotification = (e: MessageEvent<string>) => {
      const { data } = e;
      const bulletin = JSON.parse(data) as BulletinResponseDto;
      addBulletinBoardNotification(bulletin);
    };

    eventSource.addEventListener(SSE_MESSAGE_TYPE.BULLETIN_UPDATED, handleBulletinNotification, { signal });

    return () => {
      controller.abort();
    };
  }, [isBulletinBoardActive]);
};

export default useNotifications;<|MERGE_RESOLUTION|>--- conflicted
+++ resolved
@@ -26,11 +26,8 @@
 import BulletinResponseDto from '@libs/bulletinBoard/types/bulletinResponseDto';
 import useSseStore from '@/store/useSseStore';
 import useFileSharingStore from '@/pages/FileSharing/useFileSharingStore';
-<<<<<<< HEAD
 import useFileOperationProgress from '@/hooks/useFileOperationProgress';
-=======
 import useFileOperationToast from '@/hooks/useFileOperationToast';
->>>>>>> 049144a5
 
 const useNotifications = () => {
   const { isSuperAdmin, isAuthReady } = useLdapGroups();
@@ -124,62 +121,6 @@
     };
   }, [isConferenceAppActivated]);
 
-<<<<<<< HEAD
-=======
-  const handleFilesharingProgress =
-    (setter: (v: FilesharingProgressDto | null) => void) => async (e: MessageEvent<string>) => {
-      try {
-        const data = JSON.parse(e.data) as FilesharingProgressDto;
-        setter(data);
-        await clearProgressIfComplete(data, setter);
-      } catch (err) {
-        console.error('Error parsing filesharing progress data:', err);
-      }
-    };
-
-  useEffect(() => {
-    if (!isFileSharingActive || !eventSource) {
-      return undefined;
-    }
-
-    const controller = new AbortController();
-    const { signal } = controller;
-
-    const rawDelete = handleFilesharingProgress(setFileOperationProgress);
-
-    const handleDelete = (e: MessageEvent<string>) => {
-      void rawDelete(e);
-    };
-
-    eventSource.addEventListener(SSE_MESSAGE_TYPE.FILESHARING_DELETE_FILES, handleDelete, { signal });
-
-    return () => {
-      controller.abort();
-    };
-  }, [isFileSharingActive]);
-
-  useEffect(() => {
-    if (!isClassRoomManagementActive || !eventSource) {
-      return undefined;
-    }
-    const controller = new AbortController();
-    const { signal } = controller;
-
-    const rawCollectShare = handleFilesharingProgress(setFilesharingProgress);
-
-    const handleCollectOrShare = (e: MessageEvent<string>) => {
-      void rawCollectShare(e);
-    };
-
-    eventSource.addEventListener(SSE_MESSAGE_TYPE.FILESHARING_COLLECT_FILES, handleCollectOrShare, { signal });
-    eventSource.addEventListener(SSE_MESSAGE_TYPE.FILESHARING_SHARE_FILES, handleCollectOrShare, { signal });
-
-    return () => {
-      controller.abort();
-    };
-  }, [isClassRoomManagementActive]);
-
->>>>>>> 049144a5
   useEffect(() => {
     if (!isSurveysAppActivated || !eventSource) {
       return undefined;
