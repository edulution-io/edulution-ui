--- conflicted
+++ resolved
@@ -27,13 +27,10 @@
 import useLessonStore from '@/pages/ClassManagement/LessonPage/useLessonStore';
 import delay from '@libs/common/utils/delay';
 import useSseStore from '@/store/useSseStore';
-<<<<<<< HEAD
+import FilesharingProgressDto from '@libs/filesharing/types/filesharingProgressDto';
 import DownloadFileDto from '@libs/filesharing/types/downloadFileDto';
+import useFileSharingStore from '@/pages/FileSharing/useFileSharingStore';
 import useFileEditorStore from '@/pages/FileSharing/FilePreview/OnlyOffice/useFileEditorStore';
-=======
-import FilesharingProgressDto from '@libs/filesharing/types/filesharingProgressDto';
-import useFileSharingStore from '@/pages/FileSharing/useFileSharingStore';
->>>>>>> 01bf303a
 
 const useNotifications = () => {
   const { isSuperAdmin, isAuthReady } = useLdapGroups();
@@ -47,15 +44,11 @@
   const isBulletinBoardActive = useIsAppActive(APPS.BULLETIN_BOARD);
   const { addBulletinBoardNotification } = UseBulletinBoardStore();
   const { setFilesharingProgress } = useLessonStore();
-<<<<<<< HEAD
+  const { setFileOperationProgress } = useFileSharingStore();
   const { setDownloadProgress } = useFileEditorStore();
   const isClassRoomManagementActive = useIsAppActive(APPS.CLASS_MANAGEMENT);
   const { eventSource } = useSseStore();
   const isFileSharingAppActivated = useIsAppActive(APPS.FILE_SHARING);
-=======
-  const { setFileOperationProgress } = useFileSharingStore();
-  const isClassRoomManagementActive = useIsAppActive(APPS.CLASS_MANAGEMENT);
-  const { eventSource } = useSseStore();
   const isFileSharingActive = useIsAppActive(APPS.FILE_SHARING);
 
   const clearProgressIfComplete = async (
@@ -67,7 +60,6 @@
       clearFn(null);
     }
   };
->>>>>>> 01bf303a
 
   useDockerContainerEvents();
 
