/*
 * LICENSE
 *
 * This program is free software: you can redistribute it and/or modify it under the terms of the GNU Affero General Public License as published by
 * the Free Software Foundation, either version 3 of the License, or (at your option) any later version.
 *
 * This program is distributed in the hope that it will be useful, but WITHOUT ANY WARRANTY; without even the implied warranty of
 * MERCHANTABILITY or FITNESS FOR A PARTICULAR PURPOSE. See the GNU Affero General Public License for more details.
 *
 * You should have received a copy of the GNU Affero General Public License along with this program. If not, see <https://www.gnu.org/licenses/>.
 */

import { useEffect, useRef } from 'react';
import { useInterval } from 'usehooks-ts';
import useLdapGroups from '@/hooks/useLdapGroups';
import FEED_PULL_TIME_INTERVAL_SLOW from '@libs/dashboard/constants/pull-time-interval';
import useMailsStore from '@/pages/Mail/useMailsStore';
import useConferenceStore from '@/pages/ConferencePage/ConferencesStore';
import useSurveyTablesPageStore from '@/pages/Surveys/Tables/useSurveysTablesPageStore';
import APPS from '@libs/appconfig/constants/apps';
import ConferenceDto from '@libs/conferences/types/conference.dto';
import useDockerContainerEvents from '@/hooks/useDockerContainerEvents';
import useIsAppActive from '@/hooks/useIsAppActive';
import SSE_MESSAGE_TYPE from '@libs/common/constants/sseMessageType';
import UseBulletinBoardStore from '@/pages/BulletinBoard/useBulletinBoardStore';
import BulletinResponseDto from '@libs/bulletinBoard/types/bulletinResponseDto';
<<<<<<< HEAD
import useFileSharingStore from '@/pages/FileSharing/useFileSharingStore';
=======
import useLessonStore from '@/pages/ClassManagement/LessonPage/useLessonStore';
import FilesharingProgressDto from '@libs/filesharing/types/filesharingProgressDto';
import delay from '@libs/common/utils/delay';
import useSseStore from '@/store/useSseStore';
>>>>>>> 6b820a31

const useNotifications = () => {
  const { isSuperAdmin, isAuthReady } = useLdapGroups();
  const isMailsAppActivated = useIsAppActive(APPS.MAIL);
  const { getMails } = useMailsStore();
  const isConferenceAppActivated = useIsAppActive(APPS.CONFERENCES);
  const { conferences, getConferences, setConferences } = useConferenceStore();
  const conferencesRef = useRef(conferences);
  const isSurveysAppActivated = useIsAppActive(APPS.SURVEYS);
  const { updateOpenSurveys } = useSurveyTablesPageStore();
  const isBulletinBoardActive = useIsAppActive(APPS.BULLETIN_BOARD);
  const isFileSharingActive = useIsAppActive(APPS.FILE_SHARING);
  const { addBulletinBoardNotification } = UseBulletinBoardStore();
<<<<<<< HEAD
  const { updateDownloadProgress, removeDownloadProgress } = useFileSharingStore();
=======
  const { setFilesharingProgress } = useLessonStore();
  const isClassRoomManagementActive = useIsAppActive(APPS.CLASS_MANAGEMENT);
  const { eventSource } = useSseStore();

>>>>>>> 6b820a31
  useDockerContainerEvents();

  useEffect(() => {
    conferencesRef.current = conferences;
  }, [conferences]);

  useEffect(() => {
    if (isAuthReady) {
      if (isMailsAppActivated && !isSuperAdmin) {
        void getMails();
      }

      if (isSurveysAppActivated) {
        void updateOpenSurveys();
      }

      if (isConferenceAppActivated) {
        void getConferences();
      }
    }
  }, [isAuthReady, isMailsAppActivated, isSuperAdmin, isSurveysAppActivated, isConferenceAppActivated]);

  useInterval(() => {
    if (isAuthReady && isMailsAppActivated && !isSuperAdmin) {
      void getMails();
    }
  }, FEED_PULL_TIME_INTERVAL_SLOW);

  useEffect(() => {
    if (!isConferenceAppActivated || !eventSource) {
      return undefined;
    }
    const controller = new AbortController();
    const { signal } = controller;

    const createConferenceHandler = (e: MessageEvent<string>) => {
      const conferenceDto = JSON.parse(e.data) as ConferenceDto;
      const newConferences = [...conferencesRef.current, conferenceDto];
      setConferences(newConferences);
    };

    const updateConferenceHandler = (e: MessageEvent<string>) => {
      if (conferencesRef.current.length === 0) return;
      const { type, data } = e;
      const newConferences = conferencesRef.current.map((conference) => {
        if (conference.meetingID === data) {
          return {
            ...conference,
            isRunning: type === SSE_MESSAGE_TYPE.CONFERENCE_STARTED,
          };
        }
        return conference;
      });
      setConferences(newConferences);
    };

    const deleteConferenceHandler = (e: MessageEvent<string[]>) => {
      const { data } = e;
      const newConferences = conferencesRef.current.filter((conference) => !data.includes(conference.meetingID));
      setConferences(newConferences);
    };

    eventSource.addEventListener(SSE_MESSAGE_TYPE.CONFERENCE_CREATED, createConferenceHandler, { signal });
    eventSource.addEventListener(SSE_MESSAGE_TYPE.CONFERENCE_STARTED, updateConferenceHandler, { signal });
    eventSource.addEventListener(SSE_MESSAGE_TYPE.CONFERENCE_STOPPED, updateConferenceHandler, { signal });
    eventSource.addEventListener(SSE_MESSAGE_TYPE.CONFERENCE_DELETED, deleteConferenceHandler, { signal });

    return () => {
      controller.abort();
    };
  }, [isConferenceAppActivated]);

  useEffect(() => {
    if (!isClassRoomManagementActive || !eventSource) {
      return undefined;
    }

    const handleFileSharingEvent = (e: MessageEvent<string>) => {
      void (async () => {
        const data: FilesharingProgressDto = JSON.parse(e.data) as FilesharingProgressDto;
        setFilesharingProgress(data);
        if (data.percent === 100 && data.failedPaths?.length === 0) {
          await delay(5000).then(() => setFilesharingProgress(null));
        }
      })();
    };

    eventSource.addEventListener(SSE_MESSAGE_TYPE.FILESHARING_PROGRESS, handleFileSharingEvent);

    return () => {
      eventSource.removeEventListener(SSE_MESSAGE_TYPE.FILESHARING_PROGRESS, handleFileSharingEvent);
    };
  }, [isClassRoomManagementActive]);

  useEffect(() => {
    if (!isSurveysAppActivated || !eventSource) {
      return undefined;
    }

    const controller = new AbortController();
    const { signal } = controller;

    const handleUpdateSurveys = () => {
      void updateOpenSurveys();
    };

    eventSource.addEventListener(SSE_MESSAGE_TYPE.SURVEY_CREATED, handleUpdateSurveys, { signal });
    eventSource.addEventListener(SSE_MESSAGE_TYPE.SURVEY_UPDATED, handleUpdateSurveys, { signal });
    eventSource.addEventListener(SSE_MESSAGE_TYPE.SURVEY_DELETED, handleUpdateSurveys, { signal });

    return () => {
      controller.abort();
    };
  }, [isSurveysAppActivated]);

  useEffect(() => {
<<<<<<< HEAD
    if (isFileSharingActive) {
      const controller = new AbortController();
      const { signal } = controller;

      const eventSource = new EventSource(`/${EDU_API_ROOT}/${APPS.FILE_SHARING}/sse?token=${eduApiToken}`);

      const handleFileSharingEvent = (e: MessageEvent<string>) => {
        const data = JSON.parse(e.data) as { fileName: string; percent: number };
        const { fileName, percent } = data;
        updateDownloadProgress(data);
        if (percent >= 100) {
          setTimeout(() => removeDownloadProgress(fileName), 2000);
        }
      };

      eventSource.addEventListener(SSE_MESSAGE_TYPE.UPDATED, handleFileSharingEvent, { signal });

      return () => {
        eventSource.removeEventListener(SSE_MESSAGE_TYPE.UPDATED, handleFileSharingEvent);
        eventSource.close();
        controller.abort();
      };
    }

    return undefined;
  }, [isFileSharingActive]);

  useEffect(() => {
    if (isBulletinBoardActive) {
      const eventSource = new EventSource(
        `/${EDU_API_ROOT}/${BULLETIN_BOARD_SSE_EDU_API_ENDPOINT}?token=${eduApiToken}`,
      );

      const handleBulletinNotification = (e: MessageEvent<string>) => {
        const { data } = e;
        const bulletin = JSON.parse(data) as BulletinResponseDto;
        addBulletinBoardNotification(bulletin);
      };

      eventSource.addEventListener(SSE_MESSAGE_TYPE.CREATED, handleBulletinNotification);
      eventSource.addEventListener(SSE_MESSAGE_TYPE.UPDATED, handleBulletinNotification);

      return () => {
        eventSource.removeEventListener(SSE_MESSAGE_TYPE.CREATED, handleBulletinNotification);
        eventSource.removeEventListener(SSE_MESSAGE_TYPE.UPDATED, handleBulletinNotification);
        eventSource.close();
      };
=======
    if (!isBulletinBoardActive || !eventSource) {
      return undefined;
>>>>>>> 6b820a31
    }
    const controller = new AbortController();
    const { signal } = controller;

    const handleBulletinNotification = (e: MessageEvent<string>) => {
      const { data } = e;
      const bulletin = JSON.parse(data) as BulletinResponseDto;
      addBulletinBoardNotification(bulletin);
    };

    eventSource.addEventListener(SSE_MESSAGE_TYPE.BULLETIN_UPDATED, handleBulletinNotification, { signal });

    return () => {
      controller.abort();
    };
  }, [isBulletinBoardActive]);
};

export default useNotifications;<|MERGE_RESOLUTION|>--- conflicted
+++ resolved
@@ -24,14 +24,10 @@
 import SSE_MESSAGE_TYPE from '@libs/common/constants/sseMessageType';
 import UseBulletinBoardStore from '@/pages/BulletinBoard/useBulletinBoardStore';
 import BulletinResponseDto from '@libs/bulletinBoard/types/bulletinResponseDto';
-<<<<<<< HEAD
-import useFileSharingStore from '@/pages/FileSharing/useFileSharingStore';
-=======
 import useLessonStore from '@/pages/ClassManagement/LessonPage/useLessonStore';
 import FilesharingProgressDto from '@libs/filesharing/types/filesharingProgressDto';
 import delay from '@libs/common/utils/delay';
 import useSseStore from '@/store/useSseStore';
->>>>>>> 6b820a31
 
 const useNotifications = () => {
   const { isSuperAdmin, isAuthReady } = useLdapGroups();
@@ -43,16 +39,11 @@
   const isSurveysAppActivated = useIsAppActive(APPS.SURVEYS);
   const { updateOpenSurveys } = useSurveyTablesPageStore();
   const isBulletinBoardActive = useIsAppActive(APPS.BULLETIN_BOARD);
-  const isFileSharingActive = useIsAppActive(APPS.FILE_SHARING);
   const { addBulletinBoardNotification } = UseBulletinBoardStore();
-<<<<<<< HEAD
-  const { updateDownloadProgress, removeDownloadProgress } = useFileSharingStore();
-=======
   const { setFilesharingProgress } = useLessonStore();
   const isClassRoomManagementActive = useIsAppActive(APPS.CLASS_MANAGEMENT);
   const { eventSource } = useSseStore();
 
->>>>>>> 6b820a31
   useDockerContainerEvents();
 
   useEffect(() => {
@@ -169,58 +160,8 @@
   }, [isSurveysAppActivated]);
 
   useEffect(() => {
-<<<<<<< HEAD
-    if (isFileSharingActive) {
-      const controller = new AbortController();
-      const { signal } = controller;
-
-      const eventSource = new EventSource(`/${EDU_API_ROOT}/${APPS.FILE_SHARING}/sse?token=${eduApiToken}`);
-
-      const handleFileSharingEvent = (e: MessageEvent<string>) => {
-        const data = JSON.parse(e.data) as { fileName: string; percent: number };
-        const { fileName, percent } = data;
-        updateDownloadProgress(data);
-        if (percent >= 100) {
-          setTimeout(() => removeDownloadProgress(fileName), 2000);
-        }
-      };
-
-      eventSource.addEventListener(SSE_MESSAGE_TYPE.UPDATED, handleFileSharingEvent, { signal });
-
-      return () => {
-        eventSource.removeEventListener(SSE_MESSAGE_TYPE.UPDATED, handleFileSharingEvent);
-        eventSource.close();
-        controller.abort();
-      };
-    }
-
-    return undefined;
-  }, [isFileSharingActive]);
-
-  useEffect(() => {
-    if (isBulletinBoardActive) {
-      const eventSource = new EventSource(
-        `/${EDU_API_ROOT}/${BULLETIN_BOARD_SSE_EDU_API_ENDPOINT}?token=${eduApiToken}`,
-      );
-
-      const handleBulletinNotification = (e: MessageEvent<string>) => {
-        const { data } = e;
-        const bulletin = JSON.parse(data) as BulletinResponseDto;
-        addBulletinBoardNotification(bulletin);
-      };
-
-      eventSource.addEventListener(SSE_MESSAGE_TYPE.CREATED, handleBulletinNotification);
-      eventSource.addEventListener(SSE_MESSAGE_TYPE.UPDATED, handleBulletinNotification);
-
-      return () => {
-        eventSource.removeEventListener(SSE_MESSAGE_TYPE.CREATED, handleBulletinNotification);
-        eventSource.removeEventListener(SSE_MESSAGE_TYPE.UPDATED, handleBulletinNotification);
-        eventSource.close();
-      };
-=======
     if (!isBulletinBoardActive || !eventSource) {
       return undefined;
->>>>>>> 6b820a31
     }
     const controller = new AbortController();
     const { signal } = controller;
