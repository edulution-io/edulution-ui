{
  "welcome": "Willkommen in der Anwendung",
  "changeLang": "Sprache ändern",
  "heading": "Herzlich Willkommen {{givenName}} {{familyName}}",
  "content": "Hier ist ihr persönliches edulution.io Dashboard. Dem Ort an dem all ihre Anwendungen für den digitalen Bildungsbetrieb gesammelt sind.",
  "dashboard": {
    "mobileAccess": {
      "title": "Mobiler Datenzugriff",
      "manual": "Anleitung",
      "accessData": "Zugangsdaten",
      "content": "Du kannst von vielen mobilen Geräten aus auf den Schulserver zugreifen. Drücke auf Anleitung um zu starten.",
      "scanAccessInfo": "Um die Zugangsdaten zu übertragen, bitte folgenden QR-Code mit der edulution.io App scannen.",
      "scanAppStoreLink": "Scanne den QR-Code mit deinem mobilen Gerät um die edultion-io App im AppStore herunterzuladen.",
      "nextStepPreview": "Im nächsten Schritt kannst du die Zugangsdaten übertragen.",
      "copyCredentials": "Oder manuell eintragen:",
      "downloadDirect": "Oder lade die App direkt herunter:",
      "downloadApp": "Lade hier die edulution-io App herunter:"
    }
  },
  "auth": {
    "errors": { "TokenExpired": "Sitzung abgelaufen", "SessionExpiring": "Sie werden in 1 Minute abgemeldet." }
  },
  "ticketsystem": {
    "title": "TICKETSYSTEM",
    "sidebar": "Ticketsystem"
  },
  "mail": {
    "title": "MAIL",
    "sidebar": "Mail"
  },
  "chat": {
    "title": "CHAT",
    "sidebar": "Chat"
  },
  "errors": {
    "unexpectedError": "Ein unerwarteter Fehler ist aufgetreten",
    "automaticLoginFailed": "Automatischer Login fehlgeschlagen"
  },
  "conferences": {
    "errors": {
      "MeetingNotFound": "Ein Meeting mit dieser ID wurde nicht gefunden",
      "BbbServerNotReachable": "Der externe BBB-Server ist nicht erreichbar",
      "BbbUnauthorized": "Sie sind am externen BBB-Server nicht autorisiert",
      "AppNotProperlyConfigured": "Die Konferenz-App ist nicht richtig konfiguriert, wenden Sie sich an Ihren Systemadministrator",
      "YouAreNotTheCreator": "Sie sind nicht der Ersteller der Konferenz"
    },
    "title": "KONFERENZEN",
    "description": "Das Konferenz Tool ermöglicht Audio- und Videokonferenzen und unterstützt Präsentationen mit erweiterten Whiteboard-Funktionen.",
    "sidebar": "Konferenzen",
    "create": "Konferenz erstellen",
    "creator": "Ersteller",
    "delete": "Löschen",
    "deleteConference": "Konferenz löschen",
    "deleteConferences": "{{count}} Konferenzen löschen",
    "editConference": "Konferenz bearbeiten",
    "confirmSingleDelete": "Soll diese Konferenz wirklich gelöscht werden?",
    "confirmMultiDelete": "Sollen diese Konferenzen wirklich gelöscht werden?",
    "name": "Name der Konferenz",
    "conference": "Konferenz",
    "password": "Passwort",
    "attendees": "Teilnehmer",
    "invitedAttendees": "Eingeladen",
    "joinedAttendees": "Beigetreten",
    "privacyStatus": "Zutritt",
    "public": "Öffentlich",
    "private": "Privat",
    "selected-x-rows": "{{selected}} von {{total}} ausgewählt",
    "cancel": "Abbrechen",
    "min_3_chars": "Mindestens 3 Zeichen",
    "max_30_chars": "Maximal 30 Zeichen",
    "password_required": "Kein Passwort eingegeben",
    "error": "Fehler",
    "action": "Aktion",
    "start": "Starten",
    "stop": "Stoppen",
    "join": "Beitreten",
    "minimize": "Minimieren",
    "maximize": "Maximieren",
    "close": "Konferenz verlassen"
  },
  "knowledgebase": {
    "title": "WISSENSDATENBANK",
    "sidebar": "Wissensdatenbank"
  },
  "feed": {
    "title": "Aktuelles",
    "noConferences": "Es wurden keine laufenden Konferenzen gefunden"
  },
  "filesharing": {
    "title": "FILESHARING",
    "sidebar": "Filesharing"
  },
  "forums": {
    "title": "FOREN",
    "sidebar": "Foren"
  },
  "roombooking": {
    "title": "RAUMBUCHUNG",
    "sidebar": "Raumbuchung",
    "rooms": "Räume"
  },
  "learningmanagement": {
    "title": "LERNMANAGEMENT",
    "sidebar": "Lernmanagement"
  },
  "schoolinformation": {
    "title": "SCHULINFORMATION",
    "sidebar": "Schulinformation"
  },
  "schoolmanagement": {
    "title": "SCHULVERWALTUNG",
    "sidebar": "Schulverwaltung"
  },
  "printer": {
    "title": "DRUCKER",
    "sidebar": "Drucker"
  },
  "network": {
    "title": "NETZWERK",
    "sidebar": "Netzwerk"
  },
  "locationservices": {
    "title": "STANDORTVERBINDUNG",
    "sidebar": "Standortverbindung"
  },
  "desktopdeployment": {
    "title": "DESKTOP-BEREITSTELLUNG",
    "sidebar": "Desktop-Bereitstellung"
  },
  "wlan": {
    "title": "WLAN",
    "sidebar": "Wlan"
  },
  "mobiledevices": {
    "title": "MOBILE ENDGERÄTE",
    "sidebar": "Mobile Endgeräte"
  },
  "virtualization": {
    "title": "VIRTUALISATION",
    "sidebar": "Virtualisation"
  },
  "firewall": {
    "title": "FIREWALL",
    "sidebar": "Firewall"
  },
  "antimalware": {
    "title": "ANTI-MALWARE",
    "sidebar": "Anti-Malware"
  },
  "backup": {
    "title": "BACKUP",
    "sidebar": "Backup"
  },
  "aichat": {
    "title": "KI CHAT",
    "sidebar": "KI Chat"
  },
  "settings": {
    "title": "EINSTELLUNGEN",
    "sidebar": "Einstellungen",
    "addApp": {
      "title": "App hinzufügen",
      "description": "Bitte wählen Sie eine App aus:"
    },
    "description": "Hier können Sie alle Einstellungen vornehmen.",
    "appconfig": {
      "update": {
        "success": "App erfolgreich gespeichert",
        "failed": "Aktualisierung fehlgeschlagen"
      },
      "delete": {
        "success": "App wurde gelöscht",
        "failed": "Löschen fehlgeschlagen"
      },
      "create": {
        "success": "App wurde angelegt",
        "failed": "App anlegen fehlgeschlagen"
      }
    }
  },
  "usersettings": {
<<<<<<< HEAD
    "title": "BENUTZEREINSTELLUNGEN",
    "sidebar": "Benutzereinstellungen",
    "security": {
      "title": "Sicherheit",
      "sidebar": "Sicherheit",
      "description": "Konfigurieren Sie hier die Sicherheitseinstellungen des Accounts",
      "changePassword": {
        "title": "Passwort ändern",
        "current": "Aktuelles Passwort",
        "new": "Neues Passwort",
        "confirmation": "Passwort bestätigen",
        "confirm": "Passwort ändern"
      }
    },
    "errors": {
      "currentPasswordRequired": "Aktuelles Passwort ist erforderlich",
      "newPasswordRequired": "Neues Passwort ist erforderlich",
      "passwordsDoNotMatch": "Passwörter stimmen nicht überein",
      "passwordLength": "Das Passwort muss mindestens 8 Zeichen lang sein"
    }
=======
    "title": "BENUTZER",
    "sidebar": "Einstellungen",
    "security": "Sicherheit",
    "faq": "FAQ",
    "externalIntegration": "Externe Anbindung",
    "config": { "mfa": "Zweifaktorauthentifizierung aktivieren" },
    "addTotp": { "title": "QR-Code", "description": "Bitte den QR-Code scannen und den TOTP-Code eingeben:" }
>>>>>>> ef9a2a56
  },
  "forwardingpage": {
    "action": "Über diesen Link gelangen Sie zur externen Seite des Anbieters.",
    "description": "Die Anwendung öffnet sich in einem neuen Fenster. Es ist keine weitere Autorisierung nötig.",
    "missing_link": "Link fehlt"
  },
  "menu": "MENÜ",
  "home": "Home",
  "projects": "Projekte",
  "iso": "ISO",
  "program": "Programme",
  "share": "Share",
  "students": "Schüler",
  "user": "Benutzer",
  "login": {
    "forgot_password": "Passwort vergessen?",
    "remember_me": "Merken"
  },
  "common": {
    "add": "Hinzufügen",
    "reload": "Neu laden",
    "logout": "Abmelden",
    "save": "Speichern",
    "successful": "Erfolgreich",
    "failed": "Fehlgeschlagen",
    "login": "Anmelden",
    "username": "Benutzername",
    "password": "Passwort",
    "loading": "Laden...",
    "overview": "Übersicht",
    "create": "Erstellen",
    "icon": "Icon",
    "groups": "Gruppen",
    "clearSelection": "Auswahl löschen"
  },
  "form": {
    "path": "Link",
    "pathDescription": "Bitte eine URL eintragen.",
    "apptype": "Verknüpfungsart",
    "native": "Native Unterstützung",
    "forwarded": "Weiterleitung",
    "embedded": "Eingebettet",
    "saved": "Konfiguration gespeichert!",
    "url": "URL",
    "urlDescription": "Bitte eine URL zur Applikation eintragen",
    "apiKey": "API Schlüssel",
    "apiKeyDescription": "Der API Schlüssel wird für die Authentifizierung verwendet"
  },
  "fileOperationSuccessful": "Dateioperation erfolgreich",
  "unknownErrorOccurred": "Ein unbekannter Fehler ist aufgetreten",
  "fileSharingTable": {
    "filename": "Dateiname",
    "size": "Größe",
    "lastModified": "Zuletzt geändert",
    "type": "Typ"
  },
  "currentDirectory": "Aktuelles Verzeichnis",
  "filesharingUpload": {
    "title": "Dateien hochladen",
    "upload": "Hochladen",
    "selectFile": "Wählen Sie bis zu 5 Dateien gleichzeitig",
    "uploadItems": "Hochladen: {{count}} Datei/en",
    "dragDropClick": "Ziehen Sie Dateien hierher oder klicken Sie, um Dateien auszuwählen",
    "filesToUpload": "Dateien zum Hochladen"
  },
  "linuxmuster": {
    "title": "LINUXMUSTER",
    "sidebar": "Linuxmuster"
  },
  "whiteboard": {
    "title": "WHITEBOARD",
    "sidebar": "Whiteboard"
  },
  "table": {
    "rowsSelected": "{{selected}} von {{total}} Datei(n)/Ordner ausgewählt",
    "noDataAvailable": "Keine Daten verfügbar"
  },
  "loadingIndicator": {
    "message": "Bitte warten Sie, während wir Ihre Anfrage bearbeiten..."
  },
  "search": {
    "type-to-search": "Tippen um zu suchen",
    "loading": "Lade",
    "no-results": "Keine Ergebnisse",
    "usersAdded": "{{ count }} hinzugefügt"
  },
  "fileCategory": {
    "folder": "Ordner",
    "document": "Dokument",
    "image": "Bild",
    "video": "Video",
    "audio": "Audio",
    "acrobat": "PDF"
  },
  "fileCreateNewContent": {
    "fileDialogTitle": "Erstelle eine neue Datei",
    "directoryDialogTitle": "Erstelle ein neues Verzeichnis",
    "createButtonText": "Erstellen",
    "fileOperationSuccessful": "Dateierstellung erfolgreich",
    "noMessageAvailable": "Keine Nachricht verfügbar",
    "unknownErrorOccurred": "Ein unbekannter Fehler ist aufgetreten"
  },
  "fileRenameContent": {
    "placeholder": "Geben Sie den neuen Namen ein",
    "renameYourDirectory": "Benennen Sie Ihr Verzeichnis um",
    "renameYourFile": "Benennen Sie Ihre Datei um",
    "to": "zu",
    "rename": "Umbenennen",
    "unknownErrorOccurred": "Ein unbekannter Fehler ist aufgetreten"
  },
  "moveItemDialog": {
    "changeDirectory": "Verzeichnis wechseln",
    "currentDirectory": "Aktuelles Verzeichnis",
    "folderName": "Ordnername",
    "movingItems": {
      "one": "1 Element wird verschoben",
      "other": "{{count}} Elemente werden verschoben"
    },
    "moveTo": "Verschieben nach",
    "move": "Verschieben",
    "unknownErrorOccurred": "Ein unbekannter Fehler ist aufgetreten",
    "selectedItem": "Ausgewählter Ordner"
  },
  "deleteDialog": {
    "areYouSure": "Sind Sie sich absolut sicher?",
    "actionCannotBeUndone": "Diese Aktion kann nicht rückgängig gemacht werden. Dies wird die Dateien dauerhaft löschen:",
    "selectedItems": "Ausgewählte Elemente:",
    "cancel": "Abbrechen",
    "continue": "Fortfahren",
    "unknownErrorOccurredDuringDeletion": "Während der Löschung ist ein unbekannter Fehler aufgetreten",
    "deleteFiles": "Dateien löschen"
  },
  "timeAgo": {
    "justNow": "gerade Eben",
    "minuteAgo": "vor {{count}} Minuten",
    "hourAgo": "vor {{count}} Stunden",
    "dayAgo": "vor {{count}} Tagen",
    "invalidDate": "Ungültiges Datum"
  },
  "dialog": {
    "close": "Schließen"
  },
  "tooltip": {
    "upload": "Hochladen",
    "create": {
      "file": "Datei erstellen",
      "folder": "Ordner erstellen"
    },
    "rename": "Umbenennen",
    "move": "Verschieben",
    "delete": "Löschen",
    "download": "Herunterladen"
  },
  "response": {
    "successfully": "Aktion war erfolgreich",
    "error": "Fehler",
    "move_successful": "Verschiebung erfolgreich von {{sourcePath}} nach {{destinationPath}}",
    "move_failed": "Verschiebung fehlgeschlagen",
    "unexpected_error_occurred": "Unerwarteter Fehler aufgetreten",
    "upload_failed_with_status": "Upload fehlgeschlagen mit Status {{status}}",
    "network_error_occurred_during_the_upload": "Netzwerkfehler während des Uploads aufgetreten",
    "file_uploaded_successfully": "Datei {{fileName}} erfolgreich hochgeladen",
    "file_uploaded_failed": "Datei {{fileName} konnte nicht hochgeladen werden {{status}}",
    "directory_created_successfully": "Verzeichnis {{directoryName}} erfolgreich erstellt",
    "file_created_successfully": "Datei {{fileName}} erfolgreich erstellt",
    "file_was_deleted_successfully": "Datei {{fileName}} erfolgreich gelöscht",
    "all_items_moved_successfully": "Alle Elemente erfolgreich verschoben",
    "destination_path_is_undefined": "Zielpfad ist undefiniert"
  },
  "accountData": {
    "account_info": "Konto Informationen",
    "name": "Name",
    "email": "E-Mail",
    "school": "Schule",
    "role": "Rolle",
    "classes": "Klassen",
    "change_password": "Passwort ändern",
    "my_information": "Meine Informationen",
    "mail_alias": "Mail Alias",
    "change_my_data": "Daten ändern",
    "school_classes": "Schulklassen"
  },
  "groups": {
    "errors": {
      "CouldNotGetGroupByPath": "Gruppe konnte anhand des Pfades nicht gefunden werden",
      "CouldNotGetUsers": "Benutzer konnten nicht gefunden werden",
      "CouldNotFetchGroupMembers": "Die Gruppenmitglieder konnten nicht gefunden werden",
      "CouldNotFetchUserById": "Benutzer konnte anhand der ID nicht gefunden werden",
      "CouldNotSearchGroups": "Die Suche nach Gruppen war nicht möglich"
    },
    "classes": "Klassen"
  }
}<|MERGE_RESOLUTION|>--- conflicted
+++ resolved
@@ -179,7 +179,6 @@
     }
   },
   "usersettings": {
-<<<<<<< HEAD
     "title": "BENUTZEREINSTELLUNGEN",
     "sidebar": "Benutzereinstellungen",
     "security": {
@@ -194,21 +193,16 @@
         "confirm": "Passwort ändern"
       }
     },
+    "faq": "FAQ",
+    "externalIntegration": "Externe Anbindung",
+    "config": { "mfa": "Zweifaktorauthentifizierung aktivieren" },
+    "addTotp": { "title": "QR-Code", "description": "Bitte den QR-Code scannen und den TOTP-Code eingeben:" },
     "errors": {
       "currentPasswordRequired": "Aktuelles Passwort ist erforderlich",
       "newPasswordRequired": "Neues Passwort ist erforderlich",
       "passwordsDoNotMatch": "Passwörter stimmen nicht überein",
       "passwordLength": "Das Passwort muss mindestens 8 Zeichen lang sein"
     }
-=======
-    "title": "BENUTZER",
-    "sidebar": "Einstellungen",
-    "security": "Sicherheit",
-    "faq": "FAQ",
-    "externalIntegration": "Externe Anbindung",
-    "config": { "mfa": "Zweifaktorauthentifizierung aktivieren" },
-    "addTotp": { "title": "QR-Code", "description": "Bitte den QR-Code scannen und den TOTP-Code eingeben:" }
->>>>>>> ef9a2a56
   },
   "forwardingpage": {
     "action": "Über diesen Link gelangen Sie zur externen Seite des Anbieters.",
