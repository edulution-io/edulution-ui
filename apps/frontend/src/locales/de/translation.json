--- conflicted
+++ resolved
@@ -115,14 +115,6 @@
   "settings": {
     "title": "EINSTELLUNGEN",
     "sidebar": "Einstellungen",
-<<<<<<< HEAD
-    "addApp": { "title": "App hinzufügen", "description": "Bitte wählen Sie eine App aus:" },
-    "description": "Hier können Sie alle Einstellungen vornehmen.",
-    "appconfig": {
-      "update": { "success": "Appliste erfolgreich gespeichert", "failed": "Aktualisierung fehlgeschlagen" },
-      "delete": { "success": "App wurde gelöscht", "failed": "Löschen fehlgeschlagen" },
-      "create": { "success": "App wurde angelegt", "failed": "App anlegen fehlgeschlagen" }
-=======
     "addApp": {
       "title": "App hinzufügen",
       "description": "Bitte wählen Sie eine App aus:"
@@ -141,7 +133,6 @@
         "success": "App wurde angelegt",
         "failed": "App anlegen fehlgeschlagen"
       }
->>>>>>> 418a3bdd
     }
   },
   "forwardingpage": {
