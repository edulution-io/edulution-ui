{
  "welcome": "Willkommen in der Anwendung",
  "changeLang": "Sprache ändern",
  "heading": "Herzlich Willkommen {{givenName}} {{familyName}}",
  "content": "Hier ist ihr persönliches edulution.io Dashboard. Dem Ort an dem all ihre Anwendungen für den digitalen Bildungsbetrieb gesammelt sind.",
  "dashboard": {
    "mobileAccess": {
      "title": "MOBILER DATENZUGRIFF",
      "manual": "Anleitung",
      "content": "Sie können von vielen mobilen Geräten aus auf den Schulserver zugreifen. Wählen Sie Ihr Betriebssystem aus, um zu sehen, wie es funktioniert."
    }
  },
  "ticketsystem": { "title": "TICKETSYSTEM", "sidebar": "Ticketsystem" },
  "mail": { "title": "MAIL", "sidebar": "Mail" },
  "chat": { "title": "CHAT", "sidebar": "Chat" },
  "conferences": { "title": "KONFERENZEN", "sidebar": "Konferenzen" },
  "knowledgebase": { "title": "WISSENSDATENBANK", "sidebar": "Wissensdatenbank" },
  "filesharing": { "title": "FILESHARING", "sidebar": "Filesharing" },
  "forums": { "title": "FOREN", "sidebar": "Foren" },
  "roombooking": { "title": "RAUMBUCHUNG", "sidebar": "Raumbuchung", "rooms": "Räume" },
  "learningmanagement": { "title": "LERNMANAGEMENT", "sidebar": "Lernmanagement" },
  "schoolinformation": { "title": "SCHULINFORMATION", "sidebar": "Schulinformation" },
  "schoolmanagement": { "title": "SCHULVERWALTUNG", "sidebar": "Schulverwaltung" },
  "printer": { "title": "DRUCKER", "sidebar": "Drucker" },
  "network": { "title": "NETZWERK", "sidebar": "Netzwerk" },
  "locationservices": { "title": "STANDORTVERBINDUNG", "sidebar": "Standortverbindung" },
  "desktopdeployment": { "title": "DESKTOP-BEREITSTELLUNG", "sidebar": "Desktop-Bereitstellung" },
  "wlan": { "title": "WLAN", "sidebar": "Wlan" },
  "mobiledevices": { "title": "MOBILE ENDGERÄTE", "sidebar": "Mobile Endgeräte" },
  "virtualization": { "title": "VIRTUALISATION", "sidebar": "Virtualisation" },
  "firewall": { "title": "FIREWALL", "sidebar": "Firewall" },
  "antimalware": { "title": "ANTI-MALWARE", "sidebar": "Anti-Malware" },
  "backup": { "title": "BACKUP", "sidebar": "Backup" },
  "settings": {
    "title": "EINSTELLUNGEN",
    "sidebar": "Einstellungen",
    "addApp": { "title": "App hinzufügen", "description": "Bitte wählen Sie eine App aus:" },
    "description": "Hier können Sie alle Einstellungen vornehmen."
  },
  "forwardingpage": {
    "action": "Über diesen Link gelangen Sie zur externen Seite des Anbieters.",
    "description": "Die Anwendung öffnet sich in einem neuen Fenster. Es ist keine weitere Autorisierung nötig."
  },

  "menu": "MENÜ",
  "home": "Home",
  "programs": "Programme",
  "share": "Share",
  "students": "Schüler",
  "login": { "forgot_password": "Passwort vergessen?", "remember_me": "Merken" },

<<<<<<< HEAD

  "common": { "add": "Hinzufügen", "reload": "Neu laden", "logout": "Logout", "save": "Speichern", "login": "Anmelden",
  "username": "Benutzername",
  "password": "Passwort",
  "loading": "Laden..." },
=======
  "common": {
    "add": "Hinzufügen",
    "reload": "Neu laden",
    "logout": "Logout",
    "save": "Speichern",
    "successful": "Erfolgreich",
    "failed": "Fehlgeschlagen"
  },
>>>>>>> ef6f03e1
  "form": {
    "path": "Link",
    "pathDescription": "Bitte eine URL eintragen.",
    "apptype": "Verknüpfungsart",
    "native": "Native Unterstützung",
    "forwarded": "Weiterleitung",
    "embedded": "Eingebettet",
    "saved": "Konfiguration gespeichert!"
  },

  "fileOperationSuccessful": "Dateioperation erfolgreich",
  "unknownErrorOccurred": "Ein unbekannter Fehler ist aufgetreten",
  "fileSharingTable": {
    "filename": "Dateiname",
    "size": "Größe",
    "lastModified": "Zuletzt geändert",
    "type": "Typ"
  },
  "currentDirectory": "Aktuelles Verzeichnis",
  "filesharingUpload": {
    "title": "Dateien hochladen",
    "upload": "Hochladen",
    "selectFile": "Wählen Sie bis zu 5 Dateien gleichzeitig",
    "uploadItems": "Hochladen: {{count}} Datei/en",
    "dragDropClick": "Ziehen Sie Dateien hierher oder klicken Sie, um Dateien auszuwählen",
    "filesToUpload": "Dateien zum Hochladen"
  },
  "table": {
    "rowsSelected": "{{selected}} von {{total}} Datei(n)/Ordner ausgewählt",
    "noDataAvailable": "Keine Daten verfügbar"
  },
  "loadingIndicator": {
    "message": "Bitte warten Sie, während wir Ihre Anfrage bearbeiten..."
  },

  "fileCategory": {
    "folder": "Ordner",
    "document": "Dokument",
    "image": "Bild",
    "video": "Video",
    "audio": "Audio",
    "acrobat": "PDF"
  },
  "fileCreateNewContent": {
    "fileDialogTitle": "Erstelle eine neue Datei",
    "directoryDialogTitle": "Erstelle ein neues Verzeichnis",
    "createButtonText": "Erstellen",
    "fileOperationSuccessful": "Dateierstellung erfolgreich",
    "noMessageAvailable": "Keine Nachricht verfügbar",
    "unknownErrorOccurred": "Ein unbekannter Fehler ist aufgetreten"
  },
  "fileRenameContent": {
    "placeholder": "Geben Sie den neuen Namen ein",
    "renameYourDirectory": "Benennen Sie Ihr Verzeichnis um",
    "renameYourFile": "Benennen Sie Ihre Datei um",
    "to": "zu",
    "rename": "Umbenennen",
    "unknownErrorOccurred": "Ein unbekannter Fehler ist aufgetreten"
  },
  "moveItemDialog": {
    "changeDirectory": "Verzeichnis wechseln",
    "currentDirectory": "Aktuelles Verzeichnis",
    "folderName": "Ordnername",
    "movingItems": {
      "one": "1 Element wird verschoben",
      "other": "{{count}} Elemente werden verschoben"
    },
    "moveTo": "Verschieben nach",
    "move": "Verschieben",
    "unknownErrorOccurred": "Ein unbekannter Fehler ist aufgetreten",
    "selectedItem": "Ausgewählter Ordner"
  },
  "deleteDialog": {
    "areYouSure": "Sind Sie sich absolut sicher?",
    "actionCannotBeUndone": "Diese Aktion kann nicht rückgängig gemacht werden. Dies wird die Dateien dauerhaft löschen:",
    "selectedItems": "Ausgewählte Elemente:",
    "cancel": "Abbrechen",
    "continue": "Fortfahren",
    "unknownErrorOccurredDuringDeletion": "Während der Löschung ist ein unbekannter Fehler aufgetreten",
    "deleteFiles": "Dateien löschen"
  },
  "timeAgo": {
    "justNow": "gerade Eben",
    "minuteAgo": "vor {{count}} Minuten",
    "hourAgo": "vor {{count}} Stunden",
    "dayAgo": "vor {{count}} Tagen",
    "invalidDate": "Ungültiges Datum"
  },
  "dialog": {
    "close": "Schließen"
  },

  "tooltip": {
    "upload": "Hochladen",
    "create": {
      "file": "Datei erstellen",
      "folder": "Ordner erstellen"
    },
    "rename": "Umbenennen",
    "move": "Verschieben",
    "delete": "Löschen",
    "download": "Herunterladen"
  },

  "response": {
    "successfully": "Aktion war erfolgreich",
    "error": "Fehler",
    "move_successful": "Verschiebung erfolgreich von {sourcePath} nach {destinationPath}",
    "move_failed": "Verschiebung fehlgeschlagen",
    "unexpected_error_occurred": "Unerwarteter Fehler aufgetreten",
    "upload_failed_with_status": "Upload fehlgeschlagen mit Status {status}",
    "network_error_occurred_during_the_upload": "Netzwerkfehler während des Uploads aufgetreten",
    "file_uploaded_successfully": "Datei {fileName} erfolgreich hochgeladen",
    "file_uploaded_failed": "Datei {fileName} konnte nicht hochgeladen werden {status}",
    "directory_created_successfully": "Verzeichnis {directoryName} erfolgreich erstellt",
    "file_created_successfully": "Datei {fileName} erfolgreich erstellt",
    "file_was_deleted_successfully": "Datei {fileName} erfolgreich gelöscht",
    "all_items_moved_successfully": "Alle Elemente erfolgreich verschoben",
    "destination_path_is_undefined": "Zielpfad ist undefiniert"
  }
}<|MERGE_RESOLUTION|>--- conflicted
+++ resolved
@@ -44,27 +44,26 @@
 
   "menu": "MENÜ",
   "home": "Home",
-  "programs": "Programme",
+  "projects": "Projekte",
+  "iso": "ISO",
+  "program": "Programme",
   "share": "Share",
   "students": "Schüler",
+
   "login": { "forgot_password": "Passwort vergessen?", "remember_me": "Merken" },
 
-<<<<<<< HEAD
-
-  "common": { "add": "Hinzufügen", "reload": "Neu laden", "logout": "Logout", "save": "Speichern", "login": "Anmelden",
-  "username": "Benutzername",
-  "password": "Passwort",
-  "loading": "Laden..." },
-=======
   "common": {
     "add": "Hinzufügen",
     "reload": "Neu laden",
     "logout": "Logout",
     "save": "Speichern",
     "successful": "Erfolgreich",
-    "failed": "Fehlgeschlagen"
+    "failed": "Fehlgeschlagen",
+    "login": "Anmelden",
+    "username": "Benutzername",
+    "password": "Passwort",
+    "loading": "Laden..."
   },
->>>>>>> ef6f03e1
   "form": {
     "path": "Link",
     "pathDescription": "Bitte eine URL eintragen.",
