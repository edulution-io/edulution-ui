--- conflicted
+++ resolved
@@ -517,17 +517,12 @@
   },
   "users": {
     "errors": {
-<<<<<<< HEAD
-      "notAbleToFindUserError": "Benutzer konnte nicht gefunden werden",
-      "notAbleToUpdateUserError": "Benutzer konnte nicht aktualisiert werden"
-    }
-=======
-      "notFoundError": "Benutzer existiert nicht"
+      "notFoundError": "Benutzer existiert nicht",
+      "updateError": "Benutzer konnte nicht aktualisiert werden"
     }
   },
   "permission": {
     "groups": "Nutzergruppen",
     "selectGroupsDescription": "Wähle die Nutzergruppen aus, die Zugriff auf die App bekommen sollen."
->>>>>>> 73a721bd
   }
 }