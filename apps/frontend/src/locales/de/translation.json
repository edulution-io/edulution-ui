{
  "welcome": "Willkommen in der Anwendung",
  "changeLang": "Sprache ändern",
  "heading": "Herzlich Willkommen {{givenName}} {{familyName}}",
  "content": "Hier ist ihr persönliches edulution.io Dashboard. Dem Ort an dem all ihre Anwendungen für den digitalen Bildungsbetrieb gesammelt sind.",
  "dashboard": {
    "mobileAccess": {
      "title": "MOBILER DATENZUGRIFF",
      "manual": "Anleitung",
      "content": "Sie können von vielen mobilen Geräten aus auf den Schulserver zugreifen. Wählen Sie Ihr Betriebssystem aus, um zu sehen, wie es funktioniert."
    }
  },
  "ticketsystem": {
    "title": "TICKETSYSTEM",
    "sidebar": "Ticketsystem"
  },
  "mail": {
    "title": "MAIL",
    "sidebar": "Mail"
  },
  "chat": {
    "title": "CHAT",
    "sidebar": "Chat"
  },
  "conferences": {
    "title": "KONFERENZEN",
    "sidebar": "Konferenzen",
    "create": "Neue Konferenz erstellen",
    "creator": "Ersteller",
    "delete": "Löschen",
    "deleteConferences": "{{count}} Konferenzen löschen",
    "editConference": "Konferenz bearbeiten",
    "confirmDelete": "Sollen diese Konferenzen wirklich gelöscht werden?",
    "name": "Name der Konferenz",
    "conference": "Konferenz",
    "password": "Passwort",
    "attendees": "Teilnehmer",
    "invitedAttendees": "Eingeladen",
    "joinedAttendees": "Beigetreten",
    "privacyStatus": "Zutritt",
    "public": "Öffentlich",
    "private": "Privat",
    "selected-x-rows": "{{selected}} von {{total}} ausgewählt",
    "cancel": "Abbrechen",
    "min_3_chars": "Mindestens 3 Zeichen",
    "max_30_chars": "Maximal 30 Zeichen",
    "password_required": "Kein Passwort eingegeben",
    "error": "Fehler",
    "action": "Aktion",
    "start": "Starten",
    "stop": "Stoppen",
    "join": "Beitreten",
    "minimize": "Minimieren",
    "maximize": "Maximieren",
    "close": "Konferenz schließen"
  },
  "knowledgebase": {
    "title": "WISSENSDATENBANK",
    "sidebar": "Wissensdatenbank"
  },
  "filesharing": {
    "title": "FILESHARING",
    "sidebar": "Filesharing"
  },
  "forums": {
    "title": "FOREN",
    "sidebar": "Foren"
  },
  "roombooking": {
    "title": "RAUMBUCHUNG",
    "sidebar": "Raumbuchung",
    "rooms": "Räume"
  },
  "learningmanagement": {
    "title": "LERNMANAGEMENT",
    "sidebar": "Lernmanagement"
  },
  "schoolinformation": {
    "title": "SCHULINFORMATION",
    "sidebar": "Schulinformation"
  },
  "schoolmanagement": {
    "title": "SCHULVERWALTUNG",
    "sidebar": "Schulverwaltung"
  },
  "printer": {
    "title": "DRUCKER",
    "sidebar": "Drucker"
  },
  "network": {
    "title": "NETZWERK",
    "sidebar": "Netzwerk"
  },
  "locationservices": {
    "title": "STANDORTVERBINDUNG",
    "sidebar": "Standortverbindung"
  },
  "desktopdeployment": {
    "title": "DESKTOP-BEREITSTELLUNG",
    "sidebar": "Desktop-Bereitstellung"
  },
  "wlan": {
    "title": "WLAN",
    "sidebar": "Wlan"
  },
  "mobiledevices": {
    "title": "MOBILE ENDGERÄTE",
    "sidebar": "Mobile Endgeräte"
  },
  "virtualization": {
    "title": "VIRTUALISATION",
    "sidebar": "Virtualisation"
  },
  "firewall": {
    "title": "FIREWALL",
    "sidebar": "Firewall"
  },
  "antimalware": {
    "title": "ANTI-MALWARE",
    "sidebar": "Anti-Malware"
  },
  "backup": {
    "title": "BACKUP",
    "sidebar": "Backup"
  },
  "settings": {
    "title": "EINSTELLUNGEN",
    "sidebar": "Einstellungen",
<<<<<<< HEAD
    "addApp": {
      "title": "App hinzufügen",
      "description": "Bitte wählen Sie eine App aus:"
    },
    "description": "Hier können Sie alle Einstellungen vornehmen.",
    "appconfig": {
      "update": {
        "success": "Appliste erfolgreich gespeichert",
        "failed": "Aktualisierung fehlgeschlagen"
      },
      "delete": {
        "success": "App wurde gelöscht",
        "failed": "Löschen fehlgeschlagen"
      },
      "create": {
        "success": "App wurde angelegt",
        "failed": "App anlegen fehlgeschlagen"
      }
=======
    "addApp": { "title": "App hinzufügen", "description": "Bitte wählen Sie eine App aus:" },
    "description": "Hier können Sie alle Einstellungen vornehmen.",
    "appconfig": {
      "update": { "success": "Appliste erfolgreich gespeichert", "failed": "Aktualisierung fehlgeschlagen" },
      "delete": { "success": "App wurde gelöscht", "failed": "Löschen fehlgeschlagen" },
      "create": { "success": "App wurde angelegt", "failed": "App anlegen fehlgeschlagen" }
>>>>>>> 23d067d4
    }
  },
  "forwardingpage": {
    "action": "Über diesen Link gelangen Sie zur externen Seite des Anbieters.",
    "description": "Die Anwendung öffnet sich in einem neuen Fenster. Es ist keine weitere Autorisierung nötig.",
    "missing_link": "Link fehlt"
  },
  "menu": "MENÜ",
  "home": "Home",
  "projects": "Projekte",
  "iso": "ISO",
  "program": "Programme",
  "share": "Share",
  "students": "Schüler",
  "login": {
    "forgot_password": "Passwort vergessen?",
    "remember_me": "Merken"
  },
  "common": {
    "add": "Hinzufügen",
    "reload": "Neu laden",
    "logout": "Logout",
    "save": "Speichern",
    "successful": "Erfolgreich",
    "failed": "Fehlgeschlagen",
    "login": "Anmelden",
    "username": "Benutzername",
    "password": "Passwort",
    "loading": "Laden...",
    "overview": "Übersicht",
    "create": "Erstellen"
  },
  "form": {
    "path": "Link",
    "pathDescription": "Bitte eine URL eintragen.",
    "apptype": "Verknüpfungsart",
    "native": "Native Unterstützung",
    "forwarded": "Weiterleitung",
    "embedded": "Eingebettet",
    "saved": "Konfiguration gespeichert!"
  },
  "fileOperationSuccessful": "Dateioperation erfolgreich",
  "unknownErrorOccurred": "Ein unbekannter Fehler ist aufgetreten",
  "fileSharingTable": {
    "filename": "Dateiname",
    "size": "Größe",
    "lastModified": "Zuletzt geändert",
    "type": "Typ"
  },
  "currentDirectory": "Aktuelles Verzeichnis",
  "filesharingUpload": {
    "title": "Dateien hochladen",
    "upload": "Hochladen",
    "selectFile": "Wählen Sie bis zu 5 Dateien gleichzeitig",
    "uploadItems": "Hochladen: {{count}} Datei/en",
    "dragDropClick": "Ziehen Sie Dateien hierher oder klicken Sie, um Dateien auszuwählen",
    "filesToUpload": "Dateien zum Hochladen"
  },
  "table": {
    "rowsSelected": "{{selected}} von {{total}} Datei(n)/Ordner ausgewählt",
    "noDataAvailable": "Keine Daten verfügbar"
  },
  "loadingIndicator": {
    "message": "Bitte warten Sie, während wir Ihre Anfrage bearbeiten..."
  },
  "search": {
    "type-to-search": "Tippen um zu suchen",
    "loading": "Lade",
    "no-results": "Keine Ergebnisse"
  },
  "fileCategory": {
    "folder": "Ordner",
    "document": "Dokument",
    "image": "Bild",
    "video": "Video",
    "audio": "Audio",
    "acrobat": "PDF"
  },
  "fileCreateNewContent": {
    "fileDialogTitle": "Erstelle eine neue Datei",
    "directoryDialogTitle": "Erstelle ein neues Verzeichnis",
    "createButtonText": "Erstellen",
    "fileOperationSuccessful": "Dateierstellung erfolgreich",
    "noMessageAvailable": "Keine Nachricht verfügbar",
    "unknownErrorOccurred": "Ein unbekannter Fehler ist aufgetreten"
  },
  "fileRenameContent": {
    "placeholder": "Geben Sie den neuen Namen ein",
    "renameYourDirectory": "Benennen Sie Ihr Verzeichnis um",
    "renameYourFile": "Benennen Sie Ihre Datei um",
    "to": "zu",
    "rename": "Umbenennen",
    "unknownErrorOccurred": "Ein unbekannter Fehler ist aufgetreten"
  },
  "moveItemDialog": {
    "changeDirectory": "Verzeichnis wechseln",
    "currentDirectory": "Aktuelles Verzeichnis",
    "folderName": "Ordnername",
    "movingItems": {
      "one": "1 Element wird verschoben",
      "other": "{{count}} Elemente werden verschoben"
    },
    "moveTo": "Verschieben nach",
    "move": "Verschieben",
    "unknownErrorOccurred": "Ein unbekannter Fehler ist aufgetreten",
    "selectedItem": "Ausgewählter Ordner"
  },
  "deleteDialog": {
    "areYouSure": "Sind Sie sich absolut sicher?",
    "actionCannotBeUndone": "Diese Aktion kann nicht rückgängig gemacht werden. Dies wird die Dateien dauerhaft löschen:",
    "selectedItems": "Ausgewählte Elemente:",
    "cancel": "Abbrechen",
    "continue": "Fortfahren",
    "unknownErrorOccurredDuringDeletion": "Während der Löschung ist ein unbekannter Fehler aufgetreten",
    "deleteFiles": "Dateien löschen"
  },
  "timeAgo": {
    "justNow": "gerade Eben",
    "minuteAgo": "vor {{count}} Minuten",
    "hourAgo": "vor {{count}} Stunden",
    "dayAgo": "vor {{count}} Tagen",
    "invalidDate": "Ungültiges Datum"
  },
  "dialog": {
    "close": "Schließen"
  },
  "tooltip": {
    "upload": "Hochladen",
    "create": {
      "file": "Datei erstellen",
      "folder": "Ordner erstellen"
    },
    "rename": "Umbenennen",
    "move": "Verschieben",
    "delete": "Löschen",
    "download": "Herunterladen"
  },
  "response": {
    "successfully": "Aktion war erfolgreich",
    "error": "Fehler",
    "move_successful": "Verschiebung erfolgreich von {{sourcePath}} nach {{destinationPath}}",
    "move_failed": "Verschiebung fehlgeschlagen",
    "unexpected_error_occurred": "Unerwarteter Fehler aufgetreten",
    "upload_failed_with_status": "Upload fehlgeschlagen mit Status {{status}}",
    "network_error_occurred_during_the_upload": "Netzwerkfehler während des Uploads aufgetreten",
    "file_uploaded_successfully": "Datei {{fileName}} erfolgreich hochgeladen",
    "file_uploaded_failed": "Datei {{fileName} konnte nicht hochgeladen werden {{status}}",
    "directory_created_successfully": "Verzeichnis {{directoryName}} erfolgreich erstellt",
    "file_created_successfully": "Datei {{fileName}} erfolgreich erstellt",
    "file_was_deleted_successfully": "Datei {{fileName}} erfolgreich gelöscht",
    "all_items_moved_successfully": "Alle Elemente erfolgreich verschoben",
    "destination_path_is_undefined": "Zielpfad ist undefiniert"
  },
  "accountData": {
    "account_info": "Konto Informationen",
    "name": "Name",
    "email": "E-Mail",
    "school": "Schule",
    "role": "Rolle",
    "classes": "Klassen",
    "change_password": "Passwort ändern",
    "my_information": "Meine Informationen",
    "mail_alias": "Mail Alias",
    "change_my_data": "Daten ändern",
    "school_classes": "Schulklassen"
  },
  "groupsPage": {
    "classes": "Klassen"
  }
}<|MERGE_RESOLUTION|>--- conflicted
+++ resolved
@@ -126,33 +126,12 @@
   "settings": {
     "title": "EINSTELLUNGEN",
     "sidebar": "Einstellungen",
-<<<<<<< HEAD
-    "addApp": {
-      "title": "App hinzufügen",
-      "description": "Bitte wählen Sie eine App aus:"
-    },
-    "description": "Hier können Sie alle Einstellungen vornehmen.",
-    "appconfig": {
-      "update": {
-        "success": "Appliste erfolgreich gespeichert",
-        "failed": "Aktualisierung fehlgeschlagen"
-      },
-      "delete": {
-        "success": "App wurde gelöscht",
-        "failed": "Löschen fehlgeschlagen"
-      },
-      "create": {
-        "success": "App wurde angelegt",
-        "failed": "App anlegen fehlgeschlagen"
-      }
-=======
     "addApp": { "title": "App hinzufügen", "description": "Bitte wählen Sie eine App aus:" },
     "description": "Hier können Sie alle Einstellungen vornehmen.",
     "appconfig": {
       "update": { "success": "Appliste erfolgreich gespeichert", "failed": "Aktualisierung fehlgeschlagen" },
       "delete": { "success": "App wurde gelöscht", "failed": "Löschen fehlgeschlagen" },
       "create": { "success": "App wurde angelegt", "failed": "App anlegen fehlgeschlagen" }
->>>>>>> 23d067d4
     }
   },
   "forwardingpage": {
