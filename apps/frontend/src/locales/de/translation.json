--- conflicted
+++ resolved
@@ -98,7 +98,6 @@
   "settings": {
     "title": "EINSTELLUNGEN",
     "sidebar": "Einstellungen",
-<<<<<<< HEAD
     "addApp": { "title": "App hinzufügen", "description": "Bitte wählen Sie eine App aus:" },
     "description": "Hier können Sie alle Einstellungen vornehmen.",
     "appconfig": {
@@ -106,13 +105,6 @@
       "delete": { "success": "App wurde gelöscht", "failed": "Löschen fehlgeschlagen" },
       "create": { "success": "App wurde angelegt", "failed": "App anlegen fehlgeschlagen" }
     }
-=======
-    "addApp": {
-      "title": "App hinzufügen",
-      "description": "Bitte wählen Sie eine App aus:"
-    },
-    "description": "Hier können Sie alle Einstellungen vornehmen."
->>>>>>> e46f209f
   },
   "forwardingpage": {
     "action": "Über diesen Link gelangen Sie zur externen Seite des Anbieters.",
