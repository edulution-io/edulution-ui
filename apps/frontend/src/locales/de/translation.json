{
  "welcome": "Willkommen in der Anwendung",
  "changeLang": "Sprache ändern",
  "heading": "Herzlich Willkommen {{givenName}} {{familyName}}",
  "content": "Hier ist ihr persönliches edulution.io Dashboard. Dem Ort an dem all ihre Anwendungen für den digitalen Bildungsbetrieb gesammelt sind.",
  "dashboard": {
    "mobileAccess": {
      "title": "MOBILER DATENZUGRIFF",
      "manual": "Anleitung",
      "content": "Sie können von vielen mobilen Geräten aus auf den Schulserver zugreifen. Wählen Sie Ihr Betriebssystem aus, um zu sehen, wie es funktioniert."
    }
  },
  "ticketsystem": {
    "title": "TICKETSYSTEM",
    "sidebar": "Ticketsystem"
  },
  "mail": {
    "title": "MAIL",
    "sidebar": "Mail"
  },
  "chat": {
    "title": "CHAT",
    "sidebar": "Chat"
  },
  "conferences": {
    "title": "KONFERENZEN",
    "description": "Das Konferenz Tool ermöglicht Audio- und Videokonferenzen und unterstützt Präsentationen mit erweiterten Whiteboard-Funktionen.",
    "sidebar": "Konferenzen",
    "create": "Konferenz erstellen",
    "creator": "Ersteller",
    "delete": "Löschen",
    "deleteConference": "Konferenz löschen",
    "deleteConferences": "{{count}} Konferenzen löschen",
    "editConference": "Konferenz bearbeiten",
    "confirmSingleDelete": "Soll diese Konferenz wirklich gelöscht werden?",
    "confirmMultiDelete": "Sollen diese Konferenzen wirklich gelöscht werden?",
    "name": "Name der Konferenz",
    "conference": "Konferenz",
    "password": "Passwort",
    "attendees": "Teilnehmer",
    "invitedAttendees": "Eingeladen",
    "joinedAttendees": "Beigetreten",
    "privacyStatus": "Zutritt",
    "public": "Öffentlich",
    "private": "Privat",
    "selected-x-rows": "{{selected}} von {{total}} ausgewählt",
    "cancel": "Abbrechen",
    "min_3_chars": "Mindestens 3 Zeichen",
    "max_30_chars": "Maximal 30 Zeichen",
    "password_required": "Kein Passwort eingegeben",
    "error": "Fehler",
    "action": "Aktion",
    "start": "Starten",
    "stop": "Stoppen",
    "join": "Beitreten",
    "minimize": "Minimieren",
    "maximize": "Maximieren",
    "close": "Konferenz verlassen"
  },
  "knowledgebase": {
    "title": "WISSENSDATENBANK",
    "sidebar": "Wissensdatenbank"
  },
  "filesharing": {
    "title": "FILESHARING",
    "sidebar": "Filesharing"
  },
  "forums": {
    "title": "FOREN",
    "sidebar": "Foren"
  },
  "roombooking": {
    "title": "RAUMBUCHUNG",
    "sidebar": "Raumbuchung",
    "rooms": "Räume"
  },
  "learningmanagement": {
    "title": "LERNMANAGEMENT",
    "sidebar": "Lernmanagement"
  },
  "schoolinformation": {
    "title": "SCHULINFORMATION",
    "sidebar": "Schulinformation"
  },
  "schoolmanagement": {
    "title": "SCHULVERWALTUNG",
    "sidebar": "Schulverwaltung"
  },
  "survey": {
    "creationDate": "Erstellungsdatum",
    "expirationDate": "Deadline",
    "editor": {
      "new": "Neu (Leer)",
      "abort": "Alle Änderungen verwerfen"
    }
  },
  "surveys": {
    "title": "UMFRAGEN",
    "sidebar": "Umfragen",
    "description": "Hier können Sie eigene Umfragen erstellen und verwalten oder an den Umfragen anderer teilnehmen.",
    "view": {
      "management": "Umfragen verwalten",
      "open": "Offene Umfragen",
      "created": "Eigene Umfragen",
      "answered": "Schon beantwortet",
      "editor": "Neue erstellen"
    },
    "actions": {
      "showResultsChart": "Resultat (Schaubild)",
      "showResultsTable": "Resultat (Tabelle)",
      "showCommittedAnswers": "Verfügbare Abgaben"
    },
    "saveDialog": {
      "title": "Speichern und nutzern zuweisen",
      "expires": "Deadline",
      "flags": "Einstellungen",
      "isAnonymous": "Soll die Umfrage anonym sein?",
      "canSubmitMultipleAnswers": "Auch nach Teilnahme des Benutzers bleibt der status auf offen?"
    }
  },
  "printer": {
    "title": "DRUCKER",
    "sidebar": "Drucker"
  },
  "network": {
    "title": "NETZWERK",
    "sidebar": "Netzwerk"
  },
  "locationservices": {
    "title": "STANDORTVERBINDUNG",
    "sidebar": "Standortverbindung"
  },
  "desktopdeployment": {
    "title": "DESKTOP-BEREITSTELLUNG",
    "sidebar": "Desktop-Bereitstellung"
  },
  "wlan": {
    "title": "WLAN",
    "sidebar": "Wlan"
  },
  "mobiledevices": {
    "title": "MOBILE ENDGERÄTE",
    "sidebar": "Mobile Endgeräte"
  },
  "virtualization": {
    "title": "VIRTUALISATION",
    "sidebar": "Virtualisation"
  },
  "firewall": {
    "title": "FIREWALL",
    "sidebar": "Firewall"
  },
  "antimalware": {
    "title": "ANTI-MALWARE",
    "sidebar": "Anti-Malware"
  },
  "backup": {
    "title": "BACKUP",
    "sidebar": "Backup"
  },
  "aichat": {
    "title": "KI CHAT",
    "sidebar": "KI Chat"
  },
  "settings": {
    "title": "EINSTELLUNGEN",
    "sidebar": "Einstellungen",
    "addApp": {
      "title": "App hinzufügen",
      "description": "Bitte wählen Sie eine App aus:"
    },
    "description": "Hier können Sie alle Einstellungen vornehmen.",
    "appconfig": {
      "update": {
        "success": "Appliste erfolgreich gespeichert",
        "failed": "Aktualisierung fehlgeschlagen"
      },
      "delete": {
        "success": "App wurde gelöscht",
        "failed": "Löschen fehlgeschlagen"
      },
      "create": {
        "success": "App wurde angelegt",
        "failed": "App anlegen fehlgeschlagen"
      }
    }
  },
  "forwardingpage": {
    "action": "Über diesen Link gelangen Sie zur externen Seite des Anbieters.",
    "description": "Die Anwendung öffnet sich in einem neuen Fenster. Es ist keine weitere Autorisierung nötig.",
    "missing_link": "Link fehlt"
  },
  "menu": "MENÜ",
  "home": "Home",
  "projects": "Projekte",
  "iso": "ISO",
  "program": "Programme",
  "share": "Share",
  "students": "Schüler",
  "login": {
    "forgot_password": "Passwort vergessen?",
    "remember_me": "Merken"
  },
  "common": {
    "add": "Hinzufügen",
    "reload": "Neu laden",
    "logout": "Logout",
    "save": "Speichern",
    "successful": "Erfolgreich",
    "failed": "Fehlgeschlagen",
    "login": "Anmelden",
    "username": "Benutzername",
    "password": "Passwort",
    "loading": "Laden...",
    "overview": "Übersicht",
    "create": "Erstellen",
<<<<<<< HEAD
    "edit": "Bearbeiten",
    "delete": "Löschen",
    "participate": "Teilnehmen",
    "not-available": "'Nicht verfügbar'"
=======
    "icon": "Icon"
>>>>>>> c3477362
  },
  "form": {
    "path": "Link",
    "pathDescription": "Bitte eine URL eintragen.",
    "apptype": "Verknüpfungsart",
    "native": "Native Unterstützung",
    "forwarded": "Weiterleitung",
    "embedded": "Eingebettet",
    "saved": "Konfiguration gespeichert!",
    "url": "URL",
    "urlDescription": "Bitte eine URL zur Applikation eintragen",
    "apiKey": "API Schlüssel",
    "apiKeyDescription": "Der API Schlüssel wird für die Authentifizierung verwendet"
  },
  "fileOperationSuccessful": "Dateioperation erfolgreich",
  "unknownErrorOccurred": "Ein unbekannter Fehler ist aufgetreten",
  "fileSharingTable": {
    "filename": "Dateiname",
    "size": "Größe",
    "lastModified": "Zuletzt geändert",
    "type": "Typ"
  },
  "currentDirectory": "Aktuelles Verzeichnis",
  "filesharingUpload": {
    "title": "Dateien hochladen",
    "upload": "Hochladen",
    "selectFile": "Wählen Sie bis zu 5 Dateien gleichzeitig",
    "uploadItems": "Hochladen: {{count}} Datei/en",
    "dragDropClick": "Ziehen Sie Dateien hierher oder klicken Sie, um Dateien auszuwählen",
    "filesToUpload": "Dateien zum Hochladen"
  },
  "table": {
    "rowsSelected": "{{selected}} von {{total}} Datei(n)/Ordner ausgewählt",
    "noDataAvailable": "Keine Daten verfügbar"
  },
  "loadingIndicator": {
    "message": "Bitte warten Sie, während wir Ihre Anfrage bearbeiten..."
  },
  "search": {
    "type-to-search": "Tippen um zu suchen",
    "loading": "Lade",
    "no-results": "Keine Ergebnisse"
  },
  "fileCategory": {
    "folder": "Ordner",
    "document": "Dokument",
    "image": "Bild",
    "video": "Video",
    "audio": "Audio",
    "acrobat": "PDF"
  },
  "fileCreateNewContent": {
    "fileDialogTitle": "Erstelle eine neue Datei",
    "directoryDialogTitle": "Erstelle ein neues Verzeichnis",
    "createButtonText": "Erstellen",
    "fileOperationSuccessful": "Dateierstellung erfolgreich",
    "noMessageAvailable": "Keine Nachricht verfügbar",
    "unknownErrorOccurred": "Ein unbekannter Fehler ist aufgetreten"
  },
  "fileRenameContent": {
    "placeholder": "Geben Sie den neuen Namen ein",
    "renameYourDirectory": "Benennen Sie Ihr Verzeichnis um",
    "renameYourFile": "Benennen Sie Ihre Datei um",
    "to": "zu",
    "rename": "Umbenennen",
    "unknownErrorOccurred": "Ein unbekannter Fehler ist aufgetreten"
  },
  "moveItemDialog": {
    "changeDirectory": "Verzeichnis wechseln",
    "currentDirectory": "Aktuelles Verzeichnis",
    "folderName": "Ordnername",
    "movingItems": {
      "one": "1 Element wird verschoben",
      "other": "{{count}} Elemente werden verschoben"
    },
    "moveTo": "Verschieben nach",
    "move": "Verschieben",
    "unknownErrorOccurred": "Ein unbekannter Fehler ist aufgetreten",
    "selectedItem": "Ausgewählter Ordner"
  },
  "deleteDialog": {
    "areYouSure": "Sind Sie sich absolut sicher?",
    "actionCannotBeUndone": "Diese Aktion kann nicht rückgängig gemacht werden. Dies wird die Dateien dauerhaft löschen:",
    "selectedItems": "Ausgewählte Elemente:",
    "cancel": "Abbrechen",
    "continue": "Fortfahren",
    "unknownErrorOccurredDuringDeletion": "Während der Löschung ist ein unbekannter Fehler aufgetreten",
    "deleteFiles": "Dateien löschen"
  },
  "timeAgo": {
    "justNow": "gerade Eben",
    "minuteAgo": "vor {{count}} Minuten",
    "hourAgo": "vor {{count}} Stunden",
    "dayAgo": "vor {{count}} Tagen",
    "invalidDate": "Ungültiges Datum"
  },
  "dialog": {
    "close": "Schließen"
  },
  "tooltip": {
    "upload": "Hochladen",
    "create": {
      "file": "Datei erstellen",
      "folder": "Ordner erstellen"
    },
    "rename": "Umbenennen",
    "move": "Verschieben",
    "delete": "Löschen",
    "download": "Herunterladen"
  },
  "response": {
    "successfully": "Aktion war erfolgreich",
    "error": "Fehler",
    "move_successful": "Verschiebung erfolgreich von {{sourcePath}} nach {{destinationPath}}",
    "move_failed": "Verschiebung fehlgeschlagen",
    "unexpected_error_occurred": "Unerwarteter Fehler aufgetreten",
    "upload_failed_with_status": "Upload fehlgeschlagen mit Status {{status}}",
    "network_error_occurred_during_the_upload": "Netzwerkfehler während des Uploads aufgetreten",
    "file_uploaded_successfully": "Datei {{fileName}} erfolgreich hochgeladen",
    "file_uploaded_failed": "Datei {{fileName} konnte nicht hochgeladen werden {{status}}",
    "directory_created_successfully": "Verzeichnis {{directoryName}} erfolgreich erstellt",
    "file_created_successfully": "Datei {{fileName}} erfolgreich erstellt",
    "file_was_deleted_successfully": "Datei {{fileName}} erfolgreich gelöscht",
    "all_items_moved_successfully": "Alle Elemente erfolgreich verschoben",
    "destination_path_is_undefined": "Zielpfad ist undefiniert"
  },
  "accountData": {
    "account_info": "Konto Informationen",
    "name": "Name",
    "email": "E-Mail",
    "school": "Schule",
    "role": "Rolle",
    "classes": "Klassen",
    "change_password": "Passwort ändern",
    "my_information": "Meine Informationen",
    "mail_alias": "Mail Alias",
    "change_my_data": "Daten ändern",
    "school_classes": "Schulklassen"
  },
  "groupsPage": {
    "classes": "Klassen"
  }
}<|MERGE_RESOLUTION|>--- conflicted
+++ resolved
@@ -214,14 +214,11 @@
     "loading": "Laden...",
     "overview": "Übersicht",
     "create": "Erstellen",
-<<<<<<< HEAD
     "edit": "Bearbeiten",
     "delete": "Löschen",
     "participate": "Teilnehmen",
     "not-available": "'Nicht verfügbar'"
-=======
     "icon": "Icon"
->>>>>>> c3477362
   },
   "form": {
     "path": "Link",
