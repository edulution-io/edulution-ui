{
  "welcome": "Willkommen in der Anwendung",
  "changeLang": "Sprache ändern",
  "heading": "Herzlich Willkommen {{givenName}} {{familyName}}",
  "content": "Hier ist ihr persönliches edulution.io Dashboard. Dem Ort an dem all ihre Anwendungen für den digitalen Bildungsbetrieb gesammelt sind.",
  "dashboard": {
    "mobileAccess": {
      "title": "Mobiler Datenzugriff",
      "manual": "Anleitung",
      "accessData": "Zugangsdaten",
      "content": "Du kannst von vielen mobilen Geräten aus auf den Schulserver zugreifen. Drücke auf Anleitung um zu starten.",
      "scanAccessInfo": "Um die Zugangsdaten zu übertragen, bitte folgenden QR-Code mit der edulution.io App scannen.",
      "scanAppStoreLink": "Scanne den QR-Code mit deinem mobilen Gerät um die edultion-io App im AppStore herunterzuladen.",
      "nextStepPreview": "Im nächsten Schritt kannst du die Zugangsdaten übertragen.",
      "copyCredentials": "Oder manuell eintragen:",
      "downloadDirect": "Oder lade die App direkt herunter:",
      "downloadApp": "Lade hier die edulution-io App herunter:"
    }
  },
  "auth": {
    "errors": {
      "TokenExpired": "Sitzung abgelaufen",
      "SessionExpiring": "Sie werden in weniger als einer Minute abgemeldet."
    }
  },
  "ticketsystem": {
    "title": "TICKETSYSTEM",
    "sidebar": "Ticketsystem"
  },
  "mail": {
    "title": "MAIL",
    "sidebar": "Mail"
  },
  "chat": {
    "title": "CHAT",
    "sidebar": "Chat"
  },
  "errors": {
    "unexpectedError": "Ein unerwarteter Fehler ist aufgetreten",
    "automaticLoginFailed": "Automatischer Login fehlgeschlagen"
  },
  "conferences": {
    "errors": {
      "MeetingNotFound": "Ein Meeting mit dieser ID wurde nicht gefunden",
      "BbbServerNotReachable": "Der externe BBB-Server ist nicht erreichbar",
      "BbbUnauthorized": "Du bist nicht autorisiert auf den externen BBB-Server zuzugreifen",
      "AppNotProperlyConfigured": "Die Konferenz-App ist nicht richtig konfiguriert, wende dich an den Systemadministrator",
      "YouAreNotTheCreator": "Du bist nicht der Ersteller der Konferenz",
      "AlreadyInAnotherMeeting": "Du befindest dich bereits in einer Konferenz. Bitte verlasse die laufende Konferenz, bevor du einer neuen beitritst."
    },
    "title": "KONFERENZEN",
    "description": "Das Konferenz Tool ermöglicht Audio- und Videokonferenzen und unterstützt Präsentationen mit erweiterten Whiteboard-Funktionen.",
    "sidebar": "Konferenzen",
    "create": "Konferenz erstellen",
    "creator": "Ersteller",
    "delete": "Löschen",
    "deleteConference": "Konferenz löschen",
    "deleteConferences": "{{count}} Konferenzen löschen",
    "editConference": "Konferenz bearbeiten",
    "confirmSingleDelete": "Soll diese Konferenz wirklich gelöscht werden?",
    "confirmMultiDelete": "Sollen diese Konferenzen wirklich gelöscht werden?",
    "name": "Name der Konferenz",
    "conference": "Konferenz",
    "password": "Passwort",
    "attendees": "Teilnehmer",
    "invitedAttendees": "Eingeladen",
    "joinedAttendees": "Beigetreten",
    "privacyStatus": "Zutritt",
    "public": "Öffentlich",
    "private": "Privat",
    "selected-x-rows": "{{selected}} von {{total}} ausgewählt",
    "cancel": "Abbrechen",
    "min_3_chars": "Mindestens 3 Zeichen",
    "max_30_chars": "Maximal 30 Zeichen",
    "password_required": "Kein Passwort eingegeben",
    "error": "Fehler",
    "action": "Aktion",
    "start": "Starten",
    "stop": "Stoppen",
    "join": "Beitreten",
    "minimize": "Minimieren",
    "maximize": "Maximieren",
    "close": "Konferenz verlassen"
  },
  "knowledgebase": {
    "title": "WISSENSDATENBANK",
    "sidebar": "Wissensdatenbank"
  },
  "feed": {
    "title": "Aktuelles",
    "noConferences": "Es wurden keine laufenden Konferenzen gefunden"
  },
  "filesharing": {
    "title": "FILESHARING",
    "sidebar": "Filesharing"
  },
  "forums": {
    "title": "FOREN",
    "sidebar": "Foren"
  },
  "learningmanagement": {
    "title": "LERNMANAGEMENT",
    "sidebar": "Lernmanagement"
  },
  "schoolinformation": {
    "title": "SCHULINFORMATION",
    "sidebar": "Schulinformation"
  },
  "schoolmanagement": {
    "title": "SCHULVERWALTUNG",
    "sidebar": "Schulverwaltung"
  },
  "survey": {
    "creationDate": "Erstellungsdatum",
    "expirationDate": "Ablaufdatum",
    "noFormula": "Das Formular ist nicht lesbar",
    "noAnswer": "Keine Antwort verfügbar",
    "editor": {
      "new": "Neu (Leer)",
      "abort": "Alle Änderungen verwerfen",
      "addDescription": "Beschreibung hinzufügen",
      "expectingUserInput": "Hier wird die Antwort des Teilnehmers erwartet, ... "
    },
    "errors": {
      "neitherAbleToUpdateNorToCreateSurveyError": "Umfrage konnte weder aktualisiert noch erstellt werden",
      "notAbleToCreateSurveyError": "Umfrage konnte nicht erstellt werden",
      "notAbleToDeleteSurveyError": "Die Umfragen konnten nicht gelöscht werden",
      "notAbleToFindSurveyError": "Umfrage konnte nicht gefunden werden",
      "notAbleToFindSurveysError": "Umfragen konnten nicht gefunden werden",
      "notAbleToFindSurveyParameterError": "Es wurde keine Survey-Id übergeben",
      "notAbleToParticipateNotAnParticipantError": "Nicht in der Lage teilzunehmen, da Sie kein Teilnehmer sind",
      "notAbleToParticipateAlreadyParticipatedError": "Nicht in der Lage teilzunehmen, da Sie bereits teilgenommen haben",
      "notAbleToParticipateSurveyExpiredError": "Nicht in der Lage teilzunehmen, da die Umfrage abgelaufen ist",
      "notAbleToUpdateSurveyError": "Umfrage konnte nicht aktualisiert werden",
      "notValidSurveyIdIsNoMongooseObjectId": "Ungültige Umfrage-ID ist kein Mongoose-Objekt-ID",
      "noAnswerForSubmission": "Bitte, fülle die Umfrage aus bevor du deine Antwort abschickst"
    }
  },
  "survey-answer": {
    "errors": {
      "notAbleToFindOrCreateSurveyAnswerError": "Benutzerumfrageantwort konnte nicht gefunden oder erstellt werden",
      "notAbleToFindSurveyAnswerError": "Umfrageantwort konnte nicht gefunden werden",
      "notAbleToUpdateSurveyAnswerError": "Die vorherige Abgabe für die Umfrage konnte nicht aktualisiert werden",
      "notAbleToCreateSurveyAnswerError": "Die Abgabe für die Umfrage konnte nicht erstellt werden",
      "notAbleToDeleteSurveyAnswerError": "Die Abgabe für die Umfrage konnte nicht gelöscht werden"
    }
  },
  "surveys": {
    "title": "UMFRAGEN",
    "sidebar": "Umfragen",
    "view": {
      "open": "Offene Umfragen",
      "created": "Eigene Umfragen",
      "answered": "Schon beantwortet",
      "editor": "Neue erstellen"
    },
    "actions": {
      "showResultsChart": "Resultat (Schaubild)",
      "showResultsTable": "Resultat (Tabelle)",
      "showCommittedAnswers": "Verfügbare Abgaben"
    },
    "commitedAnswersDialog": {
      "title": "Eingereichte Abgabe des Nutzers"
    },
    "saveDialog": {
      "title": "Speichern und Benutzern zuweisen",
      "settingsFlags": "Einstellungen",
      "isAnonymous": "Soll die Umfrage anonym sein?",
      "canSubmitMultipleAnswers": "Auch nach Teilnahme bleibt der status auf offen?"
    },
    "participateDialog": {
      "title": "An der Umfrage teilnehmen"
    },
    "resultChartDialog": {
      "title": "Ergebnisse - Schaubild"
    },
    "resultTableDialog": {
      "title": "Ergebnisse - Tabelle"
    }
  },
  "printer": {
    "title": "DRUCKER",
    "sidebar": "Drucker"
  },
  "network": {
    "title": "NETZWERK",
    "sidebar": "Netzwerk"
  },
  "locationservices": {
    "title": "STANDORTVERBINDUNG",
    "sidebar": "Standortverbindung"
  },
  "desktopdeployment": {
    "title": "DESKTOP",
    "topic": "Desktop-Bereitstellung",
    "description": "Hier kannst du dich mit deinem virtuellen Desktop verbinden.",
    "sidebar": "Desktop",
    "connect": "Verbinden",
    "reload": "Neu laden",
    "close": "Verbindung schließen",
    "error": {
      "title": "Verbindungsfehler",
      "description": "Bitte prüfe deine Netzwerkverbindung und versuche es erneut."
    },
    "win10": "Windows 10",
    "win11": "Windows 11",
    "ubuntu": "Ubuntu",
    "clients": "Clients verfügbar",
    "client": "Client verfügbar",
    "errors": {
      "GuacamoleNotResponding": "RDP-Dienst nicht verfügbar.",
      "GuacamoleUserNotFound": "Nutzername oder Passwort konnte nicht gefunden.",
      "LmnVdiApiNotResponding": "Linuxmuster VDI-Dienst antwortet nicht.",
      "SessionNotFound": "Session nicht gefunden."
    }
  },
  "wlan": {
    "title": "WLAN",
    "sidebar": "Wlan"
  },
  "mobiledevices": {
    "title": "MOBILE ENDGERÄTE",
    "sidebar": "Mobile Endgeräte"
  },
  "virtualization": {
    "title": "VIRTUALISATION",
    "sidebar": "Virtualisation"
  },
  "firewall": {
    "title": "FIREWALL",
    "sidebar": "Firewall"
  },
  "antimalware": {
    "title": "ANTI-MALWARE",
    "sidebar": "Anti-Malware"
  },
  "backup": {
    "title": "BACKUP",
    "sidebar": "Backup"
  },
  "aichat": {
    "title": "KI CHAT",
    "sidebar": "KI Chat"
  },
  "settings": {
    "title": "EINSTELLUNGEN",
    "sidebar": "Einstellungen",
    "addApp": {
      "title": "App hinzufügen",
      "description": "Bitte wählen Sie eine App aus:"
    },
    "description": "Hier können Sie alle Einstellungen vornehmen.",
    "appconfig": {
      "update": {
        "success": "App erfolgreich gespeichert",
        "failed": "Aktualisierung fehlgeschlagen"
      },
      "delete": {
        "success": "App wurde gelöscht",
        "failed": "Löschen fehlgeschlagen"
      },
      "create": {
        "success": "App wurde angelegt",
        "failed": "App anlegen fehlgeschlagen"
      }
    }
  },
  "usersettings": {
    "title": "BENUTZEREINSTELLUNGEN",
    "sidebar": "Benutzereinstellungen",
    "split-title": "BENUTZER- EINSTELLUNGEN",
    "description": "Hier können Sie alle ihre Benutzer definierten Einstellungen einsehen und gegebenfalls anpassen.",
    "security": {
      "title": "Sicherheit",
      "sidebar": "Sicherheit",
      "description": "Konfigurieren Sie hier die Sicherheitseinstellungen des Accounts",
      "changePassword": {
        "title": "Passwort ändern",
        "currentPassword": "Aktuelles Passwort",
        "newPassword": "Neues Passwort",
        "confirmPassword": "Passwort bestätigen",
        "confirm": "Passwort ändern"
      }
    },
    "faq": "FAQ",
    "externalIntegration": "Externe Anbindung",
    "config": { "mfa": "Zweifaktorauthentifizierung aktivieren" },
    "addTotp": { "title": "QR-Code", "description": "Bitte den QR-Code scannen und den TOTP-Code eingeben:" },
    "errors": {
      "currentPasswordRequired": "Aktuelles Passwort ist erforderlich",
      "newPasswordRequired": "Neues Passwort ist erforderlich",
      "confirmPasswordRequired": "Erneute Eingabe des Passwortes ist erforderlich zur Bestätigung",
      "passwordsDoNotMatch": "Passwörter stimmen nicht überein",
      "passwordLength": "Das Passwort muss mindestens 8 Zeichen lang sein"
    }
  },
  "forwardingpage": {
    "action": "Über diesen Link gelangen Sie zur externen Seite des Anbieters.",
    "description": "Die Anwendung öffnet sich in einem neuen Fenster. Es ist keine weitere Autorisierung nötig.",
    "missing_link": "Link fehlt"
  },
  "menu": "MENÜ",
  "home": "Home",
  "projects": "Projekte",
  "iso": "ISO",
  "program": "Programme",
  "share": "Share",
  "students": "Schüler",
  "user": "Benutzer",
  "login": {
    "forgot_password": "Passwort vergessen?",
    "remember_me": "Merken"
  },
  "common": {
    "title": "Titel",
    "add": "Hinzufügen",
    "reload": "Neu laden",
    "logout": "Abmelden",
    "save": "Speichern",
    "successful": "Erfolgreich",
    "failed": "Fehlgeschlagen",
    "login": "Anmelden",
    "username": "Benutzername",
    "password": "Passwort",
    "loading": "Laden...",
    "overview": "Übersicht",
    "create": "Erstellen",
    "icon": "Icon",
    "groups": "Gruppen",
<<<<<<< HEAD
    "select": "Wählen...",
    "clearSelection": "Auswahl löschen",
    "edit": "Bearbeiten",
    "delete": "Löschen",
    "participate": "Teilnehmen",
    "participated": "Teilgenommen",
    "not-available": "'Nicht verfügbar'",
    "date": "Datum",
    "time": "Uhrzeit"
=======
    "clearSelection": "Auswahl löschen",
    "start": "Starten",
    "close": "Schließen"
>>>>>>> f96ec879
  },
  "form": {
    "path": "Link",
    "pathDescription": "Bitte eine URL eintragen.",
    "apptype": "Verknüpfungsart",
    "native": "Native Unterstützung",
    "forwarded": "Weiterleitung",
    "embedded": "Eingebettet",
    "saved": "Konfiguration gespeichert!",
    "url": "URL",
    "urlDescription": "Bitte eine URL zur Applikation eintragen",
    "apiKey": "API Schlüssel",
    "apiKeyDescription": "Der API Schlüssel wird für die Authentifizierung verwendet"
  },
  "fileOperationSuccessful": "Dateioperation erfolgreich",
  "unknownErrorOccurred": "Ein unbekannter Fehler ist aufgetreten",
  "fileSharingTable": {
    "filename": "Dateiname",
    "size": "Größe",
    "lastModified": "Zuletzt geändert",
    "type": "Typ"
  },
  "currentDirectory": "Aktuelles Verzeichnis",
  "filesharingUpload": {
    "title": "Dateien hochladen",
    "upload": "Hochladen",
    "selectFile": "Wählen Sie bis zu 5 Dateien gleichzeitig",
    "uploadItems": "Hochladen: {{count}} Datei/en",
    "dragDropClick": "Ziehen Sie Dateien hierher oder klicken Sie, um Dateien auszuwählen",
    "filesToUpload": "Dateien zum Hochladen"
  },
  "linuxmuster": {
    "title": "LINUXMUSTER",
    "sidebar": "Linuxmuster"
  },
  "whiteboard": {
    "title": "WHITEBOARD",
    "sidebar": "Whiteboard"
  },
  "table": {
    "rowsSelected": "{{selected}} von {{total}} Datei(n)/Ordner ausgewählt",
    "noDataAvailable": "Keine Daten verfügbar"
  },
  "loadingIndicator": {
    "message": "Bitte warten Sie, während wir Ihre Anfrage bearbeiten..."
  },
  "search": {
    "type-to-search": "Tippen um zu suchen",
    "loading": "Lade",
    "no-results": "Keine Ergebnisse",
    "usersAdded": "{{ count }} hinzugefügt"
  },
  "fileCategory": {
    "folder": "Ordner",
    "document": "Dokument",
    "image": "Bild",
    "video": "Video",
    "audio": "Audio",
    "acrobat": "PDF"
  },
  "fileCreateNewContent": {
    "fileDialogTitle": "Erstelle eine neue Datei",
    "directoryDialogTitle": "Erstelle ein neues Verzeichnis",
    "createButtonText": "Erstellen",
    "fileOperationSuccessful": "Dateierstellung erfolgreich",
    "noMessageAvailable": "Keine Nachricht verfügbar",
    "unknownErrorOccurred": "Ein unbekannter Fehler ist aufgetreten"
  },
  "fileRenameContent": {
    "placeholder": "Geben Sie den neuen Namen ein",
    "renameYourDirectory": "Benennen Sie Ihr Verzeichnis um",
    "renameYourFile": "Benennen Sie Ihre Datei um",
    "to": "zu",
    "rename": "Umbenennen",
    "unknownErrorOccurred": "Ein unbekannter Fehler ist aufgetreten"
  },
  "moveItemDialog": {
    "changeDirectory": "Verzeichnis wechseln",
    "currentDirectory": "Aktuelles Verzeichnis",
    "folderName": "Ordnername",
    "movingItems": {
      "one": "1 Element wird verschoben",
      "other": "{{count}} Elemente werden verschoben"
    },
    "moveTo": "Verschieben nach",
    "move": "Verschieben",
    "unknownErrorOccurred": "Ein unbekannter Fehler ist aufgetreten",
    "selectedItem": "Ausgewählter Ordner"
  },
  "deleteDialog": {
    "areYouSure": "Sind Sie sich absolut sicher?",
    "actionCannotBeUndone": "Diese Aktion kann nicht rückgängig gemacht werden. Dies wird die Dateien dauerhaft löschen:",
    "selectedItems": "Ausgewählte Elemente:",
    "cancel": "Abbrechen",
    "continue": "Fortfahren",
    "unknownErrorOccurredDuringDeletion": "Während der Löschung ist ein unbekannter Fehler aufgetreten",
    "deleteFiles": "Dateien löschen"
  },
  "timeAgo": {
    "justNow": "gerade Eben",
    "minuteAgo": "vor {{count}} Minuten",
    "hourAgo": "vor {{count}} Stunden",
    "dayAgo": "vor {{count}} Tagen",
    "invalidDate": "Ungültiges Datum"
  },
  "dialog": {
    "close": "Schließen"
  },
  "tooltip": {
    "upload": "Hochladen",
    "create": {
      "file": "Datei erstellen",
      "folder": "Ordner erstellen"
    },
    "rename": "Umbenennen",
    "move": "Verschieben",
    "delete": "Löschen",
    "download": "Herunterladen"
  },
  "response": {
    "successfully": "Aktion war erfolgreich",
    "error": "Fehler",
    "move_successful": "Verschiebung erfolgreich von {{sourcePath}} nach {{destinationPath}}",
    "move_failed": "Verschiebung fehlgeschlagen",
    "unexpected_error_occurred": "Unerwarteter Fehler aufgetreten",
    "upload_failed_with_status": "Upload fehlgeschlagen mit Status {{status}}",
    "network_error_occurred_during_the_upload": "Netzwerkfehler während des Uploads aufgetreten",
    "file_uploaded_successfully": "Datei {{fileName}} erfolgreich hochgeladen",
    "file_uploaded_failed": "Datei {{fileName} konnte nicht hochgeladen werden {{status}}",
    "directory_created_successfully": "Verzeichnis {{directoryName}} erfolgreich erstellt",
    "file_created_successfully": "Datei {{fileName}} erfolgreich erstellt",
    "file_was_deleted_successfully": "Datei {{fileName}} erfolgreich gelöscht",
    "all_items_moved_successfully": "Alle Elemente erfolgreich verschoben",
    "destination_path_is_undefined": "Zielpfad ist undefiniert"
  },
  "accountData": {
    "account_info": "Konto Informationen",
    "name": "Name",
    "email": "E-Mail",
    "school": "Schule",
    "role": "Rolle",
    "classes": "Klassen",
    "change_password": "Passwort ändern",
    "my_information": "Meine Informationen",
    "mail_alias": "Mail Alias",
    "change_my_data": "Daten ändern",
    "school_classes": "Schulklassen"
  },
  "groups": {
    "errors": {
      "CouldNotGetGroupByPath": "Gruppe konnte anhand des Pfades nicht gefunden werden",
      "CouldNotGetUsers": "Benutzer konnten nicht gefunden werden",
      "CouldNotFetchGroupMembers": "Die Gruppenmitglieder konnten nicht gefunden werden",
      "CouldNotFetchUserById": "Benutzer konnte anhand der ID nicht gefunden werden",
      "CouldNotSearchGroups": "Die Suche nach Gruppen war nicht möglich"
    },
    "classes": "Klassen"
  },
  "users": {
    "errors": {
      "notAbleToFindUserError": "Benutzer konnte nicht gefunden werden",
      "notAbleToUpdateUserError": "Benutzer konnte nicht aktualisiert werden",
      "databaseOfflineError": "Die Datenbank scheint offline zu sein"
    }
  }
}<|MERGE_RESOLUTION|>--- conflicted
+++ resolved
@@ -327,7 +327,8 @@
     "create": "Erstellen",
     "icon": "Icon",
     "groups": "Gruppen",
-<<<<<<< HEAD
+    "start": "Starten",
+    "close": "Schließen",
     "select": "Wählen...",
     "clearSelection": "Auswahl löschen",
     "edit": "Bearbeiten",
@@ -337,11 +338,6 @@
     "not-available": "'Nicht verfügbar'",
     "date": "Datum",
     "time": "Uhrzeit"
-=======
-    "clearSelection": "Auswahl löschen",
-    "start": "Starten",
-    "close": "Schließen"
->>>>>>> f96ec879
   },
   "form": {
     "path": "Link",
