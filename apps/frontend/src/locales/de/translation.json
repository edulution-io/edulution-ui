--- conflicted
+++ resolved
@@ -665,11 +665,10 @@
           "title": "Allgemein",
           "description": ""
         },
-<<<<<<< HEAD
         "fileSharing": {
           "title": "Allgemeine Einstellungen",
           "description": ""
-=======
+        },
         "docker": {
           "title": "Docker Anwendungen",
           "description": "Um die erweiterten Dienste nutzen zu können hier die benötigten Docker Container gestartet werden."
@@ -678,7 +677,6 @@
           "title": "Veyon Proxy",
           "description": "",
           "filterPlaceHolderText": "Suche nach Proxy-Name"
->>>>>>> 094ed243
         }
       },
       "update": {
