--- conflicted
+++ resolved
@@ -425,10 +425,7 @@
     "createProject": "Projekt anlegen",
     "newProject": "Neues Projekt",
     "createGroup": "Gruppe anlegen",
-<<<<<<< HEAD
     "newGroup": "Neue Gruppe"
-=======
-      "newGroup": "Neue Gruppe"
   },
   "fileEditingPage": {
     "fileNotFound": "Datei nicht gefunden",
@@ -438,6 +435,5 @@
     "maximize": "Vollbild öffnen",
     "minimize": "Minimieren",
     "close": "Vollbild schließen"
->>>>>>> 7e0320e0
   }
 }