{
  "welcome": "Willkommen in der Anwendung",
  "changeLang": "Sprache ändern",
  "heading": "Herzlich Willkommen {{givenName}} {{familyName}}",
  "content": "Hier ist ihr persönliches {{ applicationName }} Dashboard. Dem Ort an dem all ihre Anwendungen für den digitalen Unterricht gesammelt sind.",
  "closeEditingWindow": "Will du wirklich das Bearbeitungsfenster schließen?",
  "framebufferImage": "Framebuffer-Bild",
  "previewImage": "Bildvorschau",
  "bulletinboard": {
    "settings": "Einstellungen",
    "noBulletinsToShow": "Aktuell gibt es keine Mitteilungen anzuzeigen, schaue am besten später noch mal vorbei!",
    "categoryIsRequired": "Es muss eine Kategorie ausgewählt werden",
    "createdFrom": "von {{ createdBy }}, aktualisiert am {{ lastUpdated }}",
    "createdFromAndUpdatedBy": "von {{ createdBy }}, aktualisiert von {{ lastUpdatedBy }} am {{ lastUpdated }}",
    "deleteBulletinCategory": "Kategorie löschen",
    "confirmSingleCategoryDelete": "Soll diese Kategorie wirklich gelöscht werden?",
    "confirmSingleCategoryDeleteWarning": "Vorsicht, es werden alle Mitteilungen in dieser Kategorie mitgelöscht!",
    "isVisibleStartDate": "Aktiv von",
    "isVisibleEndDate": "Aktiv bis",
    "isActiveOrExpired": "Aktiv/Abgelaufen",
    "activeFrom": "Aktiv von",
    "activeUntil": "Aktiv bis",
    "appTitle": "Schwarzes Brett",
    "description": "Hier findest du deine aktuelle Mitteilungen",
    "filterPlaceHolderText": "Suche nach Kategoriename",
    "sidebar": "Schwarzes Brett",
    "newCategorie": "Neue Kategorie",
    "category": "Kategorie",
    "categoryPositionChanged": "Position der Kategorie geändert",
    "name": "Name",
    "editCategorie": "Kategorie bearbeiten",
    "isActive": "Aktiv",
    "isPermanentlyActive": "Ist permanent aktiv",
    "visibleFor": "Sichtbar für",
    "visibleForUsers": "Sichtbar für Nutzer",
    "visibleForGroups": "Sichtbar für Gruppen",
    "editableByUsers": "Redaktionierbar von Nutzern",
    "editableByGroups": "Redaktionierbar von Gruppen",
    "editorialAccess": "Redaktioneller Zugriff",
    "manageCategories": "Kategorien verwalten",
    "manageBulletins": "Mitteilungen verwalten",
    "error": "Fehler",
    "delete": "Löschen",
    "deleteBulletin": "Mitteilung löschen",
    "deleteBulletins": "{{count}} Mitteilungen löschen",
    "editBulletin": "Mitteilung bearbeiten",
    "createBulletin": "Mitteilung erstellen",
    "confirmSingleDelete": "Soll diese Mitteilung wirklich gelöscht werden?",
    "confirmMultiDelete": "Sollen diese Mitteilungen wirklich gelöscht werden?",
    "rowsSelected": "{{selected}} von {{total}} Mitteilungen ausgewählt",
    "rowSelected": "{{selected}} von {{total}} Mitteilung ausgewählt",
    "cancel": "Abbrechen",
    "title": "Titel",
    "content": "Inhalt",
    "placeholderCategoryName": "Name",
    "categoryName": "Name der Kategorie",
    "bulletinUpdatedSuccessfully": "Mitteilung erfolgreich gespeichert",
    "bulletinCreatedSuccessfully": "Mitteilung erfolgreich erstellt",
    "bulletinsDeletedSuccessfully": "Mitteilungen erfolgreich gelöscht",
    "categoryCreatedSuccessfully": "Kategorie erfolgreich erstellt",
    "categoryUpdatedSuccessfully": "Kategorie erfolgreich aktualisiert",
    "categoryDeletedSuccessfully": "Kategorie erfolgreich gelöscht",
    "editCategory": "Kategorie bearbeiten",
    "createNewCategory": "Kategorie erstellen",
    "categories": {
      "visibleByUsersAndGroups": "Diese Kategorie mit ihren Mitteilungen ist sichtbar für Nutzer und Gruppen auf der Startseite",
      "visibleByUsersAndGroupsTitle": "Startseite",
      "editableByUsersAndGroups": "Diese Kategorie ist redaktionierbar von Nutzern und Gruppen in der Bulletin Board App",
      "editableByUsersAndGroupsTitle": "Mitteilungen verwalten"
    },
    "errors": {
      "categoryNotFound": "Kategorie nicht gefunden",
      "categoryDeleteFailed": "Kategorie konnte nicht gelöscht werden",
      "invalidCategory": "Ungültige Kategorie",
      "bulletinNotFound": "Bulletin nicht gefunden",
      "unauthorizedUpdateBulletin": "Keine Berechtigung, um dieses Bulletin zu aktualisieren",
      "unauthorizedDeleteBulletin": "Keine Berechtigung, um dieses Bulletin zu löschen",
      "categoryNameAlreadyExists": "Kategoriename existiert bereits",
      "unauthorizedCreateBulletin": "Keine Berechtigung, um dieses Bulletin zu erstellen",
      "unauthorizedCreateCategory": "Keine Berechtigung, um diese Kategorie zu erstellen",
      "unauthorizedDeleteCategory": "Keine Berechtigung, um diese Kategorie zu löschen",
      "unauthorizedUpdateCategory": "Keine Berechtigung, um diese Kategorie zu aktualisieren",
      "attachmentDeletionFailed": "Löschen eines Anhangs ist fehlgeschlagen"
    }
  },
  "appstore": {
    "title": "App-Store",
    "description": "Hier kannst du {{ applicationName }} Apps hinzufügen.",
    "chooseIcon": "Icon auswählen"
  },
  "forwarding": {
    "sidebar": "Weiterleitung"
  },
  "frame": {
    "sidebar": "Frame"
  },
  "embedded": {
    "sidebar": "Eingebettet"
  },
  "dashboard": {
    "pageTitle": "Dashboard",
    "mobileAccess": {
      "title": "Mobiler Datenzugriff",
      "manual": "Anleitung",
      "manualSetup": "Manuelles Einrichten",
      "setupWithQrCode": "Einrichtung via QR-Code",
      "accessData": "Zugangsdaten",
      "content": "Du kannst von vielen mobilen Geräten aus auf den Schulserver zugreifen. Drücke auf Anleitung um zu starten.",
      "scanAccessInfo": "Um die Zugangsdaten zu übertragen, bitte folgenden QR-Code mit der {{ applicationName }} App scannen.",
      "manualAccessInfo": "Gib die Anmeldedaten manuell in der {{ applicationName }} App ein. Das folgende Beispiel zeigt, wie die einzelnen Felder auszufüllen sind.",
      "nextStepPreview": "Im nächsten Schritt kannst du die Zugangsdaten übertragen.",
      "downloadDirect": "Oder lade die App direkt herunter:",
      "downloadApp": "Lade hier die {{ applicationName }} App herunter:"
    },
    "quota": {
      "title": "Quotas",
      "globalQuota": "Cloudquota berechnet ",
      "mailQuota": "Mailquota berechnet",
      "mibibyte": "MiB",
      "remainingLow": "Verbleibendes Quota gering – {{free}} %",
      "remainingVeryLow": "Verbleibendes Quota sehr gering – {{free}} %"
    }
  },
  "auth": {
    "errors": {
      "TokenExpired": "Sitzung abgelaufen.",
      "SessionExpiring": "Du wirst in weniger als einer Minute abgemeldet.",
      "Unauthorized": "Du bist nicht autorisiert.",
      "Unknown": "Nutzer nicht gefunden.",
      "TotpMissing": "Totp fehlt.",
      "TotpInvalid": "Totp ungültig.",
      "LmnConnectionFailed": "Verbindung zum Schulserver fehlgeschlagen.",
      "KeycloakConnectionFailed": "Verbindung zum Authentifizierungsserver fehlgeschlagen.",
      "EdulutionConnectionFailed": "Verbindung zum edulution Server fehlgeschlagen. Bitte versuche es später noch einmal."
    }
  },
  "lmnApi": {
    "errors": {
      "ToggleSchoolClassJoinedFailed": "Betreten oder Verlassen der Schulklasse fehlgeschlagen",
      "ToggleProjectJoinedFailed": "Betreten oder Verlassen des Projekts fehlgeschlagen",
      "TogglePrinterJoinedFailed": "Hinzufügen oder Entfernen des Druckers fehlgeschlagen",
      "GetUserSessionsFailed": "Abrufen der Benutzersitzungen fehlgeschlagen",
      "AddUserSessionsFailed": "Hinzufügen der Benutzersitzung fehlgeschlagen",
      "GetPrintersFailed": "Drucker abrufen fehlgeschlagen",
      "RemoveUserSessionsFailed": "Entfernen der Benutzersitzung fehlgeschlagen",
      "UpdateUserSessionsFailed": "Aktualisierung der Benutzersitzung fehlgeschlagen",
      "StartExamModeFailed": "Start des Prüfungsmodus fehlgeschlagen",
      "PrintPasswordsFailed": "Drucken der Passwörter fehlgeschlagen",
      "StopExamModeFailed": "Beenden des Prüfungsmodus fehlgeschlagen",
      "RemoveManagementGroupFailed": "Entfernen der Verwaltungsgruppe fehlgeschlagen",
      "AddManagementGroupFailed": "Hinzufügen der Verwaltungsgruppe fehlgeschlagen",
      "GetUserSchoolClassesFailed": "Abrufen der Schulklassen des Benutzers fehlgeschlagen",
      "GetUserSchoolClassFailed": "Abrufen der Schulklasse des Benutzers fehlgeschlagen",
      "GetUserProjectsFailed": "Abrufen der Projekte des Benutzers fehlgeschlagen",
      "GetUserFailed": "Abrufen fehlgeschlagen",
      "UpdateUserFailed": "Aktualisierung fehlgeschlagen",
      "GetCurrentUserRoomFailed": "Abrufen des aktuellen Benutzerraums fehlgeschlagen",
      "CreateProjectFailed": "Projekterstellung fehlgeschlagen",
      "RemoveProjectFailed": "Entfernen des Projekts fehlgeschlagen",
      "UpdateProjectFailed": "Aktualisierung des Projekts fehlgeschlagen",
      "SearchUsersOrGroupsFailed": "Suche nach Benutzern oder Gruppen fehlgeschlagen",
      "GetProjectFailed": "Abrufen des Projekts fehlgeschlagen",
      "PasswordMismatch": "Aktuelles Passwort stimmt nicht",
      "PasswordChangeFailed": "Passwort ändern fehlgeschlagen",
      "GetUsersQuotaFailed": "Abrufen der Benutzerkontigente fehlgeschlagen."
    }
  },
  "ticketsystem": {
    "title": "TICKETSYSTEM",
    "sidebar": "Ticketsystem"
  },
  "mail": {
    "title": "MAIL",
    "sidebar": "Mail",
    "configName": "Name der Konfiguration",
    "hostname": "Hostname",
    "port": "Port",
    "portPlaceholder": "z.B. 993",
    "encryption": "Verschlüsselung",
    "rowSelected": "{{selected}} von {{total}} Job ausgewählt",
    "rowsSelected": "{{selected}} von {{total}} Jobs ausgewählt",
    "importer": {
      "filterPlaceHolderText": "Suche nach Benutzername",
      "title": "E-Mail-Importer",
      "provider": "E-Mail-Provider",
      "interval": "Sync-Intervall",
      "isActive": "Aktiv",
      "syncJobsTable": "Importer Jobs",
      "mailAddress": "E-Mail-Adresse",
      "noMailConfigured": "Mail-App ist nicht konfiguriert. Bitte kontaktiere den Systemadministrator."
    }
  },
  "chat": {
    "title": "CHAT",
    "sidebar": "Chat"
  },
  "errors": {
    "unexpectedError": "Ein unerwarteter Fehler ist aufgetreten",
    "automaticLoginFailed": "Automatischer Login fehlgeschlagen",
    "uploadOrFetchAttachmentFailed": "Fehler beim Hochladen des Anhangs",
    "fileGenerationFailed": "Datei konnte nicht generiert werden",
    "requestTooLarge": "Deine Anfrage ist zu groß. Falls du Medien angehängt hast, versuche diese zu komprimieren oder zu entfernen"
  },
  "conferences": {
    "errors": {
      "MeetingNotFound": "Ein Meeting mit dieser ID wurde nicht gefunden",
      "BbbServerNotReachable": "Der externe BBB-Server ist nicht erreichbar",
      "CouldNotStartConference": "Die Konference konnte nicht gestartet werden",
      "CouldNotStopConference": "Die Konferenz konnte nicht gestoppt werden",
      "BbbUnauthorized": "Du bist nicht autorisiert auf den externen BBB-Server zuzugreifen",
      "AppNotProperlyConfigured": "Die Konferenz-App ist nicht richtig konfiguriert, wende dich an den Systemadministrator",
      "YouAreNotTheCreator": "Du bist nicht der Ersteller der Konferenz",
      "AlreadyInAnotherMeeting": "Du befindest dich bereits in einer Konferenz. Bitte verlasse die laufende Konferenz, bevor du einer neuen beitritst.",
      "DBAccessFailed": "Datenbankzugriff fehlgeschlagen",
      "WrongPassword": "Das eingegebene Passwort ist falsch",
      "ConferenceIsNotRunning": "Die Konferenz wurde nicht gestartet",
      "MissingMandatoryParameters": "Anfrage aufgrund fehlender Parameter fehlgeschlagen"
    },
    "sharePublicDialog": {
      "title": "Konferenz teilen",
      "description": "Hier kannst du den Link zur Konferenz kopieren und teilen."
    },
    "joinThisConference": "An dieser Konferenz teilnehmen",
    "filterPlaceHolderText": "Suche nach Konferenzname",
    "started": "Konferenz gestartet",
    "stopped": "Konferenz beendet",
    "isStarting": "Konferenz wird gestartet",
    "isStopping": "Konferenz wird beendet",
    "tryManually": "Manuell verbinden",
    "changeUser": "Benutzer wechseln",
    "joinAgain": "Erneut teilnehmen",
    "passwordOfConference": "Passwort der Konferenz",
    "orContinueWithoutAccount": "Oder fahre ohne Account fort",
    "conferenceIsNotStartedYet": "Die Konferenz wurde noch nicht gestartet. Du befindest dich derzeit im Warteraum und wirst automatisch weitergeleitet, sobald die Konferenz beginnt.",
    "conferenceIsPasswordProtected": "Diese Konferenz ist passwortgeschützt. Bitte gib das Passwort ein, um teilzunehmen.",
    "pleaseEnterYourFullName": "Gib deinen vollständigen Namen ein, um der Konferenz beizutreten.",
    "yourFullName": "Dein vollständiger Name",
    "isNotPublicOrDoesNotExist": "Die Konferenz konnte nicht gefunden werden.",
    "publicConference": "Öffentliche Konferenz",
    "joinUrl": "Zugangslink",
    "isPublic": "Zutrittsbeschränkung",
    "isPublicTrue": "Öffentlich",
    "isPublicFalse": "Privat",
    "title": "KONFERENZEN",
    "description": "Das Konferenz Tool ermöglicht Audio- und Videokonferenzen und unterstützt Präsentationen mit erweiterten Whiteboard-Funktionen.",
    "sidebar": "Konferenzen",
    "create": "Konferenz erstellen",
    "creator": "Ersteller",
    "delete": "Löschen",
    "deleteConference": "Konferenz löschen",
    "deleteConferences": "{{count}} Konferenzen löschen",
    "editConference": "Konferenz bearbeiten",
    "conferenceUpdatedSuccessfully": "Konferenz erfolgreich gespeichert ",
    "conferenceFetchedSuccessfully": "Konferenzen erfolgreich aktualisiert ",
    "conferenceCreatedSuccessfully": "Konferenz erfolgreich erstellet",
    "confirmSingleDelete": "Soll diese Konferenz wirklich gelöscht werden?",
    "confirmMultiDelete": "Sollen diese Konferenzen wirklich gelöscht werden?",
    "name": "Name der Konferenz",
    "conference": "Konferenz",
    "password": "Passwort",
    "attendee": "Teilnehmer",
    "attendees": "Teilnehmer",
    "invitedAttendees": "Eingeladen",
    "joinedAttendees": "Beigetreten",
    "privacyStatus": "Zutritt",
    "public": "Öffentlich",
    "private": "Privat",
    "rowsSelected": "{{selected}} von {{total}} Konferenzen ausgewählt",
    "rowSelected": "{{selected}} von {{total}} Konferenz ausgewählt",
    "cancel": "Abbrechen",
    "password_required": "Kein Passwort eingegeben",
    "error": "Fehler",
    "action": "Aktion",
    "start": "Starten",
    "stop": "Stoppen",
    "join": "Beitreten",
    "minimize": "Minimieren",
    "maximize": "Maximieren",
    "close": "Konferenz verlassen"
  },
  "knowledgebase": {
    "title": "WISSENSDATENBANK",
    "sidebar": "Wissensdatenbank"
  },
  "feed": {
    "title": "Aktuelles",
    "noconferences": "Keine laufende Konferenz",
    "nomail": "Keine ungelesenen Mails",
    "nosurveys": "Keine offenen Umfragen",
    "nobulletinboard": "Keine neuen Mitteilungen"
  },
  "mountpoints": {
    "home": "Home",
    "examusers": "Klassenarbeiten",
    "projects": "Projekte",
    "iso": "ISO",
    "programs": "Programme",
    "shares": "Freigaben",
    "students-home": "Schüler-Home"
  },
  "filesharing": {
    "filterPlaceHolderText": "Suche nach Dateiname",
    "title": "FILESHARING",
    "selectFile": "Datei auswählen",
    "sidebar": "Filesharing",
    "previewTitle": "Dateivorschau",
    "saveFile": "Datei speichern",
    "fileEditor": "Datei Editor",
    "filePreview": "Dateivorschau",
    "closeEditor": "Editor schließen",
    "loadingDocument": "Dokument wird geladen...",
    "rowsSelected": "{{selected}} von {{total}} Dateien ausgewählt",
    "rowSelected": "{{selected}} von {{total}} Datei ausgewählt",
    "fileWithSameNameAlreadyExists": "Eine Datei mit diesem Namen existiert bereits.",
    "folderWithSameNameAlreadyExists": "Ein Ordner mit diesem Namen existiert bereits.",
    "errors": {
      "FileNotFound": "Datei nicht gefunden",
      "MountPointsNotFound": "Laufwerke nicht gefunden",
      "FolderNotFound": "Ordner nicht gefunden",
      "UploadFailed": "Datei konnte nicht hinzugefügt werden",
      "DeletionFailed": "Löschen fehlgeschlagen",
      "RenameFailed": "Umbenennen fehlgeschlagen",
      "MoveFailed": "Verschieben fehlgeschlagen",
      "CreationFailed": "Erstellen fehlgeschlagen",
      "DbAccessFailed": "Datenbankzugriff fehlgeschlagen",
      "WebDavError": "Dateiserver nicht erreichbar",
      "DownloadFailed": "Herunterladen fehlgeschlagen",
      "FolderCreationFailed": "Ordner konnte nicht erstellt werden",
      "CreateCollectFolderForStudentFailed": "Collect Ordner für Schüler konnte nicht erstellt werden",
      "DeleteFromServerFailed": "Löschen vom Server fehlgeschlagen",
      "SaveFailed": "Speichern fehlgeschlagen",
      "DuplicateFailed": "Kopieren fehlgeschlagen",
      "AppNotProperlyConfigured": "OnlyOffice ist nicht korrekt konfiguriert, bitte kontaktiere den Systemadministrator.",
      "CollectingFailed": "Einasmmeln der Dateien fehlgeschlagen",
      "MissingCallbackURL": "Fehlende Callback-URL",
      "SharingFailed": "Austeilen der Dateien fehlgeschlagen",
      "CopyFailed": "Kopieren fehlgeschlagen"
    },
    "progressBox": {
      "info": "Info",
      "titleSharing": "Dateien werden ausgeteilt",
      "titleCollecting": "Dateien werden eingesammelt",
      "titleDeleting": "Dateien werden gelöscht",
      "processedSharingInfo": "{{processed}} von {{total}} Dateien erfolgreich ausgeteilt",
      "processedCollectingInfo": "{{processed}} von {{total}} Dateien erfolgreich eingesammelt",
      "processedDeletingInfo": "{{processed}} von {{total}} Dateien erfolgreich gelöscht",
      "fileInfoSharing": "Datei {{filename}} wird an {{studentName}} ausgeteilt",
      "fileInfoCollecting": "Datei {{filename}} wird von {{studentName}} eingesammelt",
      "fileInfoDeleting": "Datei {{filename}} wird gelöscht",
      "errorInfo": "{{failed}} Dateien konnten nicht ausgeteilt werden"
    },
    "tooltips": {
      "folderNameRequired": "Ordnername ist erforderlich",
      "FileNameRequired": "Dateiname ist erforderlich",
      "NewFileNameRequired": "Neuer Dateiname ist erforderlich",
      "NameRequired": "Name erforderlich"
    }
  },
  "forums": {
    "title": "FOREN",
    "sidebar": "Foren"
  },
  "learningmanagement": {
    "title": "LERNMANAGEMENT",
    "sidebar": "Lernmanagement"
  },
  "schoolinformation": {
    "title": "SCHULINFORMATION",
    "sidebar": "Schulinformation"
  },
  "edit": "Bearbeiten",
  "schoolclass": "Schulklasse",
  "project": "Projekt",
  "unknown": "Unbekannt",
  "device": "Gerät",
  "globalbinduser": "Systemnutzer",
  "globaladministrator": "Globaler Admin",
  "schoolbinduser": "Systemnutzer",
  "schooladministrator": "Schuladmin",
  "classroom-studentcomputer": "Klassenzimmer-Schülercomputer",
  "server": "Server",
  "loginname": "Loginname",
  "classmanagement": {
    "title": "KLASSENZIMMER",
    "sidebar": "Klassenzimmer",
    "invalidProxyAddresses": "Proxy Email-Adressen müssen Komma-separiert ohne Leerzeichen angegebn werden",
    "invalidQuota": "Die Quota muss der Dokumentation entsprechend angegeben werden",
    "invalidMailQuota": "Die Mailquota muss als Zahl in MB angegeben werden",
    "name": "Name",
    "mailQuota": "Mail Quota (MB)",
    "proxyAddresses": "Proxy Email-Adressen",
    "descriptionPlaceholder": "Kurze Beschreibung des Projekts",
    "proxyAddressesPlaceholder": "info@email1.de,kontakt@email2.com",
    "quotaPlaceholder": "[{\"share\":\"default-school\",\"quota\":50}]",
    "quota": "Quota (MB)",
    "notMemberOfClass": "Du bist kein Mitglied einer Klasse.",
    "noGroupsToShow": "Keine Gruppen vorhanden.",
    "classes": "Klassen",
    "detailsprinters": "Details von Drucker",
    "overview": "Übersicht",
    "lesson": "Unterricht",
    "enrol": "Einschreiben",
    "printPasswords": "Passwörter drucken",
    "Printers": "Drucker",
    "projects": "Projekte",
    "editmyProjects": "Projekt beabeiten",
    "createmyProjects": "Projekt erstellen",
    "detailsmyProjects": "Details von Projekt",
    "myClasses": "Meine Klassen",
    "detailsmyClasses": "Details der Klasse",
    "closeSession": "Schließen",
    "session": "Sitzung",
    "startSession": "Sitzung starten",
    "mySessions": "Meine Sitzungen",
    "addsessions": "Sitzung erstellen",
    "editmySessions": "Sitzung beabeiten",
    "createmySessions": "Eine Sitzung erstellen",
    "myProjects": "Meine Projekte",
    "members": "Mitglieder",
    "member": "Mitglied",
    "noneAvailable": "Keine vorhanden",
    "isJoinable": "Nutzer können beitreten",
    "joinclass": "Klasse beitreten",
    "hide": "Anderen Nutzern nicht anzeigen",
    "typeToSearchUsersGroupsProjects": "Tippen um Schüler, Klassen oder Projekte hinzuzufügen",
    "typeToSearchUsersGroupsProjectsToNewSession": "Tippen um Schüler, Klassen oder Projekte zu einer neuen Sitzung hinzuzufügen",
    "itsNotPossibleToEditExternalStudents": "Es ist nicht möglich Schüler anderer Klassen zu steuern. Bitte treten Sie der Klasse des Schülers bei.",
    "itsNotPossibleToEditOtherSchoolStudents": "Im Moment ist es nicht möglich, das Verzeichnis für das Teilen im Home-Verzeichnis eines Schülers einer anderen Schule zu erstellen oder, die Verwaltungsgruppen zu ändern.",
    "usersInThisSession": "Nutzer in dieser Sitzung",
    "webfilter": "Web Filter",
    "internet": "Internet",
    "noStudentsForAction": "Es gibt keine Schüler auf die diese Aktion angewendet werden kann.",
    "wifi": "Wifi",
    "teacher": "Lehrer",
    "exammode": "Klassenarbeitsmodus",
    "exam": "Klassenarbeit",
    "printPasswordsPageDescription": "Erstelle Dateien um die Passwörter einzelner Klassen auszudrucken oder selektiere Klassen um gleichzeitig mehrere auszudrucken.",
    "userPasswordDialogTitle": "Passwort von {{displayName}}",
    "firstPassword": "Initiales Passwort",
    "firstPasswordNotSet": "Initiales Passwort ist nicht gesetzt",
    "currentPassword": "Aktuelles Passwort",
    "restoreFirstPassword": "Initiales Passwort wiederherstellen",
    "setRandom": "Zufälliges setzen",
    "currentPasswordChangedSuccessfully": "Aktuelles Passwort erfolgreich geändert",
    "firstPasswordChangedSuccessfully": "Initiales Passwort erfolgreich geändert",
    "firstPasswordIsCurrentlySet": "Das initiale Passwort ist als aktuelles Passwort gesetzt.",
    "firstPasswordIsCurrentlyNotSet": "Das initiale Passwort ist nicht als aktuelles Passwort gesetzt.",
    "passwordRequirements": "Verwenden Sie Großbuchstaben, Kleinbuchstaben und Sonderzeichen oder Zahlen.",
    "projectsPageDescription": "Hier findest du eine Übersicht über alle Projekte in denen du Admin bist.",
    "typeToFilter": "Tippen um zu filtern...",
    "systemName": "Systemname",
    "printing": "Drucken",
    "veyon": "Veyon",
    "enable": "einschalten",
    "disable": "ausschalten",
    "featureIsStillInDevelopment": "Das Feature ist noch in der Entwicklung und wird in der nächsten Version implementiert werden.",
    "collect": "Einsammeln",
    "CollectFilesDescription": "Hier werden alle Dateien der Schüler wieder eingesammelt.",
    "showcollectedfiles": "Dateien anzeigen",
    "share": "Austeilen",
    "exammodeDescription": "Den Klassenarbeitsmodus für {{count}} Schüler umschalten",
    "wifiDescription": "Das Wifi für {{count}} Schüler umschalten",
    "webfilterDescription": "Den Webfilter für {{count}} Schüler umschalten",
    "internetDescription": "Das Internet für {{count}} Schüler umschalten",
    "printingDescription": "Das Drucken für {{count}} Schüler umschalten",
    "collectDescription": "Die Dateien von {{count}} Schüler einsammeln",
    "shareDescription": "Die Dateien an {{count}} Schüler austeilen",
    "showcollectedfilesDescription": "Die Dateien von {{count}} Schüler anzeigen",
    "deactivate": "Deaktivieren",
    "activate": "Aktivieren",
    "passwordoptions": "Passwortoptionen",
    "createFile": "Datei erstellen",
    "pdf": "PDF",
    "csv": "CSV",
    "usePdfLatexInsteadOfLatex": "pdfLatex anstelle von Latex verwenden",
    "pdfDescription": "Erzeuge eine PDF Datei um die Passwörter für diese Schulklassen auszudrucken",
    "csvDescription": "Erzeuge eine CSV Datei um die Passwörter für diese Schulklassen auszudrucken",
    "printOneItemPerPage": "Drucke ein Passwort pro Seite",
    "selectSavedSession": "Aus gespeicherten Sitzungen wählen",
    "saveSession": "Sitzung speichern",
    "editSession": "Sitzung editieren",
    "myRoom": "Mein Raum",
    "sharedMailBox": "Geteiltes Postfach",
    "enrolPageDescription": "Wähle die Klassen und Projekte aus, für die du dich einschreiben möchtest, indem du die Checkboxen aktivierst.",

    "copyOrCut": "Möchtest du die Dateien ausschneiden oder kopieren?",
    "filesShared": "Dateien geteilt",
    "filesSharingStarted": "Dateien werden geteilt",
    "filesCollectingStarted": "Dateien werden eingesammelt",
    "failDialog": {
      "title": "Datei {{file}} konnte nicht geteilt werden",
      "reasonMissing": "Die Datei ist möglicherweise nicht mehr vorhanden oder wurde umbenannt.",
      "reasonAlreadyReceived": "Der Empfänger hat die Datei bereits.",
      "reasonDuplicate": "Der Dateiname ist doppelt vorhanden.",
      "affectedPersons": "Die folgenden Personen haben die Datei nicht erhalten:",
      "affectedPerson": "Die folgende Person hat die Datei nicht erhalten:",
      "filenameAdvice": "Wenn das Austeilen erneut versucht werden soll, wird die Datei unter dem Namen {{filename}} verteilt",
      "retryButton": "Erneut versuchen"
    },
    "veyonConfigTable": {
      "id": "ID",
      "subnet": "Subnet",
      "subnetDescription": "Subnet in CIDR-Notation (10.0.0.0/24)",
      "subnetPlaceholder": "10.0.0.0/24",
      "proxyAdress": "Proxy Addresse",
      "proxyAdressDescription": "URL des Veyon-WebAPI-Proxy",
      "proxyAdressPlaceholder": "http://localhost:11080",
      "createConfig": "Konfiguration erstellen",
      "editConfig": "Konfiguration bearbeiten"
    }
  },
  "select": "Auswählen",
  "selectAll": "Alle auswählen",
  "details": "Details",
  "quickAccess": "Schnellzugriff",
  "delete": "Löschen",
  "options": "Optionen",
  "downloadFile": "Datei herunterladen",
  "cancel": "Abbrechen",
  "survey": {
    "attendee": "Teilnehmer",
    "attendees": "Teilnehmer",
    "newTitle": "Neue Umfrage",
    "filterPlaceHolderText": "Suche nach Umfragename",
    "publicSurvey": "Öffentliche Umfrage",
    "invitedAttendees": "Eingeladen",
    "isPublic": "Sichtbarkeit",
    "isPublicTrue": "Öffentlich",
    "isPublicFalse": "Privat",
    "created": "Erstellt",
    "creationDate": "Erstellungsdatum",
    "expires": "Läuft ab",
    "expirationDate": "Ablaufdatum",
    "finished": "Du hast erfolgreich an der Umfrage teilgenommen.",
    "thanks": "Vielen Dank für deine Teilnahme.",
    "notFound": "Die Umfrage konnte nicht gefunden werden.",
    "noFormula": "Das Formular ist nicht lesbar.",
    "noAnswer": "Es sind noch keine Antworten verfügbar.",
    "canSubmitMultiple": "Erlaube Mehrfachantworten.",
    "editor": {
      "new": "Neu (Leer)",
      "saveSurveySuccess": "Die Umfrage wurde gespeichert.",
      "abort": "Alle Änderungen verwerfen",
      "addDescription": "Beschreibung hinzufügen",
<<<<<<< HEAD
      "questionSettings": {
        "settings": "Einstellungen",
        "title": "Einstellungen zur Frage",
        "questionTitle": "Titel",
        "addQuestionTitle": "Titel hinzufügen",
        "questionDescription": "Beschreibung",
        "addQuestionDescription": "Beschreibung hinzufügen"
=======
      "expectingUserInput": "Hier wird die Antwort des Teilnehmers erwartet, ... ",
      "templates": "Vorlagen",
      "templateMenu": {
        "fetch": "Wähle eine der verfügbaren Vorlagen.",
        "submit": "Die Umfrage als Vorlage speichern.",
        "title": "Vorlagen speichern/laden"
>>>>>>> 6bafc6f3
      }
    },
    "participate": {
      "saveAnswerSuccess": "Die Antwort wurde gespeichert."
    },
    "errors": {
      "submitAnswerError": "Die Antwort konnte nicht gespeichert werden.",
      "updateOrCreateError": "Umfrage konnte weder aktualisiert noch erstellt werden.",
      "deleteError": "Die Umfragen konnten nicht gelöscht werden.",
      "imageDeletionFailed": "Nicht alle Bilder der Umfragen konnten gelöscht werden.",
      "noAnswerError": "Bisher ist noch keine Antwort abgegeben worden.",
      "noFormulaError": "Das Formular der Umfrage ist nicht lesbar.",
      "noBackendLimitersError": "Um diese Funktion nutzen zu können müssen im Editor die Grenzwerte definiert werden.",
      "notFoundError": "Umfrage konnte nicht gefunden werden.",
      "surveyFormulaStructuralError": "Das Formular der Umfrage weist Struktureller Fehler auf.",
      "participationErrorUserNotAssigned": "Du bist zu dieser Umfrage nicht eingeladen.",
      "participationErrorAlreadyParticipated": "Du hast bereits teilgenommen.",
      "participationErrorSurveyExpired": "Umfrage ist abgelaufen.",
      "idTypeError": "Ungültige Umfrage-ID.",
      "missingAnswerError": "Bitte fülle die Umfrage aus, bevor du deine Antwort abschickst."
    }
  },
  "survey-answer": {
    "errors": {
      "notAbleToFindOrCreateSurveyAnswerError": "Antwort konnte nicht gefunden oder erstellt werden.",
      "notAbleToFindSurveyAnswerError": "Keine Antworten vorhanden.",
      "notAbleToUpdateSurveyAnswerError": "Antwort konnte nicht aktualisiert werden.",
      "notAbleToCreateSurveyAnswerError": "Antwort konnte nicht erstellt werden.",
      "notAbleToDeleteSurveyAnswerError": "Antwort konnte nicht gelöscht werden."
    }
  },
  "surveys": {
    "rowsSelected": "{{selected}} von {{total}} Umfragen ausgewählt",
    "rowSelected": "{{selected}} von {{total}} Umfrage ausgewählt",
    "confirmMultiDelete": "Sollen diese Umfragen wirklich gelöscht werden?",
    "confirmSingleDelete": "Soll die Umfrage wirklich gelöscht werden?",
    "deleteSurveys": "Lösche {{count}} Umfragen",
    "deleteSurvey": "Umfrage Löschen",
    "title": "UMFRAGEN",
    "sidebar": "Umfragen",
    "view": {
      "open": {
        "menu": "Offene Umfragen",
        "title": "Offene Umfragen",
        "description": "Hier findest du die Umfragen, zu denen du eingeladen wurdest."
      },
      "created": {
        "menu": "Eigene Umfragen",
        "title": "Selbst erstellte Umfragen",
        "description": "Hier findest du die Umfragen, die du selbst erstellt hast."
      },
      "answered": {
        "menu": "Schon beantwortet",
        "title": "Schon beantwortete Umfragen",
        "description": "Hier findest du die Umfragen, an denen du bereits teilgenommen hast."
      },
      "editor": {
        "menu": "Neue erstellen"
      }
    },
    "actions": {
      "showResultsChart": "Schaubild",
      "showResultsTable": "Tabelle",
      "showSubmittedAnswers": "Antworten"
    },
    "submittedAnswersDialog": {
      "title": "Eingereichte Abgabe des Nutzers"
    },
    "saveDialog": {
      "title": "Speichern und Benutzern zuweisen",
      "settingsFlags": "Einstellungen",
      "isAnonymous": "Soll die Umfrage anonym sein?",
      "isPublic": "Soll die Umfrage öffentlich sein?",
      "canSubmitMultipleAnswers": "Soll ein Teilnehmer die Umfrage mehrmals beantworten können?",
      "canUpdateFormerAnswer": "Sollen Antworten nachträglich bearbeitbar sein?"
    },
    "sharePublicSurveyDialog": {
      "title": "Umfrage teilen",
      "description": "Hier kannst du den Link zur Umfrage kopieren und teilen."
    },
    "participateDialog": {
      "title": "An der Umfrage teilnehmen"
    },
    "resultChartDialog": {
      "title": "Ergebnisse - Schaubild"
    },
    "resultTableDialog": {
      "title": "Ergebnisse - Tabelle"
    }
  },
  "printer": {
    "title": "DRUCKER",
    "sidebar": "Drucker"
  },
  "network": {
    "title": "NETZWERK",
    "sidebar": "Netzwerk"
  },
  "locationservices": {
    "title": "STANDORTVERBINDUNG",
    "sidebar": "Standortverbindung"
  },
  "desktopdeployment": {
    "title": "DESKTOP",
    "topic": "Desktop-Bereitstellung",
    "description": "Hier kannst du dich mit deinem virtuellen Desktop verbinden.",
    "sidebar": "Desktop",
    "connect": "Verbinden",
    "reload": "Neu laden",
    "close": "Verbindung schließen",
    "error": {
      "title": "Verbindungsfehler",
      "description": "Bitte prüfe deine Netzwerkverbindung und versuche es erneut."
    },
    "win10": "Windows 10",
    "win11": "Windows 11",
    "ubuntu": "Ubuntu",
    "clients": "Clients verfügbar",
    "client": "Client verfügbar",
    "errors": {
      "GuacamoleNotResponding": "RDP-Dienst nicht verfügbar.",
      "GuacamoleUserNotFound": "Nutzername oder Passwort konnte nicht gefunden.",
      "LmnVdiApiNotResponding": "Linuxmuster VDI-Dienst antwortet nicht.",
      "SessionNotFound": "Session nicht gefunden.",
      "AppNotProperlyConfigured": "Guacamole ist nicht korrekt konfiguriert, bitte kontaktiere den Systemadministrator."
    }
  },
  "wlan": {
    "title": "WLAN",
    "sidebar": "Wlan"
  },
  "mobiledevices": {
    "title": "MOBILE ENDGERÄTE",
    "sidebar": "Mobile Endgeräte"
  },
  "virtualization": {
    "title": "VIRTUALISATION",
    "sidebar": "Virtualisation"
  },
  "firewall": {
    "title": "FIREWALL",
    "sidebar": "Firewall"
  },
  "antimalware": {
    "title": "ANTI-MALWARE",
    "sidebar": "Anti-Malware"
  },
  "backup": {
    "title": "BACKUP",
    "sidebar": "Backup"
  },
  "aichat": {
    "title": "KI CHAT",
    "sidebar": "KI Chat"
  },
  "roombooking": {
    "sidebar": "Raumbuchung"
  },

  "mobileAccessSetup": {
    "connectionTitle": "Verbindung einrichten",
    "pleaseEnterCredentials": "Bitte gib die Anmeldedaten zum Schulserver an",
    "scanQrCode": "QR Code scannen",
    "orText": "ODER",
    "yourPassword": "Dein Passwort",
    "addButton": "Hinzufügen"
  },

  "settings": {
    "title": "EINSTELLUNGEN",
    "sidebar": "Einstellungen",
    "addApp": {
      "title": "App hinzufügen",
      "description": "Bitte wählen Sie eine App aus:"
    },
    "deleteApp": {
      "title": "App löschen",
      "description": "Möchtest du diese App sicher löschen?"
    },
    "delete": "Löschen",
    "description": {
      "ticketsystem": "Hier kannst du alle Einstellungen vornehmen.",
      "mail": "Hier kannst du alle Einstellungen vornehmen.",
      "chat": "Hier kannst du alle Einstellungen vornehmen.",
      "conferences": "Hier kannst du alle Einstellungen vornehmen.",
      "surveys": "Hier kannst du alle Einstellungen vornehmen.",
      "knowledgebase": "Hier kannst du alle Einstellungen vornehmen.",
      "filesharing": "Hier kannst du alle Einstellungen vornehmen.",
      "forums": "Hier kannst du alle Einstellungen vornehmen.",
      "roombooking": "Hier kannst du alle Einstellungen vornehmen.",
      "learningmanagement": "Hier kannst du alle Einstellungen vornehmen.",
      "schoolinformation": "Hier kannst du alle Einstellungen vornehmen.",
      "classmanagement": "Hier kannst du alle Einstellungen vornehmen.",
      "printer": "Hier kannst du alle Einstellungen vornehmen.",
      "network": "Hier kannst du alle Einstellungen vornehmen.",
      "locationservices": "Hier kannst du alle Einstellungen vornehmen.",
      "desktopdeployment": "Hier kannst du alle Einstellungen vornehmen.",
      "wlan": "Hier kannst du alle Einstellungen vornehmen.",
      "mobiledevices": "Hier kannst du alle Einstellungen vornehmen.",
      "virtualization": "Hier kannst du alle Einstellungen vornehmen.",
      "firewall": "Hier kannst du alle Einstellungen vornehmen.",
      "antimalware": "Hier kannst du alle Einstellungen vornehmen.",
      "backup": "Hier kannst du alle Einstellungen vornehmen.",
      "aichat": "Hier kannst du alle Einstellungen vornehmen.",
      "linuxmuster": "Hier kannst du alle Einstellungen vornehmen.",
      "whiteboard": "Hier kannst du alle Einstellungen vornehmen.",
      "bulletinboard": "Konfiguriere hier die Nutzergruppen, die Zugriff auf die App Schwarzes Brett haben. Über die Kategorieren kann gesteuert werden, welche Mitteilungen Nutzern angezeigt werden.",
      "forwarded": "Weiterleitungs: Einfach den Link zur Webanwendung unter URL eintragen.",
      "framed": "Frame: Einfach den Link zur Webanwendung unter URL eintragen.",
      "embedded": "Eingebettet: Hier kann eine eigene Webanwendung im Editor erstellt werden."
    },
    "globalSettings": {
      "title": "Globale Einstellungen",
      "security": "Sicherheit",
      "multiFactorAuthentication": "Zwei-Faktor-Authentisierung",
      "description": "Hier kann festgelegt werden, für welche Nutzergruppen die Zwei-Faktor-Authentisierung erzwungen werden soll.",
      "selectUserGroups": "Nutzergruppen auswählen, für welche das MFA-Setup erzwungen wird.",
      "updateSuccessful": "Einstellung erfolgreich aktualisiert.",
      "errors": {
        "updateError": "Einstellungen konnten nicht aktualisiert werden.",
        "notFoundError": "Einstellungen konnten nicht geladen werden."
      }
    },
    "info": {
      "title": "Info"
    },
    "appconfig": {
      "sections": {
        "onlyOffice": {
          "title": "Only Office Integration",
          "description": ""
        },
        "imapMailFeed": {
          "title": "IMAP Integration",
          "description": ""
        },
        "bulletinBoard": {
          "title": "Kategorien",
          "description": "Füge neue Kategorien hinzu oder bearbeite existierende, um zu steuern, für welche Nutzer und Gruppen Mitteilungen angezeigt werden sollen."
        },
        "general": {
          "title": "Allgemein",
          "description": ""
        },
        "fileSharing": {
          "title": "Allgemeine Einstellungen",
          "description": ""
        },
        "docker": {
          "title": "Docker Anwendungen",
          "description": "Um die erweiterten Dienste nutzen zu können, können hier die benötigten Container-Anwendungen installiert und gestartet werden."
        },
        "veyon": {
          "title": "Veyon Proxy",
          "description": "Hier können die Veyon WebAPI-Proxys konfiguriert werden.",
          "filterPlaceHolderText": "Suche nach Proxy-Name",
          "invalidCidrFormat": "Ungültige CIDR-Notation",
          "invalidUrlFormat": "Ungültige URL"
        },
        "files": {
          "title": "Dateien",
          "description": "Hier können die Dateien verwaltet werden, die in der App angezeigt werden.",
          "uploadSuccess": "Dateien erfolgreich hochgeladen",
          "uploadFailed": "Hochladen fehlgeschlagen",
          "rowSelected": "{{selected}} von {{total}} Dateien ausgewählt",
          "rowsSelected": "{{selected}} von {{total}} Dateien ausgewählt"
        },
        "editor": {
          "title": "Editor",
          "description": "Hier im Editor kannst du eigene Webanwendungen gestalten oder bestehende Inhalte integrieren. Du kannst dabei Webseiten erstellen, Inhalte formatieren und individuell anpassen. Auch bereits vorhandene Anwendungen oder externe Inhalte lassen sich einfügen und komfortabel mit deinen eigenen Inhalten verbinden. So entsteht ein flexibler Bereich, in dem du auf einfache Weise Inhalte darstellen oder interaktive Anwendungen anbieten kannst. Starte mit der Wahle des Modus, in welchem die Webanwendung gestartet werden soll.",
          "sandboxMode": "Sparates Layout",
          "nativeMode": "Integriertes Layout",
          "sandboxModeDescription": "Im Modus „Sparates Layout“ wird der Inhalt als eigenständige Seite angezeigt, ähnlich wie ein Fenster innerhalb der Anwendung. Dabei können neben dem eigentlichen Inhalt auch zusätzliche Designelemente oder Funktionen aus anderen Quellen geladen werden. Dadurch ist die Gestaltung unabhängig von der Anwendung, könnte also anders aussehen oder sich anders verhalten. Hier muss der Inhalt als HTML-Datei hochgeladen werden.",
          "nativeModeDescription": "Im Modus „Integriertes Layout“ dagegen wird der Inhalt direkt in die Oberfläche der Anwendung eingefügt. Dadurch sieht der Inhalt genauso aus wie die Anwendung selbst und fügt sich optisch nahtlos ein. Allerdings können hier keine zusätzlichen externen Designelemente oder Funktionen dynamisch hinzugefügt werden. Es können jedoch statische Elemente wie Bilder hochgeladen und hier eingesetzt werden."
        }
      },
      "update": {
        "success": "App erfolgreich gespeichert",
        "failed": "Aktualisierung fehlgeschlagen"
      },
      "delete": {
        "success": "App wurde gelöscht",
        "failed": "Löschen fehlgeschlagen"
      },
      "create": {
        "success": "App wurde angelegt",
        "failed": "App anlegen fehlgeschlagen"
      }
    },
    "errors": {
      "WriteAppConfigFailed": "App speichern fehlgeschlagen",
      "ReadAppConfigFailed": "App lesen fehlgeschlagen",
      "DisableAppConfigFailed": "App deaktivieren fehlgeschlagen",
      "WriteTraefikConfigFailed": "Traefik-Konfiguration speichern fehlgeschlagen",
      "ReadTraefikConfigFailed": "Traefik-Konfiguration lesen fehlgeschlagen",
      "forbiddenProxyPath": "Dieser Proxy-Pfad ist nicht erlaubt.",
      "fieldRequired": "Dieses Feld ist erforderlich",
      "maxChars": "Maximal {{count}} Zeichen",
      "nameAlreadyExists": "App mit diesem Namen existiert bereits"
    },
    "yamleditor": {
      "invalidYaml": "Ungültiger YAML Syntax",
      "placeholder": "Hier ihre Traefik-Konfiguration eintragen"
    },
    "rowsSelected": "{{selected}} von {{total}} Container ausgewählt",
    "rowSelected": "{{selected}} von {{total}} Container ausgewählt",
    "license": {
      "title": "Lizenzübersicht",
      "customerId": "Kunden-Nr",
      "licenseId": "Lizenz-ID",
      "numberOfUsers": "Anzahl Benutzer",
      "validFromUtc": "Gültig ab",
      "validToUtc": "Gültig bis",
      "licenseStatus": "Lizenzstatus",
      "register": "Registrieren",
      "registerLicense": "Lizenz registrieren",
      "licenseKey": "Lizenzschlüssel",
      "licenseKeyDescription": "Gib hier den Lizenzschlüssel ein, den du beim Kauf bekommen hast.",
      "licenseSignedSuccessfully": "Lizenz erfolgreich registriert",
      "noLicenseRegistered": "Keine Lizenz registriert",
      "errors": {
        "signingFailed": "Registrierung fehlgeschlagen",
        "verificationFailed": "Tokenverifizierung fehlgeschlagen"
      }
    }
  },
  "usersettings": {
    "title": "MEIN PROFIL",
    "sidebar": "Mein Profil",
    "rowSelected": "{{selected}} von {{total}} Konten ausgewählt",
    "rowsSelected": "{{selected}} von {{total}} Konten ausgewählt",
    "details": {
      "title": "Benutzerdetails",
      "description": "Hier können Sie Ihre Benutzerdaten einsehen und teilweise bearbeiten.",
      "userInformation": "Benutzerbezogene Informationen",
      "dateOfBirth": "Geburtsdatum",
      "givenName": "Vorname",
      "displayName": "Anzeigename",
      "name": "Benutzername",
      "role": "Rolle",
      "schoolName": "Schulname",
      "schoolSubjects": "Klassen",
      "sophomorixState": "Status",
      "quotas": "Quotas",
      "proxyAddresses": "E-Mail Proxy-Addressen",
      "addNew": "Tippen um hinzuzufügen",
      "badgeAlreadyExists": "Der Eintrag existiert bereits",
      "sophomorixCustom1_teacher": "Schulfach 1",
      "sophomorixCustom2_teacher": "Schulfach 2",
      "sophomorixCustomMulti1_teacher": "Kaffeesorten",
      "userimageconfig": "Profilbild"
    },
    "security": {
      "title": "Sicherheit",
      "sidebar": "Sicherheit",
      "description": "Konfigurieren Sie hier die Sicherheitseinstellungen des Accounts",
      "changePassword": {
        "title": "Passwort ändern",
        "currentPassword": "Aktuelles Passwort",
        "newPassword": "Neues Passwort",
        "confirmPassword": "Passwort bestätigen",
        "confirm": "Passwort ändern",
        "passwordChangedSuccessfully": "Passwort erfolgreich geändert"
      },
      "filterPlaceHolderText": "Suche nach Anwendung",
      "passwordSafe": "Passwort-Tresor",
      "passwordSafeInfo": "Hier kannst du deine Zugangsdaten für verschiedene Anwendungen speichern. Diese werden verschlüsselt und sind nur für dich sichtbar.",
      "addUserAccount": "Konto hinzufügen",
      "accountId": "Konto-ID",
      "accountData": "Zugangsdaten",
      "safePin": "Tresor-PIN",
      "firstEnterSafePin": "Bitte Tresor-PIN festlegen.",
      "enterSavePin": "Bitte Tresor-PIN eingeben.",
      "wrongSafePin": "PIN ist falsch.",
      "enterSafePin": "Bitte PIN zum Entschlüsseln eingeben.",
      "safePinDescription": "Zur Verschlüsselung der Zugangsdaten wird eine PIN benötigt. Diese PIN ist für niemanden sichtbar und wird nicht gespeichert."
    },
    "mails": {
      "title": "E-Mail"
    },
    "mobileAccess": {
      "title": "App-Zugriff",
      "description": "Hier kannst du für den mobilen Zugriff auf deine Dateien die {{ applicationName }} App einrichten. Aktuell nur für Apple iOS verfügbar."
    },
    "faq": "FAQ",
    "externalIntegration": "Externe Anbindung",
    "config": {
      "mfa": "Zwei-Faktor-Authentisierung",
      "mfaInfo": "Aktuell ist die Zwei-Faktor-Authentisierung",
      "enabled": "aktiviert",
      "enable": "Aktivieren",
      "disabled": "deaktiviert",
      "disable": "Deaktivieren"
    },
    "language": {
      "title": "Sprache",
      "description": "Bitte wähle die Sprache für die Benutzeroberfläche aus.",
      "german": "Deutsch",
      "english": "Englisch",
      "system": "Systemsprache"
    },
    "addTotp": {
      "title": "Zwei-Faktor-Authentisierung einrichten",
      "qrCodeInstructions": "Den QR-Code mit einer Authenticator App scannen, die TOTP (Time-based One-Time Password) unterstützt.",
      "totpCodeInstructions": "Danach das generierte Passwort hier eintragen und speichern:",
      "mfaSetupRequired": "Die globalen Richtlinien erfordern die Eintrichtung der Zwei-Faktor-Authentisierungs:",
      "mfaSetupSuccess": "Die Zwei-Faktor-Authentisierungs wurde erfolgreich eingerichtet."
    },
    "errors": {
      "currentPasswordRequired": "Aktuelles Passwort ist erforderlich",
      "newPasswordRequired": "Neues Passwort ist erforderlich",
      "confirmPasswordRequired": "Erneute Eingabe des Passwortes ist erforderlich zur Bestätigung",
      "passwordsDoNotMatch": "Passwörter stimmen nicht überein",
      "passwordLength": "Das Passwort muss mindestens 8 Zeichen lang sein",
      "notSupportedFileFormat": "Nicht unterstütztes Dateiformat.",
      "notAbleToCompressImage": "Bild konnte nicht komprimiert werden."
    }
  },
  "forwardingpage": {
    "action": "Über diesen Link gelangen Sie zur externen Seite des Anbieters.",
    "description": "Die Anwendung öffnet sich in einem neuen Fenster. Es ist keine weitere Autorisierung nötig.",
    "missing_link": "Link fehlt"
  },
  "menu": "MENÜ",
  "home": "Home",
  "projects": "Projekte",
  "iso": "ISO",
  "program": "Programme",
  "share": "Share",
  "teacher": "Lehrer",
  "student": "Schüler",
  "students": "Schüler",
  "user": "Benutzer",
  "login": {
    "pageTitle": "Login",
    "username_too_long": "Benutzername zu lang",
    "password_too_long": "Passwort zu lang",
    "forgot_password": "Passwort vergessen?",
    "remember_me": "Merken",
    "enterMultiFactorCode": "Zwei-Faktor-Authentisierung",
    "loginWithApp": "Anmelden mit QR-Login",
    "loginWithQrDescription": "Öffne die edulution.io APP um dich einfach mit dem QR-Code anzumelden.",
    "infoQrCodeExpired": "Zeit für Login mit edulution.io APP abgelaufen."
  },
  "common": {
    "guest": "Gast",
    "ok": "OK",
    "next": "Weiter",
    "back": "Zurück",
    "confirm": "Bestätigen",
    "share": "Teilen",
    "savedToClipboard": "In die Zwischenablage kopiert.",
    "savedToClipboardError": "Konnte nicht in die Zwischenablage kopiert werden.",
    "answers": "Antworten",
    "error": "Fehler",
    "errors": {
      "attachmentUploadFailed": "Anhang konnte nicht hochgeladen werden",
      "dbAccessFailed": "Datenbankzugriff fehlgeschlagen",
      "directoryNotCreated": "Erstellen des Verzeichnisses fehlgeschlagen",
      "fileDeletionFailed": "Löschen der Datei fehlgeschlagen",
      "fileWritingFailed": "Schreiben der Datei fehlgeschlagen",
      "fileNotFound": "Datei nicht gefunden",
      "fileNotProvided": "Datei wurde nicht bereitgestellt",
      "invalidFileType": "Ungültiger Dateityp",
      "startDateBeforeEndDate": "Das Startdatum darf nicht nach dem Enddatum liegen"
    },
    "cut": "Ausschneiden",
    "sortOrder": "Sortierung",
    "options": "Optionen",
    "checking": "Prüfen",
    "cancel": "Abbrechen",
    "columns": "Spalten",
    "table": "Tabelle",
    "copy": {
      "success": "Erfolgreich in die Zwischenablage kopiert",
      "error": "In Zwischenablage kopieren fehlgeschlagen",
      "doCopy": "Kopieren",
      "link": "Link kopieren",
      "url": "URL kopieren"
    },
    "openInNewTab": "In neuem Tab öffnen",
    "maximize": "Maximieren",
    "minimize": "Minimieren",
    "restore": "Wiederherstellen",
    "dock": "Andocken",
    "undock": "Abdocken",
    "from": "von",
    "youAreCurrentlyNotLoggedIn": "Du bist momentan nicht angemeldet",
    "toLogin": "Zum Login",
    "name": "Name",
    "join": "Teilnehmen",
    "details": "Details",
    "createdAt": "Erstellt am",
    "updatedAt": "Bearbeitet am",
    "actions": "Aktionen",
    "forward": "Weiterleiten",
    "showOptions": "Optionen zeigen",
    "open": "Öffnen",
    "and": "und",
    "yes": "Ja",
    "no": "Nein",
    "title": "Titel",
    "add": "Hinzufügen",
    "reload": "Neu laden",
    "logout": "Abmelden",
    "save": "Speichern",
    "stop": "Stoppen",
    "selected": "ausgewählt",
    "successful": "Erfolgreich",
    "failed": "Fehlgeschlagen",
    "login": "Anmelden",
    "username": "Benutzername",
    "password": "Passwort",
    "load": "Laden",
    "loading": "Laden...",
    "overview": "Übersicht",
    "create": "Erstellen",
    "icon": "Icon",
    "group": "Gruppe",
    "groups": "Gruppen",
    "min_chars": "Mindestens {{count}} Zeichen",
    "max_chars": "Maximal {{count}} Zeichen",
    "groupAdmins": "Gruppenadministratoren",
    "admins": "Administratoren",
    "adminsShort": "Admins",
    "adminShort": "Admin",
    "admin": "Administrator",
    "teacher": "Lehrer",
    "users": "Benutzer",
    "groupUsers": "Gruppenbenutzer",
    "description": "Beschreibung",
    "school": "Schule",
    "properties": "Eigenschaften",
    "type": "Typ",
    "creationDate": "Erstelldatum",
    "schoolName": "Schulname",
    "mailList": "Email Verteiler",
    "invalid_chars": "Enthält ungültige Zeichen",
    "clearSelection": "Auswahl löschen",
    "start": "Starten",
    "close": "Schließen",
    "delete": "Löschen",
    "connect": "Verbinden",
    "custom": "Benutzerdefiniert",
    "select": "Wählen...",
    "none": "Keine",
    "edit": "Bearbeiten",
    "participate": "Teilnehmen",
    "participated": "Teilgenommen",
    "not-available": "Nicht verfügbar",
    "date": "Datum",
    "time": "Uhrzeit",
    "revert": "Zurücksetzen",
    "restart": "Neu starten",
    "kill": "Beenden",
    "install": "Installieren",
    "update": "Update",
    "progress": "Fortschritt...",
    "pressInstall": "Drücke Installieren um zu Starten.",
    "disabled": "Deaktiviert",
    "invalid_url": "Ungültige URL",
    "invalid_fqdn": "Ungültiger FQDN. Bitte nur den Hostnamen angeben.",
    "required": "Erforderlich",
    "download": "Herunterladen",
    "template": "Vorlage",
    "application": "Anwendung",
    "preview": "Vorschau",
    "format": "Formatieren",
    "upload": "Hochladen",
    "mode": "Modus"
  },
  "form": {
    "path": "Link",
    "pathDescription": "Bitte eine URL eintragen.",
    "apptype": "Art der Anwendung",
    "native": "Native Unterstützung",
    "forwarded": "Weiterleitung",
    "embedded": "Eingebettet",
    "saved": "Konfiguration gespeichert!",
    "url": "URL",
    "urlDescription": "Bitte eine URL zur Applikation eintragen",
    "apiKey": "API Schlüssel",
    "apiKeyDescription": "Der API Schlüssel wird für die Authentifizierung verwendet",
    "proxyConfig": "Proxy-Konfiguration",
    "proxyConfigDescription": "Hier kann eine eigene Proxy-Konfiguration für Traefik hinterlegt werden. Dabei kann entweder über die Eingabefelder mithilfe einer Vorlage gearbeitet werden, oder direkt im Expertenmodus eine Konfiguration im YAML-Format erstellt werden. <br/><strong>Achtung:</strong> Eine falsche Konfiguration könnte dazu führen, dass die Anwendung nicht mehr erreichbar ist.",
    "expertMode": "Expertenmodus",
    "proxyPath": "Proxy Pfad",
    "proxyPathPlaceholder": "z.B. SOGo",
    "proxyDestination": "Zielhost",
    "proxyDestinationPlaceholder": "z.B. http://localhost:1234/",
    "stripPrefix": "Prefix entfernen",
    "embeddedPageEditor": "Editor",
    "embeddedPageEditorModeDescription": "Hier kann zwischen Sandbox und nativ gerendert ausgewählt werden. Sandbox ist die sicherste Variante, native das Original-Rendering. Beachte, dass bei nativen Rendering keine Sicherheitsvorkehrungen getroffen werden können. Im Sandbox-Modus wird die HTML-Datei aus dem Speicher gelesen. Lade dazu die Datei hoch.",
    "sandboxed": "Sandbox",
    "input": {
      "dateTimePicker": {
        "timeSlot": "Uhr",
        "placeholder": "DD/MM/YYYY HH:mm"
      }
    }
  },
  "fileOperationSuccessful": "Dateioperation erfolgreich",
  "fileOperationStarted": "Dateioperation gestartet",
  "unknownErrorOccurred": "Ein unbekannter Fehler ist aufgetreten",
  "fileSharingTable": {
    "filename": "Dateiname",
    "size": "Größe",
    "lastModified": "Zuletzt geändert",
    "type": "Typ",
    "filesOrFoldersSelected": "{{selected}} von {{total}} Dateien/Ordnern ausgewählt"
  },
  "currentDirectory": "Aktuelles Verzeichnis",
  "filesharingUpload": {
    "title": "Dateien hochladen",
    "dataLimitExceeded": "Datenlimit von 50MB überschritten",
    "fileSize": "Dateigröße",
    "upload": "Hochladen",
    "selectFile": "Wählen Sie bis zu 5 Dateien gleichzeitig",
    "uploadItems": "Hochladen: {{count}} Datei/en",
    "dragDropClick": "Ziehen Sie Dateien hierher oder klicken Sie, um Dateien auszuwählen",
    "dropHere": "Hier loslassen",
    "filesToUpload": "Dateien zum Hochladen",
    "overwriteWarningTitleFile": "Warnung: Datei existiert bereits",
    "overwriteWarningTitleFiles": "Warnung: Dateien existieren bereits",
    "overwriteWarningDescriptionFile": "Die folgende Datei wird überschrieben:",
    "overwriteWarningDescriptionFiles": "Die folgenden Dateien werden überschrieben:",
    "oversizedFilesDetected": "Zu große Dateien entdeckt",
    "oversizedFileDetected": "Zu große Datei entdeckt!",
    "cannotUploadOversized": "Es können keine Dateien größer als 50MB hochgeladen werden."
  },
  "linuxmuster": {
    "title": "LINUXMUSTER",
    "sidebar": "Linuxmuster"
  },
  "whiteboard": {
    "title": "WHITEBOARD",
    "sidebar": "Whiteboard"
  },
  "whiteboard-collaboration": {
    "title": "WHITEBOARD",
    "sidebar": "Kollaboratives Whiteboard"
  },
  "table": {
    "noDataAvailable": "Keine Daten verfügbar"
  },
  "loadingIndicator": {
    "message": "Bitte warten..."
  },
  "search": {
    "type-to-search": "Tippen um zu suchen",
    "loading": "Lade",
    "no-results": "Keine Ergebnisse",
    "usersAdded": "{{ count }} hinzugefügt"
  },
  "fileCategory": {
    "folder": "Ordner",
    "document": "Dokument",
    "image": "Bild",
    "video": "Video",
    "audio": "Audio",
    "acrobat": "PDF",
    "presentation": "Präsentation",
    "spreadsheet": "Tabelle",
    "vector": "Diagramm",
    "compressed": "Archive"
  },
  "fileCreateNewContent": {
    "documentFile": "Erstelle ein neues Dokument",
    "spreadsheetFile": "Erstelle eine neue Tabelle",
    "presentationFile": "Erstelle eine neue Präsentation",
    "textFile": "Erstelle eine neue Textdatei",
    "drawIoFile": "Erstelle eine neue Draw.io-Datei",
    "fileDialogTitle": "Erstelle eine neue Datei",
    "directoryDialogTitle": "Erstelle ein neues Verzeichnis",
    "createButtonText": "Erstellen",
    "min_3_chars": "Mindestens 3 Zeichen",
    "max_30_chars": "Maximal 30 Zeichen",
    "fileOperationSuccessful": "Dateierstellung erfolgreich",
    "noMessageAvailable": "Keine Nachricht verfügbar",
    "unknownErrorOccurred": "Ein unbekannter Fehler ist aufgetreten",
    "newFileFromType": {
      "drawIoFile": "Neue Draw.io-Datei",
      "textFile": "Neue Textdatei",
      "spreadsheetFile": "Neue Tabelle",
      "presentationFile": "Neue Präsentation",
      "documentFile": "Neues Dokument"
    }
  },
  "fileRenameContent": {
    "placeholder": "Geben Sie den neuen Namen ein",
    "renameYourDirectory": "Benennen Sie Ihr Verzeichnis um",
    "renameYourFile": "Benennen Sie Ihre Datei um",
    "to": "zu",
    "rename": "Umbenennen",
    "unknownErrorOccurred": "Ein unbekannter Fehler ist aufgetreten"
  },
  "moveItemDialog": {
    "changeDirectory": "Verzeichnis wechseln",
    "currentDirectory": "Aktuelles Verzeichnis",
    "folderName": "Ordnername",
    "movingItems": {
      "one": "1 Element wird verschoben",
      "other": "{{count}} Elemente werden verschoben"
    },
    "moveTo": "Verschieben nach",
    "move": "Verschieben",
    "unknownErrorOccurred": "Ein unbekannter Fehler ist aufgetreten",
    "selectedItem": "Ausgewähltes Element"
  },
  "deleteDialog": {
    "areYouSure": "Sind Sie sich absolut sicher?",
    "actionCannotBeUndone": "Diese Aktion kann nicht rückgängig gemacht werden. Dies wird die Dateien dauerhaft löschen:",
    "selectedItems": "Ausgewählte Elemente:",
    "cancel": "Abbrechen",
    "continue": "Fortfahren",
    "unknownErrorOccurredDuringDeletion": "Während der Löschung ist ein unbekannter Fehler aufgetreten",
    "deleteFiles": "Dateien löschen"
  },
  "timeAgo": {
    "justNow": "gerade Eben",
    "minuteAgo": "vor {{count}} Minuten",
    "hourAgo": "vor {{count}} Stunden",
    "dayAgo": "vor {{count}} Tagen",
    "invalidDate": "Ungültiges Datum"
  },
  "dialog": {
    "close": "Schließen"
  },
  "tooltip": {
    "upload": "Hochladen",
    "create": {
      "file": "Datei erstellen",
      "folder": "Ordner erstellen"
    },
    "rename": "Umbenennen",
    "move": "Verschieben",
    "delete": "Löschen",
    "download": "Herunterladen"
  },
  "response": {
    "successfully": "Aktion war erfolgreich",
    "error": "Fehler",
    "move_successful": "Verschiebung erfolgreich von {{sourcePath}} nach {{destinationPath}}",
    "move_failed": "Verschiebung fehlgeschlagen",
    "unexpected_error_occurred": "Unerwarteter Fehler aufgetreten",
    "upload_failed_with_status": "Upload fehlgeschlagen mit Status {{status}}",
    "network_error_occurred_during_the_upload": "Netzwerkfehler während des Uploads aufgetreten",
    "file_uploaded_successfully": "Datei {{fileName}} erfolgreich hochgeladen",
    "file_uploaded_failed": "Datei {{fileName} konnte nicht hochgeladen werden {{status}}",
    "directory_created_successfully": "Verzeichnis {{directoryName}} erfolgreich erstellt",
    "file_created_successfully": "Datei {{fileName}} erfolgreich erstellt",
    "file_was_deleted_successfully": "Datei {{fileName}} erfolgreich gelöscht",
    "files_deleted_successfully": "Dateien erfolgreich gelöscht",
    "all_items_moved_successfully": "Alle Elemente erfolgreich verschoben",
    "destination_path_is_undefined": "Zielpfad ist undefiniert"
  },
  "accountData": {
    "account_info": "Konto Informationen",
    "name": "Name",
    "email": "E-Mail",
    "school": "Schule",
    "role": "Rolle",
    "classes": "Klassen",
    "change_password": "Passwort ändern",
    "my_information": "Meine Informationen",
    "mail_alias": "Mail Alias",
    "change_my_data": "Daten ändern",
    "school_classes": "Schulklassen"
  },
  "groups": {
    "errors": {
      "CouldNotGetGroupByPath": "Gruppe konnte anhand des Pfades nicht gefunden werden",
      "CouldNotGetUsers": "Benutzer konnten nicht gefunden werden",
      "CouldNotFetchGroupMembers": "Die Gruppenmitglieder konnten nicht gefunden werden",
      "CouldNotFetchUserById": "Benutzer konnte anhand der ID nicht gefunden werden",
      "CouldNotSearchGroups": "Die Suche nach Gruppen war nicht möglich"
    },
    "classes": "Klassen"
  },
  "users": {
    "errors": {
      "notFoundError": "Benutzer existiert nicht",
      "updateError": "Benutzer konnte nicht aktualisiert werden"
    }
  },
  "permission": {
    "groups": "Nutzergruppen",
    "selectGroupsDescription": "Wähle die Nutzergruppen aus, die Zugriff auf die App bekommen sollen."
  },
  "mails": {
    "errors": {
      "NotAbleToGetImapOption": "Auslesen der 'IMAP-Konfiguration' ist nicht möglich",
      "NotAbleToConnectClientError": "Verbindung zum IMAP-Server nicht möglich",
      "NotAbleToLockMailboxError": "Die Mailbox konnte nicht aufgerufen werden",
      "NotAbleToFetchMailsError": "Mails konnten nicht abgerufen werden",
      "NotValidPortTypeError": "Der Port muss als Nummer angegeben werden",
      "MailProviderNotFound": "E-Mail-Provider nicht gefunden",
      "MailcowApiGetSyncJobsFailed": "Sync-Jobs konnten nicht abgerufen werden",
      "MailcowApiCreateSyncJobFailed": "Sync-Job konnte nicht erstellt werden",
      "MailcowApiDeleteSyncJobsFailed": "Sync-Jobs konnten nicht gelöscht werden"
    }
  },
  "licensing": {
    "communityLicenseDialog": {
      "title": "Community-Edition",
      "description": "Kostenlose Community Edition der {{ applicationName }} UI.<br/>Besuche uns auf <link1>{{link}}</link1>.<br/><strong>Diese Version erhält keinen Hersteller-Support.</strong>"
    }
  },
  "appExtendedOptions": {
    "title": "Erweiterungen",
    "onlyOfficeUrl": "Gib hier die OnlyOffice-URL an",
    "onlyOfficeUrlTitle": "OnlyOffice-URL",
    "onlyOfficeJwtSecretTitle": "OnlyOffice JWT Secret",
    "onlyOfficeJwtSecretDescription": "Gib hier den OnlyOffice JWT Secret Key an",
    "overrideDocumentVendorMSWithOOTitle": "OpenDocument als Standard-Dokumentenformat verwenden",
    "overrideDocumentVendorMSWithOODescription": "Soll anstatt der Microsoft Office Formate (docx, pptx, xlsx) das OpenDocument Format (odt, ods, odp) verwendet werden?",
    "mailImapUrlTitle": "URL",
    "mailImapUrlDescription": "Gib hier den FQDN (z.B. 'imap.example.com') des IMAP-Servers an.",
    "mailImapPortTitle": "Port",
    "mailImapPortDescription": "Gib hier die Port Nummer des IMAP-Servers an (z.B. 993)",
    "mailImapSecureTitle": "Sichere Verbindung",
    "mailImapSecureDescription": "Soll die Verbindung über 'TLS' oder 'STARTTLS' aufgebaut werden.",
    "mailImapRejectUnauthorizedTitle": "Nicht zertifizierte Verbindungen ablehnen",
    "mailImapRejectUnauthorizedDescription": "Soll eine Zertifikatsprüfung für diese Verbindung durchgeführt werden?"
  },
  "preview": {
    "image": "Bildvorschau",
    "failedToLoadImage": "Bild konnte nicht geladen werden"
  },
  "containerApplication": {
    "dialogTitle": "{{applicationName}}-Plugins installieren",
    "EDULUTION_MAIL_HOSTNAME": {
      "title": "Hostname",
      "description": "Hostname des Mailservers. Dieser kann von der edulution Domain abweichen."
    }
  },
  "dockerOverview": {
    "title": "Container-Übersicht",
    "containerName": "Container-Name",
    "state": "Betriebszustand",
    "state-badge": "Badge",
    "status": "Status",
    "imageName": "Image",
    "filterPlaceHolderText": "Suche nach Container-Name",
    "port": "Port",
    "created": "Erstellt am",
    "container-view": "Container"
  },
  "docker": {
    "error": {
      "dockerConnectionError": "Docker-Verbindung fehlgeschlagen",
      "dockerImageNotFound": "Docker Image konnte nicht gefunden werden",
      "dockerCreationError": "Docker Container konnte nicht erstellt werden",
      "dockerCommandExecutionError": "Docker Befehl konnte nicht ausgeführt werden",
      "dockerContainerDeletionError": "Docker Container konnte nicht gelöscht werden"
    },
    "events": {
      "pullingImage": "Docker Image wird abgerufen...",
      "checkingImage": "Check, ob Image schon vorhande ist...",
      "creatingContainer": "Docker Container wird erstellt...",
      "containerCreated": "Container erstellt.",
      "startContainer": "Container gestartet.",
      "stopContainer": "Container gestoppt.",
      "restartContainer": "Container neu gestartet.",
      "killContainer": "Container erzwungen gestoppt.",
      "containerCreationSuccessful": "Container erfolgreich erstellt.",
      "containerCreationFailed": "Container konnte nicht erstellt werden."
    },
    "status": {
      "running": "läuft",
      "created": "erstellt",
      "restarting": "neu gestartet",
      "paused": "pausiert",
      "exited": "gestoppt",
      "dead": "tot"
    }
  },
  "veyon": {
    "lockScreen": "Bildschirm sperren",
    "unlockScreen": "Bildschirm entsprerren",
    "lockInputDevices": "Eingabe sperren",
    "unlockInputDevices": "Eingabe entsprerren",
    "rebootSystem": "System neu starten",
    "powerDown": "System herunterfahren",
    "errors": {
      "AppNotProperlyConfigured": "Veyon ist nicht richtig konfiguriert, wende dich an den Systemadministrator",
      "VeyonAuthFailed": "Veyon-Authentifizierung fehlgeschlagen",
      "GetUserFailed": "Benutzer konnte nicht abgerufen werden",
      "VeyonApiNotReachable": "Der externen Veyon-Server ist nicht erreichbar"
    }
  },
  "Invalid user credentials": "Benutzername oder Passwort falsch",
  "For more on this error consult the server log at the debug level.": "Verbindung zum AD-Server fehlgeschlagen. Bitte versuche es später noch einmal.",
  "Failed to fetch": "Verbindung zum edulution Server fehlgeschlagen. Bitte versuche es später noch einmal.",
  "Invalid client or Invalid client credentials": "Ungültige Serverkonfiguration. Bitte überprüfe die Client-ID oder das Client-Secret.",
  "Not Found (404)": "Verbindung zum edulution Server fehlgeschlagen. Bitte versuche es später noch einmal.",
  "NetworkError when attempting to fetch resource.": "Netzwerkfehler beim Abrufen der Website."
}<|MERGE_RESOLUTION|>--- conflicted
+++ resolved
@@ -542,7 +542,13 @@
       "saveSurveySuccess": "Die Umfrage wurde gespeichert.",
       "abort": "Alle Änderungen verwerfen",
       "addDescription": "Beschreibung hinzufügen",
-<<<<<<< HEAD
+      "expectingUserInput": "Hier wird die Antwort des Teilnehmers erwartet, ... ",
+      "templates": "Vorlagen",
+      "templateMenu": {
+        "fetch": "Wähle eine der verfügbaren Vorlagen.",
+        "submit": "Die Umfrage als Vorlage speichern.",
+        "title": "Vorlagen speichern/laden"
+      },
       "questionSettings": {
         "settings": "Einstellungen",
         "title": "Einstellungen zur Frage",
@@ -550,14 +556,6 @@
         "addQuestionTitle": "Titel hinzufügen",
         "questionDescription": "Beschreibung",
         "addQuestionDescription": "Beschreibung hinzufügen"
-=======
-      "expectingUserInput": "Hier wird die Antwort des Teilnehmers erwartet, ... ",
-      "templates": "Vorlagen",
-      "templateMenu": {
-        "fetch": "Wähle eine der verfügbaren Vorlagen.",
-        "submit": "Die Umfrage als Vorlage speichern.",
-        "title": "Vorlagen speichern/laden"
->>>>>>> 6bafc6f3
       }
     },
     "participate": {
