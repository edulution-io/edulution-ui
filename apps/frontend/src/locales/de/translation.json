{
  "welcome": "Willkommen in der Anwendung",
  "changeLang": "Sprache ändern",
  "heading": "Herzlich Willkommen {{givenName}} {{familyName}}",
  "content": "Hier ist ihr persönliches {{ applicationName }} Dashboard. Dem Ort an dem all ihre Anwendungen für den digitalen Unterricht gesammelt sind.",
  "closeEditingWindow": "Will du wirklich das Bearbeitungsfenster schließen?",
  "framebufferImage": "Framebuffer-Bild",
  "previewImage": "Bildvorschau",
  "bulletinboard": {
    "settings": "Einstellungen",
    "noBulletinsToShow": "Aktuell gibt es keine Mitteilungen anzuzeigen, schaue am besten später noch mal vorbei!",
    "categoryIsRequired": "Es muss eine Kategorie ausgewählt werden",
    "createdFrom": "von {{ createdBy }}, aktualisiert am {{ lastUpdated }}",
    "createdFromAndUpdatedBy": "von {{ createdBy }}, aktualisiert von {{ lastUpdatedBy }} am {{ lastUpdated }}",
    "deleteBulletinCategory": "Kategorie löschen",
    "confirmSingleCategoryDelete": "Soll diese Kategorie wirklich gelöscht werden?",
    "confirmSingleCategoryDeleteWarning": "Vorsicht, es werden alle Mitteilungen in dieser Kategorie mitgelöscht!",
    "isVisibleStartDate": "Aktiv von",
    "isVisibleEndDate": "Aktiv bis",
    "isActiveOrExpired": "Aktiv/Abgelaufen",
    "activeFrom": "Aktiv von",
    "activeUntil": "Aktiv bis",
    "appTitle": "Schwarzes Brett",
    "description": "Hier findest du deine aktuelle Mitteilungen",
    "filterPlaceHolderText": "Suche nach Kategoriename",
    "sidebar": "Schwarzes Brett",
    "newCategorie": "Neue Kategorie",
    "category": "Kategorie",
    "categoryPositionChanged": "Position der Kategorie geändert",
    "name": "Name",
    "editCategorie": "Kategorie bearbeiten",
    "isActive": "Aktiv",
    "isPermanentlyActive": "Ist permanent aktiv",
    "visibleFor": "Sichtbar für",
    "visibleForUsers": "Sichtbar für Nutzer",
    "visibleForGroups": "Sichtbar für Gruppen",
    "editableByUsers": "Redaktionierbar von Nutzern",
    "editableByGroups": "Redaktionierbar von Gruppen",
    "editorialAccess": "Redaktioneller Zugriff",
    "manageCategories": "Kategorien verwalten",
    "manageBulletins": "Mitteilungen verwalten",
    "error": "Fehler",
    "delete": "Löschen",
    "deleteBulletin": "Mitteilung löschen",
    "deleteBulletins": "{{count}} Mitteilungen löschen",
    "editBulletin": "Mitteilung bearbeiten",
    "createBulletin": "Mitteilung erstellen",
    "confirmSingleDelete": "Soll diese Mitteilung wirklich gelöscht werden?",
    "confirmMultiDelete": "Sollen diese Mitteilungen wirklich gelöscht werden?",
    "rowsSelected": "{{selected}} von {{total}} Mitteilungen ausgewählt",
    "rowSelected": "{{selected}} von {{total}} Mitteilung ausgewählt",
    "cancel": "Abbrechen",
    "title": "Titel",
    "content": "Inhalt",
    "placeholderCategoryName": "Name",
    "categoryName": "Name der Kategorie",
    "bulletinUpdatedSuccessfully": "Mitteilung erfolgreich gespeichert",
    "bulletinCreatedSuccessfully": "Mitteilung erfolgreich erstellt",
    "bulletinsDeletedSuccessfully": "Mitteilungen erfolgreich gelöscht",
    "categoryCreatedSuccessfully": "Kategorie erfolgreich erstellt",
    "categoryUpdatedSuccessfully": "Kategorie erfolgreich aktualisiert",
    "categoryDeletedSuccessfully": "Kategorie erfolgreich gelöscht",
    "editCategory": "Kategorie bearbeiten",
    "createNewCategory": "Kategorie erstellen",
    "categories": {
      "visibleByUsersAndGroups": "Diese Kategorie mit ihren Mitteilungen ist sichtbar für Nutzer und Gruppen auf der Startseite",
      "visibleByUsersAndGroupsTitle": "Startseite",
      "editableByUsersAndGroups": "Diese Kategorie ist redaktionierbar von Nutzern und Gruppen in der Bulletin Board App",
      "editableByUsersAndGroupsTitle": "Mitteilungen verwalten"
    },
    "errors": {
      "categoryNotFound": "Kategorie nicht gefunden",
      "categoryDeleteFailed": "Kategorie konnte nicht gelöscht werden",
      "invalidCategory": "Ungültige Kategorie",
      "bulletinNotFound": "Bulletin nicht gefunden",
      "unauthorizedUpdateBulletin": "Keine Berechtigung, um dieses Bulletin zu aktualisieren",
      "unauthorizedDeleteBulletin": "Keine Berechtigung, um dieses Bulletin zu löschen",
      "categoryNameAlreadyExists": "Kategoriename existiert bereits",
      "unauthorizedCreateBulletin": "Keine Berechtigung, um dieses Bulletin zu erstellen",
      "unauthorizedCreateCategory": "Keine Berechtigung, um diese Kategorie zu erstellen",
      "unauthorizedDeleteCategory": "Keine Berechtigung, um diese Kategorie zu löschen",
      "unauthorizedUpdateCategory": "Keine Berechtigung, um diese Kategorie zu aktualisieren",
      "attachmentDeletionFailed": "Löschen eines Anhangs ist fehlgeschlagen"
    }
  },
  "appstore": {
    "title": "App-Store",
    "description": "Hier kannst du {{ applicationName }} Apps hinzufügen.",
    "chooseIcon": "Icon auswählen",
    "uploadIcon": "Icon hochladen",
    "dropIconDescription": "Ziehe ein Bild hierher oder klicke, um ein Bild auszuwählen. Unterstützte Formate: SVG, WEBP"
  },
  "forwarding": {
    "sidebar": "Weiterleitung"
  },
  "frame": {
    "sidebar": "Frame"
  },
  "embedded": {
    "sidebar": "Eingebettet"
  },
  "dashboard": {
    "pageTitle": "Dashboard",
    "mobileAccess": {
      "title": "Mobiler Zugriff",
      "manual": "Anleitung",
      "manualSetup": "Manuelles Einrichten",
      "setupWithQrCode": "Einrichtung via QR-Code",
      "accessData": "Zugangsdaten",
      "content": "Du kannst von vielen mobilen Geräten aus auf den Schulserver zugreifen. Drücke auf Anleitung um zu starten.",
      "scanAccessInfo": "Um die Zugangsdaten zu übertragen, bitte folgenden QR-Code mit der {{ applicationName }} App scannen.",
      "manualAccessInfo": "Gib die Anmeldedaten manuell in der {{ applicationName }} App ein. Das folgende Beispiel zeigt, wie die einzelnen Felder auszufüllen sind.",
      "nextStepPreview": "Im nächsten Schritt kannst du die Zugangsdaten übertragen.",
      "downloadDirect": "Oder lade die App direkt herunter:",
      "downloadApp": "Lade hier die {{ applicationName }} App herunter:"
    },
    "quota": {
      "title": "Quotas",
      "globalQuota": "Cloudquota berechnet ",
      "mailQuota": "Mailquota berechnet",
      "mibibyte": "MiB",
      "remainingLow": "Verbleibendes Quota gering – {{free}} %",
      "remainingVeryLow": "Verbleibendes Quota sehr gering – {{free}} %"
    }
  },
  "auth": {
    "errors": {
      "TokenExpired": "Sitzung abgelaufen.",
      "SessionExpiring": "Du wirst in weniger als einer Minute abgemeldet.",
      "Unauthorized": "Du bist nicht autorisiert.",
      "Unknown": "Nutzer nicht gefunden.",
      "TotpMissing": "Totp fehlt.",
      "TotpInvalid": "Totp ungültig.",
      "LmnConnectionFailed": "Verbindung zum Schulserver fehlgeschlagen.",
      "KeycloakConnectionFailed": "Verbindung zum Authentifizierungsserver fehlgeschlagen.",
      "EdulutionConnectionFailed": "Verbindung zum edulution Server fehlgeschlagen. Bitte versuche es später noch einmal."
    },
    "logout": {
      "success": "Erfolgreich abgemeldet"
    }
  },
  "lmnApi": {
    "errors": {
      "ToggleSchoolClassJoinedFailed": "Betreten oder Verlassen der Schulklasse fehlgeschlagen",
      "ToggleProjectJoinedFailed": "Betreten oder Verlassen des Projekts fehlgeschlagen",
      "TogglePrinterJoinedFailed": "Hinzufügen oder Entfernen des Druckers fehlgeschlagen",
      "GetUserSessionsFailed": "Abrufen der Benutzersitzungen fehlgeschlagen",
      "AddUserSessionsFailed": "Hinzufügen der Benutzersitzung fehlgeschlagen",
      "GetPrintersFailed": "Drucker abrufen fehlgeschlagen",
      "RemoveUserSessionsFailed": "Entfernen der Benutzersitzung fehlgeschlagen",
      "UpdateUserSessionsFailed": "Aktualisierung der Benutzersitzung fehlgeschlagen",
      "StartExamModeFailed": "Start des Prüfungsmodus fehlgeschlagen",
      "PrintPasswordsFailed": "Drucken der Passwörter fehlgeschlagen",
      "StopExamModeFailed": "Beenden des Prüfungsmodus fehlgeschlagen",
      "RemoveManagementGroupFailed": "Entfernen der Verwaltungsgruppe fehlgeschlagen",
      "AddManagementGroupFailed": "Hinzufügen der Verwaltungsgruppe fehlgeschlagen",
      "GetUserSchoolClassesFailed": "Abrufen der Schulklassen des Benutzers fehlgeschlagen",
      "GetUserSchoolClassFailed": "Abrufen der Schulklasse des Benutzers fehlgeschlagen",
      "GetUserProjectsFailed": "Abrufen der Projekte des Benutzers fehlgeschlagen",
      "GetUserFailed": "Abrufen fehlgeschlagen",
      "UpdateUserFailed": "Aktualisierung fehlgeschlagen",
      "GetCurrentUserRoomFailed": "Abrufen des aktuellen Benutzerraums fehlgeschlagen",
      "CreateProjectFailed": "Projekterstellung fehlgeschlagen",
      "RemoveProjectFailed": "Entfernen des Projekts fehlgeschlagen",
      "UpdateProjectFailed": "Aktualisierung des Projekts fehlgeschlagen",
      "SearchUsersOrGroupsFailed": "Suche nach Benutzern oder Gruppen fehlgeschlagen",
      "GetProjectFailed": "Abrufen des Projekts fehlgeschlagen",
      "PasswordMismatch": "Aktuelles Passwort stimmt nicht",
      "PasswordChangeFailed": "Passwort ändern fehlgeschlagen",
      "GetUsersQuotaFailed": "Abrufen der Benutzerkontigente fehlgeschlagen."
    }
  },
  "ticketsystem": {
    "title": "TICKETSYSTEM",
    "sidebar": "Ticketsystem"
  },
  "mail": {
    "title": "MAIL",
    "sidebar": "Mail",
    "configName": "Name der Konfiguration",
    "hostname": "Hostname",
    "port": "Port",
    "portPlaceholder": "z.B. 993",
    "encryption": "Verschlüsselung",
    "rowSelected": "{{selected}} von {{total}} Job ausgewählt",
    "rowsSelected": "{{selected}} von {{total}} Jobs ausgewählt",
    "importer": {
      "filterPlaceHolderText": "Suche nach Benutzername",
      "title": "E-Mail-Importer",
      "provider": "E-Mail-Provider",
      "interval": "Sync-Intervall",
      "isActive": "Aktiv",
      "syncJobsTable": "Importer Jobs",
      "mailAddress": "E-Mail-Adresse",
      "noMailConfigured": "Mail-App ist nicht konfiguriert. Bitte kontaktiere den Systemadministrator."
    }
  },
  "chat": {
    "title": "CHAT",
    "sidebar": "Chat"
  },
  "errors": {
    "unexpectedError": "Ein unerwarteter Fehler ist aufgetreten",
    "automaticLoginFailed": "Automatischer Login fehlgeschlagen",
    "uploadOrFetchAttachmentFailed": "Fehler beim Hochladen des Anhangs",
    "fileGenerationFailed": "Datei konnte nicht generiert werden",
    "requestTooLarge": "Deine Anfrage ist zu groß. Falls du Medien angehängt hast, versuche diese zu komprimieren oder zu entfernen"
  },
  "conferences": {
    "errors": {
      "MeetingNotFound": "Ein Meeting mit dieser ID wurde nicht gefunden",
      "BbbServerNotReachable": "Der externe BBB-Server ist nicht erreichbar",
      "CouldNotStartConference": "Die Konference konnte nicht gestartet werden",
      "CouldNotStopConference": "Die Konferenz konnte nicht gestoppt werden",
      "BbbUnauthorized": "Du bist nicht autorisiert auf den externen BBB-Server zuzugreifen",
      "AppNotProperlyConfigured": "Die Konferenz-App ist nicht richtig konfiguriert, wende dich an den Systemadministrator",
      "YouAreNotTheCreator": "Du bist nicht der Ersteller der Konferenz",
      "AlreadyInAnotherMeeting": "Du befindest dich bereits in einer Konferenz. Bitte verlasse die laufende Konferenz, bevor du einer neuen beitritst.",
      "DBAccessFailed": "Datenbankzugriff fehlgeschlagen",
      "WrongPassword": "Das eingegebene Passwort ist falsch",
      "ConferenceIsNotRunning": "Die Konferenz wurde nicht gestartet",
      "MissingMandatoryParameters": "Anfrage aufgrund fehlender Parameter fehlgeschlagen"
    },
    "sharePublicDialog": {
      "title": "Konferenz teilen",
      "description": "Hier kannst du den Link zur Konferenz kopieren und teilen."
    },
    "joinThisConference": "An dieser Konferenz teilnehmen",
    "filterPlaceHolderText": "Suche nach Konferenzname",
    "started": "Konferenz gestartet",
    "stopped": "Konferenz beendet",
    "isStarting": "Konferenz wird gestartet",
    "isStopping": "Konferenz wird beendet",
    "tryManually": "Manuell verbinden",
    "changeUser": "Benutzer wechseln",
    "joinAgain": "Erneut teilnehmen",
    "passwordOfConference": "Passwort der Konferenz",
    "orContinueWithoutAccount": "Oder fahre ohne Account fort",
    "conferenceIsNotStartedYet": "Die Konferenz wurde noch nicht gestartet. Du befindest dich derzeit im Warteraum und wirst automatisch weitergeleitet, sobald die Konferenz beginnt.",
    "conferenceIsPasswordProtected": "Diese Konferenz ist passwortgeschützt. Bitte gib das Passwort ein, um teilzunehmen.",
    "pleaseEnterYourFullName": "Gib deinen vollständigen Namen ein, um der Konferenz beizutreten.",
    "yourFullName": "Dein vollständiger Name",
    "isNotPublicOrDoesNotExist": "Die Konferenz konnte nicht gefunden werden.",
    "publicConference": "Öffentliche Konferenz",
    "joinUrl": "Zugangslink",
    "isPublic": "Zutrittsbeschränkung",
    "isPublicTrue": "Öffentlich",
    "isPublicFalse": "Privat",
    "title": "KONFERENZEN",
    "description": "Das Konferenz Tool ermöglicht Audio- und Videokonferenzen und unterstützt Präsentationen mit erweiterten Whiteboard-Funktionen.",
    "sidebar": "Konferenzen",
    "create": "Konferenz erstellen",
    "creator": "Ersteller",
    "delete": "Löschen",
    "deleteConference": "Konferenz löschen",
    "deleteConferences": "{{count}} Konferenzen löschen",
    "editConference": "Konferenz bearbeiten",
    "conferenceUpdatedSuccessfully": "Konferenz erfolgreich gespeichert ",
    "conferenceFetchedSuccessfully": "Konferenzen erfolgreich aktualisiert ",
    "conferenceCreatedSuccessfully": "Konferenz erfolgreich erstellet",
    "confirmSingleDelete": "Soll diese Konferenz wirklich gelöscht werden?",
    "confirmMultiDelete": "Sollen diese Konferenzen wirklich gelöscht werden?",
    "name": "Name der Konferenz",
    "conference": "Konferenz",
    "password": "Passwort",
    "attendee": "Teilnehmer",
    "attendees": "Teilnehmer",
    "invitedAttendees": "Eingeladen",
    "joinedAttendees": "Beigetreten",
    "privacyStatus": "Zutritt",
    "public": "Öffentlich",
    "private": "Privat",
    "rowsSelected": "{{selected}} von {{total}} Konferenzen ausgewählt",
    "rowSelected": "{{selected}} von {{total}} Konferenz ausgewählt",
    "cancel": "Abbrechen",
    "password_required": "Kein Passwort eingegeben",
    "error": "Fehler",
    "action": "Aktion",
    "start": "Starten",
    "stop": "Stoppen",
    "join": "Beitreten",
    "minimize": "Minimieren",
    "maximize": "Maximieren",
    "close": "Konferenz verlassen"
  },
  "knowledgebase": {
    "title": "WISSENSDATENBANK",
    "sidebar": "Wissensdatenbank"
  },
  "feed": {
    "title": "Aktuelles",
    "noconferences": "Keine laufende Konferenz",
    "nomail": "Keine ungelesenen Mails",
    "nosurveys": "Keine offenen Umfragen",
    "nobulletinboard": "Keine neuen Mitteilungen"
  },
  "mountpoints": {
    "home": "Home",
    "examusers": "Klassenarbeiten",
    "projects": "Projekte",
    "iso": "ISO",
    "programs": "Programme",
    "shares": "Freigaben",
    "students-home": "Schüler-Home"
  },
  "filesharing": {
    "filterPlaceHolderText": "Suche nach Dateiname",
    "title": "FILESHARING",
    "selectFile": "Datei auswählen",
    "sidebar": "Filesharing",
    "previewTitle": "Dateivorschau",
    "saveFile": "Datei speichern",
    "fileEditor": "Datei Editor",
    "filePreview": "Dateivorschau",
    "closeEditor": "Editor schließen",
    "loadingDocument": "Dokument wird geladen...",
    "rowsSelected": "{{selected}} von {{total}} Dateien ausgewählt",
    "rowSelected": "{{selected}} von {{total}} Datei ausgewählt",
    "fileWithSameNameAlreadyExists": "Eine Datei mit diesem Namen existiert bereits.",
    "folderWithSameNameAlreadyExists": "Ein Ordner mit diesem Namen existiert bereits.",
    "errors": {
      "FileNotFound": "Datei nicht gefunden",
      "MountPointsNotFound": "Laufwerke nicht gefunden",
      "FolderNotFound": "Ordner nicht gefunden",
      "UploadFailed": "Datei konnte nicht hinzugefügt werden",
      "DeletionFailed": "Löschen fehlgeschlagen",
      "RenameFailed": "Umbenennen fehlgeschlagen",
      "MoveFailed": "Verschieben fehlgeschlagen",
      "CreationFailed": "Erstellen fehlgeschlagen",
      "DbAccessFailed": "Datenbankzugriff fehlgeschlagen",
      "WebDavError": "Dateiserver nicht erreichbar",
      "DownloadFailed": "Herunterladen fehlgeschlagen",
      "FolderCreationFailed": "Ordner konnte nicht erstellt werden",
      "CreateCollectFolderForStudentFailed": "Collect Ordner für Schüler konnte nicht erstellt werden",
      "DeleteFromServerFailed": "Löschen vom Server fehlgeschlagen",
      "SaveFailed": "Speichern fehlgeschlagen",
      "DuplicateFailed": "Kopieren fehlgeschlagen",
      "AppNotProperlyConfigured": "OnlyOffice ist nicht korrekt konfiguriert, bitte kontaktiere den Systemadministrator.",
      "CollectingFailed": "Einasmmeln der Dateien fehlgeschlagen",
      "MissingCallbackURL": "Fehlende Callback-URL",
      "SharingFailed": "Austeilen der Dateien fehlgeschlagen",
      "CopyFailed": "Kopieren fehlgeschlagen"
    },
    "progressBox": {
      "info": "Info",
      "titleSharing": "Dateien werden ausgeteilt",
      "titleCollecting": "Dateien werden eingesammelt",
      "titleDeleting": "Dateien werden gelöscht",
      "titleMoving": "Dateien werden verschoben",
      "titleCopying": "Dateien werden kopiert",
      "processedSharingInfo": "{{processed}} von {{total}} Dateien erfolgreich ausgeteilt",
      "processedCollectingInfo": "{{processed}} von {{total}} Dateien erfolgreich eingesammelt",
      "processedDeletingInfo": "{{processed}} von {{total}} Dateien erfolgreich gelöscht",
      "processedMovingInfo": "{{processed}} von {{total}} Dateien erfolgreich verschoben",
      "processedCopyingInfo": "{{processed}} von {{total}} Dateien erfolgreich kopiert",
      "fileInfoSharing": "Datei {{filename}} wird an {{studentName}} ausgeteilt",
      "fileInfoCollecting": "Datei {{filename}} wird von {{studentName}} eingesammelt",
      "fileInfoMoving": "Datei {{filename}} wird verschoben",
      "fileInfoDeleting": "Datei {{filename}} wird gelöscht",
<<<<<<< HEAD
      "fileInfoCopying": "Datei {{filename}} wird kopiert",
      "errorInfo": "{{failed}} Dateien konnten nicht ausgeteilt werden"
=======
      "errorInfo": "{{failed}} Dateien konnten nicht ausgeteilt werden",
      "downloadInfo": "Datei {{filename}} wird heruntergeladen"
>>>>>>> 8e4b6f88
    },
    "tooltips": {
      "folderNameRequired": "Ordnername ist erforderlich",
      "FileNameRequired": "Dateiname ist erforderlich",
      "NewFileNameRequired": "Neuer Dateiname ist erforderlich",
      "NameRequired": "Name erforderlich"
    }
  },
  "forums": {
    "title": "FOREN",
    "sidebar": "Foren"
  },
  "learningmanagement": {
    "title": "LERNMANAGEMENT",
    "sidebar": "Lernmanagement"
  },
  "schoolinformation": {
    "title": "SCHULINFORMATION",
    "sidebar": "Schulinformation"
  },
  "edit": "Bearbeiten",
  "schoolclass": "Schulklasse",
  "project": "Projekt",
  "unknown": "Unbekannt",
  "device": "Gerät",
  "globalbinduser": "Systemnutzer",
  "globaladministrator": "Globaler Admin",
  "schoolbinduser": "Systemnutzer",
  "schooladministrator": "Schuladmin",
  "classroom-studentcomputer": "Klassenzimmer-Schülercomputer",
  "server": "Server",
  "loginname": "Loginname",
  "classmanagement": {
    "title": "KLASSENZIMMER",
    "sidebar": "Klassenzimmer",
    "invalidProxyAddresses": "Proxy Email-Adressen müssen Komma-separiert ohne Leerzeichen angegebn werden",
    "invalidQuota": "Die Quota muss der Dokumentation entsprechend angegeben werden",
    "invalidMailQuota": "Die Mailquota muss als Zahl in MB angegeben werden",
    "name": "Name",
    "mailQuota": "Mail Quota (MB)",
    "proxyAddresses": "Proxy Email-Adressen",
    "descriptionPlaceholder": "Kurze Beschreibung des Projekts",
    "proxyAddressesPlaceholder": "info@email1.de,kontakt@email2.com",
    "quotaPlaceholder": "[{\"share\":\"default-school\",\"quota\":50}]",
    "quota": "Quota (MB)",
    "notMemberOfClass": "Du bist kein Mitglied einer Klasse.",
    "noGroupsToShow": "Keine Gruppen vorhanden.",
    "classes": "Klassen",
    "detailsprinters": "Details von Drucker",
    "overview": "Übersicht",
    "lesson": "Unterricht",
    "enrol": "Einschreiben",
    "printPasswords": "Passwörter drucken",
    "Printers": "Drucker",
    "projects": "Projekte",
    "editmyProjects": "Projekt beabeiten",
    "createmyProjects": "Projekt erstellen",
    "detailsmyProjects": "Details von Projekt",
    "myClasses": "Meine Klassen",
    "detailsmyClasses": "Details der Klasse",
    "closeSession": "Schließen",
    "session": "Sitzung",
    "startSession": "Sitzung starten",
    "mySessions": "Meine Sitzungen",
    "addsessions": "Sitzung erstellen",
    "editmySessions": "Sitzung beabeiten",
    "createmySessions": "Eine Sitzung erstellen",
    "myProjects": "Meine Projekte",
    "members": "Mitglieder",
    "member": "Mitglied",
    "noneAvailable": "Keine vorhanden",
    "isJoinable": "Nutzer können beitreten",
    "joinclass": "Klasse beitreten",
    "hide": "Anderen Nutzern nicht anzeigen",
    "typeToSearchUsersGroupsProjects": "Tippen um Schüler, Klassen oder Projekte hinzuzufügen",
    "typeToSearchUsersGroupsProjectsToNewSession": "Tippen um Schüler, Klassen oder Projekte zu einer neuen Sitzung hinzuzufügen",
    "itsNotPossibleToEditExternalStudents": "Es ist nicht möglich Schüler anderer Klassen zu steuern. Bitte treten Sie der Klasse des Schülers bei.",
    "itsNotPossibleToEditOtherSchoolStudents": "Im Moment ist es nicht möglich, das Verzeichnis für das Teilen im Home-Verzeichnis eines Schülers einer anderen Schule zu erstellen oder, die Verwaltungsgruppen zu ändern.",
    "usersInThisSession": "Nutzer in dieser Sitzung",
    "webfilter": "Web Filter",
    "internet": "Internet",
    "noStudentsForAction": "Es gibt keine Schüler auf die diese Aktion angewendet werden kann.",
    "wifi": "Wifi",
    "teacher": "Lehrer",
    "exammode": "Klassenarbeitsmodus",
    "exam": "Klassenarbeit",
    "printPasswordsPageDescription": "Erstelle Dateien um die Passwörter einzelner Klassen auszudrucken oder selektiere Klassen um gleichzeitig mehrere auszudrucken.",
    "userPasswordDialogTitle": "Passwort von {{displayName}}",
    "firstPassword": "Initiales Passwort",
    "firstPasswordNotSet": "Initiales Passwort ist nicht gesetzt",
    "currentPassword": "Aktuelles Passwort",
    "restoreFirstPassword": "Initiales Passwort wiederherstellen",
    "setRandom": "Zufälliges setzen",
    "currentPasswordChangedSuccessfully": "Aktuelles Passwort erfolgreich geändert",
    "firstPasswordChangedSuccessfully": "Initiales Passwort erfolgreich geändert",
    "firstPasswordIsCurrentlySet": "Das initiale Passwort ist als aktuelles Passwort gesetzt.",
    "firstPasswordIsCurrentlyNotSet": "Das initiale Passwort ist nicht als aktuelles Passwort gesetzt.",
    "passwordRequirements": "Verwenden Sie Großbuchstaben, Kleinbuchstaben und Sonderzeichen oder Zahlen.",
    "projectsPageDescription": "Hier findest du eine Übersicht über alle Projekte in denen du Admin bist.",
    "typeToFilter": "Tippen um zu filtern...",
    "systemName": "Systemname",
    "printing": "Drucken",
    "veyon": "Veyon",
    "enable": "einschalten",
    "disable": "ausschalten",
    "featureIsStillInDevelopment": "Das Feature ist noch in der Entwicklung und wird in der nächsten Version implementiert werden.",
    "collect": "Einsammeln",
    "CollectFilesDescription": "Hier werden alle Dateien der Schüler wieder eingesammelt.",
    "showcollectedfiles": "Dateien anzeigen",
    "share": "Austeilen",
    "exammodeDescription": "Den Klassenarbeitsmodus für {{count}} Schüler umschalten",
    "wifiDescription": "Das Wifi für {{count}} Schüler umschalten",
    "webfilterDescription": "Den Webfilter für {{count}} Schüler umschalten",
    "internetDescription": "Das Internet für {{count}} Schüler umschalten",
    "printingDescription": "Das Drucken für {{count}} Schüler umschalten",
    "collectDescription": "Die Dateien von {{count}} Schüler einsammeln",
    "shareDescription": "Die Dateien an {{count}} Schüler austeilen",
    "showcollectedfilesDescription": "Die Dateien von {{count}} Schüler anzeigen",
    "deactivate": "Deaktivieren",
    "activate": "Aktivieren",
    "passwordoptions": "Passwortoptionen",
    "createFile": "Datei erstellen",
    "pdf": "PDF",
    "csv": "CSV",
    "usePdfLatexInsteadOfLatex": "pdfLatex anstelle von Latex verwenden",
    "pdfDescription": "Erzeuge eine PDF Datei um die Passwörter für diese Schulklassen auszudrucken",
    "csvDescription": "Erzeuge eine CSV Datei um die Passwörter für diese Schulklassen auszudrucken",
    "printOneItemPerPage": "Drucke ein Passwort pro Seite",
    "selectSavedSession": "Aus gespeicherten Sitzungen wählen",
    "saveSession": "Sitzung speichern",
    "editSession": "Sitzung editieren",
    "myRoom": "Mein Raum",
    "sharedMailBox": "Geteiltes Postfach",
    "enrolPageDescription": "Wähle die Klassen und Projekte aus, für die du dich einschreiben möchtest, indem du die Checkboxen aktivierst.",

    "copyOrCut": "Möchtest du die Dateien ausschneiden oder kopieren?",
    "filesShared": "Dateien geteilt",
    "filesSharingStarted": "Dateien werden geteilt",
    "filesCollectingStarted": "Dateien werden eingesammelt",
    "failDialog": {
      "title": "Datei {{file}} konnte nicht geteilt werden",
      "reasonMissing": "Die Datei ist möglicherweise nicht mehr vorhanden oder wurde umbenannt.",
      "reasonAlreadyReceived": "Der Empfänger hat die Datei bereits.",
      "reasonDuplicate": "Der Dateiname ist doppelt vorhanden.",
      "affectedPersons": "Die folgenden Personen haben die Datei nicht erhalten:",
      "affectedPerson": "Die folgende Person hat die Datei nicht erhalten:",
      "filenameAdvice": "Wenn das Austeilen erneut versucht werden soll, wird die Datei unter dem Namen {{filename}} verteilt",
      "retryButton": "Erneut versuchen"
    },
    "veyonConfigTable": {
      "id": "ID",
      "subnet": "Subnet",
      "subnetDescription": "Subnet in CIDR-Notation (10.0.0.0/24)",
      "subnetPlaceholder": "10.0.0.0/24",
      "proxyAdress": "Proxy Addresse",
      "proxyAdressDescription": "URL des Veyon-WebAPI-Proxy",
      "proxyAdressPlaceholder": "http://localhost:11080",
      "createConfig": "Konfiguration erstellen",
      "editConfig": "Konfiguration bearbeiten"
    }
  },
  "select": "Auswählen",
  "selectAll": "Alle auswählen",
  "details": "Details",
  "quickAccess": "Schnellzugriff",
  "delete": "Löschen",
  "options": "Optionen",
  "downloadFile": "Datei herunterladen",
  "cancel": "Abbrechen",
  "survey": {
    "attendee": "Teilnehmer",
    "attendees": "Teilnehmer",
    "newTitle": "Neue Umfrage",
    "filterPlaceHolderText": "Suche nach Umfragename",
    "publicSurvey": "Öffentliche Umfrage",
    "invitedAttendees": "Eingeladen",
    "isPublic": "Sichtbarkeit",
    "isPublicTrue": "Öffentlich",
    "isPublicFalse": "Privat",
    "created": "Erstellt",
    "creationDate": "Erstellungsdatum",
    "expires": "Läuft ab",
    "expirationDate": "Ablaufdatum",
    "finished": "Du hast erfolgreich an der Umfrage teilgenommen.",
    "thanks": "Vielen Dank für deine Teilnahme.",
    "notFound": "Die Umfrage konnte nicht gefunden werden.",
    "noFormula": "Das Formular ist nicht lesbar.",
    "noAnswer": "Es sind noch keine Antworten verfügbar.",
    "canSubmitMultiple": "Erlaube Mehrfachantworten.",
    "editor": {
      "new": "Neu (Leer)",
      "saveSurveySuccess": "Die Umfrage wurde gespeichert.",
      "reset": "Verwerfen",
      "addDescription": "Beschreibung hinzufügen",
      "expectingUserInput": "Hier wird die Antwort des Teilnehmers erwartet, ... ",
      "templates": "Vorlagen",
      "templateMenu": {
        "fetch": "Wähle eine der verfügbaren Vorlagen.",
        "submit": "Die Umfrage als Vorlage speichern.",
        "title": "Vorlagen speichern/laden",
        "emptyMessage": "Es sind noch keine Vorlagen vorhanden"
      },
      "questionSettings": {
        "settings": "Einstellungen",
        "title": "Einstellungen zur Frage",
        "questionTitle": "Titel",
        "addQuestionTitle": "Titel hinzufügen",
        "questionDescription": "Beschreibung",
        "addQuestionDescription": "Beschreibung hinzufügen",
        "limit": "Grenzwert",
        "nullLimit": "Ein Grenzwert von 0 bedeutet, dass die Option unbeschränkt verfügbar ist.",
        "backendLimiters": "Auswahlmöglichkeiten begrenzen",
        "addBackendLimiters": "Hier können Optionen mit Grenzwerten definiert werden. Dadurch lassen sich diese nur begrenzt oft auswählen.",
        "useOtherItem": "Erlaube Nutzern eigene Optionen hinzuzufügen",
        "addBackendLimiterForOtherItem": "Dies setzt einen Grenzwert, wie oft Teilnehmer diese Optionen auswählen können.",
        "upperLimit": "Grenzwert",
        "upperBackendLimiters": "Auswahlmöglichkeiten mit Obergrenze",
        "addChoice": "Hinzufügen"
      }
    },
    "participate": {
      "saveAnswerSuccess": "Die Antwort wurde gespeichert."
    },
    "errors": {
      "submitAnswerError": "Die Antwort konnte nicht gespeichert werden.",
      "updateOrCreateError": "Umfrage konnte weder aktualisiert noch erstellt werden.",
      "deleteError": "Die Umfragen konnten nicht gelöscht werden.",
      "imageDeletionFailed": "Nicht alle Bilder der Umfragen konnten gelöscht werden.",
      "noAnswerError": "Bisher ist noch keine Antwort abgegeben worden.",
      "noFormulaError": "Das Formular der Umfrage ist nicht lesbar.",
      "noBackendLimitersError": "Um diese Funktion nutzen zu können müssen im Editor die Grenzwerte definiert werden.",
      "notFoundError": "Umfrage konnte nicht gefunden werden.",
      "surveyFormulaStructuralError": "Das Formular der Umfrage weist Struktureller Fehler auf.",
      "participationErrorUserNotAssigned": "Du bist zu dieser Umfrage nicht eingeladen.",
      "participationErrorAlreadyParticipated": "Du hast bereits teilgenommen.",
      "participationErrorSurveyExpired": "Umfrage ist abgelaufen.",
      "idTypeError": "Ungültige Umfrage-ID.",
      "missingAnswerError": "Bitte fülle die Umfrage aus, bevor du deine Antwort abschickst."
    }
  },
  "survey-answer": {
    "errors": {
      "notAbleToFindOrCreateSurveyAnswerError": "Antwort konnte nicht gefunden oder erstellt werden.",
      "notAbleToFindSurveyAnswerError": "Keine Antworten vorhanden.",
      "notAbleToUpdateSurveyAnswerError": "Antwort konnte nicht aktualisiert werden.",
      "notAbleToCreateSurveyAnswerError": "Antwort konnte nicht erstellt werden.",
      "notAbleToDeleteSurveyAnswerError": "Antwort konnte nicht gelöscht werden."
    }
  },
  "surveys": {
    "rowsSelected": "{{selected}} von {{total}} Umfragen ausgewählt",
    "rowSelected": "{{selected}} von {{total}} Umfrage ausgewählt",
    "confirmMultiDelete": "Sollen diese Umfragen wirklich gelöscht werden?",
    "confirmSingleDelete": "Soll die Umfrage wirklich gelöscht werden?",
    "deleteSurveys": "Lösche {{count}} Umfragen",
    "deleteSurvey": "Umfrage Löschen",
    "title": "UMFRAGEN",
    "sidebar": "Umfragen",
    "view": {
      "open": {
        "menu": "Offene Umfragen",
        "title": "Offene Umfragen",
        "description": "Hier findest du die Umfragen, zu denen du eingeladen wurdest."
      },
      "created": {
        "menu": "Eigene Umfragen",
        "title": "Selbst erstellte Umfragen",
        "description": "Hier findest du die Umfragen, die du selbst erstellt hast."
      },
      "answered": {
        "menu": "Schon beantwortet",
        "title": "Schon beantwortete Umfragen",
        "description": "Hier findest du die Umfragen, an denen du bereits teilgenommen hast."
      },
      "editor": {
        "menu": "Neue erstellen"
      }
    },
    "actions": {
      "showResultsChart": "Schaubild",
      "showResultsTable": "Tabelle",
      "showSubmittedAnswers": "Antworten"
    },
    "submittedAnswersDialog": {
      "title": "Eingereichte Abgabe des Nutzers"
    },
    "saveDialog": {
      "title": "Speichern und Benutzern zuweisen",
      "settingsFlags": "Einstellungen",
      "isAnonymous": "Soll die Umfrage anonym sein?",
      "isPublic": "Soll die Umfrage öffentlich sein?",
      "canSubmitMultipleAnswers": "Soll ein Teilnehmer die Umfrage mehrmals beantworten können?",
      "canUpdateFormerAnswer": "Sollen Antworten nachträglich bearbeitbar sein?"
    },
    "sharePublicSurveyDialog": {
      "title": "Umfrage teilen",
      "description": "Hier kannst du den Link zur Umfrage kopieren und teilen."
    },
    "participateDialog": {
      "title": "An der Umfrage teilnehmen"
    },
    "resultChartDialog": {
      "title": "Ergebnisse - Schaubild"
    },
    "resultTableDialog": {
      "title": "Ergebnisse - Tabelle"
    }
  },
  "printer": {
    "title": "DRUCKER",
    "sidebar": "Drucker"
  },
  "network": {
    "title": "NETZWERK",
    "sidebar": "Netzwerk"
  },
  "locationservices": {
    "title": "STANDORTVERBINDUNG",
    "sidebar": "Standortverbindung"
  },
  "desktopdeployment": {
    "title": "DESKTOP",
    "topic": "Desktop-Bereitstellung",
    "description": "Hier kannst du dich mit deinem virtuellen Desktop verbinden.",
    "sidebar": "Desktop",
    "connect": "Verbinden",
    "reload": "Neu laden",
    "close": "Verbindung schließen",
    "error": {
      "title": "Verbindungsfehler",
      "description": "Bitte prüfe deine Netzwerkverbindung und versuche es erneut."
    },
    "win10": "Windows 10",
    "win11": "Windows 11",
    "ubuntu": "Ubuntu",
    "clients": "Clients verfügbar",
    "client": "Client verfügbar",
    "errors": {
      "GuacamoleNotResponding": "RDP-Dienst nicht verfügbar.",
      "GuacamoleUserNotFound": "Nutzername oder Passwort konnte nicht gefunden.",
      "LmnVdiApiNotResponding": "Linuxmuster VDI-Dienst antwortet nicht.",
      "SessionNotFound": "Session nicht gefunden.",
      "AppNotProperlyConfigured": "Guacamole ist nicht korrekt konfiguriert, bitte kontaktiere den Systemadministrator."
    }
  },
  "wlan": {
    "title": "WLAN",
    "sidebar": "Wlan"
  },
  "mobiledevices": {
    "title": "MOBILE ENDGERÄTE",
    "sidebar": "Mobile Endgeräte"
  },
  "virtualization": {
    "title": "VIRTUALISATION",
    "sidebar": "Virtualisation"
  },
  "firewall": {
    "title": "FIREWALL",
    "sidebar": "Firewall"
  },
  "antimalware": {
    "title": "ANTI-MALWARE",
    "sidebar": "Anti-Malware"
  },
  "backup": {
    "title": "BACKUP",
    "sidebar": "Backup"
  },
  "aichat": {
    "title": "KI CHAT",
    "sidebar": "KI Chat"
  },
  "roombooking": {
    "sidebar": "Raumbuchung"
  },

  "mobileAccessSetup": {
    "connectionTitle": "Verbindung einrichten",
    "pleaseEnterCredentials": "Bitte gib die Anmeldedaten zum Schulserver an",
    "scanQrCode": "QR Code scannen",
    "orText": "ODER",
    "yourPassword": "Dein Passwort",
    "addButton": "Hinzufügen"
  },

  "settings": {
    "title": "EINSTELLUNGEN",
    "sidebar": "Einstellungen",
    "addApp": {
      "title": "App hinzufügen",
      "description": "Bitte wählen Sie eine App aus:"
    },
    "deleteApp": {
      "title": "App löschen",
      "description": "Möchtest du diese App sicher löschen?"
    },
    "delete": "Löschen",
    "description": {
      "ticketsystem": "Hier kannst du alle Einstellungen vornehmen.",
      "mail": "Hier kannst du alle Einstellungen vornehmen.",
      "chat": "Hier kannst du alle Einstellungen vornehmen.",
      "conferences": "Hier kannst du alle Einstellungen vornehmen.",
      "surveys": "Hier kannst du alle Einstellungen vornehmen.",
      "knowledgebase": "Hier kannst du alle Einstellungen vornehmen.",
      "filesharing": "Hier kannst du alle Einstellungen vornehmen.",
      "forums": "Hier kannst du alle Einstellungen vornehmen.",
      "roombooking": "Hier kannst du alle Einstellungen vornehmen.",
      "learningmanagement": "Hier kannst du alle Einstellungen vornehmen.",
      "schoolinformation": "Hier kannst du alle Einstellungen vornehmen.",
      "classmanagement": "Hier kannst du alle Einstellungen vornehmen.",
      "printer": "Hier kannst du alle Einstellungen vornehmen.",
      "network": "Hier kannst du alle Einstellungen vornehmen.",
      "locationservices": "Hier kannst du alle Einstellungen vornehmen.",
      "desktopdeployment": "Hier kannst du alle Einstellungen vornehmen.",
      "wlan": "Hier kannst du alle Einstellungen vornehmen.",
      "mobiledevices": "Hier kannst du alle Einstellungen vornehmen.",
      "virtualization": "Hier kannst du alle Einstellungen vornehmen.",
      "firewall": "Hier kannst du alle Einstellungen vornehmen.",
      "antimalware": "Hier kannst du alle Einstellungen vornehmen.",
      "backup": "Hier kannst du alle Einstellungen vornehmen.",
      "aichat": "Hier kannst du alle Einstellungen vornehmen.",
      "linuxmuster": "Hier kannst du alle Einstellungen vornehmen.",
      "whiteboard": "Hier kannst du alle Einstellungen vornehmen.",
      "bulletinboard": "Konfiguriere hier die Nutzergruppen, die Zugriff auf die App Schwarzes Brett haben. Über die Kategorieren kann gesteuert werden, welche Mitteilungen Nutzern angezeigt werden.",
      "forwarded": "Weiterleitungs: Einfach den Link zur Webanwendung unter URL eintragen.",
      "framed": "Frame: Einfach den Link zur Webanwendung unter URL eintragen.",
      "embedded": "Eingebettet: Hier kann eine eigene Webanwendung im Editor erstellt werden."
    },
    "globalSettings": {
      "title": "Globale Einstellungen",
      "security": "Sicherheit",
      "multiFactorAuthentication": "Zwei-Faktor-Authentisierung",
      "description": "Hier kann festgelegt werden, für welche Nutzergruppen die Zwei-Faktor-Authentisierung erzwungen werden soll.",
      "selectUserGroups": "Nutzergruppen auswählen, für welche das MFA-Setup erzwungen wird.",
      "updateSuccessful": "Einstellung erfolgreich aktualisiert.",
      "errors": {
        "updateError": "Einstellungen konnten nicht aktualisiert werden.",
        "notFoundError": "Einstellungen konnten nicht geladen werden."
      }
    },
    "info": {
      "title": "Info"
    },
    "appconfig": {
      "sections": {
        "onlyOffice": {
          "title": "Only Office Integration",
          "description": ""
        },
        "imapMailFeed": {
          "title": "IMAP Integration",
          "description": ""
        },
        "bulletinBoard": {
          "title": "Kategorien",
          "description": "Füge neue Kategorien hinzu oder bearbeite existierende, um zu steuern, für welche Nutzer und Gruppen Mitteilungen angezeigt werden sollen."
        },
        "general": {
          "title": "Allgemein",
          "description": ""
        },
        "fileSharing": {
          "title": "Allgemeine Einstellungen",
          "description": ""
        },
        "docker": {
          "title": "Docker Anwendungen",
          "description": "Um die erweiterten Dienste nutzen zu können, können hier die benötigten Container-Anwendungen installiert und gestartet werden."
        },
        "veyon": {
          "title": "Veyon Proxy",
          "description": "Hier können die Veyon WebAPI-Proxys konfiguriert werden.",
          "filterPlaceHolderText": "Suche nach Proxy-Name",
          "invalidCidrFormat": "Ungültige CIDR-Notation",
          "invalidUrlFormat": "Ungültige URL"
        },
        "files": {
          "title": "Dateien",
          "description": "Hier können die Dateien verwaltet werden, die in der App angezeigt werden.",
          "uploadSuccess": "Dateien erfolgreich hochgeladen",
          "uploadFailed": "Hochladen fehlgeschlagen",
          "rowSelected": "{{selected}} von {{total}} Dateien ausgewählt",
          "rowsSelected": "{{selected}} von {{total}} Dateien ausgewählt"
        },
        "editor": {
          "title": "Editor",
          "description": "Hier im Editor kannst du eigene Webanwendungen gestalten oder bestehende Inhalte integrieren. Du kannst dabei Webseiten erstellen, Inhalte formatieren und individuell anpassen. Auch bereits vorhandene Anwendungen oder externe Inhalte lassen sich einfügen und komfortabel mit deinen eigenen Inhalten verbinden. So entsteht ein flexibler Bereich, in dem du auf einfache Weise Inhalte darstellen oder interaktive Anwendungen anbieten kannst. Starte mit der Wahle des Modus, in welchem die Webanwendung gestartet werden soll.",
          "sandboxMode": "Sparates Layout",
          "nativeMode": "Integriertes Layout",
          "sandboxModeDescription": "Im Modus „Sparates Layout“ wird der Inhalt als eigenständige Seite angezeigt, ähnlich wie ein Fenster innerhalb der Anwendung. Dabei können neben dem eigentlichen Inhalt auch zusätzliche Designelemente oder Funktionen aus anderen Quellen geladen werden. Dadurch ist die Gestaltung unabhängig von der Anwendung, könnte also anders aussehen oder sich anders verhalten. Hier muss der Inhalt als HTML-Datei hochgeladen werden.",
          "nativeModeDescription": "Im Modus „Integriertes Layout“ dagegen wird der Inhalt direkt in die Oberfläche der Anwendung eingefügt. Dadurch sieht der Inhalt genauso aus wie die Anwendung selbst und fügt sich optisch nahtlos ein. Allerdings können hier keine zusätzlichen externen Designelemente oder Funktionen dynamisch hinzugefügt werden. Es können jedoch statische Elemente wie Bilder hochgeladen und hier eingesetzt werden."
        }
      },
      "update": {
        "success": "App erfolgreich gespeichert",
        "failed": "Aktualisierung fehlgeschlagen"
      },
      "delete": {
        "success": "App wurde gelöscht",
        "failed": "Löschen fehlgeschlagen"
      },
      "create": {
        "success": "App wurde angelegt",
        "failed": "App anlegen fehlgeschlagen"
      }
    },
    "errors": {
      "WriteAppConfigFailed": "App speichern fehlgeschlagen",
      "ReadAppConfigFailed": "App lesen fehlgeschlagen",
      "DisableAppConfigFailed": "App deaktivieren fehlgeschlagen",
      "WriteTraefikConfigFailed": "Traefik-Konfiguration speichern fehlgeschlagen",
      "ReadTraefikConfigFailed": "Traefik-Konfiguration lesen fehlgeschlagen",
      "forbiddenProxyPath": "Dieser Proxy-Pfad ist nicht erlaubt.",
      "fieldRequired": "Dieses Feld ist erforderlich",
      "maxChars": "Maximal {{count}} Zeichen",
      "nameAlreadyExists": "App mit diesem Namen existiert bereits"
    },
    "yamleditor": {
      "invalidYaml": "Ungültiger YAML Syntax",
      "placeholder": "Hier ihre Traefik-Konfiguration eintragen"
    },
    "rowsSelected": "{{selected}} von {{total}} Container ausgewählt",
    "rowSelected": "{{selected}} von {{total}} Container ausgewählt",
    "license": {
      "title": "Lizenzübersicht",
      "customerId": "Kunden-Nr",
      "licenseId": "Lizenz-ID",
      "numberOfUsers": "Anzahl Benutzer",
      "validFromUtc": "Gültig ab",
      "validToUtc": "Gültig bis",
      "licenseStatus": "Lizenzstatus",
      "register": "Registrieren",
      "registerLicense": "Lizenz registrieren",
      "licenseKey": "Lizenzschlüssel",
      "licenseKeyDescription": "Gib hier den Lizenzschlüssel ein, den du beim Kauf bekommen hast.",
      "licenseSignedSuccessfully": "Lizenz erfolgreich registriert",
      "noLicenseRegistered": "Keine Lizenz registriert",
      "errors": {
        "signingFailed": "Registrierung fehlgeschlagen",
        "verificationFailed": "Tokenverifizierung fehlgeschlagen"
      }
    }
  },
  "usersettings": {
    "title": "MEIN PROFIL",
    "sidebar": "Mein Profil",
    "rowSelected": "{{selected}} von {{total}} Konten ausgewählt",
    "rowsSelected": "{{selected}} von {{total}} Konten ausgewählt",
    "details": {
      "title": "Benutzerdetails",
      "description": "Hier können Sie Ihre Benutzerdaten einsehen und teilweise bearbeiten.",
      "userInformation": "Benutzerbezogene Informationen",
      "dateOfBirth": "Geburtsdatum",
      "givenName": "Vorname",
      "displayName": "Anzeigename",
      "name": "Benutzername",
      "role": "Rolle",
      "schoolName": "Schulname",
      "schoolSubjects": "Klassen",
      "sophomorixState": "Status",
      "quotas": "Quotas",
      "proxyAddresses": "E-Mail Proxy-Addressen",
      "addNew": "Tippen um hinzuzufügen",
      "badgeAlreadyExists": "Der Eintrag existiert bereits",
      "sophomorixCustom1_teacher": "Schulfach 1",
      "sophomorixCustom2_teacher": "Schulfach 2",
      "sophomorixCustomMulti1_teacher": "Kaffeesorten",
      "userimageconfig": "Profilbild"
    },
    "security": {
      "title": "Sicherheit",
      "sidebar": "Sicherheit",
      "description": "Konfigurieren Sie hier die Sicherheitseinstellungen des Accounts",
      "changePassword": {
        "title": "Passwort ändern",
        "currentPassword": "Aktuelles Passwort",
        "newPassword": "Neues Passwort",
        "confirmPassword": "Passwort bestätigen",
        "confirm": "Passwort ändern",
        "passwordChangedSuccessfully": "Passwort erfolgreich geändert"
      },
      "filterPlaceHolderText": "Suche nach Anwendung",
      "passwordSafe": "Passwort-Tresor",
      "passwordSafeInfo": "Hier kannst du deine Zugangsdaten für verschiedene Anwendungen speichern. Diese werden verschlüsselt und sind nur für dich sichtbar.",
      "addUserAccount": "Konto hinzufügen",
      "accountId": "Konto-ID",
      "accountData": "Zugangsdaten",
      "safePin": "Tresor-PIN",
      "firstEnterSafePin": "Bitte Tresor-PIN festlegen.",
      "enterSavePin": "Bitte Tresor-PIN eingeben.",
      "wrongSafePin": "PIN ist falsch.",
      "enterSafePin": "Bitte PIN zum Entschlüsseln eingeben.",
      "safePinDescription": "Zur Verschlüsselung der Zugangsdaten wird eine PIN benötigt. Diese PIN ist für niemanden sichtbar und wird nicht gespeichert."
    },
    "mails": {
      "title": "E-Mail"
    },
    "mobileAccess": {
      "title": "App-Zugriff",
      "description": "Hier kannst du für den mobilen Zugriff auf deine Dateien die {{ applicationName }} App einrichten. Aktuell nur für Apple iOS verfügbar."
    },
    "faq": "FAQ",
    "externalIntegration": "Externe Anbindung",
    "config": {
      "mfa": "Zwei-Faktor-Authentisierung",
      "mfaInfo": "Aktuell ist die Zwei-Faktor-Authentisierung",
      "enabled": "aktiviert",
      "enable": "Aktivieren",
      "disabled": "deaktiviert",
      "disable": "Deaktivieren"
    },
    "language": {
      "title": "Sprache",
      "description": "Bitte wähle die Sprache für die Benutzeroberfläche aus.",
      "german": "Deutsch",
      "english": "Englisch",
      "system": "Systemsprache"
    },
    "addTotp": {
      "title": "Zwei-Faktor-Authentisierung einrichten",
      "qrCodeInstructions": "Den QR-Code mit einer Authenticator App scannen, die TOTP (Time-based One-Time Password) unterstützt.",
      "totpCodeInstructions": "Danach das generierte Passwort hier eintragen und speichern:",
      "mfaSetupRequired": "Die globalen Richtlinien erfordern die Eintrichtung der Zwei-Faktor-Authentisierungs:",
      "mfaSetupSuccess": "Die Zwei-Faktor-Authentisierungs wurde erfolgreich eingerichtet."
    },
    "errors": {
      "currentPasswordRequired": "Aktuelles Passwort ist erforderlich",
      "newPasswordRequired": "Neues Passwort ist erforderlich",
      "confirmPasswordRequired": "Erneute Eingabe des Passwortes ist erforderlich zur Bestätigung",
      "passwordsDoNotMatch": "Passwörter stimmen nicht überein",
      "passwordLength": "Das Passwort muss mindestens 8 Zeichen lang sein",
      "notSupportedFileFormat": "Nicht unterstütztes Dateiformat.",
      "notAbleToCompressImage": "Bild konnte nicht komprimiert werden."
    }
  },
  "forwardingpage": {
    "action": "Über diesen Link gelangen Sie zur externen Seite des Anbieters.",
    "description": "Die Anwendung öffnet sich in einem neuen Fenster. Es ist keine weitere Autorisierung nötig.",
    "missing_link": "Link fehlt"
  },
  "menu": "MENÜ",
  "home": "Home",
  "projects": "Projekte",
  "iso": "ISO",
  "program": "Programme",
  "share": "Share",
  "teacher": "Lehrer",
  "student": "Schüler",
  "students": "Schüler",
  "user": "Benutzer",
  "login": {
    "pageTitle": "Login",
    "username_too_long": "Benutzername zu lang",
    "password_too_long": "Passwort zu lang",
    "forgot_password": "Passwort vergessen?",
    "remember_me": "Merken",
    "enterMultiFactorCode": "Zwei-Faktor-Authentisierung",
    "loginWithApp": "Anmelden mit QR-Login",
    "loginWithQrDescription": "Öffne die edulution.io APP um dich einfach mit dem QR-Code anzumelden.",
    "infoQrCodeExpired": "Zeit für Login mit edulution.io APP abgelaufen."
  },
  "common": {
    "guest": "Gast",
    "ok": "OK",
    "next": "Weiter",
    "back": "Zurück",
    "confirm": "Bestätigen",
    "share": "Teilen",
    "savedToClipboard": "In die Zwischenablage kopiert.",
    "savedToClipboardError": "Konnte nicht in die Zwischenablage kopiert werden.",
    "answers": "Antworten",
    "error": "Fehler",
    "errors": {
      "attachmentUploadFailed": "Anhang konnte nicht hochgeladen werden",
      "dbAccessFailed": "Datenbankzugriff fehlgeschlagen",
      "directoryNotCreated": "Erstellen des Verzeichnisses fehlgeschlagen",
      "fileDeletionFailed": "Löschen der Datei fehlgeschlagen",
      "fileWritingFailed": "Schreiben der Datei fehlgeschlagen",
      "fileNotFound": "Datei nicht gefunden",
      "fileNotProvided": "Datei wurde nicht bereitgestellt",
      "invalidFileType": "Ungültiger Dateityp",
      "startDateBeforeEndDate": "Das Startdatum darf nicht nach dem Enddatum liegen"
    },
    "cut": "Ausschneiden",
    "sortOrder": "Sortierung",
    "options": "Optionen",
    "checking": "Prüfen",
    "cancel": "Abbrechen",
    "columns": "Spalten",
    "table": "Tabelle",
    "copy": {
      "success": "Erfolgreich in die Zwischenablage kopiert",
      "error": "In Zwischenablage kopieren fehlgeschlagen",
      "doCopy": "Kopieren",
      "link": "Link kopieren",
      "url": "URL kopieren"
    },
    "openInNewTab": "In neuem Tab öffnen",
    "maximize": "Maximieren",
    "minimize": "Minimieren",
    "restore": "Wiederherstellen",
    "dock": "Andocken",
    "undock": "Abdocken",
    "from": "von",
    "youAreCurrentlyNotLoggedIn": "Du bist momentan nicht angemeldet",
    "toLogin": "Zum Login",
    "name": "Name",
    "join": "Teilnehmen",
    "details": "Details",
    "createdAt": "Erstellt am",
    "updatedAt": "Bearbeitet am",
    "actions": "Aktionen",
    "forward": "Weiterleiten",
    "showOptions": "Optionen zeigen",
    "open": "Öffnen",
    "and": "und",
    "yes": "Ja",
    "no": "Nein",
    "title": "Titel",
    "add": "Hinzufügen",
    "reload": "Neu laden",
    "logout": "Abmelden",
    "save": "Speichern",
    "stop": "Stoppen",
    "selected": "ausgewählt",
    "successful": "Erfolgreich",
    "failed": "Fehlgeschlagen",
    "login": "Anmelden",
    "username": "Benutzername",
    "password": "Passwort",
    "load": "Laden",
    "loading": "Laden...",
    "overview": "Übersicht",
    "create": "Erstellen",
    "icon": "Icon",
    "group": "Gruppe",
    "groups": "Gruppen",
    "min_chars": "Mindestens {{count}} Zeichen",
    "max_chars": "Maximal {{count}} Zeichen",
    "groupAdmins": "Gruppenadministratoren",
    "admins": "Administratoren",
    "adminsShort": "Admins",
    "adminShort": "Admin",
    "admin": "Administrator",
    "teacher": "Lehrer",
    "users": "Benutzer",
    "groupUsers": "Gruppenbenutzer",
    "description": "Beschreibung",
    "school": "Schule",
    "properties": "Eigenschaften",
    "type": "Typ",
    "creationDate": "Erstelldatum",
    "schoolName": "Schulname",
    "mailList": "Email Verteiler",
    "invalid_chars": "Enthält ungültige Zeichen",
    "clearSelection": "Auswahl löschen",
    "start": "Starten",
    "close": "Schließen",
    "delete": "Löschen",
    "connect": "Verbinden",
    "custom": "Benutzerdefiniert",
    "select": "Wählen...",
    "none": "Keine",
    "edit": "Bearbeiten",
    "participate": "Teilnehmen",
    "participated": "Teilgenommen",
    "not-available": "Nicht verfügbar",
    "date": "Datum",
    "time": "Uhrzeit",
    "revert": "Zurücksetzen",
    "restart": "Neu starten",
    "kill": "Beenden",
    "install": "Installieren",
    "update": "Update",
    "progress": "Fortschritt...",
    "pressInstall": "Drücke Installieren um zu Starten.",
    "enable": "Einschalten",
    "enabled": "Aktiviert",
    "disable": "Ausschalten",
    "disabled": "Deaktiviert",
    "invalid_url": "Ungültige URL",
    "invalid_fqdn": "Ungültiger FQDN. Bitte nur den Hostnamen angeben.",
    "required": "Erforderlich",
    "download": "Herunterladen",
    "template": "Vorlage",
    "application": "Anwendung",
    "preview": "Vorschau",
    "format": "Formatieren",
    "upload": "Hochladen",
    "mode": "Modus"
  },
  "form": {
    "path": "Link",
    "pathDescription": "Bitte eine URL eintragen.",
    "apptype": "Art der Anwendung",
    "native": "Native Unterstützung",
    "forwarded": "Weiterleitung",
    "embedded": "Eingebettet",
    "saved": "Konfiguration gespeichert!",
    "url": "URL",
    "urlDescription": "Bitte eine URL zur Applikation eintragen",
    "apiKey": "API Schlüssel",
    "apiKeyDescription": "Der API Schlüssel wird für die Authentifizierung verwendet",
    "proxyConfig": "Proxy-Konfiguration",
    "proxyConfigDescription": "Hier kann eine eigene Proxy-Konfiguration für Traefik hinterlegt werden. Dabei kann entweder über die Eingabefelder mithilfe einer Vorlage gearbeitet werden, oder direkt im Expertenmodus eine Konfiguration im YAML-Format erstellt werden. <br/><strong>Achtung:</strong> Eine falsche Konfiguration könnte dazu führen, dass die Anwendung nicht mehr erreichbar ist.",
    "expertMode": "Expertenmodus",
    "proxyPath": "Proxy Pfad",
    "proxyPathPlaceholder": "z.B. SOGo",
    "proxyDestination": "Zielhost",
    "proxyDestinationPlaceholder": "z.B. http://localhost:1234/",
    "stripPrefix": "Prefix entfernen",
    "embeddedPageEditor": "Editor",
    "embeddedPageEditorModeDescription": "Hier kann zwischen Sandbox und nativ gerendert ausgewählt werden. Sandbox ist die sicherste Variante, native das Original-Rendering. Beachte, dass bei nativen Rendering keine Sicherheitsvorkehrungen getroffen werden können. Im Sandbox-Modus wird die HTML-Datei aus dem Speicher gelesen. Lade dazu die Datei hoch.",
    "sandboxed": "Sandbox",
    "input": {
      "dateTimePicker": {
        "timeSlot": "Uhr",
        "placeholder": "DD/MM/YYYY HH:mm"
      }
    }
  },
  "fileOperationSuccessful": "Dateioperation erfolgreich",
  "fileOperationStarted": "Dateioperation gestartet",
  "unknownErrorOccurred": "Ein unbekannter Fehler ist aufgetreten",
  "fileSharingTable": {
    "filename": "Dateiname",
    "size": "Größe",
    "lastModified": "Zuletzt geändert",
    "type": "Typ",
    "filesOrFoldersSelected": "{{selected}} von {{total}} Dateien/Ordnern ausgewählt"
  },
  "currentDirectory": "Aktuelles Verzeichnis",
  "filesharingUpload": {
    "title": "Dateien hochladen",
    "dataLimitExceeded": "Datenlimit von 50MB überschritten",
    "fileSize": "Dateigröße",
    "upload": "Hochladen",
    "selectFile": "Wählen Sie bis zu 5 Dateien gleichzeitig",
    "uploadItems": "Hochladen: {{count}} Datei/en",
    "dragDropClick": "Ziehen Sie Dateien hierher oder klicken Sie, um Dateien auszuwählen",
    "dropHere": "Hier loslassen",
    "filesToUpload": "Dateien zum Hochladen",
    "overwriteWarningTitleFile": "Warnung: Datei existiert bereits",
    "overwriteWarningTitleFiles": "Warnung: Dateien existieren bereits",
    "overwriteWarningDescriptionFile": "Die folgende Datei wird überschrieben:",
    "overwriteWarningDescriptionFiles": "Die folgenden Dateien werden überschrieben:",
    "oversizedFilesDetected": "Zu große Dateien entdeckt",
    "oversizedFileDetected": "Zu große Datei entdeckt!",
    "cannotUploadOversized": "Es können keine Dateien größer als 50MB hochgeladen werden."
  },
  "linuxmuster": {
    "title": "LINUXMUSTER",
    "sidebar": "Linuxmuster"
  },
  "whiteboard": {
    "title": "WHITEBOARD",
    "sidebar": "Whiteboard"
  },
  "whiteboard-collaboration": {
    "title": "WHITEBOARD",
    "sidebar": "Kollaboratives Whiteboard"
  },
  "table": {
    "noDataAvailable": "Keine Daten verfügbar"
  },
  "loadingIndicator": {
    "message": "Bitte warten..."
  },
  "search": {
    "type-to-search": "Tippen um zu suchen",
    "loading": "Lade",
    "no-results": "Keine Ergebnisse",
    "usersAdded": "{{ count }} hinzugefügt"
  },
  "fileCategory": {
    "folder": "Ordner",
    "document": "Dokument",
    "image": "Bild",
    "video": "Video",
    "audio": "Audio",
    "acrobat": "PDF",
    "presentation": "Präsentation",
    "spreadsheet": "Tabelle",
    "vector": "Diagramm",
    "compressed": "Archive"
  },
  "fileCreateNewContent": {
    "documentFile": "Erstelle ein neues Dokument",
    "spreadsheetFile": "Erstelle eine neue Tabelle",
    "presentationFile": "Erstelle eine neue Präsentation",
    "textFile": "Erstelle eine neue Textdatei",
    "drawIoFile": "Erstelle eine neue Draw.io-Datei",
    "fileDialogTitle": "Erstelle eine neue Datei",
    "directoryDialogTitle": "Erstelle ein neues Verzeichnis",
    "createButtonText": "Erstellen",
    "min_3_chars": "Mindestens 3 Zeichen",
    "max_30_chars": "Maximal 30 Zeichen",
    "fileOperationSuccessful": "Dateierstellung erfolgreich",
    "noMessageAvailable": "Keine Nachricht verfügbar",
    "unknownErrorOccurred": "Ein unbekannter Fehler ist aufgetreten",
    "newFileFromType": {
      "drawIoFile": "Neue Draw.io-Datei",
      "textFile": "Neue Textdatei",
      "spreadsheetFile": "Neue Tabelle",
      "presentationFile": "Neue Präsentation",
      "documentFile": "Neues Dokument"
    }
  },
  "fileRenameContent": {
    "placeholder": "Geben Sie den neuen Namen ein",
    "renameYourDirectory": "Benennen Sie Ihr Verzeichnis um",
    "renameYourFile": "Benennen Sie Ihre Datei um",
    "to": "zu",
    "rename": "Umbenennen",
    "unknownErrorOccurred": "Ein unbekannter Fehler ist aufgetreten"
  },
  "copyItemDialog": {
    "copyFilesToDirectory": "Dateien in Verzeichnis kopieren",
    "copy": "Kopieren"
  },

  "moveItemDialog": {
    "changeDirectory": "Verzeichnis wechseln",
    "currentDirectory": "Aktuelles Verzeichnis",
    "folderName": "Ordnername",
    "movingItems": {
      "one": "1 Element wird verschoben",
      "other": "{{count}} Elemente werden verschoben"
    },
    "moveTo": "Verschieben nach",
    "move": "Verschieben",
    "unknownErrorOccurred": "Ein unbekannter Fehler ist aufgetreten",
    "selectedItem": "Ausgewähltes Element"
  },
  "deleteDialog": {
    "areYouSure": "Sind Sie sich absolut sicher?",
    "actionCannotBeUndone": "Diese Aktion kann nicht rückgängig gemacht werden. Dies wird die Dateien dauerhaft löschen:",
    "selectedItems": "Ausgewählte Elemente:",
    "cancel": "Abbrechen",
    "continue": "Fortfahren",
    "unknownErrorOccurredDuringDeletion": "Während der Löschung ist ein unbekannter Fehler aufgetreten",
    "deleteFiles": "Dateien löschen"
  },
  "timeAgo": {
    "justNow": "gerade Eben",
    "minuteAgo": "vor {{count}} Minuten",
    "hourAgo": "vor {{count}} Stunden",
    "dayAgo": "vor {{count}} Tagen",
    "invalidDate": "Ungültiges Datum"
  },
  "dialog": {
    "close": "Schließen"
  },
  "tooltip": {
    "upload": "Hochladen",
    "create": {
      "file": "Datei erstellen",
      "folder": "Ordner erstellen"
    },
    "rename": "Umbenennen",
    "move": "Verschieben",
    "delete": "Löschen",
    "download": "Herunterladen",
    "copy": "Kopieren"
  },
  "response": {
    "successfully": "Aktion war erfolgreich",
    "error": "Fehler",
    "move_successful": "Verschiebung erfolgreich von {{sourcePath}} nach {{destinationPath}}",
    "move_failed": "Verschiebung fehlgeschlagen",
    "unexpected_error_occurred": "Unerwarteter Fehler aufgetreten",
    "upload_failed_with_status": "Upload fehlgeschlagen mit Status {{status}}",
    "network_error_occurred_during_the_upload": "Netzwerkfehler während des Uploads aufgetreten",
    "file_uploaded_successfully": "Datei {{fileName}} erfolgreich hochgeladen",
    "file_uploaded_failed": "Datei {{fileName} konnte nicht hochgeladen werden {{status}}",
    "directory_created_successfully": "Verzeichnis {{directoryName}} erfolgreich erstellt",
    "file_created_successfully": "Datei {{fileName}} erfolgreich erstellt",
    "file_was_deleted_successfully": "Datei {{fileName}} erfolgreich gelöscht",
    "files_deleted_successfully": "Dateien erfolgreich gelöscht",
    "all_items_moved_successfully": "Alle Elemente erfolgreich verschoben",
    "destination_path_is_undefined": "Zielpfad ist undefiniert"
  },
  "accountData": {
    "account_info": "Konto Informationen",
    "name": "Name",
    "email": "E-Mail",
    "school": "Schule",
    "role": "Rolle",
    "classes": "Klassen",
    "change_password": "Passwort ändern",
    "my_information": "Meine Informationen",
    "mail_alias": "Mail Alias",
    "change_my_data": "Daten ändern",
    "school_classes": "Schulklassen"
  },
  "groups": {
    "errors": {
      "CouldNotGetGroupByPath": "Gruppe konnte anhand des Pfades nicht gefunden werden",
      "CouldNotGetUsers": "Benutzer konnten nicht gefunden werden",
      "CouldNotFetchGroupMembers": "Die Gruppenmitglieder konnten nicht gefunden werden",
      "CouldNotFetchUserById": "Benutzer konnte anhand der ID nicht gefunden werden",
      "CouldNotSearchGroups": "Die Suche nach Gruppen war nicht möglich"
    },
    "classes": "Klassen"
  },
  "users": {
    "errors": {
      "notFoundError": "Benutzer existiert nicht",
      "updateError": "Benutzer konnte nicht aktualisiert werden"
    }
  },
  "permission": {
    "groups": "Nutzergruppen",
    "selectGroupsDescription": "Wähle die Nutzergruppen aus, die Zugriff auf die App bekommen sollen."
  },
  "mails": {
    "errors": {
      "NotAbleToGetImapOption": "Auslesen der 'IMAP-Konfiguration' ist nicht möglich",
      "NotAbleToConnectClientError": "Verbindung zum IMAP-Server nicht möglich",
      "NotAbleToLockMailboxError": "Die Mailbox konnte nicht aufgerufen werden",
      "NotAbleToFetchMailsError": "Mails konnten nicht abgerufen werden",
      "NotValidPortTypeError": "Der Port muss als Nummer angegeben werden",
      "MailProviderNotFound": "E-Mail-Provider nicht gefunden",
      "MailcowApiGetSyncJobsFailed": "Sync-Jobs konnten nicht abgerufen werden",
      "MailcowApiCreateSyncJobFailed": "Sync-Job konnte nicht erstellt werden",
      "MailcowApiDeleteSyncJobsFailed": "Sync-Jobs konnten nicht gelöscht werden"
    }
  },
  "licensing": {
    "communityLicenseDialog": {
      "title": "Community-Edition",
      "description": "Kostenlose Community Edition der {{ applicationName }} UI.<br/>Besuche uns auf <link1>{{link}}</link1>.<br/><strong>Diese Version erhält keinen Hersteller-Support.</strong>"
    }
  },
  "appExtendedOptions": {
    "title": "Erweiterungen",
    "onlyOfficeUrl": "Gib hier die OnlyOffice-URL an",
    "onlyOfficeUrlTitle": "OnlyOffice-URL",
    "onlyOfficeJwtSecretTitle": "OnlyOffice JWT Secret",
    "onlyOfficeJwtSecretDescription": "Gib hier den OnlyOffice JWT Secret Key an",
    "overrideDocumentVendorMSWithOOTitle": "OpenDocument als Standard-Dokumentenformat verwenden",
    "overrideDocumentVendorMSWithOODescription": "Soll anstatt der Microsoft Office Formate (docx, pptx, xlsx) das OpenDocument Format (odt, ods, odp) verwendet werden?",
    "mailImapUrlTitle": "URL",
    "mailImapUrlDescription": "Gib hier den FQDN (z.B. 'imap.example.com') des IMAP-Servers an.",
    "mailImapPortTitle": "Port",
    "mailImapPortDescription": "Gib hier die Port Nummer des IMAP-Servers an (z.B. 993)",
    "mailImapSecureTitle": "Sichere Verbindung",
    "mailImapSecureDescription": "Soll die Verbindung über 'TLS' oder 'STARTTLS' aufgebaut werden.",
    "mailImapRejectUnauthorizedTitle": "Nicht zertifizierte Verbindungen ablehnen",
    "mailImapRejectUnauthorizedDescription": "Soll eine Zertifikatsprüfung für diese Verbindung durchgeführt werden?"
  },
  "preview": {
    "image": "Bildvorschau",
    "failedToLoadImage": "Bild konnte nicht geladen werden"
  },
  "containerApplication": {
    "dialogTitle": "{{applicationName}}-Plugins installieren",
    "EDULUTION_MAIL_HOSTNAME": {
      "title": "Hostname",
      "description": "Hostname des Mailservers. Dieser kann von der edulution Domain abweichen."
    }
  },
  "dockerOverview": {
    "title": "Container-Übersicht",
    "containerName": "Container-Name",
    "state": "Betriebszustand",
    "state-badge": "Badge",
    "status": "Status",
    "imageName": "Image",
    "filterPlaceHolderText": "Suche nach Container-Name",
    "port": "Port",
    "created": "Erstellt am",
    "container-view": "Container"
  },
  "docker": {
    "error": {
      "dockerConnectionError": "Docker-Verbindung fehlgeschlagen",
      "dockerImageNotFound": "Docker Image konnte nicht gefunden werden",
      "dockerCreationError": "Docker Container konnte nicht erstellt werden",
      "dockerCommandExecutionError": "Docker Befehl konnte nicht ausgeführt werden",
      "dockerContainerDeletionError": "Docker Container konnte nicht gelöscht werden"
    },
    "events": {
      "pullingImage": "Docker Image wird abgerufen...",
      "checkingImage": "Check, ob Image schon vorhande ist...",
      "creatingContainer": "Docker Container wird erstellt...",
      "containerCreated": "Container erstellt.",
      "startContainer": "Container gestartet.",
      "stopContainer": "Container gestoppt.",
      "restartContainer": "Container neu gestartet.",
      "killContainer": "Container erzwungen gestoppt.",
      "containerCreationSuccessful": "Container erfolgreich erstellt.",
      "containerCreationFailed": "Container konnte nicht erstellt werden."
    },
    "status": {
      "running": "läuft",
      "created": "erstellt",
      "restarting": "neu gestartet",
      "paused": "pausiert",
      "exited": "gestoppt",
      "dead": "tot"
    }
  },
  "veyon": {
    "lockScreen": "Bildschirm sperren",
    "unlockScreen": "Bildschirm entsprerren",
    "lockInputDevices": "Eingabe sperren",
    "unlockInputDevices": "Eingabe entsprerren",
    "rebootSystem": "System neu starten",
    "powerDown": "System herunterfahren",
    "errors": {
      "AppNotProperlyConfigured": "Veyon ist nicht richtig konfiguriert, wende dich an den Systemadministrator",
      "VeyonAuthFailed": "Veyon-Authentifizierung fehlgeschlagen",
      "GetUserFailed": "Benutzer konnte nicht abgerufen werden",
      "VeyonApiNotReachable": "Der externen Veyon-Server ist nicht erreichbar"
    }
  },
  "Invalid user credentials": "Benutzername oder Passwort falsch",
  "For more on this error consult the server log at the debug level.": "Verbindung zum AD-Server fehlgeschlagen. Bitte versuche es später noch einmal.",
  "Failed to fetch": "Verbindung zum edulution Server fehlgeschlagen. Bitte versuche es später noch einmal.",
  "Invalid client or Invalid client credentials": "Ungültige Serverkonfiguration. Bitte überprüfe die Client-ID oder das Client-Secret.",
  "Not Found (404)": "Verbindung zum edulution Server fehlgeschlagen. Bitte versuche es später noch einmal.",
  "NetworkError when attempting to fetch resource.": "Netzwerkfehler beim Abrufen der Website."
}<|MERGE_RESOLUTION|>--- conflicted
+++ resolved
@@ -357,13 +357,9 @@
       "fileInfoCollecting": "Datei {{filename}} wird von {{studentName}} eingesammelt",
       "fileInfoMoving": "Datei {{filename}} wird verschoben",
       "fileInfoDeleting": "Datei {{filename}} wird gelöscht",
-<<<<<<< HEAD
       "fileInfoCopying": "Datei {{filename}} wird kopiert",
-      "errorInfo": "{{failed}} Dateien konnten nicht ausgeteilt werden"
-=======
       "errorInfo": "{{failed}} Dateien konnten nicht ausgeteilt werden",
       "downloadInfo": "Datei {{filename}} wird heruntergeladen"
->>>>>>> 8e4b6f88
     },
     "tooltips": {
       "folderNameRequired": "Ordnername ist erforderlich",
