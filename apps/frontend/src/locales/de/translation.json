{
  "welcome": "Willkommen in der Anwendung",
  "changeLang": "Sprache ändern",
  "heading": "Herzlich Willkommen {{givenName}} {{familyName}}",
  "closeEditingWindow": "Will du wirklich das Bearbeitungsfenster schließen?",
  "framebufferImage": "Framebuffer-Bild",
  "previewImage": "Bildvorschau",
  "not-set": "Nicht gesetzt",
  "imprint": "Impressum",
  "public": "Öffentlich",
  "bulletinboard": {
    "settings": "Einstellungen",
    "noBulletinsToShow": "Aktuell gibt es keine Mitteilungen anzuzeigen, schaue am besten später noch mal vorbei!",
    "categoryIsRequired": "Es muss eine Kategorie ausgewählt werden",
    "createdFrom": "von {{ createdBy }}, aktualisiert am {{ lastUpdated }}",
    "createdFromAndUpdatedBy": "von {{ createdBy }}, aktualisiert von {{ lastUpdatedBy }} am {{ lastUpdated }}",
    "deleteBulletinCategory": "Kategorie löschen",
    "confirmSingleCategoryDelete": "Soll diese Kategorie wirklich gelöscht werden?",
    "confirmSingleCategoryDeleteWarning": "Vorsicht, es werden alle Mitteilungen in dieser Kategorie mitgelöscht!",
    "isVisibleStartDate": "Aktiv von",
    "isVisibleEndDate": "Aktiv bis",
    "isActiveOrExpired": "Aktiv/Abgelaufen",
    "activeFrom": "Aktiv von",
    "activeUntil": "Aktiv bis",
    "appTitle": "Info Board",
    "description": "Hier findest du deine aktuelle Mitteilungen",
    "filterPlaceHolderText": "Suche nach Kategoriename",
    "sidebar": "Info Board",
    "newCategorie": "Neue Kategorie",
    "category": "Kategorie",
    "categoryPositionChanged": "Position der Kategorie geändert",
    "name": "Name",
    "editCategorie": "Kategorie bearbeiten",
    "isActive": "Aktiv",
    "isPermanentlyActive": "Ist permanent aktiv",
    "visibleFor": "Sichtbar für",
    "visibleForUsers": "Sichtbar für Nutzer",
    "visibleForGroups": "Sichtbar für Gruppen",
    "editableByUsers": "Redaktionierbar von Nutzern",
    "editableByGroups": "Redaktionierbar von Gruppen",
    "editorialAccess": "Redaktioneller Zugriff",
    "manageCategories": "Kategorien verwalten",
    "manageBulletins": "Mitteilungen verwalten",
    "error": "Fehler",
    "delete": "Löschen",
    "deleteBulletin": "Mitteilung löschen",
    "deleteBulletins": "{{count}} Mitteilungen löschen",
    "editBulletin": "Mitteilung bearbeiten",
    "createBulletin": "Mitteilung erstellen",
    "confirmSingleDelete": "Soll diese Mitteilung wirklich gelöscht werden?",
    "confirmMultiDelete": "Sollen diese Mitteilungen wirklich gelöscht werden?",
    "rowsSelected": "{{selected}} von {{total}} Mitteilungen ausgewählt",
    "rowSelected": "{{selected}} von {{total}} Mitteilung ausgewählt",
    "cancel": "Abbrechen",
    "title": "Titel",
    "content": "Inhalt",
    "placeholderCategoryName": "Name",
    "categoryName": "Name der Kategorie",
    "bulletinUpdatedSuccessfully": "Mitteilung erfolgreich gespeichert",
    "bulletinCreatedSuccessfully": "Mitteilung erfolgreich erstellt",
    "bulletinsDeletedSuccessfully": "Mitteilungen erfolgreich gelöscht",
    "categoryCreatedSuccessfully": "Kategorie erfolgreich erstellt",
    "categoryUpdatedSuccessfully": "Kategorie erfolgreich aktualisiert",
    "categoryDeletedSuccessfully": "Kategorie erfolgreich gelöscht",
    "editCategory": "Kategorie bearbeiten",
    "createNewCategory": "Kategorie erstellen",
    "categories": {
      "visibilityState": "Standardsichtbarkeit der Mitteilungen",
      "FULLY_VISIBLE": "Vollständig sichtbar",
      "FULLY_VISIBLE-short": "Vollständig",
      "ONLY_TITLE": "Nur Titel anzeigen",
      "ONLY_TITLE-short": "Nur Titel",
      "visibleByUsersAndGroups": "Diese Kategorie mit ihren Mitteilungen ist sichtbar für Nutzer und Gruppen in der Info Board App",
      "visibleByUsersAndGroupsTitle": "Info Board App",
      "editableByUsersAndGroups": "Diese Kategorie ist redaktionierbar von Nutzern und Gruppen in der Info Board App",
      "editableByUsersAndGroupsTitle": "Mitteilungen verwalten"
    },
    "errors": {
      "categoryNotFound": "Kategorie nicht gefunden",
      "categoryDeleteFailed": "Kategorie konnte nicht gelöscht werden",
      "invalidCategory": "Ungültige Kategorie",
      "bulletinNotFound": "Bulletin nicht gefunden",
      "unauthorizedUpdateBulletin": "Keine Berechtigung, um dieses Bulletin zu aktualisieren",
      "unauthorizedDeleteBulletin": "Keine Berechtigung, um dieses Bulletin zu löschen",
      "categoryNameAlreadyExists": "Kategoriename existiert bereits",
      "unauthorizedCreateBulletin": "Keine Berechtigung, um dieses Bulletin zu erstellen",
      "unauthorizedCreateCategory": "Keine Berechtigung, um diese Kategorie zu erstellen",
      "unauthorizedDeleteCategory": "Keine Berechtigung, um diese Kategorie zu löschen",
      "unauthorizedUpdateCategory": "Keine Berechtigung, um diese Kategorie zu aktualisieren",
      "attachmentDeletionFailed": "Löschen eines Anhangs ist fehlgeschlagen"
    }
  },
  "appstore": {
    "title": "App-Store",
    "description": "Hier kannst du {{ applicationName }} Apps hinzufügen.",
    "chooseIcon": "Icon auswählen",
    "uploadIcon": "Icon hochladen",
    "dropIconDescription": "Ziehe ein Bild hierher oder klicke, um ein Bild auszuwählen. Unterstützte Formate: SVG, WEBP"
  },
  "forwarding": {
    "sidebar": "Weiterleitung"
  },
  "frame": {
    "sidebar": "Frame"
  },
  "embedded": {
    "sidebar": "Eingebettet"
  },
  "dashboard": {
    "pageTitle": "Dashboard",
    "description": "Hier ist ihr persönliches {{ applicationName }} Dashboard. Dem Ort an dem all ihre Anwendungen für den digitalen Unterricht gesammelt sind.",
    "mobileAccess": {
      "title": "Mobiler Zugriff",
      "manual": "Anleitung",
      "manualSetup": "Manuelles Einrichten",
      "setupWithQrCode": "Einrichtung via QR-Code",
      "accessData": "Zugangsdaten",
      "content": "Du kannst von vielen mobilen Geräten aus auf den Schulserver zugreifen. Drücke auf Anleitung um zu starten.",
      "scanAccessInfo": "Um die Zugangsdaten zu übertragen, bitte folgenden QR-Code mit der {{ applicationName }} App scannen.",
      "manualAccessInfo": "Gib die Anmeldedaten manuell in der {{ applicationName }} App ein. Das folgende Beispiel zeigt, wie die einzelnen Felder auszufüllen sind.",
      "nextStepPreview": "Im nächsten Schritt kannst du die Zugangsdaten übertragen.",
      "downloadDirect": "Oder lade die App direkt herunter:",
      "downloadApp": "Lade hier die {{ applicationName }} App herunter:"
    },
    "quota": {
      "title": "Quotas",
      "globalQuota": "Cloudquota berechnet ",
      "mailQuota": "E-Mailquota berechnet",
      "mibibyte": "MiB",
      "remainingLow": "Verbleibendes Quota gering – {{free}} %",
      "remainingVeryLow": "Verbleibendes Quota sehr gering – {{free}} %"
    }
  },
  "auth": {
    "errors": {
      "TokenExpired": "Sitzung abgelaufen.",
      "tokenIsNotActive": "Sitzung ist nicht mehr aktiv.",
      "SessionExpiring": "Du wirst in weniger als einer Minute abgemeldet.",
      "Unauthorized": "Du bist nicht autorisiert.",
      "Unknown": "Nutzer nicht gefunden.",
      "TotpMissing": "Totp fehlt.",
      "TotpInvalid": "Totp ungültig.",
      "LmnConnectionFailed": "Verbindung zum Schulserver fehlgeschlagen.",
      "KeycloakConnectionFailed": "Verbindung zum Authentifizierungsserver fehlgeschlagen.",
      "EdulutionConnectionFailed": "Verbindung zum edulution Server fehlgeschlagen. Bitte versuche es später noch einmal."
    },
    "logout": {
      "success": "Erfolgreich abgemeldet"
    }
  },
  "lmnApi": {
    "errors": {
      "ToggleSchoolClassJoinedFailed": "Betreten oder Verlassen der Schulklasse fehlgeschlagen",
      "ToggleProjectJoinedFailed": "Betreten oder Verlassen des Projekts fehlgeschlagen",
      "TogglePrinterJoinedFailed": "Hinzufügen oder Entfernen des Druckers fehlgeschlagen",
      "GetUserSessionsFailed": "Abrufen der Benutzersitzungen fehlgeschlagen",
      "AddUserSessionsFailed": "Hinzufügen der Benutzersitzung fehlgeschlagen",
      "GetPrintersFailed": "Drucker abrufen fehlgeschlagen",
      "RemoveUserSessionsFailed": "Entfernen der Benutzersitzung fehlgeschlagen",
      "UpdateUserSessionsFailed": "Aktualisierung der Benutzersitzung fehlgeschlagen",
      "StartExamModeFailed": "Start des Prüfungsmodus fehlgeschlagen",
      "PrintPasswordsFailed": "Drucken der Passwörter fehlgeschlagen",
      "StopExamModeFailed": "Beenden des Prüfungsmodus fehlgeschlagen",
      "RemoveManagementGroupFailed": "Entfernen der Verwaltungsgruppe fehlgeschlagen",
      "AddManagementGroupFailed": "Hinzufügen der Verwaltungsgruppe fehlgeschlagen",
      "GetUserSchoolClassesFailed": "Abrufen der Schulklassen des Benutzers fehlgeschlagen",
      "GetUserSchoolClassFailed": "Abrufen der Schulklasse des Benutzers fehlgeschlagen",
      "GetUserProjectsFailed": "Abrufen der Projekte des Benutzers fehlgeschlagen",
      "GetUserFailed": "Abrufen fehlgeschlagen",
      "UpdateUserFailed": "Aktualisierung fehlgeschlagen",
      "GetCurrentUserRoomFailed": "Abrufen des aktuellen Benutzerraums fehlgeschlagen",
      "CreateProjectFailed": "Projekterstellung fehlgeschlagen",
      "RemoveProjectFailed": "Entfernen des Projekts fehlgeschlagen",
      "UpdateProjectFailed": "Aktualisierung des Projekts fehlgeschlagen",
      "SearchUsersOrGroupsFailed": "Suche nach Benutzern oder Gruppen fehlgeschlagen",
      "GetProjectFailed": "Abrufen des Projekts fehlgeschlagen",
      "PasswordMismatch": "Aktuelles Passwort stimmt nicht",
      "PasswordChangeFailed": "Passwort ändern fehlgeschlagen",
      "GetUsersQuotaFailed": "Abrufen der Benutzerkontigente fehlgeschlagen."
    }
  },
  "ticketsystem": {
    "title": "TICKETS",
    "sidebar": "Tickets"
  },
  "mail": {
    "title": "E-MAILS",
    "sidebar": "E-Mails",
    "configName": "Name der Konfiguration",
    "hostname": "Hostname",
    "port": "Port",
    "portPlaceholder": "z.B. 993",
    "encryption": "Verschlüsselung",
    "rowSelected": "{{selected}} von {{total}} Job ausgewählt",
    "rowsSelected": "{{selected}} von {{total}} Jobs ausgewählt",
    "importer": {
      "filterPlaceHolderText": "Suche nach Benutzername",
      "title": "E-Mail-Sync",
      "provider": "E-Mail-Provider",
      "interval": "Sync-Intervall",
      "isActive": "Aktiv",
      "syncJobsTable": "Sync-Jobs",
      "mailAddress": "E-Mail-Adresse",
      "noMailConfigured": "E-Mail-App ist nicht konfiguriert. Bitte kontaktiere den Systemadministrator.",
      "syncAccountAdded": "Konto für Sync-Job hinzugefügt.",
      "syncAccountDeleted": "Konto für Sync-Job gelöscht."
    }
  },
  "chat": {
    "title": "CHAT",
    "sidebar": "Chat"
  },
  "errors": {
    "unexpectedError": "Ein unerwarteter Fehler ist aufgetreten",
    "automaticLoginFailed": "Automatischer Login fehlgeschlagen",
    "uploadOrFetchAttachmentFailed": "Fehler beim Hochladen des Anhangs",
    "fileGenerationFailed": "Datei konnte nicht generiert werden",
    "requestTooLarge": "Deine Anfrage ist zu groß. Falls du Medien angehängt hast, versuche diese zu komprimieren oder zu entfernen"
  },
  "conferences": {
    "errors": {
      "MeetingNotFound": "Ein Meeting mit dieser ID wurde nicht gefunden",
      "BbbServerNotReachable": "Der externe BBB-Server ist nicht erreichbar",
      "CouldNotStartConference": "Die Konferenz konnte nicht gestartet werden",
      "CouldNotStopConference": "Die Konferenz konnte nicht gestoppt werden",
      "BbbUnauthorized": "Du bist nicht autorisiert auf den externen BBB-Server zuzugreifen",
      "AppNotProperlyConfigured": "Die Konferenz-App ist nicht richtig konfiguriert, wende dich an den Systemadministrator",
      "YouAreNotTheCreator": "Du bist nicht der Ersteller der Konferenz",
      "AlreadyInAnotherMeeting": "Du befindest dich bereits in einer Konferenz. Bitte verlasse die laufende Konferenz, bevor du einer neuen beitritst.",
      "DBAccessFailed": "Datenbankzugriff fehlgeschlagen",
      "WrongPassword": "Das eingegebene Passwort ist falsch",
      "ConferenceIsNotRunning": "Die Konferenz wurde nicht gestartet",
      "MissingMandatoryParameters": "Anfrage aufgrund fehlender Parameter fehlgeschlagen"
    },
    "sharePublicDialog": {
      "title": "Konferenz teilen",
      "description": "Hier kannst du den Link zur Konferenz kopieren und teilen."
    },
    "joinThisConference": "An dieser Konferenz teilnehmen",
    "filterPlaceHolderText": "Suche nach Konferenzname",
    "started": "Konferenz gestartet",
    "stopped": "Konferenz beendet",
    "isStarting": "Konferenz wird gestartet",
    "isStopping": "Konferenz wird beendet",
    "tryManually": "Manuell verbinden",
    "changeUser": "Benutzer wechseln",
    "joinAgain": "Erneut teilnehmen",
    "passwordOfConference": "Passwort der Konferenz",
    "conferenceIsNotStartedYet": "Die Konferenz wurde noch nicht gestartet. Du befindest dich derzeit im Warteraum und wirst automatisch weitergeleitet, sobald die Konferenz beginnt.",
    "conferenceIsPasswordProtected": "Diese Konferenz ist passwortgeschützt. Bitte gib das Passwort ein, um teilzunehmen.",
    "pleaseEnterYourFullName": "Gib deinen vollständigen Namen ein, um der Konferenz beizutreten.",
    "yourFullName": "Dein vollständiger Name",
    "isNotPublicOrDoesNotExist": "Die Konferenz konnte nicht gefunden werden.",
    "publicConference": "Öffentliche Konferenz",
    "joinUrl": "Zugangslink",
    "isPublic": "Zutrittsbeschränkung",
    "isPublicTrue": "Öffentlich",
    "isPublicFalse": "Privat",
    "title": "KONFERENZEN",
    "description": "Das Konferenz Tool ermöglicht Audio- und Videokonferenzen und unterstützt Präsentationen mit erweiterten Whiteboard-Funktionen.",
    "sidebar": "Konferenzen",
    "create": "Konferenz erstellen",
    "delete": "Löschen",
    "deleteConference": "Konferenz löschen",
    "deleteConferences": "{{count}} Konferenzen löschen",
    "editConference": "Konferenz bearbeiten",
    "conferenceUpdatedSuccessfully": "Konferenz erfolgreich gespeichert ",
    "conferenceFetchedSuccessfully": "Konferenzen erfolgreich aktualisiert ",
    "conferenceCreatedSuccessfully": "Konferenz erfolgreich erstellet",
    "confirmSingleDelete": "Soll diese Konferenz wirklich gelöscht werden?",
    "confirmMultiDelete": "Sollen diese Konferenzen wirklich gelöscht werden?",
    "name": "Name der Konferenz",
    "conference": "Konferenz",
    "password": "Passwort",
    "attendee": "Teilnehmer",
    "attendees": "Teilnehmer",
    "invitedAttendees": "Eingeladen",
    "joinedAttendees": "Beigetreten",
    "privacyStatus": "Zutritt",
    "public": "Öffentlich",
    "private": "Privat",
    "rowsSelected": "{{selected}} von {{total}} Konferenzen ausgewählt",
    "rowSelected": "{{selected}} von {{total}} Konferenz ausgewählt",
    "cancel": "Abbrechen",
    "password_required": "Kein Passwort eingegeben",
    "error": "Fehler",
    "action": "Aktion",
    "start": "Starten",
    "stop": "Stoppen",
    "join": "Beitreten",
    "minimize": "Minimieren",
    "maximize": "Maximieren",
    "close": "Konferenz verlassen"
  },
  "knowledgebase": {
    "title": "WISSENSDATENBANK",
    "sidebar": "Wissensdatenbank"
  },
  "feed": {
    "title": "Aktuelles",
    "noconferences": "Keine laufende Konferenz",
    "nomail": "Keine ungelesenen E-Mails",
    "nosurveys": "Keine offenen Umfragen",
    "nobulletinboard": "Keine neuen Mitteilungen"
  },
  "mountpoints": {
    "home": "Home",
    "examusers": "Klassenarbeiten",
    "projects": "Projekte",
    "iso": "ISO",
    "programs": "Programme",
    "shares": "Freigaben",
    "students-home": "Schüler-Home"
  },
  "filesharing": {
    "filterPlaceHolderText": "Suche nach Dateiname",
    "title": "DATEIEN",
    "selectFile": "Datei auswählen",
    "sidebar": "Dateien",
    "previewTitle": "Dateivorschau",
    "saveFile": "Datei speichern",
    "fileEditor": "Datei Editor",
    "filePreview": "Dateivorschau",
    "closeEditor": "Editor schließen",
    "loadingDocument": "Dokument wird geladen...",
    "rowsSelected": "{{selected}} von {{total}} Dateien ausgewählt",
    "rowSelected": "{{selected}} von {{total}} Datei ausgewählt",
    "fileWithSameNameAlreadyExists": "Eine Datei mit diesem Namen existiert bereits.",
    "folderWithSameNameAlreadyExists": "Ein Ordner mit diesem Namen existiert bereits.",
    "errors": {
      "FileNotFound": "Datei nicht gefunden",
      "MountPointsNotFound": "Laufwerke nicht gefunden",
      "FolderNotFound": "Ordner nicht gefunden",
      "UploadFailed": "Datei konnte nicht hinzugefügt werden",
      "DeletionFailed": "Löschen fehlgeschlagen",
      "RenameFailed": "Umbenennen fehlgeschlagen",
      "MoveFailed": "Verschieben fehlgeschlagen",
      "CreationFailed": "Erstellen fehlgeschlagen",
      "DbAccessFailed": "Datenbankzugriff fehlgeschlagen",
      "WebDavError": "Dateiserver nicht erreichbar",
      "DownloadFailed": "Herunterladen fehlgeschlagen",
      "FolderCreationFailed": "Ordner konnte nicht erstellt werden",
      "CreateCollectFolderForStudentFailed": "Collect Ordner für Schüler konnte nicht erstellt werden",
      "DeleteFromServerFailed": "Löschen vom Server fehlgeschlagen",
      "SaveFailed": "Speichern fehlgeschlagen",
      "DuplicateFailed": "Kopieren fehlgeschlagen",
      "AppNotProperlyConfigured": "OnlyOffice ist nicht korrekt konfiguriert, bitte kontaktiere den Systemadministrator.",
      "CollectingFailed": "Einasmmeln der Dateien fehlgeschlagen",
      "MissingCallbackURL": "Fehlende Callback-URL",
      "SharingFailed": "Austeilen der Dateien fehlgeschlagen",
      "CopyFailed": "Kopieren fehlgeschlagen"
    },

    "publicShareFilesPage": {
      "title": "Geteilte Dateien",
      "description": "Hier findest du alle Dateien, die du geteilt hast. Beachte: Jeder, der den Freigabe-Link und ggf. das dazugehörige Passwort hat, kann diese Dateien herunterladen."
    },

    "progressBox": {
      "info": "Info",
      "titleSharing": "Dateien werden ausgeteilt",
      "titleCollecting": "Dateien werden eingesammelt",
      "titleDeleting": "Dateien werden gelöscht",
      "titleMoving": "Dateien werden verschoben",
      "titleCopying": "Dateien werden kopiert",
      "processedSharingInfo": "{{processed}} von {{total}} Dateien erfolgreich ausgeteilt",
      "processedCollectingInfo": "{{processed}} von {{total}} Dateien erfolgreich eingesammelt",
      "processedDeletingInfo": "{{processed}} von {{total}} Dateien erfolgreich gelöscht",
      "processedMovingInfo": "{{processed}} von {{total}} Dateien erfolgreich verschoben",
      "processedCopyingInfo": "{{processed}} von {{total}} Dateien erfolgreich kopiert",
      "fileInfoSharing": "Datei {{filename}} wird an {{username}} ausgeteilt",
      "fileInfoCollecting": "Datei {{filename}} wird von {{username}} eingesammelt",
      "fileInfoMoving": "Datei {{filename}} wird verschoben",
      "fileInfoDeleting": "Datei {{filename}} wird gelöscht",
      "fileInfoCopying": "Datei {{filename}} wird kopiert",
      "errorInfo": "{{failed}} Dateien konnten nicht ausgeteilt werden",
      "downloadInfo": "Datei {{filename}} wird heruntergeladen",
      "fileStructureIsCreating": "Dateistruktur wird erstellt",
      "zipFilesAreUploading": "Dateien werden in Ordnerstruktur hochgeladen",
      "fileIsUploading": "{{filename}} wird hochgeladen"
    },
    "tooltips": {
      "folderNameRequired": "Ordnername ist erforderlich",
      "FileNameRequired": "Dateiname ist erforderlich",
      "NewFileNameRequired": "Neuer Dateiname ist erforderlich",
      "NameRequired": "Name erforderlich",
      "NameExceedsCharacterLimit": "Der Dateiname darf maximal 30 Zeichen haben.",
      "NameMustNotEndWithDot": "Der Name darf nicht mit einem Punkt enden."
    },

    "publicFileSharing": {
      "fileName": "Dateiname",
      "selectedFile": "Ausgewählter Inhalt: ",
      "actions": "Aktionen",
      "createdAt": "Erstellt am",
      "validUntil": "Gültig bis",
      "isActive": "Aktiv",
      "fileLink": "Freigabe-Link",
      "invitedAttendees": "Eingeladen",
      "confirmMultiDelete": "Sollen diese Freigabe-Links zu den folgenden Inhalten wirklich gelöscht werden?",
      "confirmSingleDelete": "Soll dieser Freigabe-Link zu folgendem Inhalt wirklich gelöscht werden?",
      "deleteFileLink": "Freigabe-Link löschen",
      "deleteFileLinks": "Freigabe-Links löschen",
      "selectPersonsOrGroupsWhoCanAccess": "Beschränke Personen oder Gruppen, die Zugriff auf diesen Inhalt haben",
      "isAccessibleBy": "Zugänglich für",
      "isPasswordProtected": "Passwort",
      "publiclyAccessible": "Öffentlich zugänglich",
      "qrCodePublicShareFile": "QR-Code für öffentlichen Freigabelinks",
      "createNewFileLink": "Neuen Freigabe-Link erstellen",
      "editPublicShareFile": "Freigabe-Link bearbeiten",
      "sharePublicFile": "Öffentliche Freigabe-Links",
      "searchSharedFiles": "Suche nach geteilten Freigabe-Links",
      "sharedBy": "Geteilt von: ",
      "getFileAccess": "Bitte gib das Passwort für diese Freigabe ein, um Zugriff auf die Inhalte zu erhalten.",
      "downloadPublicFile": "Inhalt herunterladen",
      "nameOfContent": "Name des Inhalts:",
      "errors": {
        "PublicFileDeletionFailed": "Freigabe-Link konnte nicht gelöscht werden.",
        "PublicFileIsOnlyDeletableByOwner": "Der Freigabe-Link kann nur vom Besitzer gelöscht werden.",
        "PublicFileNotFound": "Freigabe-Link nicht gefunden.",
        "PublicFileIsRestricted": "Der Freigabe-Link ist nur für bestimmte Nutzer oder Gruppen zugänglich.",
        "PublicIsRestrictedByInvalidToken": "Auf den Freigabelink kann nicht zugegriffen werden, da der Token ungültig ist.",
        "PublicFileWrongPassword": "Das eingegebene Passwort ist falsch.",
        "FileCouldNotBeFound": "Der angefordert Freigabe-Link konnte nicht gefunden werden. Bitte überprüfe den Link oder wende dich an den Ersteller.",
        "PublicFileDownloadFailed": "Herunterladen der Datei fehlgeschlagen. Bitte versuche es später noch einmal."
      },
      "success": {
        "PublicFileLinkCreated": "Freigabe-Link erfolgreich erstellt.",
        "PublicFileLinkDeleted": "Freigabe-Link erfolgreich gelöscht.",
        "PublicFileLinkUpdated": "Freigabe-Link erfolgreich aktualisiert."
      },
      "scope": {
        "public": "Öffentlich",
        "publicHint": "Jeder, der den Freigabe-Link hat, kann diesen Inhalt herunterladen.",
        "restricted": "Eingeschränkt",
        "restrictedHint": "Nur die ausgewählten Gruppen oder Benutzer können diesen Inhalt herunterladen."
      }
    },

    "expiry": {
      "select": "Ablaufdatum auswählen",
      "selectedItemPrefix": "Ausgewählter Inhalt, welcher geteilt wird:",
      "noInviteesWarning": "⚠️  WARNUNG: Jeder, der den Link besitzt, kann diesen Inhalt herunterladen.",
      "inviteesWarning": "⚠️ WARNUNG: Jeder, der zu den ausgewählten Gruppen oder Benutzern gehört, kann diesen Inhalt herunterladen."
    },

    "eta": {
      "fewSeconds": "ein paar Sekunden verbleibend",
      "lessThanMinute": "weniger als eine Minute verbleibend",
      "aboutOneMinute": "etwa eine Minute verbleibend",
      "aboutMinutes_one": "etwa {{count}} Minute verbleibend",
      "aboutMinutes_other": "etwa {{count}} Minuten verbleibend",
      "aboutHours_one": "etwa {{count}} Stunde verbleibend",
      "aboutHours_other": "etwa {{count}} Stunden verbleibend",
      "moreThanHours_one": "mehr als {{count}} Stunde verbleibend",
      "moreThanHours_other": "mehr als {{count}} Stunden verbleibend",
      "aboutDays_one": "etwa {{count}} Tag verbleibend",
      "aboutDays_other": "etwa {{count}} Tage verbleibend",
      "moreThanDays_one": "mehr als {{count}} Tag verbleibend",
      "moreThanDays_other": "mehr als {{count}} Tage verbleibend"
    }
  },
  "forums": {
    "title": "FOREN",
    "sidebar": "Foren"
  },
  "learningmanagement": {
    "title": "LERNMANAGEMENT",
    "sidebar": "Lernmanagement"
  },
  "schoolinformation": {
    "title": "SCHULINFORMATION",
    "sidebar": "Schulinformation"
  },
  "edit": "Bearbeiten",
  "schoolclass": "Schulklasse",
  "project": "Projekt",
  "unknown": "Unbekannt",
  "device": "Gerät",
  "globalbinduser": "Systemnutzer",
  "globaladministrator": "Globaler Admin",
  "schoolbinduser": "Systemnutzer",
  "schooladministrator": "Schuladmin",
  "classroom-studentcomputer": "Klassenzimmer-Schülercomputer",
  "server": "Server",
  "loginname": "Loginname",
  "classmanagement": {
    "title": "KLASSENRAUM",
    "sidebar": "Klassenraum",
    "invalidProxyAddresses": "Proxy E-Mail-Adressen müssen Komma-separiert ohne Leerzeichen angegebn werden",
    "invalidQuota": "Die Quota muss der Dokumentation entsprechend angegeben werden",
    "invalidMailQuota": "Die E-Mailquota muss als Zahl in MB angegeben werden",
    "name": "Name",
    "mailQuota": "E-Mail Quota (MB)",
    "proxyAddresses": "Proxy E-Mail-Adressen",
    "descriptionPlaceholder": "Kurze Beschreibung des Projekts",
    "proxyAddressesPlaceholder": "info@email1.de,kontakt@email2.com",
    "quotaPlaceholder": "[{\"share\":\"default-school\",\"quota\":50}]",
    "quota": "Quota (MB)",
    "notMemberOfClass": "Du bist kein Mitglied einer Klasse.",
    "noGroupsToShow": "Keine Gruppen vorhanden.",
    "classes": "Klassen",
    "detailsprinters": "Details von Drucker",
    "overview": "Übersicht",
    "lesson": "Unterricht",
    "enrol": "Einschreiben",
    "printPasswords": "Passwörter drucken",
    "Printers": "Drucker",
    "projects": "Projekte",
    "editmyProjects": "Projekt beabeiten",
    "createmyProjects": "Projekt erstellen",
    "detailsmyProjects": "Details von Projekt",
    "myClasses": "Meine Klassen",
    "detailsmyClasses": "Details der Klasse",
    "closeSession": "Schließen",
    "session": "Sitzung",
    "startSession": "Sitzung starten",
    "mySessions": "Meine Sitzungen",
    "addsessions": "Sitzung erstellen",
    "editmySessions": "Sitzung beabeiten",
    "createmySessions": "Eine Sitzung erstellen",
    "myProjects": "Meine Projekte",
    "members": "Mitglieder",
    "member": "Mitglied",
    "noneAvailable": "Keine vorhanden",
    "isJoinable": "Nutzer können beitreten",
    "joinclass": "Klasse beitreten",
    "hide": "Anderen Nutzern nicht anzeigen",
    "typeToSearchUsersGroupsProjects": "Tippen um Schüler, Klassen oder Projekte hinzuzufügen",
    "typeToSearchUsersGroupsProjectsToNewSession": "Tippen um Schüler, Klassen oder Projekte zu einer neuen Sitzung hinzuzufügen",
    "itsNotPossibleToEditExternalStudents": "Es ist nicht möglich Schüler anderer Klassen zu steuern. Bitte treten Sie der Klasse des Schülers bei.",
    "itsNotPossibleToEditOtherSchoolStudents": "Im Moment ist es nicht möglich, das Verzeichnis für das Teilen im Home-Verzeichnis eines Schülers einer anderen Schule zu erstellen oder, die Verwaltungsgruppen zu ändern.",
    "usersInThisSession": "Nutzer in dieser Sitzung",
    "webfilter": "Web Filter",
    "internet": "Internet",
    "noStudentsForAction": "Es gibt keine Schüler auf die diese Aktion angewendet werden kann.",
    "wifi": "Wifi",
    "teacher": "Lehrer",
    "exammode": "Klassenarbeitsmodus",
    "exam": "Klassenarbeit",
    "printPasswordsPageDescription": "Erstelle Dateien um die Passwörter einzelner Klassen auszudrucken oder selektiere Klassen um gleichzeitig mehrere auszudrucken.",
    "userPasswordDialogTitle": "Passwort von {{displayName}}",
    "firstPassword": "Initiales Passwort",
    "firstPasswordNotSet": "Initiales Passwort ist nicht gesetzt",
    "currentPassword": "Aktuelles Passwort",
    "restoreFirstPassword": "Initiales Passwort wiederherstellen",
    "setRandom": "Zufälliges setzen",
    "currentPasswordChangedSuccessfully": "Aktuelles Passwort erfolgreich geändert",
    "firstPasswordChangedSuccessfully": "Initiales Passwort erfolgreich geändert",
    "firstPasswordIsCurrentlySet": "Das initiale Passwort ist als aktuelles Passwort gesetzt.",
    "firstPasswordIsCurrentlyNotSet": "Das initiale Passwort ist nicht als aktuelles Passwort gesetzt.",
    "passwordRequirements": "Verwenden Sie Großbuchstaben, Kleinbuchstaben und Sonderzeichen oder Zahlen.",
    "projectsPageDescription": "Hier findest du eine Übersicht über alle Projekte in denen du Admin bist.",
    "typeToFilter": "Tippen um zu filtern...",
    "systemName": "Systemname",
    "printing": "Drucken",
    "veyon": "Veyon",
    "enable": "einschalten",
    "disable": "ausschalten",
    "featureIsStillInDevelopment": "Das Feature ist noch in der Entwicklung und wird in der nächsten Version implementiert werden.",
    "collect": "Einsammeln",
    "CollectFilesDescription": "Hier werden alle Dateien der Schüler wieder eingesammelt.",
    "showcollectedfiles": "Dateien anzeigen",
    "share": "Austeilen",
    "exammodeDescription": "Den Klassenarbeitsmodus für {{count}} Schüler umschalten",
    "wifiDescription": "Das Wifi für {{count}} Schüler umschalten",
    "webfilterDescription": "Den Webfilter für {{count}} Schüler umschalten",
    "internetDescription": "Das Internet für {{count}} Schüler umschalten",
    "printingDescription": "Das Drucken für {{count}} Schüler umschalten",
    "collectDescription": "Die Dateien von {{count}} Schüler einsammeln",
    "shareDescription": "Die Dateien an {{count}} Schüler austeilen",
    "showcollectedfilesDescription": "Die Dateien von {{count}} Schüler anzeigen",
    "deactivate": "Deaktivieren",
    "activate": "Aktivieren",
    "passwordoptions": "Passwortoptionen",
    "createFile": "Datei erstellen",
    "pdf": "PDF",
    "csv": "CSV",
    "usePdfLatexInsteadOfLatex": "pdfLatex anstelle von Latex verwenden",
    "pdfDescription": "Erzeuge eine PDF Datei um die Passwörter für diese Schulklassen auszudrucken",
    "csvDescription": "Erzeuge eine CSV Datei um die Passwörter für diese Schulklassen auszudrucken",
    "printOneItemPerPage": "Drucke ein Passwort pro Seite",
    "selectSavedSession": "Aus gespeicherten Sitzungen wählen",
    "saveSession": "Sitzung speichern",
    "editSession": "Sitzung editieren",
    "myRoom": "Mein Raum",
    "sharedMailBox": "Geteiltes Postfach",
    "enrolPageDescription": "Wähle die Klassen und Projekte aus, für die du dich einschreiben möchtest, indem du die Checkboxen aktivierst.",

    "copyOrCut": "Möchtest du die Dateien ausschneiden oder kopieren?",
    "filesShared": "Dateien geteilt",
    "filesSharingStarted": "Dateien werden geteilt",
    "filesCollectingStarted": "Dateien werden eingesammelt",
    "failDialog": {
      "title": "Datei {{file}} konnte nicht geteilt werden",
      "reasonMissing": "Die Datei ist möglicherweise nicht mehr vorhanden oder wurde umbenannt.",
      "reasonAlreadyReceived": "Der Empfänger hat die Datei bereits.",
      "reasonDuplicate": "Der Dateiname ist doppelt vorhanden.",
      "affectedPersons": "Die folgenden Personen haben die Datei nicht erhalten:",
      "affectedPerson": "Die folgende Person hat die Datei nicht erhalten:",
      "filenameAdvice": "Wenn das Austeilen erneut versucht werden soll, wird die Datei unter dem Namen {{filename}} verteilt",
      "retryButton": "Erneut versuchen"
    },
    "veyonConfigTable": {
      "id": "ID",
      "subnet": "Subnet",
      "subnetDescription": "Subnet in CIDR-Notation (10.0.0.0/24)",
      "subnetPlaceholder": "10.0.0.0/24",
      "proxyAdress": "Proxy Addresse",
      "proxyAdressDescription": "URL des Veyon-WebAPI-Proxy",
      "proxyAdressPlaceholder": "http://localhost:11080",
      "createConfig": "Konfiguration erstellen",
      "editConfig": "Konfiguration bearbeiten"
    }
  },
  "select": "Auswählen",
  "selectAll": "Alle auswählen",
  "details": "Details",
  "quickAccess": "Schnellzugriff",
  "delete": "Löschen",
  "options": "Optionen",
  "downloadFile": "Datei herunterladen",
  "cancel": "Abbrechen",
  "survey": {
    "attendee": "Teilnehmer",
    "attendees": "Teilnehmer",
    "newTitle": "Neue Umfrage",
    "filterPlaceHolderText": "Suche nach Umfragename",
    "publicSurvey": "Öffentliche Umfrage",
    "invitedAttendees": "Eingeladen",
    "isPublic": "Sichtbarkeit",
    "isPublicTrue": "Öffentlich",
    "isPublicFalse": "Privat",
    "created": "Erstellt",
    "creationDate": "Erstellungsdatum",
    "expires": "Läuft ab",
    "expirationDate": "Ablaufdatum",
    "finished": "Du hast erfolgreich an der Umfrage teilgenommen.",
    "thanks": "Vielen Dank für deine Teilnahme.",
    "notFound": "Die Umfrage konnte nicht gefunden werden.",
    "noFormula": "Das Formular ist nicht lesbar.",
    "noAnswer": "Es sind noch keine Antworten verfügbar.",
    "canSubmitMultiple": "Erlaube Mehrfachantworten.",
    "editor": {
      "inputFieldTitle": "Eingabefeld",
      "new": "Neu (Leer)",
      "fileUploadSuccess": "Die Datei wurde erfolgreich hochgeladen.",
      "fileUploadError": "Die Datei konnte nicht hochgeladen werden, bitte versuche es später erneut.",
      "saveSurveySuccess": "Die Umfrage wurde gespeichert.",
      "reset": "Verwerfen",
      "addDescription": "Beschreibung hinzufügen",
      "expectingUserInput": "Hier wird die Antwort des Teilnehmers erwartet, ... ",
      "templates": "Vorlagen",
      "templateMenu": {
        "submit": "Die Umfrage als Vorlage speichern.",
        "title": "Vorlagen:",
        "userMessage": "Zur Verfügung stehende Vorlagen können hier geladen werden.",
        "adminMessage": "Um deine aktuelle Umfrage als Vorlage zu veröffentlichen, klicke auf 'Speichern'. Vorhandene Vorlagen können hier gelöscht oder geladen werden.",
        "emptyMessage": "Es sind noch keine Vorlagen vorhanden",
        "deletion": {
          "title": "Vorlage löschen",
          "message": "Soll die Vorlage wirklich gelöscht werden?",
          "success": "Vorlage erfolgreich gelöscht",
          "error": "Die Vorlage konnte nicht gelöscht werden"
        }
      },
      "questionSettings": {
        "settings": "Einstellungen",
        "title": "Einstellungen zur Frage",
        "questionTitle": "Titel",
        "addQuestionTitle": "Titel hinzufügen",
        "questionDescription": "Beschreibung",
        "addQuestionDescription": "Beschreibung hinzufügen",
        "limit": "Grenzwert",
        "nullLimit": "Ein Grenzwert von 0 bedeutet, dass die Option unbeschränkt verfügbar ist.",
        "backendLimiters": "Auswahlmöglichkeiten begrenzen",
        "addBackendLimiters": "Hier können Optionen mit Grenzwerten definiert werden. Dadurch lassen sich diese nur begrenzt oft auswählen.",
        "useOtherItem": "Erlaube Nutzern eigene Optionen hinzuzufügen",
        "addBackendLimiterForOtherItem": "Dies setzt einen Grenzwert, wie oft Teilnehmer diese Optionen auswählen können.",
        "upperLimit": "Grenzwert",
        "upperBackendLimiters": "Auswahlmöglichkeiten mit Obergrenze",
        "addChoice": "Hinzufügen",
        "filterPlaceHolderText": "Option suchen"
      }
    },
    "participate": {
      "saveAnswerSuccess": "Die Antwort wurde gespeichert.",
      "username": "Benutzername",
      "pleaseEnterYourFullName": "Gib entweder deinen vollständigen Namen ein, um an der Umfrage teilzunehmen. Oder benutze die Teilnahme-ID, um deine Abgabe zu überarbeiten.",
      "yourFullName": "Name",
      "invalidUsername": "Benutzername ist ungültig (erlaubt sind Buchstaben, Zahlen und [. -])",
      "idHeader": "Deine Teilnahme-ID",
      "idText": "Bitte notiere dir:",
      "idParagraph": "Um deine Antwort einzusehen oder, falls konfiguriert, nochmals zu bearbeiten, kannst du die Teilnahme-ID hier benutzen.",
      "usernameRequired": "Der Benutzername ist erforderlich",
      "completeMessage": "Vielen Dank, dass du an der Umfrage Teilgenommen hast"
    },
    "errors": {
      "submitAnswerError": "Die Antwort konnte nicht gespeichert werden.",
      "updateOrCreateError": "Umfrage konnte weder aktualisiert noch erstellt werden.",
      "deleteError": "Die Umfragen konnten nicht gelöscht werden.",
      "noAnswerError": "Bisher ist noch keine Antwort abgegeben worden.",
      "noFormulaError": "Das Formular der Umfrage ist nicht lesbar.",
      "noBackendLimitersError": "Um diese Funktion nutzen zu können müssen im Editor die Grenzwerte definiert werden.",
      "notFoundError": "Umfrage konnte nicht gefunden werden.",
      "surveyFormulaStructuralError": "Das Formular der Umfrage weist Struktureller Fehler auf.",
      "participationErrorUserNotAssigned": "Du bist zu dieser Umfrage nicht eingeladen.",
      "participationErrorAlreadyParticipated": "Du hast bereits teilgenommen.",
      "participationErrorSurveyExpired": "Umfrage ist abgelaufen.",
      "missingIdError": "Fehlende Umfrage-ID.",
      "missingAnswerError": "Bitte fülle die Umfrage aus, bevor du deine Antwort abschickst."
    }
  },
  "survey-answer": {
    "errors": {
      "notAbleToFindOrCreateSurveyAnswerError": "Antwort konnte nicht gefunden oder erstellt werden.",
      "notAbleToFindSurveyAnswerError": "Keine Antworten vorhanden.",
      "notAbleToUpdateSurveyAnswerError": "Antwort konnte nicht aktualisiert werden.",
      "notAbleToCreateSurveyAnswerError": "Antwort konnte nicht erstellt werden.",
      "notAbleToDeleteSurveyAnswerError": "Antwort konnte nicht gelöscht werden.",
      "notAbleToCountChoices": "Die Anzahl der Auswahlmöglichkeiten konnte nicht ermittelt werden."
    }
  },
  "surveys": {
    "rowsSelected": "{{selected}} von {{total}} Umfragen ausgewählt",
    "rowSelected": "{{selected}} von {{total}} Umfrage ausgewählt",
    "confirmMultiDelete": "Sollen diese Umfragen wirklich gelöscht werden?",
    "confirmSingleDelete": "Soll die Umfrage wirklich gelöscht werden?",
    "deleteSurveys": "Lösche {{count}} Umfragen",
    "deletedSurveys": "{{count}} Umfragen erfolgreich gelöscht",
    "deleteSurvey": "Umfrage Löschen",
    "deletedSurvey": "Umfrage erfolgreich gelöscht",
    "title": "UMFRAGEN",
    "sidebar": "Umfragen",
    "view": {
      "open": {
        "menu": "Offene Umfragen",
        "title": "Offene Umfragen",
        "description": "Hier findest du die Umfragen, zu denen du eingeladen wurdest."
      },
      "created": {
        "menu": "Eigene Umfragen",
        "title": "Selbst erstellte Umfragen",
        "description": "Hier findest du die Umfragen, die du selbst erstellt hast."
      },
      "answered": {
        "menu": "Schon beantwortet",
        "title": "Schon beantwortete Umfragen",
        "description": "Hier findest du die Umfragen, an denen du bereits teilgenommen hast."
      },
      "editor": {
        "menu": "Neue erstellen"
      }
    },
    "actions": {
      "showResultsChart": "Schaubild",
      "showResultsTable": "Tabelle",
      "showSubmittedAnswers": "Antworten"
    },
    "submittedAnswersDialog": {
      "title": "Eingereichte Abgabe des Nutzers"
    },
    "saveDialog": {
      "title": "Speichern und Benutzern zuweisen",
      "settingsFlags": "Einstellungen",
      "isAnonymous": "Soll die Umfrage anonym sein?",
      "isPublic": "Soll die Umfrage öffentlich sein?",
      "canSubmitMultipleAnswers": "Soll ein Teilnehmer die Umfrage mehrmals beantworten können?",
      "canUpdateFormerAnswer": "Sollen Antworten nachträglich bearbeitbar sein?"
    },
    "sharePublicSurveyDialog": {
      "title": "Umfrage teilen",
      "description": "Hier kannst du den Link zur Umfrage kopieren und teilen."
    },
    "participateDialog": {
      "title": "An der Umfrage teilnehmen"
    },
    "resultChartDialog": {
      "title": "Ergebnisse - Schaubild"
    },
    "resultTableDialog": {
      "title": "Ergebnisse - Tabelle"
    }
  },
  "printer": {
    "title": "DRUCKER",
    "sidebar": "Drucker"
  },
  "network": {
    "title": "NETZWERK",
    "sidebar": "Netzwerk"
  },
  "locationservices": {
    "title": "STANDORTVERBINDUNG",
    "sidebar": "Standortverbindung"
  },
  "desktopdeployment": {
    "title": "DESKTOP",
    "topic": "Desktop-Bereitstellung",
    "description": "Hier kannst du dich mit deinem virtuellen Desktop verbinden.",
    "sidebar": "Desktop",
    "connect": "Verbinden",
    "reload": "Neu laden",
    "close": "Verbindung schließen",
    "error": {
      "title": "Verbindungsfehler",
      "description": "Bitte prüfe deine Netzwerkverbindung und versuche es erneut."
    },
    "win10": "Windows 10",
    "win11": "Windows 11",
    "ubuntu": "Ubuntu",
    "clients": "Clients verfügbar",
    "client": "Client verfügbar",
    "errors": {
      "GuacamoleNotResponding": "RDP-Dienst nicht verfügbar.",
      "GuacamoleUserNotFound": "Nutzername oder Passwort konnte nicht gefunden.",
      "LmnVdiApiNotResponding": "Linuxmuster VDI-Dienst antwortet nicht.",
      "SessionNotFound": "Session nicht gefunden.",
      "AppNotProperlyConfigured": "Guacamole ist nicht korrekt konfiguriert, bitte kontaktiere den Systemadministrator."
    }
  },
  "wlan": {
    "title": "WLAN",
    "sidebar": "Wlan"
  },
  "mobiledevices": {
    "title": "MOBILE ENDGERÄTE",
    "sidebar": "Mobile Endgeräte"
  },
  "virtualization": {
    "title": "VIRTUALISATION",
    "sidebar": "Virtualisation"
  },
  "firewall": {
    "title": "FIREWALL",
    "sidebar": "Firewall"
  },
  "antimalware": {
    "title": "ANTI-MALWARE",
    "sidebar": "Anti-Malware"
  },
  "backup": {
    "title": "BACKUP",
    "sidebar": "Backup"
  },
  "aichat": {
    "title": "KI CHAT",
    "sidebar": "KI Chat"
  },
  "roombooking": {
    "sidebar": "Raumbuchung"
  },

  "mobileAccessSetup": {
    "connectionTitle": "Verbindung einrichten",
    "pleaseEnterCredentials": "Bitte gib die Anmeldedaten zum Schulserver an",
    "scanQrCode": "QR Code scannen",
    "orText": "ODER",
    "yourPassword": "Dein Passwort",
    "addButton": "Hinzufügen"
  },
  "ctrlKey": "STRG",
  "enterKey": "Enter",
  "launcher": {
    "title": "App Launcher",
    "searchApps": "Tippen um Apps zu filtern...",
    "pressShortKey": "Launcher öffnen mit",
    "pressEnterToStartApp": "Erste App öffnen mit",
    "noSearchResults": "Keine App gefunden"
  },
  "settings": {
    "title": "EINSTELLUNGEN",
    "sidebar": "Einstellungen",
    "addApp": {
      "title": "App hinzufügen",
      "description": "Bitte wählen Sie eine App aus:"
    },
    "deleteApp": {
      "title": "App löschen",
      "description": "Möchtest du diese App sicher löschen?"
    },
    "delete": "Löschen",
    "description": {
      "ticketsystem": "Hier kannst du alle Einstellungen vornehmen.",
      "mail": "Hier kannst du alle Einstellungen vornehmen.",
      "chat": "Hier kannst du alle Einstellungen vornehmen.",
      "conferences": "Hier kannst du alle Einstellungen vornehmen.",
      "surveys": "Hier kannst du alle Einstellungen vornehmen.",
      "knowledgebase": "Hier kannst du alle Einstellungen vornehmen.",
      "filesharing": "Hier kannst du alle Einstellungen vornehmen.",
      "forums": "Hier kannst du alle Einstellungen vornehmen.",
      "roombooking": "Hier kannst du alle Einstellungen vornehmen.",
      "learningmanagement": "Hier kannst du alle Einstellungen vornehmen.",
      "schoolinformation": "Hier kannst du alle Einstellungen vornehmen.",
      "classmanagement": "Hier kannst du alle Einstellungen vornehmen.",
      "printer": "Hier kannst du alle Einstellungen vornehmen.",
      "network": "Hier kannst du alle Einstellungen vornehmen.",
      "locationservices": "Hier kannst du alle Einstellungen vornehmen.",
      "desktopdeployment": "Hier kannst du alle Einstellungen vornehmen.",
      "wlan": "Hier kannst du alle Einstellungen vornehmen.",
      "mobiledevices": "Hier kannst du alle Einstellungen vornehmen.",
      "virtualization": "Hier kannst du alle Einstellungen vornehmen.",
      "firewall": "Hier kannst du alle Einstellungen vornehmen.",
      "antimalware": "Hier kannst du alle Einstellungen vornehmen.",
      "backup": "Hier kannst du alle Einstellungen vornehmen.",
      "aichat": "Hier kannst du alle Einstellungen vornehmen.",
      "linuxmuster": "Hier kannst du alle Einstellungen vornehmen.",
      "whiteboard": "Hier kannst du alle Einstellungen vornehmen.",
      "bulletinboard": "Konfiguriere hier die Nutzergruppen, die Zugriff auf die App Info Board haben. Über die Kategorieren kann gesteuert werden, welche Mitteilungen Nutzern angezeigt werden.",
      "forwarded": "Weiterleitungs: Einfach den Link zur Webanwendung unter URL eintragen.",
      "framed": "Frame: Einfach den Link zur Webanwendung unter URL eintragen.",
      "embedded": "Eingebettet: Hier kann eine eigene Webanwendung im Editor erstellt werden."
    },
    "globalSettings": {
      "title": "Globale Einstellungen",
      "security": "Sicherheit",
      "general": "Allgemein",
      "defaultLandingPageTitle": "Standardanwendung nach dem Login",
      "defaultLandingPageDescription": "Hier kann festgelegt werden, welche Anwendung für Nutzer standardmäßig nach dem Login angezeigt werden soll.",
      "defaultLandingPageSwitchDescription": "Bei Aktivierung erfolgt die Weiterleitung der Nutzer nach erfolgreichem Login nicht zum Dashboard, sondern zu der an dieser Stelle konfigurierten Anwendung.",
      "multiFactorAuthentication": "Zwei-Faktor-Authentisierung",
      "mfaDescription": "Hier kann festgelegt werden, für welche Nutzergruppen die Zwei-Faktor-Authentisierung erzwungen werden soll.",
      "selectUserGroups": "Nutzergruppen auswählen, für welche das MFA-Setup erzwungen wird.",
      "updateSuccessful": "Einstellung erfolgreich aktualisiert.",
      "errors": {
        "updateError": "Einstellungen konnten nicht aktualisiert werden.",
        "notFoundError": "Einstellungen konnten nicht geladen werden."
      },
      "deploymentTarget": "Plattform",
      "ldap": {
        "title": "LDAP",
        "edulution-binduser-description": "Hier können Zugangsdaten zum LDAP konfiguriert werden, die für den Gruppen-Sync notwendig sind.",
        "edulution-binduser-dn": "Distinguished Name (DN)",
        "edulution-binduser-password": "Passwort"
      }
    },
    "userAdministration": {
      "title": "Benutzerverwaltung",
      "resetMfaForm": "Zwei-Faktor-Authentisierung zurücksetzen",
      "resetMfaFormDescription": "Hier kannst du die Zwei-Faktor-Authentisierung für einen oder mehrere Nutzer zurücksetzen.",
      "selectUsersTitle": "Nutzer auswählen",
      "selectUsersDescription": "Wähle hier die Nutzer aus, für welche die Zwei-Faktor-Authentisierung zurückgesetzt werden soll.",
      "totpResetSuccess": "TOTP für {{username}} wurde erfolgreich zurückgesetzt."
    },
    "info": {
      "title": "Info"
    },
    "appconfig": {
      "position": {
        "title": "Sortierung",
        "description": "An welcher Position soll die App in der App-Leiste und in den Einstellungen angezeigt werden?"
      },
      "sections": {
        "onlyOffice": {
          "title": "Only Office Integration",
          "description": ""
        },
        "imapMailFeed": {
          "title": "IMAP Integration",
          "description": ""
        },
        "bulletinBoard": {
          "title": "Kategorien",
          "description": "Füge neue Kategorien hinzu oder bearbeite existierende, um zu steuern, für welche Nutzer und Gruppen Mitteilungen angezeigt werden sollen."
        },
        "general": {
          "title": "Allgemein",
          "description": ""
        },
        "fileSharing": {
          "title": "Allgemeine Einstellungen",
          "description": ""
        },
        "docker": {
          "title": "Docker Anwendungen",
          "description": "Um die erweiterten Dienste nutzen zu können, können hier die benötigten Container-Anwendungen installiert und gestartet werden."
        },
        "veyon": {
          "title": "Veyon Proxy",
          "description": "Hier können die Veyon WebAPI-Proxys konfiguriert werden.",
          "filterPlaceHolderText": "Suche nach Proxy-Name",
          "invalidCidrFormat": "Ungültige CIDR-Notation",
          "invalidUrlFormat": "Ungültige URL"
        },
        "webdavShare": {
          "title": "WebDAV-Share",
          "description": "Hier können eigene WebDAV-Shares eingerichtet werden.",
          "filterPlaceHolderText": "Suche nach WebDAV-Share"
        },
        "files": {
          "title": "Dateien",
          "description": "Hier können die Dateien verwaltet werden, die in der App angezeigt werden.",
          "uploadSuccess": "Dateien erfolgreich hochgeladen",
          "uploadFailed": "Hochladen fehlgeschlagen",
          "rowSelected": "{{selected}} von {{total}} Dateien ausgewählt",
          "rowsSelected": "{{selected}} von {{total}} Dateien ausgewählt"
        },
        "editor": {
          "title": "Editor",
          "description": "Hier im Editor kannst du eigene Webanwendungen gestalten oder bestehende Inhalte integrieren. Du kannst dabei Webseiten erstellen, Inhalte formatieren und individuell anpassen. Auch bereits vorhandene Anwendungen oder externe Inhalte lassen sich einfügen und komfortabel mit deinen eigenen Inhalten verbinden. So entsteht ein flexibler Bereich, in dem du auf einfache Weise Inhalte darstellen oder interaktive Anwendungen anbieten kannst. Starte mit der Wahle des Modus, in welchem die Webanwendung gestartet werden soll.",
          "sandboxMode": "Sparates Layout",
          "nativeMode": "Integriertes Layout",
          "sandboxModeDescription": "Im Modus „Sparates Layout“ wird der Inhalt als eigenständige Seite angezeigt, ähnlich wie ein Fenster innerhalb der Anwendung. Dabei können neben dem eigentlichen Inhalt auch zusätzliche Designelemente oder Funktionen aus anderen Quellen geladen werden. Dadurch ist die Gestaltung unabhängig von der Anwendung, könnte also anders aussehen oder sich anders verhalten. Hier muss der Inhalt als HTML-Datei hochgeladen werden.",
          "nativeModeDescription": "Im Modus „Integriertes Layout“ dagegen wird der Inhalt direkt in die Oberfläche der Anwendung eingefügt. Dadurch sieht der Inhalt genauso aus wie die Anwendung selbst und fügt sich optisch nahtlos ein. Allerdings können hier keine zusätzlichen externen Designelemente oder Funktionen dynamisch hinzugefügt werden. Es können jedoch statische Elemente wie Bilder hochgeladen und hier eingesetzt werden.",
          "visibilityDescription": "Hier können Sie festlegen, ob die App öffentlich zugänglich sein soll. Aktiv bedeutet öffentlich, inaktiv bedeutet, dass nur konfigurierte Nutzergruppen Zugriff haben. Die App öffentlich zugänglich zu machen erzeugt einen Link im Footer. Um die App in der Sidebar für registrierte Nutzer sichtbar zu machen, muss deren Zugriff über die Nutzergruppen konfiguriert werden"
        }
      },
      "update": {
        "success": "App erfolgreich gespeichert",
        "failed": "Aktualisierung fehlgeschlagen"
      },
      "delete": {
        "success": "App wurde gelöscht",
        "failed": "Löschen fehlgeschlagen"
      },
      "create": {
        "success": "App wurde angelegt",
        "failed": "App anlegen fehlgeschlagen"
      }
    },
    "errors": {
      "WriteAppConfigFailed": "App speichern fehlgeschlagen",
      "ReadAppConfigFailed": "App lesen fehlgeschlagen",
      "DisableAppConfigFailed": "App deaktivieren fehlgeschlagen",
      "WriteTraefikConfigFailed": "Traefik-Konfiguration speichern fehlgeschlagen",
      "ReadTraefikConfigFailed": "Traefik-Konfiguration lesen fehlgeschlagen",
      "forbiddenProxyPath": "Dieser Proxy-Pfad ist nicht erlaubt.",
      "fieldRequired": "Dieses Feld ist erforderlich",
      "maxChars": "Maximal {{count}} Zeichen",
      "nameAlreadyExists": "App mit diesem Namen existiert bereits",
      "nameIsNotAllowed": "Dieser Appname ist nicht erlaubt"
    },
    "yamleditor": {
      "invalidYaml": "Ungültiger YAML Syntax",
      "placeholder": "Hier ihre Traefik-Konfiguration eintragen"
    },
    "rowsSelected": "{{selected}} von {{total}} Container ausgewählt",
    "rowSelected": "{{selected}} von {{total}} Container ausgewählt",
    "license": {
      "title": "Lizenzübersicht",
      "customerId": "Kunden-Nr",
      "licenseId": "Lizenz-ID",
      "numberOfUsers": "Anzahl Benutzer",
      "validFromUtc": "Gültig ab",
      "validToUtc": "Gültig bis",
      "licenseStatus": "Lizenzstatus",
      "register": "Registrieren",
      "registerLicense": "Lizenz registrieren",
      "licenseKey": "Lizenzschlüssel",
      "licenseKeyDescription": "Gib hier den Lizenzschlüssel ein, den du beim Kauf bekommen hast.",
      "licenseSignedSuccessfully": "Lizenz erfolgreich registriert",
      "noLicenseRegistered": "Keine Lizenz registriert",
      "errors": {
        "signingFailed": "Registrierung fehlgeschlagen",
        "verificationFailed": "Tokenverifizierung fehlgeschlagen"
      }
    }
  },
  "usersettings": {
    "title": "MEIN PROFIL",
    "sidebar": "Mein Profil",
    "rowSelected": "{{selected}} von {{total}} Konten ausgewählt",
    "rowsSelected": "{{selected}} von {{total}} Konten ausgewählt",
    "details": {
      "title": "Benutzerdetails",
      "description": "Hier können Sie Ihre Benutzerdaten einsehen und teilweise bearbeiten.",
      "userInformation": "Benutzerbezogene Informationen",
      "dateOfBirth": "Geburtsdatum",
      "givenName": "Vorname",
      "displayName": "Anzeigename",
      "name": "Benutzername",
      "role": "Rolle",
      "schoolName": "Schulname",
      "schoolSubjects": "Klassen",
      "sophomorixState": "Status",
      "quotas": "Quotas",
      "proxyAddresses": "E-Mail Proxy-Addressen",
      "addNew": "Tippen um hinzuzufügen",
      "badgeAlreadyExists": "Der Eintrag existiert bereits",
      "sophomorixCustom1_teacher": "Schulfach 1",
      "sophomorixCustom2_teacher": "Schulfach 2",
      "sophomorixCustomMulti1_teacher": "Kaffeesorten",
      "userimageconfig": "Profilbild"
    },
    "security": {
      "title": "Sicherheit",
      "sidebar": "Sicherheit",
      "description": "Konfigurieren Sie hier die Sicherheitseinstellungen des Accounts",
      "changePassword": {
        "title": "Passwort ändern",
        "currentPassword": "Aktuelles Passwort",
        "newPassword": "Neues Passwort",
        "confirmPassword": "Passwort bestätigen",
        "confirm": "Passwort ändern",
        "passwordChangedSuccessfully": "Passwort erfolgreich geändert"
      },
      "filterPlaceHolderText": "Suche nach Anwendung",
      "passwordSafe": "Passwort-Tresor",
      "passwordSafeInfo": "Hier kannst du deine Zugangsdaten für verschiedene Anwendungen speichern. Diese werden verschlüsselt und sind nur für dich sichtbar.",
      "addUserAccount": "Konto hinzufügen",
      "accountId": "Konto-ID",
      "accountData": "Zugangsdaten",
      "safePin": "Tresor-PIN",
      "firstEnterSafePin": "Bitte Tresor-PIN festlegen.",
      "enterSavePin": "Bitte Tresor-PIN eingeben.",
      "wrongSafePin": "PIN ist falsch.",
      "enterSafePin": "Bitte PIN zum Entschlüsseln eingeben.",
      "safePinDescription": "Zur Verschlüsselung der Zugangsdaten wird eine PIN benötigt. Diese PIN ist für niemanden sichtbar und wird nicht gespeichert."
    },
    "mails": {
      "title": "E-Mail"
    },
    "mobileAccess": {
      "title": "App-Zugriff",
      "description": "Hier kannst du für den mobilen Zugriff auf deine Dateien die {{ applicationName }} App einrichten. Aktuell nur für Apple iOS verfügbar."
    },
    "faq": "FAQ",
    "externalIntegration": "Externe Anbindung",
    "config": {
      "mfa": "Zwei-Faktor-Authentisierung",
      "mfaInfo": "Aktuell ist die Zwei-Faktor-Authentisierung",
      "enabled": "aktiviert",
      "enable": "Aktivieren",
      "disabled": "deaktiviert",
      "disable": "Deaktivieren"
    },
    "language": {
      "title": "Sprache",
      "description": "Bitte wähle die Sprache für die Benutzeroberfläche aus.",
      "german": "Deutsch",
      "english": "Englisch",
      "french": "Französisch",
      "system": "Systemsprache"
    },
    "addTotp": {
      "title": "Zwei-Faktor-Authentisierung einrichten",
      "qrCodeInstructions": "Den QR-Code mit einer Authenticator App scannen, die TOTP (Time-based One-Time Password) unterstützt.",
      "copyTotpSecretInstructions": "Falls keine Kamera vorhanden ist, kann hier das Secret kopiert werden:",
      "totpCodeInstructions": "Danach das generierte Passwort hier eintragen und speichern:",
      "mfaSetupRequired": "Die globalen Richtlinien erfordern die Eintrichtung der Zwei-Faktor-Authentisierungs:",
      "mfaSetupSuccess": "Die Zwei-Faktor-Authentisierungs wurde erfolgreich eingerichtet."
    },
    "errors": {
      "currentPasswordRequired": "Aktuelles Passwort ist erforderlich",
      "newPasswordRequired": "Neues Passwort ist erforderlich",
      "confirmPasswordRequired": "Erneute Eingabe des Passwortes ist erforderlich zur Bestätigung",
      "passwordsDoNotMatch": "Passwörter stimmen nicht überein",
      "passwordLength": "Das Passwort muss mindestens 8 Zeichen lang sein",
      "notSupportedFileFormat": "Nicht unterstütztes Dateiformat.",
      "notAbleToCompressImage": "Bild konnte nicht komprimiert werden."
    }
  },
  "forwardingpage": {
    "action": "Über diesen Link gelangen Sie zur externen Seite des Anbieters.",
    "description": "Die Anwendung öffnet sich in einem neuen Fenster. Es ist keine weitere Autorisierung nötig.",
    "missing_link": "Link fehlt"
  },
  "menu": "MENÜ",
  "home": "Home",
  "projects": "Projekte",
  "iso": "ISO",
  "program": "Programme",
  "share": "Share",
  "teacher": "Lehrer",
  "student": "Schüler",
  "students": "Schüler",
  "parent": "Eltern",
  "staff": "Mitarbeiter",
  "user": "Benutzer",
  "login": {
    "pageTitle": "Login",
    "username_too_long": "Benutzername zu lang",
    "username_too_short": "Benutzername zu kurz",
    "username_not_regex": "Ungültiger Benutzername/Teilnahme-ID",
    "publicUsername_notExisting": "Es existiert keine Abgabe mit der gegebenen Teilnahme-ID",
    "password_too_long": "Passwort zu lang",
    "forgot_password": "Passwort vergessen?",
    "remember_me": "Merken",
    "enterMultiFactorCode": "Zwei-Faktor-Authentisierung",
    "loginWithApp": "Anmelden mit QR-Login",
    "loginWithQrDescription": "Öffne die edulution.io APP um dich einfach mit dem QR-Code anzumelden.",
    "infoQrCodeExpired": "Zeit für Login mit edulution.io APP abgelaufen."
  },
  "common": {
    "showMore": "Mehr anzeigen",
    "visibility": "Sichtbarkeit",
    "offline": "Offline",
    "guest": "Gast",
    "ok": "OK",
    "next": "Weiter",
    "of": "von",
    "back": "Zurück",
    "confirm": "Bestätigen",
    "creator": "Ersteller",
    "share": "Teilen",
    "answers": "Antworten",
    "error": "Fehler",
    "errors": {
      "dbAccessFailed": "Datenbankzugriff fehlgeschlagen",
      "directoryNotCreated": "Erstellen des Verzeichnisses fehlgeschlagen",
      "fileUploadFailed": "Die Datei konnte nicht hochgeladen werden",
      "fileDeletionFailed": "Löschen der Datei fehlgeschlagen",
      "fileWritingFailed": "Schreiben der Datei fehlgeschlagen",
      "fileMoveFailed": "Verschieben der Datei fehlgeschlagen",
      "fileNotFound": "Datei nicht gefunden",
      "fileNotProvided": "Datei wurde nicht bereitgestellt",
      "invalidFileType": "Ungültiger Dateityp",
      "startDateBeforeEndDate": "Das Startdatum darf nicht nach dem Enddatum liegen",
      "wrongServerConfig": "Fehlerhafte Serverkonfiguration"
    },
    "cut": "Ausschneiden",
    "sortOrder": "Sortierung",
    "options": "Optionen",
    "checking": "Prüfen",
    "cancel": "Abbrechen",
    "columns": "Spalten",
    "table": "Tabelle",
    "copy": {
      "success": "Erfolgreich in die Zwischenablage kopiert",
      "error": "In Zwischenablage kopieren fehlgeschlagen",
      "doCopy": "Kopieren",
      "link": "Link kopieren",
      "url": "URL kopieren"
    },
    "openInNewTab": "In neuem Tab öffnen",
    "maximize": "Maximieren",
    "minimize": "Minimieren",
    "restore": "Wiederherstellen",
    "dock": "Andocken",
    "undock": "Abdocken",
    "from": "von",
    "youAreCurrentlyNotLoggedIn": "Du bist momentan nicht angemeldet",
    "toLogin": "Zum Login",
    "name": "Name",
    "join": "Teilnehmen",
    "details": "Details",
    "createdAt": "Erstellt am",
    "updatedAt": "Bearbeitet am",
    "actions": "Aktionen",
    "forward": "Weiterleiten",
    "showOptions": "Optionen zeigen",
    "open": "Öffnen",
    "and": "und",
    "yes": "Ja",
    "no": "Nein",
    "title": "Titel",
    "filename": "Dateiname",
    "add": "Hinzufügen",
    "reload": "Neu laden",
    "logout": "Abmelden",
    "save": "Speichern",
    "stop": "Stoppen",
    "selected": "ausgewählt",
    "successful": "Erfolgreich",
    "failed": "Fehlgeschlagen",
    "login": "Anmelden",
    "username": "Benutzername",
    "password": "Passwort",
    "load": "Laden",
    "loading": "Laden...",
    "overview": "Übersicht",
    "create": "Erstellen",
    "icon": "Icon",
    "group": "Gruppe",
    "groups": "Gruppen",
    "min_chars": "Mindestens {{count}} Zeichen",
    "max_chars": "Maximal {{count}} Zeichen",
    "groupAdmins": "Gruppenadministratoren",
    "admins": "Administratoren",
    "adminsShort": "Admins",
    "adminShort": "Admin",
    "admin": "Administrator",
    "teacher": "Lehrer",
    "users": "Benutzer",
    "groupUsers": "Gruppenbenutzer",
    "description": "Beschreibung",
    "school": "Schule",
    "properties": "Eigenschaften",
    "type": "Typ",
    "creationDate": "Erstelldatum",
    "schoolName": "Schulname",
    "mailList": "E-Mail Verteiler",
    "invalid_chars": "Enthält ungültige Zeichen",
    "clearSelection": "Auswahl löschen",
    "start": "Starten",
    "close": "Schließen",
    "delete": "Löschen",
    "connect": "Verbinden",
    "custom": "Benutzerdefiniert",
    "select": "Wählen...",
    "none": "Keine",
    "edit": "Bearbeiten",
    "participate": "Teilnehmen",
    "participated": "Teilgenommen",
    "not-available": "Nicht verfügbar",
    "date": "Datum",
    "time": "Uhrzeit",
    "revert": "Zurücksetzen",
    "restart": "Neu starten",
    "kill": "Beenden",
    "install": "Installieren",
    "update": "Update",
    "progress": "Fortschritt...",
    "pressInstall": "Drücke Installieren um zu Starten.",
    "enable": "Einschalten",
    "enabled": "Aktiviert",
    "disable": "Ausschalten",
    "disabled": "Deaktiviert",
    "invalid_url": "Ungültige URL",
    "invalid_fqdn": "Ungültiger FQDN. Bitte nur den Hostnamen angeben.",
    "required": "Erforderlich",
    "download": "Herunterladen",
    "template": "Vorlage",
    "application": "Anwendung",
    "preview": "Vorschau",
    "format": "Formatieren",
    "upload": "Hochladen",
    "mode": "Modus",
    "orContinueWithoutAccount": "Oder fahre ohne Account fort",
    "reset": "Zurücksetzen"
  },
  "form": {
    "path": "Link",
    "pathDescription": "Bitte eine URL eintragen.",
    "apptype": "Art der Anwendung",
    "native": "Native Unterstützung",
    "forwarded": "Weiterleitung",
    "embedded": "Eingebettet",
    "saved": "Konfiguration gespeichert!",
    "url": "URL",
    "urlDescription": "Bitte eine URL zur Applikation eintragen",
    "apiKey": "API Schlüssel",
    "apiKeyDescription": "Der API Schlüssel wird für die Authentifizierung verwendet",
    "proxyConfig": "Proxy-Konfiguration",
    "proxyConfigDescription": "Hier kann eine eigene Proxy-Konfiguration für Traefik hinterlegt werden. Dabei kann entweder über die Eingabefelder mithilfe einer Vorlage gearbeitet werden, oder direkt im Expertenmodus eine Konfiguration im YAML-Format erstellt werden. <br/><strong>Achtung:</strong> Eine falsche Konfiguration könnte dazu führen, dass die Anwendung nicht mehr erreichbar ist.",
    "expertMode": "Expertenmodus",
    "proxyPath": "Proxy Pfad",
    "proxyPathPlaceholder": "z.B. SOGo",
    "proxyDestination": "Zielhost",
    "proxyDestinationPlaceholder": "z.B. http://localhost:1234/",
    "stripPrefix": "Prefix entfernen",
    "embeddedPageEditor": "Editor",
    "embeddedPageEditorModeDescription": "Hier kann zwischen Sandbox und nativ gerendert ausgewählt werden. Sandbox ist die sicherste Variante, native das Original-Rendering. Beachte, dass bei nativen Rendering keine Sicherheitsvorkehrungen getroffen werden können. Im Sandbox-Modus wird die HTML-Datei aus dem Speicher gelesen. Lade dazu die Datei hoch.",
    "sandboxed": "Sandbox",
    "input": {
      "dateTimePicker": {
        "timeSlot": "Uhr",
        "placeholder": "DD/MM/YYYY HH:mm"
      }
    },
    "errors": {
      "dateRequired": "Datum ist erforderlich",
      "dateInvalid": "Ungültiges Datumsformat",
      "datePast": "Datum muss in der Zukunft liegen"
    }
  },
  "fileOperationSuccessful": "Dateioperation erfolgreich gestartet",
  "fileOperationStarted": "Dateioperation gestartet",
  "unknownErrorOccurred": "Ein unbekannter Fehler ist aufgetreten",
  "fileSharingTable": {
    "filename": "Dateiname",
    "size": "Größe",
    "lastModified": "Zuletzt geändert",
    "type": "Typ",
    "isShared": "Geteilt",
    "filesOrFoldersSelected": "{{selected}} von {{total}} Dateien/Ordnern ausgewählt"
  },
  "currentDirectory": "Aktuelles Verzeichnis",
  "filesharingUpload": {
    "title": "Dateien hochladen",
    "dataLimitExceeded": "Datenlimit von 50MB überschritten",
    "fileSize": "Dateigröße",
    "upload": "Hochladen",
    "selectFile": "Wählen Sie bis zu 5 Dateien gleichzeitig",
    "uploadItems": "Hochladen: {{count}} Datei/en",
    "dragDropClick": "Ziehen Sie Dateien hierher oder klicken Sie, um Dateien auszuwählen",
    "dropHere": "Hier loslassen",
    "filesToUpload": "Dateien zum Hochladen",
    "overwriteWarningTitleFile": "Warnung: Datei existiert bereits",
    "overwriteWarningTitleFiles": "Warnung: Dateien existieren bereits",
    "overwriteWarningDescriptionFile": "Die folgende Datei wird überschrieben:",
    "overwriteWarningDescriptionFiles": "Die folgenden Dateien werden überschrieben:",
    "oversizedFilesDetected": "Zu große Dateien entdeckt",
    "folderTooLargeTitle": "Zu viele Dateien im Ordner",
    "folderTooLargeDescription": "Der Ordner enthält mehr als 100 Dateien. Bitte wähle einen anderen Ordner oder reduziere die Anzahl der Dateien.",
    "oversizedFileDetected": "Zu große Datei entdeckt!",
    "cannotUploadOversized": "Dateien, die größer als 50 MB sind, können nicht hochgeladen werden.",
    "addFiles": "Dateien hinzufügen",
    "addFolder": "Ordner hinzufügen",
    "preparingFolder": "Ordner wird vorbereitet"
  },
  "warnings": {
    "colorMayConflictWithTheme": "Manuelle Einstellung der Farbe kann zukünftig zu Problemen mit anderen Themes (hell/dunkel) führen. Es wird empfohlen, die Farbe der Schrift immer gleichzeitig mit der Hintergrundfarbe zu setzen."
  },
  "linuxmuster": {
    "title": "LINUXMUSTER",
    "sidebar": "Linuxmuster"
  },
  "whiteboard": {
    "title": "WHITEBOARD",
    "sidebar": "Whiteboard",
<<<<<<< HEAD
    "saveAsTlFile": "Whiteboard als .tldraw Datei speichern",
    "openTlFile": "Öffnen",
    "file": "Datei"
=======
    "saveAsTlFile": "Whiteboard als .tldr Datei speichern"
>>>>>>> 8cdb36c9
  },
  "whiteboard-collaboration": {
    "title": "WHITEBOARD",
    "sidebar": "Kollaboratives Whiteboard",
    "privateRoom": "Privater Raum",
    "dropdownPlaceholder": "Wähle hier deinen aktuelle Raum",
    "historyTitle": "Verlauf",
    "historyNoMore": "Keine weiteren Einträge"
  },
  "table": {
    "noDataAvailable": "Keine Daten verfügbar"
  },
  "loadingIndicator": {
    "message": "Bitte warten..."
  },
  "search": {
    "type-to-search": "Tippen um zu suchen",
    "loading": "Lade",
    "no-results": "Keine Ergebnisse",
    "usersAdded": "{{ count }} hinzugefügt"
  },
  "fileCategory": {
    "folder": "Ordner",
    "document": "Dokument",
    "image": "Bild",
    "video": "Video",
    "audio": "Audio",
    "acrobat": "PDF",
    "presentation": "Präsentation",
    "spreadsheet": "Tabelle",
    "vector": "Diagramm",
    "compressed": "Archive"
  },
  "fileCreateNewContent": {
    "documentFile": "Erstelle ein neues Dokument",
    "spreadsheetFile": "Erstelle eine neue Tabelle",
    "presentationFile": "Erstelle eine neue Präsentation",
    "textFile": "Erstelle eine neue Textdatei",
    "drawIoFile": "Erstelle eine neue Draw.io-Datei",
    "fileDialogTitle": "Erstelle eine neue Datei",
    "directoryDialogTitle": "Erstelle ein neues Verzeichnis",
    "createButtonText": "Erstellen",
    "min_3_chars": "Mindestens 3 Zeichen",
    "max_30_chars": "Maximal 30 Zeichen",
    "fileOperationSuccessful": "Dateierstellung erfolgreich",
    "noMessageAvailable": "Keine Nachricht verfügbar",
    "unknownErrorOccurred": "Ein unbekannter Fehler ist aufgetreten",
    "newFileFromType": {
      "drawIoFile": "Neue Draw.io-Datei",
      "textFile": "Neue Textdatei",
      "spreadsheetFile": "Neue Tabelle",
      "presentationFile": "Neue Präsentation",
      "documentFile": "Neues Dokument"
    }
  },
  "fileRenameContent": {
    "placeholder": "Geben Sie den neuen Namen ein",
    "renameYourDirectory": "Benennen Sie Ihr Verzeichnis um",
    "renameYourFile": "Benennen Sie Ihre Datei um",
    "to": "zu",
    "rename": "Umbenennen",
    "unknownErrorOccurred": "Ein unbekannter Fehler ist aufgetreten"
  },
  "copyItemDialog": {
    "copyFilesOrDirectoriesToDirectory": "Dateien oder Verzeichnisse in ein Verzeichnis kopieren",
    "copy": "Kopieren"
  },

  "fileSelectorDialogBody": {
    "title": "Wählen Sie eine Datei zum Öffnen aus",
    "selectFile": "Ausgewählte Datei"
  },

  "saveExternalFileDialogBody": {
    "saveExternalFile": "Externe Datei speichern",
    "destinationFolder": "Zielordner",
    "filename": "Dateiname",
    "filenamePlaceholder": "Dateiname hier eingeben",
    "filenameRequired": "Dateiname darf nicht leer sein"
  },

  "moveItemDialog": {
    "changeDirectory": "Verzeichnis wechseln",
    "currentDirectory": "Aktuelles Verzeichnis",
    "folderName": "Ordnername",
    "movingItems": {
      "one": "1 Element wird verschoben",
      "other": "{{count}} Elemente werden verschoben"
    },
    "moveTo": "Verschieben nach",
    "move": "Verschieben",
    "unknownErrorOccurred": "Ein unbekannter Fehler ist aufgetreten",
    "selectedItem": "Ausgewähltes Element"
  },

  "shareDialog": {
    "shareFilesOrDirectories": "Dateien teilen",
    "share": "Teilen"
  },

  "deleteDialog": {
    "areYouSure": "Sind Sie sich absolut sicher?",
    "actionCannotBeUndone": "Diese Aktion kann nicht rückgängig gemacht werden. Dies wird die Dateien dauerhaft löschen:",
    "selectedItems": "Ausgewählte Elemente:",
    "cancel": "Abbrechen",
    "continue": "Fortfahren",
    "unknownErrorOccurredDuringDeletion": "Während der Löschung ist ein unbekannter Fehler aufgetreten",
    "deleteFiles": "Dateien löschen"
  },
  "timeAgo": {
    "justNow": "gerade Eben",
    "minuteAgo": "vor {{count}} Minuten",
    "hourAgo": "vor {{count}} Stunden",
    "dayAgo": "vor {{count}} Tagen",
    "invalidDate": "Ungültiges Datum"
  },
  "dialog": {
    "close": "Schließen"
  },
  "tooltip": {
    "upload": "Hochladen",
    "create": {
      "file": "Datei erstellen",
      "folder": "Ordner erstellen"
    },
    "rename": "Umbenennen",
    "move": "Verschieben",
    "delete": "Löschen",
    "download": "Herunterladen",
    "copy": "Kopieren",
    "share": "Teilen",
    "back": "Zurück"
  },
  "response": {
    "successfully": "Aktion war erfolgreich",
    "error": "Fehler",
    "move_successful": "Verschiebung erfolgreich von {{sourcePath}} nach {{destinationPath}}",
    "move_failed": "Verschiebung fehlgeschlagen",
    "unexpected_error_occurred": "Unerwarteter Fehler aufgetreten",
    "upload_failed_with_status": "Upload fehlgeschlagen mit Status {{status}}",
    "network_error_occurred_during_the_upload": "Netzwerkfehler während des Uploads aufgetreten",
    "file_uploaded_successfully": "Datei {{fileName}} erfolgreich hochgeladen",
    "file_uploaded_failed": "Datei {{fileName} konnte nicht hochgeladen werden {{status}}",
    "directory_created_successfully": "Verzeichnis {{directoryName}} erfolgreich erstellt",
    "file_created_successfully": "Datei {{fileName}} erfolgreich erstellt",
    "file_was_deleted_successfully": "Datei {{fileName}} erfolgreich gelöscht",
    "files_deleted_successfully": "Dateien erfolgreich gelöscht",
    "all_items_moved_successfully": "Alle Elemente erfolgreich verschoben",
    "destination_path_is_undefined": "Zielpfad ist undefiniert"
  },
  "accountData": {
    "account_info": "Konto Informationen",
    "name": "Name",
    "email": "E-Mail",
    "school": "Schule",
    "role": "Rolle",
    "classes": "Klassen",
    "change_password": "Passwort ändern",
    "my_information": "Meine Informationen",
    "mail_alias": "E-Mail Alias",
    "change_my_data": "Daten ändern",
    "school_classes": "Schulklassen"
  },
  "groups": {
    "errors": {
      "CouldNotGetGroupByPath": "Gruppe konnte anhand des Pfades nicht gefunden werden",
      "CouldNotGetUsers": "Benutzer konnten nicht gefunden werden",
      "CouldNotGetCurrentUser": "Aktueller Benutzer konnte nicht gefunden werden",
      "CouldNotGetAllGroups": "Fehler beim Finden aller Gruppen",
      "CouldNotFetchGroupMembers": "Die Gruppenmitglieder konnten nicht gefunden werden",
      "CouldNotFetchUserById": "Benutzer konnte anhand der ID nicht gefunden werden",
      "CouldNotSearchGroups": "Die Suche nach Gruppen war nicht möglich"
    },
    "classes": "Klassen"
  },
  "users": {
    "errors": {
      "notFoundError": "Benutzer existiert nicht",
      "updateError": "Benutzer konnte nicht aktualisiert werden"
    }
  },
  "permission": {
    "groups": "Nutzergruppen",
    "selectGroupsDescription": "Wähle die Nutzergruppen aus, die Zugriff auf die App bekommen sollen."
  },
  "mails": {
    "errors": {
      "NotAbleToGetImapOption": "Auslesen der 'IMAP-Konfiguration' ist nicht möglich",
      "NotAbleToConnectClientError": "Verbindung zum IMAP-Server nicht möglich",
      "NotAbleToLockMailboxError": "Die Mailbox konnte nicht aufgerufen werden",
      "NotAbleToFetchMailsError": "Mails konnten nicht abgerufen werden",
      "NotValidPortTypeError": "Der Port muss als Nummer angegeben werden",
      "MailProviderNotFound": "E-Mail-Provider nicht gefunden",
      "MailcowApiGetSyncJobsFailed": "Sync-Jobs konnten nicht abgerufen werden",
      "MailcowApiCreateSyncJobFailed": "Sync-Job konnte nicht erstellt werden",
      "MailcowApiDeleteSyncJobsFailed": "Sync-Jobs konnten nicht gelöscht werden"
    }
  },
  "licensing": {
    "communityLicenseDialog": {
      "title": "Community-Edition",
      "description": "Kostenlose Community Edition der {{ applicationName }} UI.<br/>Besuche uns auf <link1>{{link}}</link1>.<br/><strong>Diese Version erhält keinen Hersteller-Support.</strong>"
    }
  },
  "appExtendedOptions": {
    "title": "Erweiterungen",
    "onlyOfficeUrl": "Gib hier die OnlyOffice-URL an",
    "onlyOfficeUrlTitle": "OnlyOffice-URL",
    "onlyOfficeJwtSecretTitle": "OnlyOffice JWT Secret",
    "onlyOfficeJwtSecretDescription": "Gib hier den OnlyOffice JWT Secret Key an",
    "overrideDocumentVendorMSWithOOTitle": "OpenDocument als Standard-Dokumentenformat verwenden",
    "overrideDocumentVendorMSWithOODescription": "Soll anstatt der Microsoft Office Formate (docx, pptx, xlsx) das OpenDocument Format (odt, ods, odp) verwendet werden?",
    "mailImapUrlTitle": "URL",
    "mailImapUrlDescription": "Gib hier den FQDN (z.B. 'imap.example.com') des IMAP-Servers an.",
    "mailImapPortTitle": "Port",
    "mailImapPortDescription": "Gib hier die Port Nummer des IMAP-Servers an (z.B. 993)",
    "mailImapSecureTitle": "Sichere Verbindung",
    "mailImapSecureDescription": "Soll die Verbindung über 'TLS' oder 'STARTTLS' aufgebaut werden.",
    "mailImapRejectUnauthorizedTitle": "Nicht zertifizierte Verbindungen ablehnen",
    "mailImapRejectUnauthorizedDescription": "Soll eine Zertifikatsprüfung für diese Verbindung durchgeführt werden?"
  },
  "preview": {
    "image": "Bildvorschau",
    "failedToLoadImage": "Bild konnte nicht geladen werden"
  },
  "containerApplication": {
    "dialogTitle": "{{applicationName}}-Plugins installieren",
    "EDULUTION_MAIL_HOSTNAME": {
      "title": "Hostname",
      "description": "Hostname des Mailservers. Dieser kann von der edulution Domain abweichen."
    }
  },
  "dockerOverview": {
    "title": "Container-Übersicht",
    "containerName": "Container-Name",
    "state": "Betriebszustand",
    "state-badge": "Badge",
    "status": "Status",
    "imageName": "Image",
    "filterPlaceHolderText": "Suche nach Container-Name",
    "port": "Port",
    "created": "Erstellt am",
    "container-view": "Container"
  },
  "docker": {
    "error": {
      "dockerConnectionError": "Docker-Verbindung fehlgeschlagen",
      "dockerImageNotFound": "Docker Image konnte nicht gefunden werden",
      "dockerCreationError": "Docker Container konnte nicht erstellt werden",
      "dockerCommandExecutionError": "Docker Befehl konnte nicht ausgeführt werden",
      "dockerContainerDeletionError": "Docker Container konnte nicht gelöscht werden"
    },
    "events": {
      "pullingImage": "Docker Image wird abgerufen...",
      "checkingImage": "Check, ob Image schon vorhande ist...",
      "creatingContainer": "Docker Container wird erstellt...",
      "containerCreated": "Container erstellt.",
      "startContainer": "Container gestartet.",
      "stopContainer": "Container gestoppt.",
      "restartContainer": "Container neu gestartet.",
      "killContainer": "Container erzwungen gestoppt.",
      "containerCreationSuccessful": "Container erfolgreich erstellt.",
      "containerCreationFailed": "Container konnte nicht erstellt werden."
    },
    "status": {
      "running": "läuft",
      "created": "erstellt",
      "restarting": "neu gestartet",
      "paused": "pausiert",
      "exited": "gestoppt",
      "dead": "tot"
    }
  },
  "version": {
    "newVersionAvailable": "Es ist eine neue Version von {{ appName }} verfügbar.",
    "update": "Aktualisieren"
  },
  "veyon": {
    "lockScreen": "Bildschirm sperren",
    "unlockScreen": "Bildschirm entsprerren",
    "lockInputDevices": "Eingabe sperren",
    "unlockInputDevices": "Eingabe entsprerren",
    "rebootSystem": "System neu starten",
    "powerDown": "System herunterfahren",
    "errors": {
      "AppNotProperlyConfigured": "Veyon ist nicht richtig konfiguriert, wende dich an den Systemadministrator",
      "VeyonAuthFailed": "Veyon-Authentifizierung fehlgeschlagen",
      "GetUserFailed": "Benutzer konnte nicht abgerufen werden",
      "VeyonApiNotReachable": "Der externen Veyon-Server ist nicht erreichbar"
    }
  },
  "Invalid user credentials": "Benutzername oder Passwort falsch",
  "For more on this error consult the server log at the debug level.": "Verbindung zum AD-Server fehlgeschlagen. Bitte versuche es später noch einmal.",
  "Failed to fetch": "Verbindung zum edulution Server fehlgeschlagen. Bitte versuche es später noch einmal.",
  "Invalid client or Invalid client credentials": "Ungültige Serverkonfiguration. Bitte überprüfe die Client-ID oder das Client-Secret.",
  "Not Found (404)": "Verbindung zum edulution Server fehlgeschlagen. Bitte versuche es später noch einmal.",
  "NetworkError when attempting to fetch resource.": "Netzwerkfehler beim Abrufen der Website.",
  "deploymentTarget": {
    "title": "Auswahl",
    "description": "Hier kann die Plattform ausgewählt werden, an welche {{ appName }} angebunden wird.",
    "linuxmuster": "Linuxmuster",
    "generic": "Generisch"
  },
  "webdavShare": {
    "displayName": "Anzeigename",
    "accessGroups": {
      "title": "Nutzergruppen",
      "description": "Wähle die Nutzergruppen aus, die Zugriff auf den WebDAV-Server bekommen sollen."
    },
    "type": {
      "title": "WebDAV Server Schema",
      "description": "Bestimmt das Schema welches für die Verbindung zum WebDAV-Server verwendet wird.",
      "linuxmuster": "Linuxmuster",
      "edu-file-proxy": "edulution File Proxy",
      "generic": "Generisch"
    }
  }
}<|MERGE_RESOLUTION|>--- conflicted
+++ resolved
@@ -1399,13 +1399,9 @@
   "whiteboard": {
     "title": "WHITEBOARD",
     "sidebar": "Whiteboard",
-<<<<<<< HEAD
-    "saveAsTlFile": "Whiteboard als .tldraw Datei speichern",
+    "saveAsTlFile": "Whiteboard als .tldr Datei speichern",
     "openTlFile": "Öffnen",
     "file": "Datei"
-=======
-    "saveAsTlFile": "Whiteboard als .tldr Datei speichern"
->>>>>>> 8cdb36c9
   },
   "whiteboard-collaboration": {
     "title": "WHITEBOARD",
