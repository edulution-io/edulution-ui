--- conflicted
+++ resolved
@@ -107,21 +107,14 @@
     "noFormula": "Das Formular ist nicht lesbar",
     "noAnswer": "Keine Antwort verfügbar",
     "editor": {
-<<<<<<< HEAD
       "new": "Neu (Leer)",
       "abort": "Alle Änderungen verwerfen"
-=======
-      "new": "Neu (leer)"
->>>>>>> 12fab507
     },
     "errors": {
       "neitherAbleToUpdateNorToCreateSurveyError": "weder in der Lage eine Umfrage zu erstellen noch zu aktualisieren",
       "notAbleToCreateSurveyError": "Umfrage konnte nicht erstellt werden",
       "notAbleToDeleteSurveyError": "Umfrage konnte nicht gelöscht werden",
-<<<<<<< HEAD
       "notAbleToFindSurveyAnswerError": "Umfrageantwort konnte nicht gefunden werden",
-=======
->>>>>>> 12fab507
       "notAbleToFindSurveyError": "Umfrage konnte nicht gefunden werden",
       "notAbleToFindSurveysError": "Umfragen konnten nicht gefunden werden",
       "notAbleToParticipateNotAnParticipantError": "Nicht in der Lage teilzunehmen, da Sie kein Teilnehmer sind",
