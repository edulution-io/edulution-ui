{
  "welcome": "Willkommen in der Anwendung",
  "changeLang": "Sprache ändern",
  "heading": "Herzlich Willkommen {{givenName}} {{familyName}}",
  "content": "Hier ist ihr persönliches edulution.io Dashboard. Dem Ort an dem all ihre Anwendungen für den digitalen Bildungsbetrieb gesammelt sind.",
  "dashboard": {
    "mobileAccess": {
      "title": "Mobiler Datenzugriff",
      "manual": "Anleitung",
      "accessData": "Zugangsdaten",
      "content": "Du kannst von vielen mobilen Geräten aus auf den Schulserver zugreifen. Drücke auf Anleitung um zu starten.",
      "scanAccessInfo": "Um die Zugangsdaten zu übertragen, bitte folgenden QR-Code mit der edulution.io App scannen.",
      "scanAppStoreLink": "Scanne den QR-Code mit deinem mobilen Gerät um die edultion-io App im AppStore herunterzuladen.",
      "nextStepPreview": "Im nächsten Schritt kannst du die Zugangsdaten übertragen.",
      "copyCredentials": "Oder manuell eintragen:",
      "downloadDirect": "Oder lade die App direkt herunter:",
      "downloadApp": "Lade hier die edulution-io App herunter:"
    }
  },
  "auth": {
    "errors": {
      "TokenExpired": "Sitzung abgelaufen.",
      "SessionExpiring": "Du wirst in weniger als einer Minute abgemeldet.",
      "Unauthorized": "Du bist nicht autorisiert.",
      "Unknown": "Nutzer nicht gefunden."
    }
  },
  "ticketsystem": {
    "title": "TICKETSYSTEM",
    "sidebar": "Ticketsystem"
  },
  "mail": {
    "title": "MAIL",
    "sidebar": "Mail"
  },
  "chat": {
    "title": "CHAT",
    "sidebar": "Chat"
  },
  "errors": {
    "unexpectedError": "Ein unerwarteter Fehler ist aufgetreten",
    "automaticLoginFailed": "Automatischer Login fehlgeschlagen"
  },
  "conferences": {
    "errors": {
      "MeetingNotFound": "Ein Meeting mit dieser ID wurde nicht gefunden",
      "BbbServerNotReachable": "Der externe BBB-Server ist nicht erreichbar",
      "BbbUnauthorized": "Du bist nicht autorisiert auf den externen BBB-Server zuzugreifen",
      "AppNotProperlyConfigured": "Die Konferenz-App ist nicht richtig konfiguriert, wende dich an den Systemadministrator",
      "YouAreNotTheCreator": "Du bist nicht der Ersteller der Konferenz",
      "AlreadyInAnotherMeeting": "Du befindest dich bereits in einer Konferenz. Bitte verlasse die laufende Konferenz, bevor du einer neuen beitritst."
    },
    "title": "KONFERENZEN",
    "description": "Das Konferenz Tool ermöglicht Audio- und Videokonferenzen und unterstützt Präsentationen mit erweiterten Whiteboard-Funktionen.",
    "sidebar": "Konferenzen",
    "create": "Konferenz erstellen",
    "creator": "Ersteller",
    "delete": "Löschen",
    "deleteConference": "Konferenz löschen",
    "deleteConferences": "{{count}} Konferenzen löschen",
    "editConference": "Konferenz bearbeiten",
    "confirmSingleDelete": "Soll diese Konferenz wirklich gelöscht werden?",
    "confirmMultiDelete": "Sollen diese Konferenzen wirklich gelöscht werden?",
    "name": "Name der Konferenz",
    "conference": "Konferenz",
    "password": "Passwort",
    "attendees": "Teilnehmer",
    "invitedAttendees": "Eingeladen",
    "joinedAttendees": "Beigetreten",
    "privacyStatus": "Zutritt",
    "public": "Öffentlich",
    "private": "Privat",
    "selected-x-rows": "{{selected}} von {{total}} ausgewählt",
    "cancel": "Abbrechen",
    "min_3_chars": "Mindestens 3 Zeichen",
    "max_30_chars": "Maximal 30 Zeichen",
    "password_required": "Kein Passwort eingegeben",
    "error": "Fehler",
    "action": "Aktion",
    "start": "Starten",
    "stop": "Stoppen",
    "join": "Beitreten",
    "minimize": "Minimieren",
    "maximize": "Maximieren",
    "close": "Konferenz verlassen"
  },
  "knowledgebase": {
    "title": "WISSENSDATENBANK",
    "sidebar": "Wissensdatenbank"
  },
  "feed": {
    "title": "Aktuelles",
    "noConferences": "Es wurden keine laufenden Konferenzen gefunden"
  },
  "filesharing": {
    "title": "FILESHARING",
    "sidebar": "Filesharing",
    "errors": {
      "FileNotFound": "Datei nicht gefunden",
      "MountPointsNotFound": "Laufwerke nicht gefunden",
      "FolderNotFound": "Ordner nicht gefunden",
      "UploadFailed": "Datei konnte nicht hinzugefügt werden",
      "DeletionFailed": "Löschen fehlgeschlagen",
      "RenameFailed": "Umbenennen fehlgeschlagen",
      "MoveFailed": "Verschieben fehlgeschlagen",
      "CreationFailed": "Erstellen fehlgeschlagen",
      "DbAccessFailed": "Datenbankzugriff fehlgeschlagen",
      "WebDavError": "Dateiserver nicht erreichbar",
      "DownloadFailed": "Herunterladen fehlgeschlagen",
      "FolderCreationFailed": "Ordner konnte nicht erstellt werden"
    },
    "tooltips": {
      "folderNameRequired": "Ordnername ist erforderlich",
      "FileNameRequired": "Dateiname ist erforderlich",
      "NewFileNameRequired": "Neuer Dateiname ist erforderlich",
      "NameRequired": "Name erforderlich"
    }
  },
  "forums": {
    "title": "FOREN",
    "sidebar": "Foren"
  },
  "learningmanagement": {
    "title": "LERNMANAGEMENT",
    "sidebar": "Lernmanagement"
  },
  "schoolinformation": {
    "title": "SCHULINFORMATION",
    "sidebar": "Schulinformation"
  },
  "schoolmanagement": {
    "title": "SCHULVERWALTUNG",
    "sidebar": "Schulverwaltung"
  },
  "printer": {
    "title": "DRUCKER",
    "sidebar": "Drucker"
  },
  "network": {
    "title": "NETZWERK",
    "sidebar": "Netzwerk"
  },
  "locationservices": {
    "title": "STANDORTVERBINDUNG",
    "sidebar": "Standortverbindung"
  },
  "desktopdeployment": {
    "title": "DESKTOP",
    "topic": "Desktop-Bereitstellung",
    "description": "Hier kannst du dich mit deinem virtuellen Desktop verbinden.",
    "sidebar": "Desktop",
    "connect": "Verbinden",
    "reload": "Neu laden",
    "close": "Verbindung schließen",
    "error": {
      "title": "Verbindungsfehler",
      "description": "Bitte prüfe deine Netzwerkverbindung und versuche es erneut."
    },
    "win10": "Windows 10",
    "win11": "Windows 11",
    "ubuntu": "Ubuntu",
    "clients": "Clients verfügbar",
    "client": "Client verfügbar",
    "errors": {
      "GuacamoleNotResponding": "RDP-Dienst nicht verfügbar.",
      "GuacamoleUserNotFound": "Nutzername oder Passwort konnte nicht gefunden.",
      "LmnVdiApiNotResponding": "Linuxmuster VDI-Dienst antwortet nicht.",
      "SessionNotFound": "Session nicht gefunden."
    }
  },
  "wlan": {
    "title": "WLAN",
    "sidebar": "Wlan"
  },
  "mobiledevices": {
    "title": "MOBILE ENDGERÄTE",
    "sidebar": "Mobile Endgeräte"
  },
  "virtualization": {
    "title": "VIRTUALISATION",
    "sidebar": "Virtualisation"
  },
  "firewall": {
    "title": "FIREWALL",
    "sidebar": "Firewall"
  },
  "antimalware": {
    "title": "ANTI-MALWARE",
    "sidebar": "Anti-Malware"
  },
  "backup": {
    "title": "BACKUP",
    "sidebar": "Backup"
  },
  "aichat": {
    "title": "KI CHAT",
    "sidebar": "KI Chat"
  },
  "roombooking": {
    "sidebar": "Raumbuchung"
  },
  "settings": {
    "title": "EINSTELLUNGEN",
    "sidebar": "Einstellungen",
    "addApp": {
      "title": "App hinzufügen",
      "description": "Bitte wählen Sie eine App aus:"
    },
    "delete": "Löschen",
    "description": "Hier können Sie alle Einstellungen vornehmen.",
    "appconfig": {
      "update": {
        "success": "App erfolgreich gespeichert",
        "failed": "Aktualisierung fehlgeschlagen"
      },
      "delete": {
        "success": "App wurde gelöscht",
        "failed": "Löschen fehlgeschlagen"
      },
      "create": {
        "success": "App wurde angelegt",
        "failed": "App anlegen fehlgeschlagen"
      }
    },
    "errors": {
      "WriteAppConfigFailed": "App speichern fehlgeschlagen",
      "ReadAppConfigFailed": "App lesen fehlgeschlagen",
      "DisableAppConfigFailed": "App deaktivieren fehlgeschlagen"
    }
  },
  "usersettings": {
    "title": "BENUTZEREINSTELLUNGEN",
    "sidebar": "Benutzereinstellungen",
    "split-title": "BENUTZER- EINSTELLUNGEN",
    "description": "Hier können Sie alle ihre Benutzer definierten Einstellungen einsehen und gegebenfalls anpassen.",
    "security": {
      "title": "Sicherheit",
      "sidebar": "Sicherheit",
      "description": "Konfigurieren Sie hier die Sicherheitseinstellungen des Accounts",
      "changePassword": {
        "title": "Passwort ändern",
        "currentPassword": "Aktuelles Passwort",
        "newPassword": "Neues Passwort",
        "confirmPassword": "Passwort bestätigen",
        "confirm": "Passwort ändern"
      }
    },
    "faq": "FAQ",
    "externalIntegration": "Externe Anbindung",
    "config": {
      "mfa": "Zweifaktorauthentifizierung aktivieren"
    },
    "addTotp": {
      "title": "QR-Code",
      "description": "Bitte den QR-Code scannen und den TOTP-Code eingeben:"
    },
    "errors": {
      "currentPasswordRequired": "Aktuelles Passwort ist erforderlich",
      "newPasswordRequired": "Neues Passwort ist erforderlich",
      "confirmPasswordRequired": "Erneute Eingabe des Passwortes ist erforderlich zur Bestätigung",
      "passwordsDoNotMatch": "Passwörter stimmen nicht überein",
      "passwordLength": "Das Passwort muss mindestens 8 Zeichen lang sein"
    }
  },
  "forwardingpage": {
    "action": "Über diesen Link gelangen Sie zur externen Seite des Anbieters.",
    "description": "Die Anwendung öffnet sich in einem neuen Fenster. Es ist keine weitere Autorisierung nötig.",
    "missing_link": "Link fehlt"
  },
  "menu": "MENÜ",
  "home": "Home",
  "projects": "Projekte",
  "iso": "ISO",
  "program": "Programme",
  "share": "Share",
  "students": "Schüler",
  "user": "Benutzer",
  "login": {
    "forgot_password": "Passwort vergessen?",
    "remember_me": "Merken"
  },
  "common": {
    "errors": {
      "dbAccessFailed": "Datenbankzugriff fehlgeschlagen",
      "envAccessError": "Konnte Umgebungsvariablen nicht lesen"
    },
    "add": "Hinzufügen",
    "reload": "Neu laden",
    "logout": "Abmelden",
    "save": "Speichern",
    "successful": "Erfolgreich",
    "failed": "Fehlgeschlagen",
    "login": "Anmelden",
    "username": "Benutzername",
    "password": "Passwort",
    "loading": "Laden...",
    "overview": "Übersicht",
    "create": "Erstellen",
    "icon": "Icon",
    "groups": "Gruppen",
    "clearSelection": "Auswahl löschen",
    "start": "Starten",
    "close": "Schließen"
  },
  "form": {
    "path": "Link",
    "pathDescription": "Bitte eine URL eintragen.",
    "apptype": "Verknüpfungsart",
    "native": "Native Unterstützung",
    "forwarded": "Weiterleitung",
    "embedded": "Eingebettet",
    "saved": "Konfiguration gespeichert!",
    "url": "URL",
    "urlDescription": "Bitte eine URL zur Applikation eintragen",
    "apiKey": "API Schlüssel",
    "apiKeyDescription": "Der API Schlüssel wird für die Authentifizierung verwendet"
  },
  "fileOperationSuccessful": "Dateioperation erfolgreich",
  "unknownErrorOccurred": "Ein unbekannter Fehler ist aufgetreten",
  "fileSharingTable": {
    "filename": "Dateiname",
    "size": "Größe",
    "lastModified": "Zuletzt geändert",
    "type": "Typ"
  },
  "currentDirectory": "Aktuelles Verzeichnis",
  "filesharingUpload": {
    "title": "Dateien hochladen",
    "dataLimitExceeded": "Datenlimit von 50MB überschritten",
    "fileSize": "Dateigröße",
    "upload": "Hochladen",
    "selectFile": "Wählen Sie bis zu 5 Dateien gleichzeitig",
    "uploadItems": "Hochladen: {{count}} Datei/en",
    "dragDropClick": "Ziehen Sie Dateien hierher oder klicken Sie, um Dateien auszuwählen",
    "filesToUpload": "Dateien zum Hochladen",
    "limitExceeded": "Dateilimit von 5 Dateien erreicht"
  },
  "linuxmuster": {
    "title": "LINUXMUSTER",
    "sidebar": "Linuxmuster"
  },
  "whiteboard": {
    "title": "WHITEBOARD",
    "sidebar": "Whiteboard"
  },
  "table": {
    "rowsSelected": "{{selected}} von {{total}} Datei(n)/Ordner ausgewählt",
    "noDataAvailable": "Keine Daten verfügbar"
  },
  "loadingIndicator": {
    "message": "Bitte warten Sie, während wir Ihre Anfrage bearbeiten..."
  },
  "search": {
    "type-to-search": "Tippen um zu suchen",
    "loading": "Lade",
    "no-results": "Keine Ergebnisse",
    "usersAdded": "{{ count }} hinzugefügt"
  },
  "fileCategory": {
    "folder": "Ordner",
    "document": "Dokument",
    "image": "Bild",
    "video": "Video",
    "audio": "Audio",
    "acrobat": "PDF",
    "presentation": "Präsentation",
    "spreadsheet": "Tabelle",
    "vector": "Diagramm"
  },
  "fileCreateNewContent": {
    "documentFile": "Erstelle ein neues Dokument",
    "spreadsheetFile": "Erstelle eine neue Tabelle",
    "presentationFile": "Erstelle eine neue Präsentation",
    "textFile": "Erstelle eine neue Textdatei",
    "drawIoFile": "Erstelle eine neue Draw.io-Datei",
    "fileDialogTitle": "Erstelle eine neue Datei",
    "directoryDialogTitle": "Erstelle ein neues Verzeichnis",
    "createButtonText": "Erstellen",
    "fileOperationSuccessful": "Dateierstellung erfolgreich",
    "noMessageAvailable": "Keine Nachricht verfügbar",
    "unknownErrorOccurred": "Ein unbekannter Fehler ist aufgetreten",
    "newFileFromType": {
      "drawIoFile": "Neue Draw.io-Datei",
      "textFile": "Neue Textdatei",
      "spreadsheetFile": "Neue Tabelle",
      "presentationFile": "Neue Präsentation",
      "documentFile": "Neues Dokument"
    }
  },
  "fileRenameContent": {
    "placeholder": "Geben Sie den neuen Namen ein",
    "renameYourDirectory": "Benennen Sie Ihr Verzeichnis um",
    "renameYourFile": "Benennen Sie Ihre Datei um",
    "to": "zu",
    "rename": "Umbenennen",
    "unknownErrorOccurred": "Ein unbekannter Fehler ist aufgetreten"
  },
  "moveItemDialog": {
    "changeDirectory": "Verzeichnis wechseln",
    "currentDirectory": "Aktuelles Verzeichnis",
    "folderName": "Ordnername",
    "movingItems": {
      "one": "1 Element wird verschoben",
      "other": "{{count}} Elemente werden verschoben"
    },
    "moveTo": "Verschieben nach",
    "move": "Verschieben",
    "unknownErrorOccurred": "Ein unbekannter Fehler ist aufgetreten",
    "selectedItem": "Ausgewählter Ordner"
  },
  "deleteDialog": {
    "areYouSure": "Sind Sie sich absolut sicher?",
    "actionCannotBeUndone": "Diese Aktion kann nicht rückgängig gemacht werden. Dies wird die Dateien dauerhaft löschen:",
    "selectedItems": "Ausgewählte Elemente:",
    "cancel": "Abbrechen",
    "continue": "Fortfahren",
    "unknownErrorOccurredDuringDeletion": "Während der Löschung ist ein unbekannter Fehler aufgetreten",
    "deleteFiles": "Dateien löschen"
  },
  "timeAgo": {
    "justNow": "gerade Eben",
    "minuteAgo": "vor {{count}} Minuten",
    "hourAgo": "vor {{count}} Stunden",
    "dayAgo": "vor {{count}} Tagen",
    "invalidDate": "Ungültiges Datum"
  },
  "dialog": {
    "close": "Schließen"
  },
  "tooltip": {
    "upload": "Hochladen",
    "create": {
      "file": "Datei erstellen",
      "folder": "Ordner erstellen"
    },
    "rename": "Umbenennen",
    "move": "Verschieben",
    "delete": "Löschen",
    "download": "Herunterladen"
  },
  "response": {
    "successfully": "Aktion war erfolgreich",
    "error": "Fehler",
    "move_successful": "Verschiebung erfolgreich von {{sourcePath}} nach {{destinationPath}}",
    "move_failed": "Verschiebung fehlgeschlagen",
    "unexpected_error_occurred": "Unerwarteter Fehler aufgetreten",
    "upload_failed_with_status": "Upload fehlgeschlagen mit Status {{status}}",
    "network_error_occurred_during_the_upload": "Netzwerkfehler während des Uploads aufgetreten",
    "file_uploaded_successfully": "Datei {{fileName}} erfolgreich hochgeladen",
    "file_uploaded_failed": "Datei {{fileName} konnte nicht hochgeladen werden {{status}}",
    "directory_created_successfully": "Verzeichnis {{directoryName}} erfolgreich erstellt",
    "file_created_successfully": "Datei {{fileName}} erfolgreich erstellt",
    "file_was_deleted_successfully": "Datei {{fileName}} erfolgreich gelöscht",
    "files_deleted_successfully": "Dateien erfolgreich gelöscht",
    "all_items_moved_successfully": "Alle Elemente erfolgreich verschoben",
    "destination_path_is_undefined": "Zielpfad ist undefiniert"
  },
  "accountData": {
    "account_info": "Konto Informationen",
    "name": "Name",
    "email": "E-Mail",
    "school": "Schule",
    "role": "Rolle",
    "classes": "Klassen",
    "change_password": "Passwort ändern",
    "my_information": "Meine Informationen",
    "mail_alias": "Mail Alias",
    "change_my_data": "Daten ändern",
    "school_classes": "Schulklassen"
  },
  "groups": {
    "errors": {
      "CouldNotGetGroupByPath": "Gruppe konnte anhand des Pfades nicht gefunden werden",
      "CouldNotGetUsers": "Benutzer konnten nicht gefunden werden",
      "CouldNotFetchGroupMembers": "Die Gruppenmitglieder konnten nicht gefunden werden",
      "CouldNotFetchUserById": "Benutzer konnte anhand der ID nicht gefunden werden",
      "CouldNotSearchGroups": "Die Suche nach Gruppen war nicht möglich"
    },
    "classes": "Klassen"
  },
<<<<<<< HEAD
  "users": {
    "errors": {
      "notFoundError": "Benutzer existiert nicht"
    }
=======
  "permission": {
    "groups": "Nutzergruppen",
    "selectGroupsDescription": "Wähle die Nutzergruppen aus, die Zugriff auf die App bekommen sollen."
>>>>>>> e0f723e8
  }
}<|MERGE_RESOLUTION|>--- conflicted
+++ resolved
@@ -478,15 +478,13 @@
     },
     "classes": "Klassen"
   },
-<<<<<<< HEAD
   "users": {
     "errors": {
       "notFoundError": "Benutzer existiert nicht"
     }
-=======
+  },
   "permission": {
     "groups": "Nutzergruppen",
     "selectGroupsDescription": "Wähle die Nutzergruppen aus, die Zugriff auf die App bekommen sollen."
->>>>>>> e0f723e8
   }
 }