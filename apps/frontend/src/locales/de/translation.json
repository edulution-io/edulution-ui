--- conflicted
+++ resolved
@@ -158,11 +158,8 @@
       "FolderCreationFailed": "Ordner konnte nicht erstellt werden",
       "DeleteFromServerFailed": "Löschen vom Server fehlgeschlagen",
       "SaveFailed": "Speichern fehlgeschlagen",
-<<<<<<< HEAD
-      "DuplicateFailed": "Kopieren fehlgeschlagen"
-=======
+      "DuplicateFailed": "Kopieren fehlgeschlagen",
       "AppNotProperlyConfigured": "OnlyOffice ist nicht korrekt konfiguriert, bitte kontaktiere den Systemadministrator."
->>>>>>> 59e253bd
     },
     "tooltips": {
       "folderNameRequired": "Ordnername ist erforderlich",
