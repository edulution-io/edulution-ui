--- conflicted
+++ resolved
@@ -127,9 +127,13 @@
     "selectedItems": "Ausgewählte Elemente:",
     "cancel": "Abbrechen",
     "continue": "Fortfahren",
-<<<<<<< HEAD
     "unknownErrorOccurredDuringDeletion": "Während der Löschung ist ein unbekannter Fehler aufgetreten",
     "deleteFiles": "Dateien löschen"
+  },
+  "common": {
+    "add": "Hinzufügen",
+    "reload": "Neu laden",
+    "logout": "Logout"
   },
   "common": {
     "add": "Hinzufügen",
@@ -157,8 +161,5 @@
     "move": "Verschieben",
     "delete": "Löschen",
     "download": "Herunterladen"
-=======
-    "unknownErrorOccurredDuringDeletion": "Während der Löschung ist ein unbekannter Fehler aufgetreten"
->>>>>>> 0b9798d7
   }
 }