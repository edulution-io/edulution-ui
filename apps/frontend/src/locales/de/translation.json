{
  "welcome": "Willkommen in der Anwendung",
  "changeLang": "Sprache ändern",
  "heading": "Herzlich Willkommen {{givenName}} {{familyName}}",
  "content": "Hier ist ihr persönliches edulution.io Dashboard. Dem Ort an dem all ihre Anwendungen für den digitalen Bildungsbetrieb gesammelt sind.",
  "dashboard": {
    "mobileAccess": {
      "title": "MOBILER DATENZUGRIFF",
      "manual": "Anleitung",
      "content": "Sie können von vielen mobilen Geräten aus auf den Schulserver zugreifen. Wählen Sie Ihr Betriebssystem aus, um zu sehen, wie es funktioniert."
    }
  },
  "ticketsystem": { "title": "TICKETSYSTEM", "sidebar": "Ticketsystem" },
  "mail": { "title": "MAIL", "sidebar": "Mail" },
  "chat": { "title": "CHAT", "sidebar": "Chat" },
  "conferences": { "title": "KONFERENZEN", "sidebar": "Konferenzen",
    "create": "Neue Konferenz erstellen",
    "creator": "Ersteller",
    "delete": "Löschen",
    "deleteConferences": "{{count}} Konferenzen löschen",
    "confirmDelete": "Sollen diese Konferenzen wirklich gelöscht werden?",
    "name": "Name der Konferenz",
    "password": "Passwort",
    "attendees": "Teilnehmer",
    "privacyStatus": "Zutritt",
    "public": "Öffentlich",
    "private": "Privat",
    "selected-x-rows": "{{selected}} von {{total}} ausgewählt",
    "cancel": "Abbrechen",
    "error": "Fehler" },
  "knowledgebase": {
    "title": "WISSENSDATENBANK",
    "sidebar": "Wissensdatenbank"
  },
  "filesharing": {
    "title": "FILESHARING",
    "sidebar": "Filesharing"
  },
  "forums": {
    "title": "FOREN",
    "sidebar": "Foren"
  },
  "roombooking": {
    "title": "RAUMBUCHUNG",
    "sidebar": "Raumbuchung",
    "rooms": "Räume"
  },
  "learningmanagement": {
    "title": "LERNMANAGEMENT",
    "sidebar": "Lernmanagement"
  },
  "schoolinformation": {
    "title": "SCHULINFORMATION",
    "sidebar": "Schulinformation"
  },
  "schoolmanagement": {
    "title": "SCHULVERWALTUNG",
    "sidebar": "Schulverwaltung"
  },
  "add": "Hinzufügen",
  "DATE": "Datum",
  "days": "Tage",
  "TEXT": "Text",
  "RATING": "Bewertung",
  "save": "Speichern",
  "survey": {
    "title": "UMFRAGEN",
    "sidebar": "Umfragen",
    "poll": {
      "title": "ABSTIMMUNG",
      "sidebar": "Abstimmung",
      "poll": "Stellen sie hier die Frage um die Meinung der Teilnehmer zu/aus einer Auswahl von Optionen zu erfragen",
      "participants": "Teilnehmer",
      "choose-type": "Wählen Sie den Typ der auswählbaren Optionen/Möglichkeiten ( Text; Datum; Rating )",
      "add-title": "Fügen Sie der Abstimmung einen Titel hinzu",
      "add-text": "Bitte, fügen Sie der Abstimmung einen Text hinzu, der Teilnehmern hilft den Grund für die Abstimmung zu verstehen",
      "add-description": "Fügen Sie der Abstimmung eine Beschreibung hinzu (optional)",
      "add-choices": "Fügen Sie Antwortmöglichkeiten hinzu",
      "add-choice": "Option hinzufügen",
      "remove-choice": "Option entfernen",
      "load": "Lade Abstimmungen",
      "add": "Abstimmung hinzufügen",

      "canParticipantsAddOptions": "Können Teilnehmer eigene Optionen hinzufügen?",
      "canParticipantSelectMultipleOptions": "Können Teilnehmer mehrere Optionen auswählen?"
    },
    "forms": {
      "title": "FORMULARE",
      "sidebar": "Formulare",
      "forms": "Hier können Sie formulare für Übungzettel oder andere ausgefeiltere Umfragen erstellen",
      "load": "Lade Formulare",
      "editor": {
        "title": "Umfrage-Editor",
        "create": "Neue Umfrage erstellen."
      },
      "page": {
        "page": "Seite",
        "title": "Fügen Sie der Seite einen Titel hinzu",
        "description": "Fügen Sie der Seite eine Beschreibung hinzu (optional)",
        "remove": "Entferne die Seite",
        "add": "Füge eine neue Seite hinzu"
      },
      "panel": {
        "panel": "Panel",
        "remove": "Entferne das Panel",
        "add": "Füge ein neues Panel hinzu"
      },
      "question": {
        "question": "Frage",
        "type": "Wählen Sie den Typ der Frage/Antwort-Möglichkeit",
        "title": "Fügen Sie der Frage einen Titel hinzu",
        "text": "Definieren Sie hier die Frage die Sie stellen möchten",
        "choices": "Fügen Sie Antwortmöglichkeiten hinzu",
        "addChoice": "Option hinzufügen",
        "removeChoice": "Option entfernen",
        "mostUnlikely": "nicht zutreffend/wahrscheinlich",
        "mostLikely": "zutreffend/sehr wahrscheinlich",
        "description": "Fügen Sie der Frage eine Beschreibung hinzu (optional)",
        "remove": "Entferne Frage",
        "add": "Füge Frage hinzu"
      }
    }
  },
  "printer": {
    "title": "DRUCKER",
    "sidebar": "Drucker"
  },
  "network": {
    "title": "NETZWERK",
    "sidebar": "Netzwerk"
  },
  "locationservices": {
    "title": "STANDORTVERBINDUNG",
    "sidebar": "Standortverbindung"
  },
  "desktopdeployment": {
    "title": "DESKTOP-BEREITSTELLUNG",
    "sidebar": "Desktop-Bereitstellung"
  },
  "wlan": {
    "title": "WLAN",
    "sidebar": "Wlan"
  },
  "mobiledevices": {
    "title": "MOBILE ENDGERÄTE",
    "sidebar": "Mobile Endgeräte"
  },
  "virtualization": {
    "title": "VIRTUALISATION",
    "sidebar": "Virtualisation"
  },
  "firewall": {
    "title": "FIREWALL",
    "sidebar": "Firewall"
  },
  "antimalware": {
    "title": "ANTI-MALWARE",
    "sidebar": "Anti-Malware"
  },
  "backup": {
    "title": "BACKUP",
    "sidebar": "Backup"
  },
  "settings": {
    "title": "EINSTELLUNGEN",
    "sidebar": "Einstellungen",
<<<<<<< HEAD
    "addApp": { "title": "App hinzufügen", "description": "Bitte wählen Sie eine App aus:" },
=======
    "addApp": {
      "title": "App hinzufügen",
      "description": "Bitte wählen Sie eine App aus:"
    },
>>>>>>> 176431ba
    "description": "Hier können Sie alle Einstellungen vornehmen.",
    "appconfig": {
      "update": { "success": "Appliste erfolgreich gespeichert", "failed": "Aktualisierung fehlgeschlagen" },
      "delete": { "success": "App wurde gelöscht", "failed": "Löschen fehlgeschlagen" },
      "create": { "success": "App wurde angelegt", "failed": "App anlegen fehlgeschlagen" }
    }
  },
  "forwardingpage": {
    "action": "Über diesen Link gelangen Sie zur externen Seite des Anbieters.",
    "description": "Die Anwendung öffnet sich in einem neuen Fenster. Es ist keine weitere Autorisierung nötig."
  },
  "menu": "MENÜ",
  "home": "Home",
  "projects": "Projekte",
  "iso": "ISO",
  "program": "Programme",
  "share": "Share",
  "students": "Schüler",
  "login": {
    "forgot_password": "Passwort vergessen?",
    "remember_me": "Merken"
  },
  "common": {
    "add": "Hinzufügen",
    "reload": "Neu laden",
    "logout": "Logout",
    "save": "Speichern",
    "successful": "Erfolgreich",
    "failed": "Fehlgeschlagen",
    "login": "Anmelden",
    "username": "Benutzername",
    "password": "Passwort",
    "loading": "Laden...",
    "overview": "Übersicht"
  },
  "form": {
    "path": "Link",
    "pathDescription": "Bitte eine URL eintragen.",
    "apptype": "Verknüpfungsart",
    "native": "Native Unterstützung",
    "forwarded": "Weiterleitung",
    "embedded": "Eingebettet",
    "saved": "Konfiguration gespeichert!"
  },
  "fileOperationSuccessful": "Dateioperation erfolgreich",
  "unknownErrorOccurred": "Ein unbekannter Fehler ist aufgetreten",
  "fileSharingTable": {
    "filename": "Dateiname",
    "size": "Größe",
    "lastModified": "Zuletzt geändert",
    "type": "Typ"
  },
  "currentDirectory": "Aktuelles Verzeichnis",
  "filesharingUpload": {
    "title": "Dateien hochladen",
    "upload": "Hochladen",
    "selectFile": "Wählen Sie bis zu 5 Dateien gleichzeitig",
    "uploadItems": "Hochladen: {{count}} Datei/en",
    "dragDropClick": "Ziehen Sie Dateien hierher oder klicken Sie, um Dateien auszuwählen",
    "filesToUpload": "Dateien zum Hochladen"
  },
  "table": {
    "rowsSelected": "{{selected}} von {{total}} Datei(n)/Ordner ausgewählt",
    "noDataAvailable": "Keine Daten verfügbar"
  },
  "loadingIndicator": {
    "message": "Bitte warten Sie, während wir Ihre Anfrage bearbeiten..."
  },
  "fileCategory": {
    "folder": "Ordner",
    "document": "Dokument",
    "image": "Bild",
    "video": "Video",
    "audio": "Audio",
    "acrobat": "PDF"
  },
  "fileCreateNewContent": {
    "fileDialogTitle": "Erstelle eine neue Datei",
    "directoryDialogTitle": "Erstelle ein neues Verzeichnis",
    "createButtonText": "Erstellen",
    "fileOperationSuccessful": "Dateierstellung erfolgreich",
    "noMessageAvailable": "Keine Nachricht verfügbar",
    "unknownErrorOccurred": "Ein unbekannter Fehler ist aufgetreten"
  },
  "fileRenameContent": {
    "placeholder": "Geben Sie den neuen Namen ein",
    "renameYourDirectory": "Benennen Sie Ihr Verzeichnis um",
    "renameYourFile": "Benennen Sie Ihre Datei um",
    "to": "zu",
    "rename": "Umbenennen",
    "unknownErrorOccurred": "Ein unbekannter Fehler ist aufgetreten"
  },
  "moveItemDialog": {
    "changeDirectory": "Verzeichnis wechseln",
    "currentDirectory": "Aktuelles Verzeichnis",
    "folderName": "Ordnername",
    "movingItems": {
      "one": "1 Element wird verschoben",
      "other": "{{count}} Elemente werden verschoben"
    },
    "moveTo": "Verschieben nach",
    "move": "Verschieben",
    "unknownErrorOccurred": "Ein unbekannter Fehler ist aufgetreten",
    "selectedItem": "Ausgewählter Ordner"
  },
  "deleteDialog": {
    "areYouSure": "Sind Sie sich absolut sicher?",
    "actionCannotBeUndone": "Diese Aktion kann nicht rückgängig gemacht werden. Dies wird die Dateien dauerhaft löschen:",
    "selectedItems": "Ausgewählte Elemente:",
    "cancel": "Abbrechen",
    "continue": "Fortfahren",
    "unknownErrorOccurredDuringDeletion": "Während der Löschung ist ein unbekannter Fehler aufgetreten",
    "deleteFiles": "Dateien löschen"
  },
  "timeAgo": {
    "justNow": "gerade Eben",
    "minuteAgo": "vor {{count}} Minuten",
    "hourAgo": "vor {{count}} Stunden",
    "dayAgo": "vor {{count}} Tagen",
    "invalidDate": "Ungültiges Datum"
  },
  "dialog": {
    "close": "Schließen"
  },
  "tooltip": {
    "upload": "Hochladen",
    "create": {
      "file": "Datei erstellen",
      "folder": "Ordner erstellen"
    },
    "rename": "Umbenennen",
    "move": "Verschieben",
    "delete": "Löschen",
    "download": "Herunterladen"
  },
  "response": {
    "successfully": "Aktion war erfolgreich",
    "error": "Fehler",
    "move_successful": "Verschiebung erfolgreich von {{sourcePath}} nach {{destinationPath}}",
    "move_failed": "Verschiebung fehlgeschlagen",
    "unexpected_error_occurred": "Unerwarteter Fehler aufgetreten",
    "upload_failed_with_status": "Upload fehlgeschlagen mit Status {{status}}",
    "network_error_occurred_during_the_upload": "Netzwerkfehler während des Uploads aufgetreten",
    "file_uploaded_successfully": "Datei {{fileName}} erfolgreich hochgeladen",
    "file_uploaded_failed": "Datei {{fileName} konnte nicht hochgeladen werden {{status}}",
    "directory_created_successfully": "Verzeichnis {{directoryName}} erfolgreich erstellt",
    "file_created_successfully": "Datei {{fileName}} erfolgreich erstellt",
    "file_was_deleted_successfully": "Datei {{fileName}} erfolgreich gelöscht",
    "all_items_moved_successfully": "Alle Elemente erfolgreich verschoben",
    "destination_path_is_undefined": "Zielpfad ist undefiniert"
  },
  "accountData": {
    "account_info": "Konto Informationen",
    "name": "Name",
    "email": "E-Mail",
    "school": "Schule",
    "role": "Rolle",
    "classes": "Klassen",
    "change_password": "Passwort ändern",
    "my_information": "Meine Informationen",
    "mail_alias": "Mail Alias",
    "change_my_data": "Daten ändern",
    "school_classes": "Schulklassen"
  },
  "groupsPage": {
    "classes": "Klassen"
  }
}<|MERGE_RESOLUTION|>--- conflicted
+++ resolved
@@ -10,10 +10,21 @@
       "content": "Sie können von vielen mobilen Geräten aus auf den Schulserver zugreifen. Wählen Sie Ihr Betriebssystem aus, um zu sehen, wie es funktioniert."
     }
   },
-  "ticketsystem": { "title": "TICKETSYSTEM", "sidebar": "Ticketsystem" },
-  "mail": { "title": "MAIL", "sidebar": "Mail" },
-  "chat": { "title": "CHAT", "sidebar": "Chat" },
-  "conferences": { "title": "KONFERENZEN", "sidebar": "Konferenzen",
+  "ticketsystem": {
+    "title": "TICKETSYSTEM",
+    "sidebar": "Ticketsystem"
+  },
+  "mail": {
+    "title": "MAIL",
+    "sidebar": "Mail"
+  },
+  "chat": {
+    "title": "CHAT",
+    "sidebar": "Chat"
+  },
+  "conferences": { 
+    "title": "KONFERENZEN",
+    "sidebar": "Konferenzen",
     "create": "Neue Konferenz erstellen",
     "creator": "Ersteller",
     "delete": "Löschen",
@@ -27,7 +38,8 @@
     "private": "Privat",
     "selected-x-rows": "{{selected}} von {{total}} ausgewählt",
     "cancel": "Abbrechen",
-    "error": "Fehler" },
+    "error": "Fehler"
+  },
   "knowledgebase": {
     "title": "WISSENSDATENBANK",
     "sidebar": "Wissensdatenbank"
@@ -164,14 +176,10 @@
   "settings": {
     "title": "EINSTELLUNGEN",
     "sidebar": "Einstellungen",
-<<<<<<< HEAD
-    "addApp": { "title": "App hinzufügen", "description": "Bitte wählen Sie eine App aus:" },
-=======
     "addApp": {
       "title": "App hinzufügen",
       "description": "Bitte wählen Sie eine App aus:"
     },
->>>>>>> 176431ba
     "description": "Hier können Sie alle Einstellungen vornehmen.",
     "appconfig": {
       "update": { "success": "Appliste erfolgreich gespeichert", "failed": "Aktualisierung fehlgeschlagen" },
