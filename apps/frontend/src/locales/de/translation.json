--- conflicted
+++ resolved
@@ -1219,14 +1219,11 @@
       "wrongSafePin": "PIN ist falsch.",
       "enterSafePin": "Bitte PIN zum Entschlüsseln eingeben.",
       "safePinDescription": "Zur Verschlüsselung der Zugangsdaten wird eine PIN benötigt. Diese PIN ist für niemanden sichtbar und wird nicht gespeichert.",
-<<<<<<< HEAD
       "confirmMultiDeleteAccount": "Möchtest du diese Konten wirklich löschen? Diese Aktion kann nicht rückgängig gemacht werden.",
       "confirmSingleDeleteAccount": "Möchtest du dieses Konto wirklich löschen? Diese Aktion kann nicht rückgängig gemacht werden.",
       "deleteUserAccounts": "{{count}} Konten löschen",
-      "deleteUserAccount": "Konto löschen"
-=======
+      "deleteUserAccount": "Konto löschen",
       "cryptoNotAvailable": "Verschlüsselung ist nur über HTTPS verfügbar. Bitte verwende eine sichere Verbindung."
->>>>>>> acb377bc
     },
     "mails": {
       "title": "E-Mail"
