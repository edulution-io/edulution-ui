{
  "welcome": "Willkommen in der Anwendung",
  "changeLang": "Sprache ändern",
  "heading": "Herzlich Willkommen {{givenName}} {{familyName}}",
  "content": "Hier ist ihr persönliches edulution.io Dashboard. Dem Ort an dem all ihre Anwendungen für den digitalen Bildungsbetrieb gesammelt sind.",
  "dashboard": {
    "mobileAccess": {
      "title": "Mobiler Datenzugriff",
      "manual": "Anleitung",
      "content": "Sie können von vielen mobilen Geräten aus auf den Schulserver zugreifen. Wählen Sie Ihr Betriebssystem aus, um zu sehen, wie es funktioniert."
    }
  },
  "auth": {
    "totp": { "invalid": "Ungültiger Token", "setup": { "success": "TOTP-Authentifizierung erfolgreich gesetzt" } }
  },
  "ticketsystem": {
    "title": "TICKETSYSTEM",
    "sidebar": "Ticketsystem"
  },
  "mail": {
    "title": "MAIL",
    "sidebar": "Mail"
  },
  "chat": {
    "title": "CHAT",
    "sidebar": "Chat"
  },
  "conferences": {
    "title": "KONFERENZEN",
    "description": "Das Videokonferenz Tool verbindet freigegebene Audio- und Videosignale der Teilnehmer und unterstützt Präsentationen mit erweiterten Whiteboard-Funktionen – wie Zeiger, Zoomen und Zeichnen.",
    "sidebar": "Konferenzen",
    "create": "Konferenz erstellen",
    "creator": "Ersteller",
    "delete": "Löschen",
    "deleteConferences": "{{count}} Konferenzen löschen",
    "editConference": "Konferenz bearbeiten",
    "confirmDelete": "Sollen diese Konferenzen wirklich gelöscht werden?",
    "name": "Name der Konferenz",
    "conference": "Konferenz",
    "password": "Passwort",
    "attendees": "Teilnehmer",
    "invitedAttendees": "Eingeladen",
    "joinedAttendees": "Beigetreten",
    "privacyStatus": "Zutritt",
    "public": "Öffentlich",
    "private": "Privat",
    "selected-x-rows": "{{selected}} von {{total}} ausgewählt",
    "cancel": "Abbrechen",
    "min_3_chars": "Mindestens 3 Zeichen",
    "max_30_chars": "Maximal 30 Zeichen",
    "password_required": "Kein Passwort eingegeben",
    "error": "Fehler",
    "action": "Aktion",
    "start": "Starten",
    "stop": "Stoppen",
    "join": "Beitreten",
    "minimize": "Minimieren",
    "maximize": "Maximieren",
    "close": "Konferenz schließen"
  },
  "knowledgebase": {
    "title": "WISSENSDATENBANK",
    "sidebar": "Wissensdatenbank"
  },
  "filesharing": {
    "title": "FILESHARING",
    "sidebar": "Filesharing"
  },
  "forums": {
    "title": "FOREN",
    "sidebar": "Foren"
  },
  "roombooking": {
    "title": "RAUMBUCHUNG",
    "sidebar": "Raumbuchung",
    "rooms": "Räume"
  },
  "learningmanagement": {
    "title": "LERNMANAGEMENT",
    "sidebar": "Lernmanagement"
  },
  "schoolinformation": {
    "title": "SCHULINFORMATION",
    "sidebar": "Schulinformation"
  },
  "schoolmanagement": {
    "title": "KLASSENZIMMER",
    "sidebar": "Klassenzimmer"
  },
  "aichat": {
    "title": "KI CHAT",
    "sidebar": "KI Chat"
  },
  "Title": "Titel",
  "add": "Hinzufügen",
  "DATE": "Datum",
  "Date": "Datum",
  "days": "Tage",
  "expires": "Abgabe Datum",
  "abort": "Abbrechen",
  "options": "Optionen",
  "ParticipantCount": "Teilnehmeranzahl",
  "PageCount": "Seitenanzahl",
  "RATING": "Bewertung",
  "save": "Speichern",
  "TEXT": "Text",
  "surveys": {
    "title": "UMFRAGEN",
    "sidebar": "Umfragen",
    "openSurveys": "Offen",
    "createdSurveys": "Eigene",
    "answeredSurveys": "Beantwortet"
  },
  "survey": {
    "title": "UMFRAGEN",
    "sidebar": "Umfragen",
    "description": "Hier können Sie formulare für Übungzettel oder andere ausgefeiltere Umfragen erstellen",
    "participate": "Teilnehmen",
    "participation": "Teilnahme an der Umfrage",
    "participants": "Teilnehmer",
    "propagate": "Verbreiten",
    "openSurveys": "An diesen Umfragen hast du noch nicht teil genommen",
    "createdSurveys": "Selbst erstellte Umfragen",
    "answeredSurveys": "Umfragen an denen teilgenommen wurde",
    "allSurveys": "Umfragen Manager",
    "load": "Lade",
    "answer": "Abgabe",
    "result": "Resultat",
    "resulting": "Ihre hochgeladene Abgabe",
    "create": "Neue erstellen",
    "delete": "löschen",
    "edit": "Bearbeiten",
    "editing": "Umfrage erstellen oder bearbeiten",
    "manage": "Management",
    "isAnonymous": "Die Teilnahme an der Umfrage ist Anonym",
    "canSubmitMultipleAnswers": "Mehrfache Abgaben sind erlaubt",
    "editor": {
      "title": "Umfrage-Editor"
    },
    "page": {
      "page": "Seite",
      "title": "Fügen Sie der Seite einen Titel hinzu",
      "description": "Fügen Sie der Seite eine Beschreibung hinzu (optional)",
      "remove": "Entferne die Seite",
      "add": "Füge eine neue Seite hinzu"
    },
    "panel": {
      "panel": "Panel",
      "remove": "Entferne das Panel",
      "add": "Füge ein neues Panel hinzu"
    },
    "question": {
      "question": "Frage",
      "type": "Wählen Sie den Typ der Frage/Antwort-Möglichkeit",
      "title": "Fügen Sie der Frage einen Titel hinzu",
      "text": "Definieren Sie hier die Frage die Sie stellen möchten",
      "choices": "Fügen Sie Antwortmöglichkeiten hinzu",
      "addChoice": "Option hinzufügen",
      "removeChoice": "Option entfernen",
      "mostUnlikely": "nicht zutreffend/wahrscheinlich",
      "mostLikely": "zutreffend/sehr wahrscheinlich",
      "description": "Fügen Sie der Frage eine Beschreibung hinzu (optional)",
      "remove": "Entferne Frage",
      "add": "Füge Frage hinzu"
    }
  },
  "printer": {
    "title": "DRUCKER",
    "sidebar": "Drucker"
  },
  "network": {
    "title": "NETZWERK",
    "sidebar": "Netzwerk"
  },
  "locationservices": {
    "title": "STANDORTVERBINDUNG",
    "sidebar": "Standortverbindung"
  },
  "desktopdeployment": {
    "title": "DESKTOP",
    "topic": "Desktop-Bereitstellung",
    "description": "Hier kannst du dich mit deinem virtuellen Desktop verbinden.",
    "sidebar": "Desktop",
    "connect": "Verbinden",
    "close": "Verbindung schließen",
    "error": {
      "title": "Verbindungsfehler",
      "description": "Bitte prüfen Sie Ihre Netzwerkverbindung und versuchen Sie es erneut."
    },
    "win10": "Windows 10",
    "clients": "Clients verfügbar",
    "client": "Client verfügbar"
  },
  "wlan": {
    "title": "WLAN",
    "sidebar": "Wlan"
  },
  "mobiledevices": {
    "title": "MOBILE ENDGERÄTE",
    "sidebar": "Mobile Endgeräte"
  },
  "whiteboard": {
    "title": "WHITEBOARD",
    "sidebar": "Whiteboard"
  },
  "linuxmuster": {
    "title": "LINUXMUSTER",
    "sidebar": "Linuxmuster"
  },
  "virtualization": {
    "title": "VIRTUALISATION",
    "sidebar": "Virtualisation"
  },
  "firewall": {
    "title": "FIREWALL",
    "sidebar": "Firewall"
  },
  "antimalware": {
    "title": "ANTI-MALWARE",
    "sidebar": "Anti-Malware"
  },
  "backup": {
    "title": "BACKUP",
    "sidebar": "Backup"
  },
  "settings": {
    "title": "EINSTELLUNGEN",
    "sidebar": "Einstellungen",
    "addApp": { "title": "App hinzufügen", "description": "Bitte wählen Sie eine App aus:" },
    "description": "Hier können Sie alle Einstellungen vornehmen.",
    "appconfig": {
      "update": { "success": "Appliste erfolgreich gespeichert", "failed": "Aktualisierung fehlgeschlagen" },
      "delete": { "success": "App wurde gelöscht", "failed": "Löschen fehlgeschlagen" },
      "create": { "success": "App wurde angelegt", "failed": "App anlegen fehlgeschlagen" }
    }
  },

  "externIntegrationsetup": {
    "title": "EXTERNE ANBINDUNG",
    "AIChatSetUp": "AI Chat Einrichten",
    "ChatSetUp": "Chat Einrichten",
    "MailSetUp": "Mail Einrichten"
  },


  "usersettings": {
    "title": "BENUTZER",
    "sidebar": "Einstellungen",
    "security": "Sicherheit",
    "faq": "FAQ",
    "externalIntegration": "Externe Anbindung",
    "config": { "mfa": "Zweifaktorauthentifizierung aktivieren" },
    "addTotp": { "title": "QR-Code", "description": "Bitte den QR-Code scannen und den TOTP-Code eingeben:" }
  },
  "forwardingpage": {
    "action": "Über diesen Link gelangen Sie zur externen Seite des Anbieters.",
    "description": "Die Anwendung öffnet sich in einem neuen Fenster. Es ist keine weitere Autorisierung nötig.",
    "missing_link": "Link fehlt"
  },
  "menu": "MENÜ",
  "home": "Home",
  "projects": "Projekte",
  "iso": "ISO",
  "program": "Programme",
  "share": "Share",
  "students": "Schüler",
  "login": {
    "forgot_password": "Passwort vergessen?",
    "remember_me": "Eingeloggt bleiben",
    "username": {
      "too_long": "Benutzername zu lang",
      "required": "Bitte Benutzername eingeben."
    },
    "password": {
      "too_long": "Passwort zu lang",
      "required": "Bitte Passwort eingeben."
    },
    "totp": {
      "invalid": "Ungültiger Code! Bitte versuche es erneut.",
      "back": "Zurück",
      "description": "Bitte hier den 2-Faktor-Code aus der Authenticator-App eingeben."
    }
  },
  "common": {
    "add": "Hinzufügen",
    "reload": "Neu laden",
    "logout": "Logout",
    "save": "Speichern",
    "successful": "Erfolgreich",
    "failed": "Fehlgeschlagen",
    "login": "Anmelden",
    "username": "Benutzername",
    "password": "Passwort",
    "loading": "Laden...",
    "overview": "Übersicht",
    "create": "Erstellen",
    "revert": "Zurücksetzen",
<<<<<<< HEAD
    "close": "Schließen",
    "start": "Starten"
=======
    "groups": "Gruppen",
    "clearSelection": "Auswahl löschen",
    "close": "Schließen",
    "rename": "Umbenennen"
>>>>>>> e8c5c489
  },
  "form": {
    "path": "Link",
    "pathDescription": "Bitte eine URL eintragen.",
    "apptype": "Verknüpfungsart",
    "native": "Native Unterstützung",
    "forwarded": "Weiterleitung",
    "embedded": "Eingebettet",
    "saved": "Konfiguration gespeichert!",
    "url": "URL",
    "urlDescription": "Bitte eine URL zur Applikation eintragen",
    "apiKey": "API Schlüssel",
    "apiKeyDescription": "Der API Schlüssel wird für die Authentifizierung verwendet"
  },
  "fileOperationSuccessful": "Dateioperation erfolgreich",
  "unknownErrorOccurred": "Ein unbekannter Fehler ist aufgetreten",
  "fileSharingTable": {
    "filename": "Dateiname",
    "size": "Größe",
    "lastModified": "Zuletzt geändert",
    "type": "Typ"
  },
  "currentDirectory": "Aktuelles Verzeichnis",
  "filesharingUpload": {
    "title": "Dateien hochladen",
    "upload": "Hochladen",
    "selectFile": "Wählen Sie bis zu 5 Dateien gleichzeitig",
    "uploadItems": "Hochladen: {{count}} Datei/en",
    "dragDropClick": "Ziehen Sie Dateien hierher oder klicken Sie, um Dateien auszuwählen",
    "filesToUpload": "Dateien zum Hochladen"
  },
  "table": {
    "rowsSelected": "{{selected}} von {{total}} Datei(n)/Ordner ausgewählt",
    "noDataAvailable": "Keine Daten verfügbar"
  },
  "loadingIndicator": {
    "message": "Bitte warten Sie, während wir Ihre Anfrage bearbeiten..."
  },
  "search": {
    "type-to-search": "Tippen um zu suchen",
    "loading": "Lade",
    "no-results": "Keine Ergebnisse",
    "usersAdded": "{{ count }} hinzugefügt"
  },
  "fileCategory": {
    "folder": "Ordner",
    "document": "Dokument",
    "image": "Bild",
    "video": "Video",
    "audio": "Audio",
    "acrobat": "PDF",
    "spreadsheet": "Tabelle",
    "presentation": "Präsentation"
  },

  "filesharingMobile": {
    "scanQRCode": "QR-Code scannen"
  },

  "createContent":{
    "submit": "Erstellen"
  },

  "fileCreateNewContent": {
    "fileDialogTitle": "Erstelle eine neue Datei",
    "directoryDialogTitle": "Erstelle ein neues Verzeichnis",
    "createButtonText": "Erstellen",
    "fileNamePlaceholder": "Dateiname eingeben",
    "fileOperationSuccessful": "Dateierstellung erfolgreich",
    "noMessageAvailable": "Keine Nachricht verfügbar",
    "unknownErrorOccurred": "Ein unbekannter Fehler ist aufgetreten"
  },
  "fileRenameContent": {
    "placeholder": "Geben Sie den neuen Namen ein",
    "renameYourDirectory": "Benennen Sie Ihr Verzeichnis um",
    "renameYourFile": "Benennen Sie Ihre Datei um",
    "to": "zu",
    "rename": "Umbenennen",
    "unknownErrorOccurred": "Ein unbekannter Fehler ist aufgetreten"
  },
  "moveItemDialog": {
    "changeDirectory": "Verzeichnis wechseln",
    "currentDirectory": "Aktuelles Verzeichnis",
    "folderName": "Ordnername",
    "movingItems": {
      "one": "1 Element wird verschoben",
      "other": "{{count}} Elemente werden verschoben"
    },
    "moveTo": "Verschieben nach",
    "move": "Verschieben",
    "unknownErrorOccurred": "Ein unbekannter Fehler ist aufgetreten",
    "selectedItem": "Ausgewählter Ordner"
  },
  "deleteDialog": {
    "areYouSure": "Sind Sie sich absolut sicher?",
    "actionCannotBeUndone": "Diese Aktion kann nicht rückgängig gemacht werden. Dies wird die Dateien dauerhaft löschen:",
    "selectedItems": "Ausgewählte Elemente:",
    "cancel": "Abbrechen",
    "continue": "Fortfahren",
    "unknownErrorOccurredDuringDeletion": "Während der Löschung ist ein unbekannter Fehler aufgetreten",
    "deleteFiles": "Dateien löschen"
  },
  "timeAgo": {
    "justNow": "gerade Eben",
    "minuteAgo": "vor {{count}} Minuten",
    "hourAgo": "vor {{count}} Stunden",
    "dayAgo": "vor {{count}} Tagen",
    "invalidDate": "Ungültiges Datum"
  },
  "dialog": {
    "close": "Schließen"
  },
  "tooltip": {
    "upload": "Hochladen",
    "create": {
      "file": "Datei erstellen",
      "folder": "Ordner erstellen"
    },
    "rename": "Umbenennen",
    "move": "Verschieben",
    "delete": "Löschen",
    "download": "Herunterladen"
  },
  "response": {
    "successfully": "Aktion war erfolgreich",
    "error": "Fehler",
    "move_successful": "Verschiebung erfolgreich von {{sourcePath}} nach {{destinationPath}}",
    "move_failed": "Verschiebung fehlgeschlagen",
    "unexpected_error_occurred": "Unerwarteter Fehler aufgetreten",
    "upload_failed_with_status": "Upload fehlgeschlagen mit Status {{status}}",
    "network_error_occurred_during_the_upload": "Netzwerkfehler während des Uploads aufgetreten",
    "file_uploaded_successfully": "Datei {{fileName}} erfolgreich hochgeladen",
    "file_uploaded_failed": "Datei {{fileName} konnte nicht hochgeladen werden {{status}}",
    "directory_created_successfully": "Verzeichnis {{directoryName}} erfolgreich erstellt",
    "file_created_successfully": "Datei {{fileName}} erfolgreich erstellt",
    "file_was_deleted_successfully": "Datei {{fileName}} erfolgreich gelöscht",
    "all_items_moved_successfully": "Alle Elemente erfolgreich verschoben",
    "destination_path_is_undefined": "Zielpfad ist undefiniert"
  },
  "accountData": {
    "account_info": "Konto Informationen",
    "name": "Name",
    "email": "E-Mail",
    "school": "Schule",
    "role": "Rolle",
    "classes": "Klassen",
    "change_password": "Passwort ändern",
    "my_information": "Meine Informationen",
    "mail_alias": "Mail Alias",
    "change_my_data": "Daten ändern",
    "school_classes": "Schulklassen",
     "FAQ": "FAQ"
  },
  "groupsPage": {
    "classes": "Klassen"
  },

  "faq": {
    "title": "FAQ",
    "sidebar": "FAQ",
    "description": "Hier finden Sie Antworten auf häufig gestellte Fragen.",
    "filemangerIntroductionTitle": "Wie nutze ich den Dateimanager?",
    "classManagementIntroductionTitle": "Für was nutze ich die Klassenverwaltung?",
    "aiChatIntroductionTitle": "Wie kann ich den AI Chat nutzen?",
    "conferenceIntroductionTitle": "Wie verwalte ich meine Konferenzen?",
    "emailIntroductionTitle": "Muss ich mir extra eine Mailadresse anlegen?",
    "learnManagementIntroductionTitle": "Was kann ich im Lernmanagement machen?",
    "pollsIntroductionTitle": "Wie nutzte ich die Abstimmungen?",
    "vdiIntroductionTitle": "Wie nutze ich den virtuellen Desktop?",
    "whiteboardIntroductionTitle": "Werden die Darstellungen gespeichert?"
  },
  "schoolManagement": {
    "title": "Klassenzimmer",
    "description": "Hier können Sie Ihre Klassen verwalten.",
    "confirm": "Bestätigen",
    "cancel": "Abbrechen",
    "lesson": "Unterricht",
    "enrol": "Einschreiben",
    "passwords": "Erst-Passwörter",
    "addStudent": "Schüler hinzufügen",
    "addGroup": "Gruppe hinzufügen",
    "share": "Austeilen",
    "collect": "Einsammeln",
    "showCollectedFiles": "Dateien zeigen",
    "exam": "Prüfung",
    "wifi": "WLAN",
    "internet": "Internet",
    "printer": "Drucker",
    "class": "Klassen",
    "projects": "Projekte",
    "project": "Projekte",
    "availableGroups": "Alle verfügbaren Gruppen in der {{schoolname}} Schule",
    "noDataAvailable": "Keine Daten verfügbar",
    "myClasses": "Meine Klassen",
    "myGroups": "Meine Gruppen",
    "myProjects": "Meine Projekte",
    "initialPasswordHint": "Sie können das Passwort einer Klasse direkt über das Symbol drucken oder mehrere Klassen auswählen, um alle gleichzeitig auszudrucken.",
    "downloadInitPassword": "Erst-Passwörter herunterladen",
    "projectPage": "Hier können Sie ein neues Projekt anlegen sowie Ihre aktuellen Projekte sehen.",
    "createProject": "Projekt anlegen",
    "newProject": "Neues Projekt",
    "createGroup": "Gruppe anlegen",
    "newGroup": "Neue Gruppe",
    "addUser": "Benutzer hinzufügen",
    "noUsersInGroup": "Momentan befinden sich keine Benutzer in {{name}}. Füge jetzt einen hinzu.",
    "examMode": "Prüfungsmodus",
    "cancelStartExamMode" : "Abbrechen",
    "startExamMode": "Start",
    "examModeDescription": "Im Prüfungsmodus können die Schüler nur auf die Anwendungen zugreifen, die von der Lehrkraft genehmigt wurden.",
     "wifiSettingsSelectedUserMessage": "WI-FI für die ausgewählten Benutzer einstellen",
    "internetSettingsSelectedUserMessage": "Internet für die ausgewählten Benutzer einstellen",
    "printerSettingsSelectedUserMessage": "Drucker für die ausgewählten Benutzer einstellen",
    "wifiSettingsMessage": "Wlan für alle Benutzer einschalten",
    "internetSettingsMessage": "Internet für alle Benutzer einschalten",
    "printerSettingsMessage": "Drucker für alle Benutzer freigeben",
    "wifiSettings": "WLAN Einstellungen",
    "internetSettings": "Internet Einstellungen",
    "printerSettings": "Drucker Einstellungen",
    "turnOn": "Einschalten",
    "turnOff": "Ausschalten",
    "collectFiles": "Dateien einsammeln",
    "collectFilesSelectedUserMessage": "Sammeln Sie Dateien von den ausgewählten Benutzern. Die gesammelten Dateien werden in dem vom Benutzer angegebenen Ordner angezeigt.",
    "collectFilesFromAllUsersMessage": "Dateien von allen Benutzern sammeln. Die gesammelten Dateien befinden sich im Ordner _collect.",
    "shareFilesSelectedUserMessage": "Dateien für ausgewählte Benutzer freigeben. Legen Sie die Datei im Ordner des ausgewählten Benutzers ab.",
    "shareFilesWithAllUsersMessage": "Geben Sie Dateien für alle Benutzer frei. Legen Sie die Datei in den _share-Ordner aller Benutzer.",
    "shareFiles": "Dateien austeilen",
    "showCollectedFilesMessage": "Zeigen Sie die gesammelten Dateien von den Benutzern an. Diese befinden sich in dem _collect-Ordner des Benutzers.",
    "allRight": "Alles klar",
    "copySession": "Gruppe {{name}} kopieren",
    "copyProject": "Projekt {{name}} kopieren",
    "renameSession": "Gruppe {{name}} umbenennen",
    "renameProject": "Projekt {{name}} umbenennen",
    "deleteSession": "Gruppe {{name}} löschen",
    "deleteProject": "Projekt {{name}} löschen"
  },
  "fileEditingPage": {
    "fileNotFound": "Datei nicht gefunden",
    "closeFile": "Datei schließen",
    "goBack": "Zurück",
    "closeFullScreen": "Vollbild schließen",
    "maximize": "Vollbild öffnen",
    "minimize": "Minimieren",
    "close": "Vollbild schließen"
  },

  "changePassword": {
    "title": "Passwort ändern",
    "newPassword": "Neues Passwort",
    "currentPasswordRequired": "Aktuelles Passwort",
    "newPasswordRequired": "Neues Passwort ist erforderlich.",
    "passwordLength": "Das Passwort muss mindestens 8 Zeichen lang sein.",
    "confirmPassword": "Passwort bestätigen",
    "confirmPasswordRequired": "Passwortbestätigung ist erforderlich",
    "passwordsDoNotMatch": "Passwörter stimmen nicht überein",
     "changePassword": "Passwort ändern"
  }
}<|MERGE_RESOLUTION|>--- conflicted
+++ resolved
@@ -242,7 +242,6 @@
     "MailSetUp": "Mail Einrichten"
   },
 
-
   "usersettings": {
     "title": "BENUTZER",
     "sidebar": "Einstellungen",
@@ -295,15 +294,11 @@
     "overview": "Übersicht",
     "create": "Erstellen",
     "revert": "Zurücksetzen",
-<<<<<<< HEAD
-    "close": "Schließen",
-    "start": "Starten"
-=======
     "groups": "Gruppen",
     "clearSelection": "Auswahl löschen",
     "close": "Schließen",
-    "rename": "Umbenennen"
->>>>>>> e8c5c489
+    "rename": "Umbenennen",
+    "start": "Starten"
   },
   "form": {
     "path": "Link",
@@ -363,7 +358,7 @@
     "scanQRCode": "QR-Code scannen"
   },
 
-  "createContent":{
+  "createContent": {
     "submit": "Erstellen"
   },
 
@@ -455,7 +450,7 @@
     "mail_alias": "Mail Alias",
     "change_my_data": "Daten ändern",
     "school_classes": "Schulklassen",
-     "FAQ": "FAQ"
+    "FAQ": "FAQ"
   },
   "groupsPage": {
     "classes": "Klassen"
@@ -510,10 +505,10 @@
     "addUser": "Benutzer hinzufügen",
     "noUsersInGroup": "Momentan befinden sich keine Benutzer in {{name}}. Füge jetzt einen hinzu.",
     "examMode": "Prüfungsmodus",
-    "cancelStartExamMode" : "Abbrechen",
+    "cancelStartExamMode": "Abbrechen",
     "startExamMode": "Start",
     "examModeDescription": "Im Prüfungsmodus können die Schüler nur auf die Anwendungen zugreifen, die von der Lehrkraft genehmigt wurden.",
-     "wifiSettingsSelectedUserMessage": "WI-FI für die ausgewählten Benutzer einstellen",
+    "wifiSettingsSelectedUserMessage": "WI-FI für die ausgewählten Benutzer einstellen",
     "internetSettingsSelectedUserMessage": "Internet für die ausgewählten Benutzer einstellen",
     "printerSettingsSelectedUserMessage": "Drucker für die ausgewählten Benutzer einstellen",
     "wifiSettingsMessage": "Wlan für alle Benutzer einschalten",
@@ -558,6 +553,6 @@
     "confirmPassword": "Passwort bestätigen",
     "confirmPasswordRequired": "Passwortbestätigung ist erforderlich",
     "passwordsDoNotMatch": "Passwörter stimmen nicht überein",
-     "changePassword": "Passwort ändern"
+    "changePassword": "Passwort ändern"
   }
 }