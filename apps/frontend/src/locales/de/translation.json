{
  "welcome": "Willkommen in der Anwendung",
  "changeLang": "Sprache ändern",
  "heading": "Herzlich Willkommen {{givenName}} {{familyName}}",
  "content": "Hier ist ihr persönliches edulution.io Dashboard. Dem Ort an dem all ihre Anwendungen für den digitalen Bildungsbetrieb gesammelt sind.",
  "dashboard": {
    "mobileAccess": {
      "title": "Mobiler Datenzugriff",
      "manual": "Anleitung",
      "accessData": "Zugangsdaten",
      "content": "Du kannst von vielen mobilen Geräten aus auf den Schulserver zugreifen. Drücke auf Anleitung um zu starten.",
      "scanAccessInfo": "Um die Zugangsdaten zu übertragen, bitte folgenden QR-Code mit der edulution.io App scannen.",
      "scanAppStoreLink": "Scanne den QR-Code mit deinem mobilen Gerät um die edultion-io App im AppStore herunterzuladen.",
      "nextStepPreview": "Im nächsten Schritt kannst du die Zugangsdaten übertragen.",
      "copyCredentials": "Oder manuell eintragen:",
      "downloadDirect": "Oder lade die App direkt herunter:",
      "downloadApp": "Lade hier die edulution-io App herunter:"
    }
  },
  "auth": {
    "errors": {
      "TokenExpired": "Sitzung abgelaufen.",
      "SessionExpiring": "Du wirst in weniger als einer Minute abgemeldet.",
      "Unauthorized": "Du bist nicht autorisiert.",
      "Unknown": "Nutzer nicht gefunden."
    }
  },
  "lmnApi": {
    "errors": {
      "GetUserSessionsFailed": "Abrufen der Benutzersitzungen fehlgeschlagen",
      "AddUserSessionsFailed": "Hinzufügen der Benutzersitzung fehlgeschlagen",
      "RemoveUserSessionsFailed": "Entfernen der Benutzersitzung fehlgeschlagen",
      "UpdateUserSessionsFailed": "Aktualisierung der Benutzersitzung fehlgeschlagen",
      "StartExamModeFailed": "Start des Prüfungsmodus fehlgeschlagen",
      "PrintPasswordsFailed": "Drucken der Passwörter fehlgeschlagen",
      "StopExamModeFailed": "Beenden des Prüfungsmodus fehlgeschlagen",
      "RemoveManagementGroupFailed": "Entfernen der Verwaltungsgruppe fehlgeschlagen",
      "AddManagementGroupFailed": "Hinzufügen der Verwaltungsgruppe fehlgeschlagen",
      "GetUserSchoolClassesFailed": "Abrufen der Schulklassen des Benutzers fehlgeschlagen",
      "GetUserSchoolClassFailed": "Abrufen der Schulklasse des Benutzers fehlgeschlagen",
      "GetUserProjectsFailed": "Abrufen der Projekte des Benutzers fehlgeschlagen",
      "GetUserFailed": "Abrufen fehlgeschlagen",
      "GetCurrentUserRoomFailed": "Abrufen des aktuellen Benutzerraums fehlgeschlagen",
      "CreateProjectFailed": "Projekterstellung fehlgeschlagen",
      "RemoveProjectFailed": "Entfernen des Projekts fehlgeschlagen",
      "UpdateProjectFailed": "Aktualisierung des Projekts fehlgeschlagen",
      "SearchUsersOrGroupsFailed": "Suche nach Benutzern oder Gruppen fehlgeschlagen",
      "GetProjectFailed": "Abrufen des Projekts fehlgeschlagen",
      "PasswordMismatch": "Aktuelles Passwort stimmt nicht",
      "PasswordChangeFailed": "Passwort ändern fehlgeschlagen"
    }
  },
  "ticketsystem": {
    "title": "TICKETSYSTEM",
    "sidebar": "Ticketsystem"
  },
  "mail": {
    "title": "MAIL",
    "sidebar": "Mail"
  },
  "chat": {
    "title": "CHAT",
    "sidebar": "Chat"
  },
  "errors": {
    "unexpectedError": "Ein unerwarteter Fehler ist aufgetreten",
    "automaticLoginFailed": "Automatischer Login fehlgeschlagen"
  },
  "conferences": {
    "errors": {
      "MeetingNotFound": "Ein Meeting mit dieser ID wurde nicht gefunden",
      "BbbServerNotReachable": "Der externe BBB-Server ist nicht erreichbar",
      "BbbUnauthorized": "Du bist nicht autorisiert auf den externen BBB-Server zuzugreifen",
      "AppNotProperlyConfigured": "Die Konferenz-App ist nicht richtig konfiguriert, wende dich an den Systemadministrator",
      "YouAreNotTheCreator": "Du bist nicht der Ersteller der Konferenz",
      "AlreadyInAnotherMeeting": "Du befindest dich bereits in einer Konferenz. Bitte verlasse die laufende Konferenz, bevor du einer neuen beitritst."
    },
    "title": "KONFERENZEN",
    "description": "Das Konferenz Tool ermöglicht Audio- und Videokonferenzen und unterstützt Präsentationen mit erweiterten Whiteboard-Funktionen.",
    "sidebar": "Konferenzen",
    "create": "Konferenz erstellen",
    "creator": "Ersteller",
    "delete": "Löschen",
    "deleteConference": "Konferenz löschen",
    "deleteConferences": "{{count}} Konferenzen löschen",
    "editConference": "Konferenz bearbeiten",
    "confirmSingleDelete": "Soll diese Konferenz wirklich gelöscht werden?",
    "confirmMultiDelete": "Sollen diese Konferenzen wirklich gelöscht werden?",
    "name": "Name der Konferenz",
    "conference": "Konferenz",
    "password": "Passwort",
    "attendee": "Teilnehmer",
    "attendees": "Teilnehmer",
    "invitedAttendees": "Eingeladen",
    "joinedAttendees": "Beigetreten",
    "privacyStatus": "Zutritt",
    "public": "Öffentlich",
    "private": "Privat",
    "selected-x-rows": "{{selected}} von {{total}} ausgewählt",
    "cancel": "Abbrechen",
    "password_required": "Kein Passwort eingegeben",
    "error": "Fehler",
    "action": "Aktion",
    "start": "Starten",
    "stop": "Stoppen",
    "join": "Beitreten",
    "minimize": "Minimieren",
    "maximize": "Maximieren",
    "close": "Konferenz verlassen"
  },
  "knowledgebase": {
    "title": "WISSENSDATENBANK",
    "sidebar": "Wissensdatenbank"
  },
  "feed": {
    "title": "Aktuelles",
    "noConferences": "Keine laufende Konferenz",
    "noMails": "Keine ungelesenen Mails"
  },
  "filesharing": {
    "title": "FILESHARING",
    "sidebar": "Filesharing",
    "errors": {
      "FileNotFound": "Datei nicht gefunden",
      "MountPointsNotFound": "Laufwerke nicht gefunden",
      "FolderNotFound": "Ordner nicht gefunden",
      "UploadFailed": "Datei konnte nicht hinzugefügt werden",
      "DeletionFailed": "Löschen fehlgeschlagen",
      "RenameFailed": "Umbenennen fehlgeschlagen",
      "MoveFailed": "Verschieben fehlgeschlagen",
      "CreationFailed": "Erstellen fehlgeschlagen",
      "DbAccessFailed": "Datenbankzugriff fehlgeschlagen",
      "WebDavError": "Dateiserver nicht erreichbar",
      "DownloadFailed": "Herunterladen fehlgeschlagen",
      "FolderCreationFailed": "Ordner konnte nicht erstellt werden"
    },
    "tooltips": {
      "folderNameRequired": "Ordnername ist erforderlich",
      "FileNameRequired": "Dateiname ist erforderlich",
      "NewFileNameRequired": "Neuer Dateiname ist erforderlich",
      "NameRequired": "Name erforderlich"
    }
  },
  "forums": {
    "title": "FOREN",
    "sidebar": "Foren"
  },
  "learningmanagement": {
    "title": "LERNMANAGEMENT",
    "sidebar": "Lernmanagement"
  },
  "schoolinformation": {
    "title": "SCHULINFORMATION",
    "sidebar": "Schulinformation"
  },
  "edit": "Bearbeiten",
  "classmanagement": {
    "title": "KLASSENZIMMER",
    "sidebar": "Klassenzimmer",
    "name": "Name",
    "notMemberOfClass": "Du bist kein Mitglied einer Klasse.",
    "noGroupsToShow": "Es gibt keine Gruppen anzuzeigen.",
    "classes": "Klassen",
    "overview": "Übersicht",
    "lesson": "Unterricht",
    "enrol": "Einschreiben",
    "printPasswords": "Passwörter drucken",
    "projects": "Projekte",
    "editmyProjects": "Projekt beabeiten",
    "createmyProjects": "Projekt erstellen",
    "detailsmyProjects": "Details von Projekt",
    "myClasses": "Meine Klassen",
    "detailsmyClasses": "Details der Klasse",
    "closeSession": "Schließen",
    "session": "Sitzung",
    "startSession": "Sitzung starten",
    "mySessions": "Meine Sitzungen",
    "addsessions": "Sitzung erstellen",
    "editmySessions": "Sitzung beabeiten",
    "createmySessions": "Eine Sitzung erstellen",
    "myProjects": "Meine Projekte",
    "members": "Mitglieder",
    "member": "Mitglied",
    "noneAvailable": "Keine vorhanden",
    "isJoinable": "Nutzer können beitreten",
    "hide": "Anderen Nutzern nicht anzeigen",
    "typeToSearchUsersGroupsProjects": "Tippen um Schüler, Klassen oder Projekte hinzuzufügen",
    "typeToSearchUsersGroupsProjectsToNewSession": "Tippen um Schüler, Klassen oder Projekte zu einer neuen Sitzung hinzuzufügen",
    "usersInThisSession": "Nutzer in dieser Sitzung",
    "webfilter": "Web Filter",
    "internet": "Internet",
    "wifi": "Wifi",
    "teacher": "Lehrer",
    "examMode": "Klassenarbeitsmodus",
    "exam": "Klassenarbeit",
    "printing": "Drucken",
    "veyon": "Veyon",
    "enable": "einschalten",
    "disable": "ausschalten",
    "featureIsStillInDevelopment": "Das Feature ist noch in der Entwicklung und wird in der nächsten Version implementiert werden.",
    "collect": "Einsammeln",
    "showCollectedFiles": "Dateien anzeigen",
    "share": "Austeilen",
    "examDescription": "Den Klassenarbeitsmodus für {{count}} Schüler umschalten",
    "wifiDescription": "Das Wifi für {{count}} Schüler umschalten",
    "webfilterDescription": "Den Webfilter für {{count}} Schüler umschalten",
    "internetDescription": "Das Internet für {{count}} Schüler umschalten",
    "printingDescription": "Das Drucken für {{count}} Schüler umschalten",
    "collectDescription": "Die Dateien von {{count}} Schüler einsammeln",
    "shareDescription": "Die Dateien an {{count}} Schüler austeilen",
    "showCollectedFilesDescription": "Die Dateien von {{count}} Schüler anzeigen",
    "deactivate": "Deaktivieren",
    "activate": "Aktivieren",
    "passwordOptions": "Passwortoptionen",
    "createFile": "Datei erstellen",
    "pdf": "PDF",
    "csv": "CSV",
    "usePdfLatexInsteadOfLatex": "pdfLatex anstelle von Latex verwenden",
    "pdfDescription": "Erzeuge eine PDF Datei um die Passwörter für diese Schulklassen auszudrucken",
    "csvDescription": "Erzeuge eine CSV Datei um die Passwörter für diese Schulklassen auszudrucken",
    "printOneItemPerPage": "Drucke ein Passwort pro Seite",
    "selectSavedSession": "Aus gespeicherten Sitzungen wählen",
    "saveSession": "Sitzung speichern",
    "myRoom": "Mein Raum",
    "sharedMailBox": "Geteiltes Postfach",
    "enrolPageDescription": "Wählen Sie die Klassen und Projekte aus, für die Sie sich einschreiben möchten, indem Sie die Checkboxen aktivieren."
  },
  "select": "Auswählen",
  "details": "Details",
  "quickAccess": "Schnellzugriff",
  "delete": "Löschen",
  "options": "Optionen",
  "downloadFile": "Datei herunterladen",
  "cancel": "Abbrechen",
  "printer": {
    "title": "DRUCKER",
    "sidebar": "Drucker"
  },
  "network": {
    "title": "NETZWERK",
    "sidebar": "Netzwerk"
  },
  "locationservices": {
    "title": "STANDORTVERBINDUNG",
    "sidebar": "Standortverbindung"
  },
  "desktopdeployment": {
    "title": "DESKTOP",
    "topic": "Desktop-Bereitstellung",
    "description": "Hier kannst du dich mit deinem virtuellen Desktop verbinden.",
    "sidebar": "Desktop",
    "connect": "Verbinden",
    "reload": "Neu laden",
    "close": "Verbindung schließen",
    "error": {
      "title": "Verbindungsfehler",
      "description": "Bitte prüfe deine Netzwerkverbindung und versuche es erneut."
    },
    "win10": "Windows 10",
    "win11": "Windows 11",
    "ubuntu": "Ubuntu",
    "clients": "Clients verfügbar",
    "client": "Client verfügbar",
    "errors": {
      "GuacamoleNotResponding": "RDP-Dienst nicht verfügbar.",
      "GuacamoleUserNotFound": "Nutzername oder Passwort konnte nicht gefunden.",
      "LmnVdiApiNotResponding": "Linuxmuster VDI-Dienst antwortet nicht.",
      "SessionNotFound": "Session nicht gefunden."
    }
  },
  "wlan": {
    "title": "WLAN",
    "sidebar": "Wlan"
  },
  "mobiledevices": {
    "title": "MOBILE ENDGERÄTE",
    "sidebar": "Mobile Endgeräte"
  },
  "virtualization": {
    "title": "VIRTUALISATION",
    "sidebar": "Virtualisation"
  },
  "firewall": {
    "title": "FIREWALL",
    "sidebar": "Firewall"
  },
  "antimalware": {
    "title": "ANTI-MALWARE",
    "sidebar": "Anti-Malware"
  },
  "backup": {
    "title": "BACKUP",
    "sidebar": "Backup"
  },
  "aichat": {
    "title": "KI CHAT",
    "sidebar": "KI Chat"
  },
  "roombooking": {
    "sidebar": "Raumbuchung"
  },
  "settings": {
    "title": "EINSTELLUNGEN",
    "sidebar": "Einstellungen",
    "addApp": {
      "title": "App hinzufügen",
      "description": "Bitte wählen Sie eine App aus:"
    },
    "delete": "Löschen",
    "description": "Hier können Sie alle Einstellungen vornehmen.",
    "appconfig": {
      "update": {
        "success": "App erfolgreich gespeichert",
        "failed": "Aktualisierung fehlgeschlagen"
      },
      "delete": {
        "success": "App wurde gelöscht",
        "failed": "Löschen fehlgeschlagen"
      },
      "create": {
        "success": "App wurde angelegt",
        "failed": "App anlegen fehlgeschlagen"
      }
    },
    "errors": {
      "WriteAppConfigFailed": "App speichern fehlgeschlagen",
      "ReadAppConfigFailed": "App lesen fehlgeschlagen",
      "DisableAppConfigFailed": "App deaktivieren fehlgeschlagen"
    }
  },
  "usersettings": {
    "title": "MEIN PROFIL",
    "sidebar": "Mein Profil",
    "security": {
      "title": "Sicherheit",
      "sidebar": "Sicherheit",
      "description": "Konfigurieren Sie hier die Sicherheitseinstellungen des Accounts",
      "changePassword": {
        "title": "Passwort ändern",
        "currentPassword": "Aktuelles Passwort",
        "newPassword": "Neues Passwort",
        "confirmPassword": "Passwort bestätigen",
        "confirm": "Passwort ändern",
        "passwordChangedSuccessfully": "Passwort erfolgreich geändert"
      }
    },
    "faq": "FAQ",
    "externalIntegration": "Externe Anbindung",
    "config": {
      "mfa": "Zweifaktorauthentifizierung aktivieren"
    },
    "addTotp": {
      "title": "QR-Code",
      "description": "Bitte den QR-Code scannen und den TOTP-Code eingeben:"
    },
    "errors": {
      "currentPasswordRequired": "Aktuelles Passwort ist erforderlich",
      "newPasswordRequired": "Neues Passwort ist erforderlich",
      "confirmPasswordRequired": "Erneute Eingabe des Passwortes ist erforderlich zur Bestätigung",
      "passwordsDoNotMatch": "Passwörter stimmen nicht überein",
      "passwordLength": "Das Passwort muss mindestens 8 Zeichen lang sein"
    }
  },
  "forwardingpage": {
    "action": "Über diesen Link gelangen Sie zur externen Seite des Anbieters.",
    "description": "Die Anwendung öffnet sich in einem neuen Fenster. Es ist keine weitere Autorisierung nötig.",
    "missing_link": "Link fehlt"
  },
  "menu": "MENÜ",
  "home": "Home",
  "projects": "Projekte",
  "iso": "ISO",
  "program": "Programme",
  "share": "Share",
  "student": "Schüler",
  "students": "Schüler",
  "user": "Benutzer",
  "login": {
    "forgot_password": "Passwort vergessen?",
    "remember_me": "Merken"
  },
  "common": {
    "errors": {
      "dbAccessFailed": "Datenbankzugriff fehlgeschlagen",
      "envAccessError": "Konnte Umgebungsvariablen nicht lesen"
    },
<<<<<<< HEAD
    "actions": "Aktionen",
=======
    "and": "und",
>>>>>>> 575b6eb2
    "add": "Hinzufügen",
    "reload": "Neu laden",
    "logout": "Abmelden",
    "save": "Speichern",
    "stop": "Stoppen",
    "selected": "ausgewählt",
    "successful": "Erfolgreich",
    "failed": "Fehlgeschlagen",
    "login": "Anmelden",
    "username": "Benutzername",
    "password": "Passwort",
    "loading": "Laden...",
    "overview": "Übersicht",
    "create": "Erstellen",
    "icon": "Icon",
    "group": "Gruppe",
    "groups": "Gruppen",
    "min_chars": "Mindestens {{count}} Zeichen",
    "max_chars": "Maximal {{count}} Zeichen",
    "groupAdmins": "Gruppenadministratoren",
    "admins": "Administratoren",
    "adminsShort": "Admins",
    "adminShort": "Admin",
    "admin": "Administrator",
    "teacher": "Lehrer",
    "users": "Benutzer",
    "groupUsers": "Gruppenbenutzer",
    "description": "Beschreibung",
    "school": "Schule",
    "properties": "Eigentschaften",
    "type": "Typ",
    "creationDate": "Erstelldatum",
    "schoolName": "Schulname",
    "mailList": "Email Verteiler",
    "invalid_chars": "Enthält ungültige Zeichen",
    "clearSelection": "Auswahl löschen",
    "start": "Starten",
    "close": "Schließen",
    "delete": "Löschen",
    "connect": "Verbinden"
  },
  "form": {
    "path": "Link",
    "pathDescription": "Bitte eine URL eintragen.",
    "apptype": "Art der Anwendung",
    "native": "Native Unterstützung",
    "forwarded": "Weiterleitung",
    "embedded": "Eingebettet",
    "saved": "Konfiguration gespeichert!",
    "url": "URL",
    "urlDescription": "Bitte eine URL zur Applikation eintragen",
    "apiKey": "API Schlüssel",
    "apiKeyDescription": "Der API Schlüssel wird für die Authentifizierung verwendet"
  },
  "fileOperationSuccessful": "Dateioperation erfolgreich",
  "unknownErrorOccurred": "Ein unbekannter Fehler ist aufgetreten",
  "fileSharingTable": {
    "filename": "Dateiname",
    "size": "Größe",
    "lastModified": "Zuletzt geändert",
    "type": "Typ"
  },
  "currentDirectory": "Aktuelles Verzeichnis",
  "filesharingUpload": {
    "title": "Dateien hochladen",
    "dataLimitExceeded": "Datenlimit von 50MB überschritten",
    "fileSize": "Dateigröße",
    "upload": "Hochladen",
    "selectFile": "Wählen Sie bis zu 5 Dateien gleichzeitig",
    "uploadItems": "Hochladen: {{count}} Datei/en",
    "dragDropClick": "Ziehen Sie Dateien hierher oder klicken Sie, um Dateien auszuwählen",
    "filesToUpload": "Dateien zum Hochladen",
    "limitExceeded": "Dateilimit von 5 Dateien erreicht"
  },
  "linuxmuster": {
    "title": "LINUXMUSTER",
    "sidebar": "Linuxmuster"
  },
  "whiteboard": {
    "title": "WHITEBOARD",
    "sidebar": "Whiteboard"
  },
  "table": {
    "rowsSelected": "{{selected}} von {{total}} Datei(n)/Ordner ausgewählt",
    "noDataAvailable": "Keine Daten verfügbar"
  },
  "loadingIndicator": {
    "message": "Bitte warten..."
  },
  "search": {
    "type-to-search": "Tippen um zu suchen",
    "loading": "Lade",
    "no-results": "Keine Ergebnisse",
    "usersAdded": "{{ count }} hinzugefügt"
  },
  "fileCategory": {
    "folder": "Ordner",
    "document": "Dokument",
    "image": "Bild",
    "video": "Video",
    "audio": "Audio",
    "acrobat": "PDF",
    "presentation": "Präsentation",
    "spreadsheet": "Tabelle",
    "vector": "Diagramm"
  },
  "fileCreateNewContent": {
    "documentFile": "Erstelle ein neues Dokument",
    "spreadsheetFile": "Erstelle eine neue Tabelle",
    "presentationFile": "Erstelle eine neue Präsentation",
    "textFile": "Erstelle eine neue Textdatei",
    "drawIoFile": "Erstelle eine neue Draw.io-Datei",
    "fileDialogTitle": "Erstelle eine neue Datei",
    "directoryDialogTitle": "Erstelle ein neues Verzeichnis",
    "createButtonText": "Erstellen",
    "fileOperationSuccessful": "Dateierstellung erfolgreich",
    "noMessageAvailable": "Keine Nachricht verfügbar",
    "unknownErrorOccurred": "Ein unbekannter Fehler ist aufgetreten",
    "newFileFromType": {
      "drawIoFile": "Neue Draw.io-Datei",
      "textFile": "Neue Textdatei",
      "spreadsheetFile": "Neue Tabelle",
      "presentationFile": "Neue Präsentation",
      "documentFile": "Neues Dokument"
    }
  },
  "fileRenameContent": {
    "placeholder": "Geben Sie den neuen Namen ein",
    "renameYourDirectory": "Benennen Sie Ihr Verzeichnis um",
    "renameYourFile": "Benennen Sie Ihre Datei um",
    "to": "zu",
    "rename": "Umbenennen",
    "unknownErrorOccurred": "Ein unbekannter Fehler ist aufgetreten"
  },
  "moveItemDialog": {
    "changeDirectory": "Verzeichnis wechseln",
    "currentDirectory": "Aktuelles Verzeichnis",
    "folderName": "Ordnername",
    "movingItems": {
      "one": "1 Element wird verschoben",
      "other": "{{count}} Elemente werden verschoben"
    },
    "moveTo": "Verschieben nach",
    "move": "Verschieben",
    "unknownErrorOccurred": "Ein unbekannter Fehler ist aufgetreten",
    "selectedItem": "Ausgewählter Ordner"
  },
  "deleteDialog": {
    "areYouSure": "Sind Sie sich absolut sicher?",
    "actionCannotBeUndone": "Diese Aktion kann nicht rückgängig gemacht werden. Dies wird die Dateien dauerhaft löschen:",
    "selectedItems": "Ausgewählte Elemente:",
    "cancel": "Abbrechen",
    "continue": "Fortfahren",
    "unknownErrorOccurredDuringDeletion": "Während der Löschung ist ein unbekannter Fehler aufgetreten",
    "deleteFiles": "Dateien löschen"
  },
  "timeAgo": {
    "justNow": "gerade Eben",
    "minuteAgo": "vor {{count}} Minuten",
    "hourAgo": "vor {{count}} Stunden",
    "dayAgo": "vor {{count}} Tagen",
    "invalidDate": "Ungültiges Datum"
  },
  "dialog": {
    "close": "Schließen"
  },
  "tooltip": {
    "upload": "Hochladen",
    "create": {
      "file": "Datei erstellen",
      "folder": "Ordner erstellen"
    },
    "rename": "Umbenennen",
    "move": "Verschieben",
    "delete": "Löschen",
    "download": "Herunterladen"
  },
  "response": {
    "successfully": "Aktion war erfolgreich",
    "error": "Fehler",
    "move_successful": "Verschiebung erfolgreich von {{sourcePath}} nach {{destinationPath}}",
    "move_failed": "Verschiebung fehlgeschlagen",
    "unexpected_error_occurred": "Unerwarteter Fehler aufgetreten",
    "upload_failed_with_status": "Upload fehlgeschlagen mit Status {{status}}",
    "network_error_occurred_during_the_upload": "Netzwerkfehler während des Uploads aufgetreten",
    "file_uploaded_successfully": "Datei {{fileName}} erfolgreich hochgeladen",
    "file_uploaded_failed": "Datei {{fileName} konnte nicht hochgeladen werden {{status}}",
    "directory_created_successfully": "Verzeichnis {{directoryName}} erfolgreich erstellt",
    "file_created_successfully": "Datei {{fileName}} erfolgreich erstellt",
    "file_was_deleted_successfully": "Datei {{fileName}} erfolgreich gelöscht",
    "files_deleted_successfully": "Dateien erfolgreich gelöscht",
    "all_items_moved_successfully": "Alle Elemente erfolgreich verschoben",
    "destination_path_is_undefined": "Zielpfad ist undefiniert"
  },
  "accountData": {
    "account_info": "Konto Informationen",
    "name": "Name",
    "email": "E-Mail",
    "school": "Schule",
    "role": "Rolle",
    "classes": "Klassen",
    "change_password": "Passwort ändern",
    "my_information": "Meine Informationen",
    "mail_alias": "Mail Alias",
    "change_my_data": "Daten ändern",
    "school_classes": "Schulklassen"
  },
  "groups": {
    "errors": {
      "CouldNotGetGroupByPath": "Gruppe konnte anhand des Pfades nicht gefunden werden",
      "CouldNotGetUsers": "Benutzer konnten nicht gefunden werden",
      "CouldNotFetchGroupMembers": "Die Gruppenmitglieder konnten nicht gefunden werden",
      "CouldNotFetchUserById": "Benutzer konnte anhand der ID nicht gefunden werden",
      "CouldNotSearchGroups": "Die Suche nach Gruppen war nicht möglich"
    },
    "classes": "Klassen"
  },
  "users": {
    "errors": {
      "notFoundError": "Benutzer existiert nicht"
    }
  },
  "permission": {
    "groups": "Nutzergruppen",
    "selectGroupsDescription": "Wähle die Nutzergruppen aus, die Zugriff auf die App bekommen sollen."
  },
  "mails": {
    "errors": {
      "NotAbleToConnectClientError": "Verbindung zum IMAP-Server nicht möglich",
      "NotAbleToLockMailboxError": "Die Mailbox konnte nicht aufgerufen werden",
      "NotAbleToFetchMailsError": "Mails konnten nicht abgerufen werden",
      "NotValidPortTypeError": "Der Port muss als Nummer angegeben werden"
    }
  }
}<|MERGE_RESOLUTION|>--- conflicted
+++ resolved
@@ -384,11 +384,8 @@
       "dbAccessFailed": "Datenbankzugriff fehlgeschlagen",
       "envAccessError": "Konnte Umgebungsvariablen nicht lesen"
     },
-<<<<<<< HEAD
     "actions": "Aktionen",
-=======
     "and": "und",
->>>>>>> 575b6eb2
     "add": "Hinzufügen",
     "reload": "Neu laden",
     "logout": "Abmelden",
