--- conflicted
+++ resolved
@@ -402,27 +402,10 @@
   "groupsPage": {
     "classes": "Klassen"
   },
-<<<<<<< HEAD
-  "errors": {
-    "neitherAbleToUpdateNorToCreateSurveyError": "weder in der Lage eine Umfrage zu erstellen noch zu aktualisieren",
-    "notAbleToCreateSurveyError": "Umfrage konnte nicht erstellt werden",
-    "notAbleToDeleteSurveyError": "Umfrage konnte nicht gelöscht werden",
-    "notAbleToFindSurveyAnswerError": "Umfrageantwort konnte nicht gefunden werden",
-    "notAbleToFindSurveyError": "Umfrage konnte nicht gefunden werden",
-    "notAbleToFindSurveysError": "Umfragen konnten nicht gefunden werden",
-    "notAbleToFindUserError": "Benutzer konnte nicht gefunden werden",
-    "notAbleToFindUsersError": "Nutzer konnten nicht gefunden werden",
-    "notAbleToParticipateNotAnParticipantError": "Nicht in der Lage teilzunehmen, da Sie kein Teilnehmer sind",
-    "notAbleToParticipateAlreadyParticipatedError": "Nicht in der Lage teilzunehmen, da Sie bereits teilgenommen haben",
-    "notAbleToUpdateSurveyError": "Umfrage konnte nicht aktualisiert werden",
-    "notAbleToUpdateUserError": "Benutzer konnte nicht aktualisiert werden",
-    "notValidSurveyIdIsNoMongooseObjectId": "Ungültige Umfrage-ID ist kein Mongoose-Objekt-ID"
-=======
   "user": {
     "errors": {
       "notAbleToFindUserError": "Benutzer konnte nicht gefunden werden",
       "notAbleToUpdateUserError": "Benutzer konnte nicht aktualisiert werden"
     }
->>>>>>> 9b3f4a4e
   }
 }