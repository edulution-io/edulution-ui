{
  "welcome": "Willkommen in der Anwendung",
  "changeLang": "Sprache ändern",
  "heading": "Herzlich Willkommen {{givenName}} {{familyName}}",
  "content": "Hier ist ihr persönliches edulution.io Dashboard. Dem Ort an dem all ihre Anwendungen für den digitalen Bildungsbetrieb gesammelt sind.",
  "dashboard": {
    "mobileAccess": {
      "title": "Mobiler Datenzugriff",
      "manual": "Anleitung",
      "accessData": "Zugangsdaten",
      "content": "Du kannst von vielen mobilen Geräten aus auf den Schulserver zugreifen. Drücke auf Anleitung um zu starten.",
      "scanAccessInfo": "Um die Zugangsdaten zu übertragen, bitte folgenden QR-Code mit der edulution.io App scannen.",
      "scanAppStoreLink": "Scanne den QR-Code mit deinem mobilen Gerät um die edultion-io App im AppStore herunterzuladen.",
      "nextStepPreview": "Im nächsten Schritt kannst du die Zugangsdaten übertragen.",
      "copyCredentials": "Oder manuell eintragen:",
      "downloadDirect": "Oder lade die App direkt herunter:",
      "downloadApp": "Lade hier die edulution-io App herunter:"
    }
  },
  "ticketsystem": {
    "title": "TICKETSYSTEM",
    "sidebar": "Ticketsystem"
  },
  "mail": {
    "title": "MAIL",
    "sidebar": "Mail"
  },
  "chat": {
    "title": "CHAT",
    "sidebar": "Chat"
  },
  "errors": {
    "unexpectedError": "Ein unerwarteter Fehler ist aufgetreten",
    "automaticLoginFailed": "Automatischer Login fehlgeschlagen"
  },
  "conferences": {
    "errors": {
      "MeetingNotFound": "Ein Meeting mit dieser ID wurde nicht gefunden",
      "BbbServerNotReachable": "Der externe BBB-Server ist nicht erreichbar",
      "BbbUnauthorized": "Sie sind am externen BBB-Server nicht autorisiert",
      "AppNotProperlyConfigured": "Die Konferenz-App ist nicht richtig konfiguriert, wenden Sie sich an Ihren Systemadministrator",
      "YouAreNotTheCreator": "Sie sind nicht der Ersteller der Konferenz"
    },
    "title": "KONFERENZEN",
    "description": "Das Konferenz Tool ermöglicht Audio- und Videokonferenzen und unterstützt Präsentationen mit erweiterten Whiteboard-Funktionen.",
    "sidebar": "Konferenzen",
    "create": "Konferenz erstellen",
    "creator": "Ersteller",
    "delete": "Löschen",
    "deleteConference": "Konferenz löschen",
    "deleteConferences": "{{count}} Konferenzen löschen",
    "editConference": "Konferenz bearbeiten",
    "confirmSingleDelete": "Soll diese Konferenz wirklich gelöscht werden?",
    "confirmMultiDelete": "Sollen diese Konferenzen wirklich gelöscht werden?",
    "name": "Name der Konferenz",
    "conference": "Konferenz",
    "password": "Passwort",
    "attendees": "Teilnehmer",
    "invitedAttendees": "Eingeladen",
    "joinedAttendees": "Beigetreten",
    "privacyStatus": "Zutritt",
    "public": "Öffentlich",
    "private": "Privat",
    "selected-x-rows": "{{selected}} von {{total}} ausgewählt",
    "cancel": "Abbrechen",
    "min_3_chars": "Mindestens 3 Zeichen",
    "max_30_chars": "Maximal 30 Zeichen",
    "password_required": "Kein Passwort eingegeben",
    "error": "Fehler",
    "action": "Aktion",
    "start": "Starten",
    "stop": "Stoppen",
    "join": "Beitreten",
    "minimize": "Minimieren",
    "maximize": "Maximieren",
    "close": "Konferenz verlassen"
  },
  "knowledgebase": {
    "title": "WISSENSDATENBANK",
    "sidebar": "Wissensdatenbank"
  },
  "feed": {
    "title": "Aktuelles",
    "noConferences": "Es wurden keine laufenden Konferenzen gefunden"
  },
  "filesharing": {
    "title": "FILESHARING",
    "sidebar": "Filesharing"
  },
  "forums": {
    "title": "FOREN",
    "sidebar": "Foren"
  },
  "roombooking": {
    "title": "RAUMBUCHUNG",
    "sidebar": "Raumbuchung",
    "rooms": "Räume"
  },
  "learningmanagement": {
    "title": "LERNMANAGEMENT",
    "sidebar": "Lernmanagement"
  },
  "schoolinformation": {
    "title": "SCHULINFORMATION",
    "sidebar": "Schulinformation"
  },
  "schoolmanagement": {
    "title": "SCHULVERWALTUNG",
    "sidebar": "Schulverwaltung"
  },
  "survey": {
    "creationDate": "Erstellungsdatum",
    "expirationDate": "Deadline",
    "noFormula": "Das Formular ist nicht lesbar",
    "noAnswer": "Keine Antwort verfügbar",
    "editor": {
      "new": "Neu (Leer)",
      "abort": "Alle Änderungen verwerfen",
      "addDescription": "Beschreibung hinzufügen",
      "expectingUserInput": "Hier wird die Antwort des Teilnehmers erwartet, ... "
    },
    "errors": {
      "neitherAbleToUpdateNorToCreateSurveyError": "Umfrage konnte weder aktualisiert noch erstellt werden",
      "notAbleToCreateSurveyError": "Umfrage konnte nicht erstellt werden",
      "notAbleToDeleteSurveyError": "Umfrage konnte nicht gelöscht werden",
      "notAbleToFindSurveyAnswerError": "Umfrageantwort konnte nicht gefunden werden",
      "notAbleToFindSurveyError": "Umfrage konnte nicht gefunden werden",
      "notAbleToFindSurveysError": "Umfragen konnten nicht gefunden werden",
      "notAbleToFindSurveyParameterError": "Um eine Umfrage findne zu können muss mindestens eine Survey-Id übergeben werden",
      "notAbleToParticipateNotAnParticipantError": "Nicht in der Lage teilzunehmen, da Sie kein Teilnehmer sind",
      "notAbleToParticipateAlreadyParticipatedError": "Nicht in der Lage teilzunehmen, da Sie bereits teilgenommen haben",
      "notAbleToUpdateSurveyError": "Umfrage konnte nicht aktualisiert werden",
      "notValidSurveyIdIsNoMongooseObjectId": "Ungültige Umfrage-ID ist kein Mongoose-Objekt-ID"
    }
  },
  "surveys": {
    "title": "UMFRAGEN",
    "sidebar": "Umfragen",
    "description": "Hier können Sie eigene Umfragen erstellen und verwalten oder an den Umfragen anderer teilnehmen.",
    "view": {
      "management": "Umfragen verwalten",
      "open": "Offene Umfragen",
      "created": "Eigene Umfragen",
      "answered": "Schon beantwortet",
      "editor": "Neue erstellen"
    },
    "actions": {
      "showResultsChart": "Resultat (Schaubild)",
      "showResultsTable": "Resultat (Tabelle)",
      "showCommittedAnswers": "Verfügbare Abgaben"
    },
    "saveDialog": {
      "title": "Speichern und Benutzern zuweisen",
      "expires": "Deadline",
      "flags": "Einstellungen",
      "isAnonymous": "Soll die Umfrage anonym sein?",
      "canSubmitMultipleAnswers": "Auch nach Teilnahme des Benutzers bleibt der status auf offen?"
    },
    "resultChartDialog": {
      "title": "Ein Schaubild in der die öffentlichen Antworten dargestellt werden"
    },
    "resultTableDialog": {
      "title": "Eine Tabelle in der die öffentlichen Antworten aufgelistet sind"
    }
  },
  "printer": {
    "title": "DRUCKER",
    "sidebar": "Drucker"
  },
  "network": {
    "title": "NETZWERK",
    "sidebar": "Netzwerk"
  },
  "locationservices": {
    "title": "STANDORTVERBINDUNG",
    "sidebar": "Standortverbindung"
  },
  "desktopdeployment": {
    "title": "DESKTOP-BEREITSTELLUNG",
    "sidebar": "Desktop-Bereitstellung"
  },
  "wlan": {
    "title": "WLAN",
    "sidebar": "Wlan"
  },
  "mobiledevices": {
    "title": "MOBILE ENDGERÄTE",
    "sidebar": "Mobile Endgeräte"
  },
  "virtualization": {
    "title": "VIRTUALISATION",
    "sidebar": "Virtualisation"
  },
  "firewall": {
    "title": "FIREWALL",
    "sidebar": "Firewall"
  },
  "antimalware": {
    "title": "ANTI-MALWARE",
    "sidebar": "Anti-Malware"
  },
  "backup": {
    "title": "BACKUP",
    "sidebar": "Backup"
  },
  "aichat": {
    "title": "KI CHAT",
    "sidebar": "KI Chat"
  },
  "settings": {
    "title": "EINSTELLUNGEN",
    "sidebar": "Einstellungen",
    "addApp": {
      "title": "App hinzufügen",
      "description": "Bitte wählen Sie eine App aus:"
    },
    "description": "Hier können Sie alle Einstellungen vornehmen.",
    "appconfig": {
      "update": {
        "success": "App erfolgreich gespeichert",
        "failed": "Aktualisierung fehlgeschlagen"
      },
      "delete": {
        "success": "App wurde gelöscht",
        "failed": "Löschen fehlgeschlagen"
      },
      "create": {
        "success": "App wurde angelegt",
        "failed": "App anlegen fehlgeschlagen"
      }
    }
  },
  "usersettings": {
    "title": "BENUTZER",
    "sidebar": "Einstellungen",
    "security": "Sicherheit",
    "faq": "FAQ",
    "externalIntegration": "Externe Anbindung",
    "config": { "mfa": "Zweifaktorauthentifizierung aktivieren" },
    "addTotp": { "title": "QR-Code", "description": "Bitte den QR-Code scannen und den TOTP-Code eingeben:" }
  },
  "forwardingpage": {
    "action": "Über diesen Link gelangen Sie zur externen Seite des Anbieters.",
    "description": "Die Anwendung öffnet sich in einem neuen Fenster. Es ist keine weitere Autorisierung nötig.",
    "missing_link": "Link fehlt"
  },
  "menu": "MENÜ",
  "home": "Home",
  "projects": "Projekte",
  "iso": "ISO",
  "program": "Programme",
  "share": "Share",
  "students": "Schüler",
  "user": "Benutzer",
  "login": {
    "forgot_password": "Passwort vergessen?",
    "remember_me": "Merken"
  },
  "common": {
    "add": "Hinzufügen",
    "reload": "Neu laden",
    "logout": "Abmelden",
    "save": "Speichern",
    "successful": "Erfolgreich",
    "failed": "Fehlgeschlagen",
    "login": "Anmelden",
    "username": "Benutzername",
    "password": "Passwort",
    "loading": "Laden...",
    "overview": "Übersicht",
    "create": "Erstellen",
<<<<<<< HEAD
    "edit": "Bearbeiten",
    "delete": "Löschen",
    "participate": "Teilnehmen",
    "not-available": "'Nicht verfügbar'",
    "date": "Datum",
    "time": "Uhrzeit",
    "icon": "Icon"
=======
    "icon": "Icon",
    "groups": "Gruppen",
    "clearSelection": "Auswahl löschen"
>>>>>>> 24abc606
  },
  "form": {
    "path": "Link",
    "pathDescription": "Bitte eine URL eintragen.",
    "apptype": "Verknüpfungsart",
    "native": "Native Unterstützung",
    "forwarded": "Weiterleitung",
    "embedded": "Eingebettet",
    "saved": "Konfiguration gespeichert!",
    "url": "URL",
    "urlDescription": "Bitte eine URL zur Applikation eintragen",
    "apiKey": "API Schlüssel",
    "apiKeyDescription": "Der API Schlüssel wird für die Authentifizierung verwendet"
  },
  "fileOperationSuccessful": "Dateioperation erfolgreich",
  "unknownErrorOccurred": "Ein unbekannter Fehler ist aufgetreten",
  "fileSharingTable": {
    "filename": "Dateiname",
    "size": "Größe",
    "lastModified": "Zuletzt geändert",
    "type": "Typ"
  },
  "currentDirectory": "Aktuelles Verzeichnis",
  "filesharingUpload": {
    "title": "Dateien hochladen",
    "upload": "Hochladen",
    "selectFile": "Wählen Sie bis zu 5 Dateien gleichzeitig",
    "uploadItems": "Hochladen: {{count}} Datei/en",
    "dragDropClick": "Ziehen Sie Dateien hierher oder klicken Sie, um Dateien auszuwählen",
    "filesToUpload": "Dateien zum Hochladen"
  },
  "linuxmuster": {
    "title": "LINUXMUSTER",
    "sidebar": "Linuxmuster"
  },
  "whiteboard": {
    "title": "WHITEBOARD",
    "sidebar": "Whiteboard"
  },
  "table": {
    "rowsSelected": "{{selected}} von {{total}} Datei(n)/Ordner ausgewählt",
    "noDataAvailable": "Keine Daten verfügbar"
  },
  "loadingIndicator": {
    "message": "Bitte warten Sie, während wir Ihre Anfrage bearbeiten..."
  },
  "search": {
    "type-to-search": "Tippen um zu suchen",
    "loading": "Lade",
    "no-results": "Keine Ergebnisse",
    "usersAdded": "{{ count }} hinzugefügt"
  },
  "fileCategory": {
    "folder": "Ordner",
    "document": "Dokument",
    "image": "Bild",
    "video": "Video",
    "audio": "Audio",
    "acrobat": "PDF"
  },
  "fileCreateNewContent": {
    "fileDialogTitle": "Erstelle eine neue Datei",
    "directoryDialogTitle": "Erstelle ein neues Verzeichnis",
    "createButtonText": "Erstellen",
    "fileOperationSuccessful": "Dateierstellung erfolgreich",
    "noMessageAvailable": "Keine Nachricht verfügbar",
    "unknownErrorOccurred": "Ein unbekannter Fehler ist aufgetreten"
  },
  "fileRenameContent": {
    "placeholder": "Geben Sie den neuen Namen ein",
    "renameYourDirectory": "Benennen Sie Ihr Verzeichnis um",
    "renameYourFile": "Benennen Sie Ihre Datei um",
    "to": "zu",
    "rename": "Umbenennen",
    "unknownErrorOccurred": "Ein unbekannter Fehler ist aufgetreten"
  },
  "moveItemDialog": {
    "changeDirectory": "Verzeichnis wechseln",
    "currentDirectory": "Aktuelles Verzeichnis",
    "folderName": "Ordnername",
    "movingItems": {
      "one": "1 Element wird verschoben",
      "other": "{{count}} Elemente werden verschoben"
    },
    "moveTo": "Verschieben nach",
    "move": "Verschieben",
    "unknownErrorOccurred": "Ein unbekannter Fehler ist aufgetreten",
    "selectedItem": "Ausgewählter Ordner"
  },
  "deleteDialog": {
    "areYouSure": "Sind Sie sich absolut sicher?",
    "actionCannotBeUndone": "Diese Aktion kann nicht rückgängig gemacht werden. Dies wird die Dateien dauerhaft löschen:",
    "selectedItems": "Ausgewählte Elemente:",
    "cancel": "Abbrechen",
    "continue": "Fortfahren",
    "unknownErrorOccurredDuringDeletion": "Während der Löschung ist ein unbekannter Fehler aufgetreten",
    "deleteFiles": "Dateien löschen"
  },
  "timeAgo": {
    "justNow": "gerade Eben",
    "minuteAgo": "vor {{count}} Minuten",
    "hourAgo": "vor {{count}} Stunden",
    "dayAgo": "vor {{count}} Tagen",
    "invalidDate": "Ungültiges Datum"
  },
  "dialog": {
    "close": "Schließen"
  },
  "tooltip": {
    "upload": "Hochladen",
    "create": {
      "file": "Datei erstellen",
      "folder": "Ordner erstellen"
    },
    "rename": "Umbenennen",
    "move": "Verschieben",
    "delete": "Löschen",
    "download": "Herunterladen"
  },
  "response": {
    "successfully": "Aktion war erfolgreich",
    "error": "Fehler",
    "move_successful": "Verschiebung erfolgreich von {{sourcePath}} nach {{destinationPath}}",
    "move_failed": "Verschiebung fehlgeschlagen",
    "unexpected_error_occurred": "Unerwarteter Fehler aufgetreten",
    "upload_failed_with_status": "Upload fehlgeschlagen mit Status {{status}}",
    "network_error_occurred_during_the_upload": "Netzwerkfehler während des Uploads aufgetreten",
    "file_uploaded_successfully": "Datei {{fileName}} erfolgreich hochgeladen",
    "file_uploaded_failed": "Datei {{fileName} konnte nicht hochgeladen werden {{status}}",
    "directory_created_successfully": "Verzeichnis {{directoryName}} erfolgreich erstellt",
    "file_created_successfully": "Datei {{fileName}} erfolgreich erstellt",
    "file_was_deleted_successfully": "Datei {{fileName}} erfolgreich gelöscht",
    "all_items_moved_successfully": "Alle Elemente erfolgreich verschoben",
    "destination_path_is_undefined": "Zielpfad ist undefiniert"
  },
  "accountData": {
    "account_info": "Konto Informationen",
    "name": "Name",
    "email": "E-Mail",
    "school": "Schule",
    "role": "Rolle",
    "classes": "Klassen",
    "change_password": "Passwort ändern",
    "my_information": "Meine Informationen",
    "mail_alias": "Mail Alias",
    "change_my_data": "Daten ändern",
    "school_classes": "Schulklassen"
  },
  "groups": {
    "errors": {
      "CouldNotGetGroupByPath": "Gruppe konnte anhand des Pfades nicht gefunden werden",
      "CouldNotGetUsers": "Benutzer konnten nicht gefunden werden",
      "CouldNotFetchGroupMembers": "Die Gruppenmitglieder konnten nicht gefunden werden",
      "CouldNotFetchUserById": "Benutzer konnte anhand der ID nicht gefunden werden",
      "CouldNotSearchGroups": "Die Suche nach Gruppen war nicht möglich"
    },
    "classes": "Klassen"
  },
  "user": {
    "errors": {
      "notAbleToFindUserError": "Benutzer konnte nicht gefunden werden",
      "notAbleToUpdateUserError": "Benutzer konnte nicht aktualisiert werden"
    }
  }
}<|MERGE_RESOLUTION|>--- conflicted
+++ resolved
@@ -269,19 +269,15 @@
     "loading": "Laden...",
     "overview": "Übersicht",
     "create": "Erstellen",
-<<<<<<< HEAD
+    "icon": "Icon",
+    "groups": "Gruppen",
+    "clearSelection": "Auswahl löschen",
     "edit": "Bearbeiten",
     "delete": "Löschen",
     "participate": "Teilnehmen",
     "not-available": "'Nicht verfügbar'",
     "date": "Datum",
-    "time": "Uhrzeit",
-    "icon": "Icon"
-=======
-    "icon": "Icon",
-    "groups": "Gruppen",
-    "clearSelection": "Auswahl löschen"
->>>>>>> 24abc606
+    "time": "Uhrzeit"
   },
   "form": {
     "path": "Link",
@@ -440,7 +436,7 @@
     },
     "classes": "Klassen"
   },
-  "user": {
+  "users": {
     "errors": {
       "notAbleToFindUserError": "Benutzer konnte nicht gefunden werden",
       "notAbleToUpdateUserError": "Benutzer konnte nicht aktualisiert werden"
