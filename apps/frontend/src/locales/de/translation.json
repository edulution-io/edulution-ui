--- conflicted
+++ resolved
@@ -1060,15 +1060,9 @@
     "mailImapPortTitle": "Port",
     "mailImapPortDescription": "Gib hier die Port Nummer des IMAP-Servers an (z.B. 993)",
     "mailImapSecureTitle": "Sichere Verbindung",
-<<<<<<< HEAD
     "mailImapSecureDescription": "Soll die Verbindung über 'TLS' ('sicher') oder 'STARTTLS' aufgebaut werden.",
     "mailImapRejectUnauthorizedTitle": "Nicht zertifizierte Verbindungen ablehnen",
     "mailImapRejectUnauthorizedDescription": "Sollen selbst zertifizierte Verbindungen abgewiesen werden?"
-=======
-    "mailImapSecureDescription": "Gib 'true' ein, wenn die Verbindung über TLS aufgebaut werden soll, ansonsten wird 'false' (STARTTLS) verwendet.",
-    "mailImapRejectUnauthorizedTitle": "Nicht zertifizierte Verbindungen ablehnen",
-    "mailImapRejectUnauthorizedDescription": "Gib 'true' ein, wenn eine Zertifikatsprüfung für die Verbindungen gemacht werden soll. Ansonsten muss hier 'false' gesetzt werden."
->>>>>>> a022daa5
   },
   "preview": {
     "failedToLoadImage": "Bild konnte nicht geladen werden"
