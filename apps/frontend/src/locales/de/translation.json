{
  "welcome": "Willkommen in der Anwendung",
  "changeLang": "Sprache ändern",
  "heading": "Herzlich Willkommen {{givenName}} {{familyName}}",
  "content": "Hier ist ihr persönliches edulution.io Dashboard. Dem Ort an dem all ihre Anwendungen für den digitalen Bildungsbetrieb gesammelt sind.",
  "preparing": "Vorbereiten...",
  "closeEditingWindow": "Will du wirklich das Bearbeitungsfenster schließen?",
  "bulletinboard": {
    "createdFrom": "von {{ createdBy }}, aktualisiert am {{ lastUpdated }}",
    "createdFromAndUpdatedBy": "von {{ createdBy }}, aktualisiert von {{ lastUpdatedBy }} am {{ lastUpdated }}",
    "isVisibleStartDate": "Aktiv von",
    "isVisibleEndDate": "Aktiv bis",
    "isActiveOrExpired": "Aktiv/Abgelaufen",
    "activeFrom": "Aktiv von",
    "activeUntil": "Aktiv bis",
    "appTitle": "Schwarzes Brett",
    "description": "Verwalte deine Mitteilungen",
    "filterPlaceHolderText": "Suche nach Kategoriename",
    "sidebar": "Schwarzes Brett",
    "newCategorie": "Neue Kategorie",
    "category": "Kategorie",
    "name": "Name",
    "editCategorie": "Kategorie bearbeiten",
    "isActive": "Aktiv",
    "isPermanentlyActive": "Ist permanent aktiv",
    "visibleFor": "Sichtbar für",
    "visibleForUsers": "Sichtbar für Nutzer",
    "visibleForGroups": "Sichtbar für Gruppen",
    "editableByUsers": "Redaktionierbar von Nutzern",
    "editableByGroups": "Redaktionierbar von Gruppen",
    "editorialAccess": "Redaktioneller Zugriff",
    "error": "Fehler",
    "delete": "Löschen",
    "deleteBulletin": "Mitteilung löschen",
    "deleteBulletins": "{{count}} Mitteilungen löschen",
    "editBulletin": "Mitteilung bearbeiten",
    "createBulletin": "Mitteilung erstellen",
    "confirmSingleDelete": "Soll diese Mitteilung wirklich gelöscht werden?",
    "confirmMultiDelete": "Sollen diese Mitteilungen wirklich gelöscht werden?",
    "rowsSelected": "{{selected}} von {{total}} Mitteilungen ausgewählt",
    "rowSelected": "{{selected}} von {{total}} Mitteilung ausgewählt",
    "cancel": "Abbrechen",
    "title": "Titel",
    "content": "Inhalt",
    "placeholderCategoryName": "Name",
    "categoryName": "Name der Kategorie",
    "categoryCreatedSuccessfully": "Kategorie erfolgreich erstellt",
    "categoryUpdatedSuccessfully": "Kategorie erfolgreich aktualisiert",
    "categoryDeletedSuccessfully": "Kategorie erfolgreich gelöscht",
    "categories": {
      "visibleByUsersAndGroups": "Diese Kategorie ist sichtbar für Nutzer und Gruppen",
      "editableByUsersAndGroups": "Diese Kategorie ist redaktionierbar von Nutzern und Gruppen"
    },
    "errors": {
      "categoryNotFound": "Kategorie nicht gefunden",
      "categoryDeleteFailed": "Kategorie konnte nicht gelöscht werden",
      "attachmentUploadFailed": "Anhang konnte nicht hochgeladen werden",
      "fileNotProvided": "Datei wurde nicht bereitgestellt",
      "fileNotFound": "Datei nicht gefunden",
      "invalidCategory": "Ungültige Kategorie",
      "bulletinNotFound": "Bulletin nicht gefunden",
      "unauthorizedUpdateBulletin": "Keine Berechtigung, um dieses Bulletin zu aktualisieren",
      "unauthorizedDeleteBulletin": "Keine Berechtigung, um dieses Bulletin zu löschen"
    }
  },
  "dashboard": {
    "mobileAccess": {
      "title": "Mobiler Datenzugriff",
      "manual": "Anleitung",
      "accessData": "Zugangsdaten",
      "content": "Du kannst von vielen mobilen Geräten aus auf den Schulserver zugreifen. Drücke auf Anleitung um zu starten.",
      "scanAccessInfo": "Um die Zugangsdaten zu übertragen, bitte folgenden QR-Code mit der edulution.io App scannen.",
      "scanAppStoreLink": "Scanne den QR-Code mit deinem mobilen Gerät um die edultion-io App im AppStore herunterzuladen.",
      "nextStepPreview": "Im nächsten Schritt kannst du die Zugangsdaten übertragen.",
      "copyCredentials": "Oder manuell eintragen:",
      "downloadDirect": "Oder lade die App direkt herunter:",
      "downloadApp": "Lade hier die edulution-io App herunter:"
    },
    "quota": {
      "title": "Quotas",
      "globalQuota": "Cloudquota berechnet ",
      "mailQuota": "Mailquota berechnet",
      "mibibyte": "MiB"
    }
  },
  "auth": {
    "errors": {
      "TokenExpired": "Sitzung abgelaufen.",
      "SessionExpiring": "Du wirst in weniger als einer Minute abgemeldet.",
      "Unauthorized": "Du bist nicht autorisiert.",
      "Unknown": "Nutzer nicht gefunden.",
      "TotpMissing": "Totp fehlt.",
      "TotpInvalid": "Totp ungültig."
    }
  },
  "lmnApi": {
    "errors": {
      "ToggleSchoolClassJoinedFailed": "Betreten oder Verlassen der Schulklasse fehlgeschlagen",
      "ToggleProjectJoinedFailed": "Betreten oder Verlassen des Projekts fehlgeschlagen",
      "TogglePrinterJoinedFailed": "Hinzufügen oder Entfernen des Druckers fehlgeschlagen",
      "GetUserSessionsFailed": "Abrufen der Benutzersitzungen fehlgeschlagen",
      "AddUserSessionsFailed": "Hinzufügen der Benutzersitzung fehlgeschlagen",
      "GetPrintersFailed": "Drucker abrufen fehlgeschlagen",
      "RemoveUserSessionsFailed": "Entfernen der Benutzersitzung fehlgeschlagen",
      "UpdateUserSessionsFailed": "Aktualisierung der Benutzersitzung fehlgeschlagen",
      "StartExamModeFailed": "Start des Prüfungsmodus fehlgeschlagen",
      "PrintPasswordsFailed": "Drucken der Passwörter fehlgeschlagen",
      "StopExamModeFailed": "Beenden des Prüfungsmodus fehlgeschlagen",
      "RemoveManagementGroupFailed": "Entfernen der Verwaltungsgruppe fehlgeschlagen",
      "AddManagementGroupFailed": "Hinzufügen der Verwaltungsgruppe fehlgeschlagen",
      "GetUserSchoolClassesFailed": "Abrufen der Schulklassen des Benutzers fehlgeschlagen",
      "GetUserSchoolClassFailed": "Abrufen der Schulklasse des Benutzers fehlgeschlagen",
      "GetUserProjectsFailed": "Abrufen der Projekte des Benutzers fehlgeschlagen",
      "GetUserFailed": "Abrufen fehlgeschlagen",
      "UpdateUserFailed": "Aktualisierung fehlgeschlagen",
      "GetCurrentUserRoomFailed": "Abrufen des aktuellen Benutzerraums fehlgeschlagen",
      "CreateProjectFailed": "Projekterstellung fehlgeschlagen",
      "RemoveProjectFailed": "Entfernen des Projekts fehlgeschlagen",
      "UpdateProjectFailed": "Aktualisierung des Projekts fehlgeschlagen",
      "SearchUsersOrGroupsFailed": "Suche nach Benutzern oder Gruppen fehlgeschlagen",
      "GetProjectFailed": "Abrufen des Projekts fehlgeschlagen",
      "PasswordMismatch": "Aktuelles Passwort stimmt nicht",
      "PasswordChangeFailed": "Passwort ändern fehlgeschlagen",
      "GetUsersQuotaFailed": "Abrufen der Benutzerkontigente fehlgeschlagen."
    }
  },
  "ticketsystem": {
    "title": "TICKETSYSTEM",
    "sidebar": "Ticketsystem"
  },
  "mail": {
    "title": "MAIL",
    "sidebar": "Mail",
    "importer": {
      "filterPlaceHolderText": "Suche nach E-Mail-Importername",
      "title": "E-Mail-Importer",
      "provider": "E-Mail-Provider",
      "configName": "Name der Konfiguration",
      "hostname": "Hostname",
      "port": "Port",
      "encryption": "Verschlüsselung",
      "interval": "Sync-Intervall",
      "isActive": "Aktiv",
      "syncJobsTable": "Importer Jobs",
      "rowsSelected": "{{selected}} von {{total}} Jobs ausgewählt",
      "rowSelected": "{{selected}} von {{total}} Job ausgewählt",
      "mailAddress": "E-Mail-Adresse"
    }
  },
  "chat": {
    "title": "CHAT",
    "sidebar": "Chat"
  },
  "errors": {
    "unexpectedError": "Ein unerwarteter Fehler ist aufgetreten",
    "automaticLoginFailed": "Automatischer Login fehlgeschlagen",
    "uploadOrFetchAttachmentFailed": "Fehler beim Hochladen des Anhangs"
  },
  "conferences": {
    "errors": {
      "MeetingNotFound": "Ein Meeting mit dieser ID wurde nicht gefunden",
      "BbbServerNotReachable": "Der externe BBB-Server ist nicht erreichbar",
      "CouldNotStartConference": "Die Konference konnte nicht gestartet werden",
      "CouldNotStopConference": "Die Konferenz konnte nicht gestoppt werden",
      "BbbUnauthorized": "Du bist nicht autorisiert auf den externen BBB-Server zuzugreifen",
      "AppNotProperlyConfigured": "Die Konferenz-App ist nicht richtig konfiguriert, wende dich an den Systemadministrator",
      "YouAreNotTheCreator": "Du bist nicht der Ersteller der Konferenz",
      "AlreadyInAnotherMeeting": "Du befindest dich bereits in einer Konferenz. Bitte verlasse die laufende Konferenz, bevor du einer neuen beitritst.",
      "DBAccessFailed": "Datenbankzugriff fehlgeschlagen"
    },
    "filterPlaceHolderText": "Suche nach Konferenzname",
    "started": "Konferenz gestartet",
    "stopped": "Konferenz gestoppt",
    "title": "KONFERENZEN",
    "description": "Das Konferenz Tool ermöglicht Audio- und Videokonferenzen und unterstützt Präsentationen mit erweiterten Whiteboard-Funktionen.",
    "sidebar": "Konferenzen",
    "create": "Konferenz erstellen",
    "creator": "Ersteller",
    "delete": "Löschen",
    "deleteConference": "Konferenz löschen",
    "deleteConferences": "{{count}} Konferenzen löschen",
    "editConference": "Konferenz bearbeiten",
    "confirmSingleDelete": "Soll diese Konferenz wirklich gelöscht werden?",
    "confirmMultiDelete": "Sollen diese Konferenzen wirklich gelöscht werden?",
    "name": "Name der Konferenz",
    "conference": "Konferenz",
    "password": "Passwort",
    "attendee": "Teilnehmer",
    "attendees": "Teilnehmer",
    "invitedAttendees": "Eingeladen",
    "joinedAttendees": "Beigetreten",
    "privacyStatus": "Zutritt",
    "public": "Öffentlich",
    "private": "Privat",
    "rowsSelected": "{{selected}} von {{total}} Konferenzen ausgewählt",
    "rowSelected": "{{selected}} von {{total}} Konferenz ausgewählt",
    "cancel": "Abbrechen",
    "password_required": "Kein Passwort eingegeben",
    "error": "Fehler",
    "action": "Aktion",
    "start": "Starten",
    "stop": "Stoppen",
    "join": "Beitreten",
    "minimize": "Minimieren",
    "maximize": "Maximieren",
    "close": "Konferenz verlassen"
  },
  "knowledgebase": {
    "title": "WISSENSDATENBANK",
    "sidebar": "Wissensdatenbank"
  },
  "feed": {
    "title": "Aktuelles",
    "noConferences": "Keine laufende Konferenz",
    "noMails": "Keine ungelesenen Mails",
    "noSurveys": "Keine offenen Umfragen"
  },
  "filesharing": {
    "filterPlaceHolderText": "Suche nach Dateiname",
    "title": "FILESHARING",
    "sidebar": "Filesharing",
    "previewTitle": "Dateivorschau",
    "saveFile": "Datei speichern",
    "closeEditor": "Editor schließen",
    "loadingDocument": "Dokument wird geladen...",
    "rowsSelected": "{{selected}} von {{total}} Dateien ausgewählt",
    "rowSelected": "{{selected}} von {{total}} Datei ausgewählt",
    "errors": {
      "FileNotFound": "Datei nicht gefunden",
      "MountPointsNotFound": "Laufwerke nicht gefunden",
      "FolderNotFound": "Ordner nicht gefunden",
      "UploadFailed": "Datei konnte nicht hinzugefügt werden",
      "DeletionFailed": "Löschen fehlgeschlagen",
      "RenameFailed": "Umbenennen fehlgeschlagen",
      "MoveFailed": "Verschieben fehlgeschlagen",
      "CreationFailed": "Erstellen fehlgeschlagen",
      "DbAccessFailed": "Datenbankzugriff fehlgeschlagen",
      "WebDavError": "Dateiserver nicht erreichbar",
      "DownloadFailed": "Herunterladen fehlgeschlagen",
      "FolderCreationFailed": "Ordner konnte nicht erstellt werden",
      "DeleteFromServerFailed": "Löschen vom Server fehlgeschlagen",
      "SaveFailed": "Speichern fehlgeschlagen",
      "DuplicateFailed": "Kopieren fehlgeschlagen",
      "AppNotProperlyConfigured": "OnlyOffice ist nicht korrekt konfiguriert, bitte kontaktiere den Systemadministrator.",
      "CollectingFailed": "Einasmmeln der Dateien fehlgeschlagen",
      "SharingFailed": "Austeilen der Dateien fehlgeschlagen"
    },
    "tooltips": {
      "folderNameRequired": "Ordnername ist erforderlich",
      "FileNameRequired": "Dateiname ist erforderlich",
      "NewFileNameRequired": "Neuer Dateiname ist erforderlich",
      "NameRequired": "Name erforderlich"
    }
  },
  "forums": {
    "title": "FOREN",
    "sidebar": "Foren"
  },
  "learningmanagement": {
    "title": "LERNMANAGEMENT",
    "sidebar": "Lernmanagement"
  },
  "schoolinformation": {
    "title": "SCHULINFORMATION",
    "sidebar": "Schulinformation"
  },
  "edit": "Bearbeiten",
  "schoolclass": "Schulklasse",
  "project": "Projekt",
  "unknown": "Unbekannt",
  "device": "Gerät",
  "globalbinduser": "Systemnutzer",
  "globaladministrator": "Globaler Admin",
  "schoolbinduser": "Systemnutzer",
  "schooladministrator": "Schuladmin",
  "classroom-studentcomputer": "Klassenzimmer-Schülercomputer",
  "server": "Server",
  "loginname": "Loginname",
  "classmanagement": {
    "title": "KLASSENZIMMER",
    "sidebar": "Klassenzimmer",
    "name": "Name",
    "notMemberOfClass": "Du bist kein Mitglied einer Klasse.",
    "noGroupsToShow": "Keine Gruppen vorhanden.",
    "classes": "Klassen",
    "detailsprinters": "Details von Drucker",
    "overview": "Übersicht",
    "lesson": "Unterricht",
    "enrol": "Einschreiben",
    "printPasswords": "Passwörter drucken",
    "Printers": "Drucker",
    "projects": "Projekte",
    "editmyProjects": "Projekt beabeiten",
    "createmyProjects": "Projekt erstellen",
    "detailsmyProjects": "Details von Projekt",
    "myClasses": "Meine Klassen",
    "detailsmyClasses": "Details der Klasse",
    "closeSession": "Schließen",
    "session": "Sitzung",
    "startSession": "Sitzung starten",
    "mySessions": "Meine Sitzungen",
    "addsessions": "Sitzung erstellen",
    "editmySessions": "Sitzung beabeiten",
    "createmySessions": "Eine Sitzung erstellen",
    "myProjects": "Meine Projekte",
    "members": "Mitglieder",
    "member": "Mitglied",
    "noneAvailable": "Keine vorhanden",
    "isJoinable": "Nutzer können beitreten",
    "joinclass": "Klasse betreten zum Dateien teilen",
    "hide": "Anderen Nutzern nicht anzeigen",
    "typeToSearchUsersGroupsProjects": "Tippen um Schüler, Klassen oder Projekte hinzuzufügen",
    "typeToSearchUsersGroupsProjectsToNewSession": "Tippen um Schüler, Klassen oder Projekte zu einer neuen Sitzung hinzuzufügen",
    "itsNotPossibleToEditOtherTeacher": "Im Moment ist es nicht möglich, das Verzeichnis für das Teilen im Home-Verzeichnis eines anderen Lehrers zu erstellen, oder die Verwaltungsgruppen zu ändern.",
    "itsNotPossibleToEditOtherSchoolStudents": "Im Moment ist es nicht möglich, das Verzeichnis für das Teilen im Home-Verzeichnis eines Schülers einer anderen Schule zu erstellen oder, die Verwaltungsgruppen zu ändern.",
    "usersInThisSession": "Nutzer in dieser Sitzung",
    "webfilter": "Web Filter",
    "internet": "Internet",
    "noStudentsForAction": "Es gibt keine Schüler auf die diese Aktion angewendet werden kann.",
    "wifi": "Wifi",
    "teacher": "Lehrer",
    "exammode": "Klassenarbeitsmodus",
    "exam": "Klassenarbeit",
    "printPasswordsPageDescription": "Erstelle Dateien um die Passwörter einzelner Klassen auszudrucken oder selektiere Klassen um gleichzeitig mehrere auszudrucken.",
    "userPasswordDialogTitle": "Passwort von {{displayName}}",
    "firstPassword": "Standard Passwort",
    "currentPassword": "Aktuelles Passwort",
    "restoreFirstPassword": "Standard Passwort wiederherstellen",
    "setRandom": "Zufälliges setzen",
    "currentPasswordChangedSuccessfully": "Aktuelles Passwort erfolgreich geändert",
    "firstPasswordChangedSuccessfully": "Standard Passwort erfolgreich geändert",
    "passwordRequirements": "Verwenden Sie Großbuchstaben, Kleinbuchstaben und Sonderzeichen oder Zahlen.",
    "projectsPageDescription": "Hier findest du eine Übersicht über alle Projekte in denen du Admin bist.",
    "typeToFilter": "Tippen um zu filtern...",
    "systemName": "Systemname",
    "printing": "Drucken",
    "veyon": "Veyon",
    "enable": "einschalten",
    "disable": "ausschalten",
    "featureIsStillInDevelopment": "Das Feature ist noch in der Entwicklung und wird in der nächsten Version implementiert werden.",
    "collect": "Einsammeln",
    "CollectFilesDescription": "Hier werden alle Dateien der Schüler wieder eingesammelt.",
    "showcollectedfiles": "Dateien anzeigen",
    "share": "Austeilen",
    "exammodeDescription": "Den Klassenarbeitsmodus für {{count}} Schüler umschalten",
    "wifiDescription": "Das Wifi für {{count}} Schüler umschalten",
    "webfilterDescription": "Den Webfilter für {{count}} Schüler umschalten",
    "internetDescription": "Das Internet für {{count}} Schüler umschalten",
    "printingDescription": "Das Drucken für {{count}} Schüler umschalten",
    "collectDescription": "Die Dateien von {{count}} Schüler einsammeln",
    "shareDescription": "Die Dateien an {{count}} Schüler austeilen",
    "showcollectedfilesDescription": "Die Dateien von {{count}} Schüler anzeigen",
    "deactivate": "Deaktivieren",
    "activate": "Aktivieren",
    "passwordoptions": "Passwortoptionen",
    "createFile": "Datei erstellen",
    "pdf": "PDF",
    "csv": "CSV",
    "usePdfLatexInsteadOfLatex": "pdfLatex anstelle von Latex verwenden",
    "pdfDescription": "Erzeuge eine PDF Datei um die Passwörter für diese Schulklassen auszudrucken",
    "csvDescription": "Erzeuge eine CSV Datei um die Passwörter für diese Schulklassen auszudrucken",
    "printOneItemPerPage": "Drucke ein Passwort pro Seite",
    "selectSavedSession": "Aus gespeicherten Sitzungen wählen",
    "saveSession": "Sitzung speichern",
    "myRoom": "Mein Raum",
    "sharedMailBox": "Geteiltes Postfach",
    "enrolPageDescription": "Wählen Sie die Klassen und Projekte aus, für die Sie sich einschreiben möchten, indem Sie die Checkboxen aktivieren."
  },
  "select": "Auswählen",
  "selectAll": "Alle auswählen",
  "details": "Details",
  "quickAccess": "Schnellzugriff",
  "delete": "Löschen",
  "options": "Optionen",
  "downloadFile": "Datei herunterladen",
  "cancel": "Abbrechen",
  "survey": {
<<<<<<< HEAD
    "filterPlaceHolderText": "Suche nach Umfragename",
=======
    "newTitle": "Neue Umfrage",
>>>>>>> 26604838
    "created": "Erstellt",
    "creationDate": "Erstellungsdatum",
    "expires": "Läuft ab",
    "expirationDate": "Ablaufdatum",
    "notFound": "Umfrage nicht gefunden",
    "noFormula": "Das Formular ist nicht lesbar",
    "noAnswer": "Keine Antwort verfügbar",
    "canSubmitMultiple": "Erlaube Mehrfachantworten",
    "editor": {
      "new": "Neu (Leer)",
      "abort": "Alle Änderungen verwerfen",
      "addDescription": "Beschreibung hinzufügen",
      "expectingUserInput": "Hier wird die Antwort des Teilnehmers erwartet, ... "
    },
    "errors": {
      "updateOrCreateError": "Umfrage konnte weder aktualisiert noch erstellt werden",
      "deleteError": "Die Umfragen konnten nicht gelöscht werden.",
      "noAnswerError": "Es sind noch keine Antworten vorhanden.",
      "noFormulaError": "Das Formular der Umfrage ist nicht lesbar.",
      "noBackendLimitersError": "Um diese Funktion nutzen zu können müssen im Editor die Grenzwerte definiert werden.",
      "notFoundError": "Umfrage konnte nicht gefunden werden.",
      "surveyFormulaStructuralError": "Das Formular der Umfrage weist Struktureller Fehler auf.",
      "participationErrorUserNotAssigned": "Du bist zu dieser Umfrage nicht eingeladen.",
      "participationErrorAlreadyParticipated": "Du hast bereits teilgenommen.",
      "participationErrorSurveyExpired": "Umfrage ist abgelaufen.",
      "idTypeError": "Ungültige Umfrage-ID",
      "missingAnswerError": "Bitte fülle die Umfrage aus bevor du deine Antwort abschickst."
    }
  },
  "survey-answer": {
    "errors": {
      "notAbleToFindOrCreateSurveyAnswerError": "Antwort konnte nicht gefunden oder erstellt werden",
      "notAbleToFindSurveyAnswerError": "Keine Antworten vorhanden.",
      "notAbleToUpdateSurveyAnswerError": "Antwort konnte nicht aktualisiert werden",
      "notAbleToCreateSurveyAnswerError": "Antwort konnte nicht erstellt werden.",
      "notAbleToDeleteSurveyAnswerError": "Antwort konnte nicht gelöscht werden."
    }
  },
  "surveys": {
    "title": "UMFRAGEN",
    "sidebar": "Umfragen",
    "view": {
      "open": {
        "menu": "Offene Umfragen",
        "title": "Offene Umfragen",
        "description": "Hier findest du die Umfragen, zu denen du eingeladen wurdest."
      },
      "created": {
        "menu": "Eigene Umfragen",
        "title": "Eigens erstellte Umfragen",
        "description": "Hier findest du die Umfragen, die du selbst erstellt hast."
      },
      "answered": {
        "menu": "Schon beantwortet",
        "title": "Schon beantwortete Umfragen",
        "description": "Hier findest du die Umfragen, an denen du bereits teilgenommen hast."
      },
      "editor": {
        "menu": "Neue erstellen"
      }
    },
    "actions": {
      "showResultsChart": "Schaubild",
      "showResultsTable": "Tabelle",
      "showSubmittedAnswers": "Antworten"
    },
    "submittedAnswersDialog": {
      "title": "Eingereichte Abgabe des Nutzers"
    },
    "saveDialog": {
      "title": "Speichern und Benutzern zuweisen",
      "settingsFlags": "Einstellungen",
      "isAnonymous": "Soll die Umfrage anonym sein?",
      "isPublic": "Soll die Umfrage öffentlich sein?",
      "canSubmitMultipleAnswers": "Auch nach Teilnahme bleibt der Status auf offen"
    },
    "sharePublicSurveyDialog": {
      "title": "Umfrage teilen",
      "description": "Hier kannst du den Link zur Umfrage kopieren und teilen.",
      "savedToClipboard": "In die Zwischenablage kopiert",
      "savedToClipboardError": "Konnte nicht in die Zwischenablage kopiert werden"
    },
    "participateDialog": {
      "title": "An der Umfrage teilnehmen"
    },
    "resultChartDialog": {
      "title": "Ergebnisse - Schaubild"
    },
    "resultTableDialog": {
      "title": "Ergebnisse - Tabelle"
    }
  },
  "printer": {
    "title": "DRUCKER",
    "sidebar": "Drucker"
  },
  "network": {
    "title": "NETZWERK",
    "sidebar": "Netzwerk"
  },
  "locationservices": {
    "title": "STANDORTVERBINDUNG",
    "sidebar": "Standortverbindung"
  },
  "desktopdeployment": {
    "title": "DESKTOP",
    "topic": "Desktop-Bereitstellung",
    "description": "Hier kannst du dich mit deinem virtuellen Desktop verbinden.",
    "sidebar": "Desktop",
    "connect": "Verbinden",
    "reload": "Neu laden",
    "close": "Verbindung schließen",
    "error": {
      "title": "Verbindungsfehler",
      "description": "Bitte prüfe deine Netzwerkverbindung und versuche es erneut."
    },
    "win10": "Windows 10",
    "win11": "Windows 11",
    "ubuntu": "Ubuntu",
    "clients": "Clients verfügbar",
    "client": "Client verfügbar",
    "errors": {
      "GuacamoleNotResponding": "RDP-Dienst nicht verfügbar.",
      "GuacamoleUserNotFound": "Nutzername oder Passwort konnte nicht gefunden.",
      "LmnVdiApiNotResponding": "Linuxmuster VDI-Dienst antwortet nicht.",
      "SessionNotFound": "Session nicht gefunden."
    }
  },
  "wlan": {
    "title": "WLAN",
    "sidebar": "Wlan"
  },
  "mobiledevices": {
    "title": "MOBILE ENDGERÄTE",
    "sidebar": "Mobile Endgeräte"
  },
  "virtualization": {
    "title": "VIRTUALISATION",
    "sidebar": "Virtualisation"
  },
  "firewall": {
    "title": "FIREWALL",
    "sidebar": "Firewall"
  },
  "antimalware": {
    "title": "ANTI-MALWARE",
    "sidebar": "Anti-Malware"
  },
  "backup": {
    "title": "BACKUP",
    "sidebar": "Backup"
  },
  "aichat": {
    "title": "KI CHAT",
    "sidebar": "KI Chat"
  },
  "roombooking": {
    "sidebar": "Raumbuchung"
  },
  "settings": {
    "title": "EINSTELLUNGEN",
    "sidebar": "Einstellungen",
    "addApp": {
      "title": "App hinzufügen",
      "description": "Bitte wählen Sie eine App aus:"
    },
    "deleteApp": {
      "title": "App löschen",
      "description": "Möchtest du diese App sicher löschen?"
    },
    "delete": "Löschen",
    "description": "Hier können Sie alle Einstellungen vornehmen.",
    "appconfig": {
      "sections": {
        "onlyOffice": "Only Office Integration",
        "bulletinBoard": "Schwarzes Brett Kategorien",
        "general": "Allgemein"
      },
      "update": {
        "success": "App erfolgreich gespeichert",
        "failed": "Aktualisierung fehlgeschlagen"
      },
      "delete": {
        "success": "App wurde gelöscht",
        "failed": "Löschen fehlgeschlagen"
      },
      "create": {
        "success": "App wurde angelegt",
        "failed": "App anlegen fehlgeschlagen"
      }
    },
    "errors": {
      "WriteAppConfigFailed": "App speichern fehlgeschlagen",
      "ReadAppConfigFailed": "App lesen fehlgeschlagen",
      "DisableAppConfigFailed": "App deaktivieren fehlgeschlagen",
      "WriteTraefikConfigFailed": "Traefik-Konfiguration speichern fehlgeschlagen",
      "ReadTraefikConfigFailed": "Traefik-Konfiguration lesen fehlgeschlagen"
    },
    "yamleditor": {
      "invalidYaml": "Ungültiger YAML Syntax",
      "placeholder": "Hier ihre Traefik-Konfiguration eintragen"
    }
  },
  "usersettings": {
    "title": "MEIN PROFIL",
    "sidebar": "Mein Profil",
    "details": {
      "title": "Benutzerdetails",
      "description": "Hier können Sie Ihre Benutzerdaten einsehen und teilweise bearbeiten.",
      "userInformation": "Benutzerbezogene Informationen",
      "dateOfBirth": "Geburtsdatum",
      "givenName": "Vorname",
      "displayName": "Anzeigename",
      "name": "Benutzername",
      "role": "Rolle",
      "schoolName": "Schulname",
      "schoolSubjects": "Klassen",
      "sophomorixState": "Status",
      "quotas": "Quotas",
      "proxyAddresses": "E-Mail Proxy-Addressen",
      "addNew": "Tippen um hinzuzufügen",
      "badgeAlreadyExists": "Der Eintrag existiert bereits",
      "sophomorixCustom1_teacher": "Schulfach 1",
      "sophomorixCustom2_teacher": "Schulfach 2",
      "sophomorixCustomMulti1_teacher": "Kaffeesorten"
    },
    "security": {
      "title": "Sicherheit",
      "sidebar": "Sicherheit",
      "description": "Konfigurieren Sie hier die Sicherheitseinstellungen des Accounts",
      "changePassword": {
        "title": "Passwort ändern",
        "currentPassword": "Aktuelles Passwort",
        "newPassword": "Neues Passwort",
        "confirmPassword": "Passwort bestätigen",
        "confirm": "Passwort ändern",
        "passwordChangedSuccessfully": "Passwort erfolgreich geändert"
      }
    },
    "mails": {
      "title": "E-Mail"
    },
    "faq": "FAQ",
    "externalIntegration": "Externe Anbindung",
    "config": {
      "mfa": "Zwei-Faktor-Authentisierung",
      "mfaInfo": "Aktuell ist die Zwei-Faktor-Authentisierung",
      "enabled": "aktiviert",
      "enable": "Aktivieren",
      "disabled": "deaktiviert",
      "disable": "Deaktivieren"
    },
    "language": {
      "title": "Sprache",
      "description": "Bitte wähle die Sprache für die Benutzeroberfläche aus.",
      "german": "Deutsch",
      "english": "Englisch",
      "system": "Systemsprache"
    },
    "addTotp": {
      "title": "QR-Code",
      "description": "Bitte den QR-Code scannen und den TOTP-Code eingeben:"
    },
    "errors": {
      "currentPasswordRequired": "Aktuelles Passwort ist erforderlich",
      "newPasswordRequired": "Neues Passwort ist erforderlich",
      "confirmPasswordRequired": "Erneute Eingabe des Passwortes ist erforderlich zur Bestätigung",
      "passwordsDoNotMatch": "Passwörter stimmen nicht überein",
      "passwordLength": "Das Passwort muss mindestens 8 Zeichen lang sein"
    }
  },
  "forwardingpage": {
    "action": "Über diesen Link gelangen Sie zur externen Seite des Anbieters.",
    "description": "Die Anwendung öffnet sich in einem neuen Fenster. Es ist keine weitere Autorisierung nötig.",
    "missing_link": "Link fehlt"
  },
  "menu": "MENÜ",
  "home": "Home",
  "projects": "Projekte",
  "iso": "ISO",
  "program": "Programme",
  "share": "Share",
  "teacher": "Lehrer",
  "student": "Schüler",
  "students": "Schüler",
  "user": "Benutzer",
  "login": {
    "username_too_long": "Benutzername zu lang",
    "password_too_long": "Passwort zu lang",
    "forgot_password": "Passwort vergessen?",
    "remember_me": "Merken"
  },
  "common": {
    "errors": {
      "startDateBeforeEndDate": "Das Startdatum darf nicht nach dem Enddatum liegen",
      "dbAccessFailed": "Datenbankzugriff fehlgeschlagen",
      "envAccessError": "Konnte Umgebungsvariablen nicht lesen"
    },
    "columns": "Spalten",
    "join": "Teilnehmen",
    "details": "Details",
    "createdAt": "Erstellt am",
    "updatedAt": "Bearbeitet am",
    "actions": "Aktionen",
    "forward": "Weiterleiten",
    "showOptions": "Optionen zeigen",
    "open": "Öffnen",
    "and": "und",
    "yes": "Ja",
    "no": "Nein",
    "title": "Titel",
    "add": "Hinzufügen",
    "reload": "Neu laden",
    "logout": "Abmelden",
    "save": "Speichern",
    "stop": "Stoppen",
    "selected": "ausgewählt",
    "successful": "Erfolgreich",
    "failed": "Fehlgeschlagen",
    "login": "Anmelden",
    "username": "Benutzername",
    "password": "Passwort",
    "loading": "Laden...",
    "overview": "Übersicht",
    "create": "Erstellen",
    "icon": "Icon",
    "group": "Gruppe",
    "groups": "Gruppen",
    "min_chars": "Mindestens {{count}} Zeichen",
    "max_chars": "Maximal {{count}} Zeichen",
    "groupAdmins": "Gruppenadministratoren",
    "admins": "Administratoren",
    "adminsShort": "Admins",
    "adminShort": "Admin",
    "admin": "Administrator",
    "teacher": "Lehrer",
    "users": "Benutzer",
    "groupUsers": "Gruppenbenutzer",
    "description": "Beschreibung",
    "school": "Schule",
    "properties": "Eigenschaften",
    "type": "Typ",
    "creationDate": "Erstelldatum",
    "schoolName": "Schulname",
    "mailList": "Email Verteiler",
    "invalid_chars": "Enthält ungültige Zeichen",
    "clearSelection": "Auswahl löschen",
    "start": "Starten",
    "close": "Schließen",
    "delete": "Löschen",
    "connect": "Verbinden",
    "custom": "Benutzerdefiniert",
    "select": "Wählen...",
    "none": "Keine",
    "edit": "Bearbeiten",
    "copy": "Kopieren",
    "participate": "Teilnehmen",
    "participated": "Teilgenommen",
    "not-available": "Nicht verfügbar",
    "date": "Datum",
    "time": "Uhrzeit",
    "revert": "Zurücksetzen"
  },
  "form": {
    "path": "Link",
    "pathDescription": "Bitte eine URL eintragen.",
    "apptype": "Art der Anwendung",
    "native": "Native Unterstützung",
    "forwarded": "Weiterleitung",
    "embedded": "Eingebettet",
    "saved": "Konfiguration gespeichert!",
    "url": "URL",
    "urlDescription": "Bitte eine URL zur Applikation eintragen",
    "apiKey": "API Schlüssel",
    "apiKeyDescription": "Der API Schlüssel wird für die Authentifizierung verwendet",
    "proxyConfig": "Proxy-Konfiguration",
    "proxyConfigDescription": "YAML-Editor für die Konfiguration des Traefik-Proxy.",
    "expertMode": "Expertenmodus",
    "proxyPath": "Proxy Pfad",
    "proxyDestination": "Zielhost",
    "stripPrefix": "Prefix entfernen"
  },
  "fileOperationSuccessful": "Dateioperation erfolgreich",
  "unknownErrorOccurred": "Ein unbekannter Fehler ist aufgetreten",
  "fileSharingTable": {
    "filename": "Dateiname",
    "size": "Größe",
    "lastModified": "Zuletzt geändert",
    "type": "Typ",
    "filesOrFoldersSelected": "{{selected}} von {{total}} Dateien/Ordnern ausgewählt"
  },
  "currentDirectory": "Aktuelles Verzeichnis",
  "filesharingUpload": {
    "title": "Dateien hochladen",
    "dataLimitExceeded": "Datenlimit von 50MB überschritten",
    "fileSize": "Dateigröße",
    "upload": "Hochladen",
    "selectFile": "Wählen Sie bis zu 5 Dateien gleichzeitig",
    "uploadItems": "Hochladen: {{count}} Datei/en",
    "dragDropClick": "Ziehen Sie Dateien hierher oder klicken Sie, um Dateien auszuwählen",
    "filesToUpload": "Dateien zum Hochladen",
    "limitExceeded": "Dateilimit von 5 Dateien erreicht"
  },
  "linuxmuster": {
    "title": "LINUXMUSTER",
    "sidebar": "Linuxmuster"
  },
  "whiteboard": {
    "title": "WHITEBOARD",
    "sidebar": "Whiteboard"
  },
  "table": {
    "noDataAvailable": "Keine Daten verfügbar"
  },
  "loadingIndicator": {
    "message": "Bitte warten..."
  },
  "search": {
    "type-to-search": "Tippen um zu suchen",
    "loading": "Lade",
    "no-results": "Keine Ergebnisse",
    "usersAdded": "{{ count }} hinzugefügt"
  },
  "fileCategory": {
    "folder": "Ordner",
    "document": "Dokument",
    "image": "Bild",
    "video": "Video",
    "audio": "Audio",
    "acrobat": "PDF",
    "presentation": "Präsentation",
    "spreadsheet": "Tabelle",
    "vector": "Diagramm"
  },
  "fileCreateNewContent": {
    "documentFile": "Erstelle ein neues Dokument",
    "spreadsheetFile": "Erstelle eine neue Tabelle",
    "presentationFile": "Erstelle eine neue Präsentation",
    "textFile": "Erstelle eine neue Textdatei",
    "drawIoFile": "Erstelle eine neue Draw.io-Datei",
    "fileDialogTitle": "Erstelle eine neue Datei",
    "directoryDialogTitle": "Erstelle ein neues Verzeichnis",
    "createButtonText": "Erstellen",
    "min_3_chars": "Mindestens 3 Zeichen",
    "fileOperationSuccessful": "Dateierstellung erfolgreich",
    "noMessageAvailable": "Keine Nachricht verfügbar",
    "unknownErrorOccurred": "Ein unbekannter Fehler ist aufgetreten",
    "newFileFromType": {
      "drawIoFile": "Neue Draw.io-Datei",
      "textFile": "Neue Textdatei",
      "spreadsheetFile": "Neue Tabelle",
      "presentationFile": "Neue Präsentation",
      "documentFile": "Neues Dokument"
    }
  },
  "fileRenameContent": {
    "placeholder": "Geben Sie den neuen Namen ein",
    "renameYourDirectory": "Benennen Sie Ihr Verzeichnis um",
    "renameYourFile": "Benennen Sie Ihre Datei um",
    "to": "zu",
    "rename": "Umbenennen",
    "unknownErrorOccurred": "Ein unbekannter Fehler ist aufgetreten"
  },
  "moveItemDialog": {
    "changeDirectory": "Verzeichnis wechseln",
    "currentDirectory": "Aktuelles Verzeichnis",
    "folderName": "Ordnername",
    "movingItems": {
      "one": "1 Element wird verschoben",
      "other": "{{count}} Elemente werden verschoben"
    },
    "moveTo": "Verschieben nach",
    "move": "Verschieben",
    "unknownErrorOccurred": "Ein unbekannter Fehler ist aufgetreten",
    "selectedItem": "Ausgewähltes Element"
  },
  "deleteDialog": {
    "areYouSure": "Sind Sie sich absolut sicher?",
    "actionCannotBeUndone": "Diese Aktion kann nicht rückgängig gemacht werden. Dies wird die Dateien dauerhaft löschen:",
    "selectedItems": "Ausgewählte Elemente:",
    "cancel": "Abbrechen",
    "continue": "Fortfahren",
    "unknownErrorOccurredDuringDeletion": "Während der Löschung ist ein unbekannter Fehler aufgetreten",
    "deleteFiles": "Dateien löschen"
  },
  "timeAgo": {
    "justNow": "gerade Eben",
    "minuteAgo": "vor {{count}} Minuten",
    "hourAgo": "vor {{count}} Stunden",
    "dayAgo": "vor {{count}} Tagen",
    "invalidDate": "Ungültiges Datum"
  },
  "dialog": {
    "close": "Schließen"
  },
  "tooltip": {
    "upload": "Hochladen",
    "create": {
      "file": "Datei erstellen",
      "folder": "Ordner erstellen"
    },
    "rename": "Umbenennen",
    "move": "Verschieben",
    "delete": "Löschen",
    "download": "Herunterladen"
  },
  "response": {
    "successfully": "Aktion war erfolgreich",
    "error": "Fehler",
    "move_successful": "Verschiebung erfolgreich von {{sourcePath}} nach {{destinationPath}}",
    "move_failed": "Verschiebung fehlgeschlagen",
    "unexpected_error_occurred": "Unerwarteter Fehler aufgetreten",
    "upload_failed_with_status": "Upload fehlgeschlagen mit Status {{status}}",
    "network_error_occurred_during_the_upload": "Netzwerkfehler während des Uploads aufgetreten",
    "file_uploaded_successfully": "Datei {{fileName}} erfolgreich hochgeladen",
    "file_uploaded_failed": "Datei {{fileName} konnte nicht hochgeladen werden {{status}}",
    "directory_created_successfully": "Verzeichnis {{directoryName}} erfolgreich erstellt",
    "file_created_successfully": "Datei {{fileName}} erfolgreich erstellt",
    "file_was_deleted_successfully": "Datei {{fileName}} erfolgreich gelöscht",
    "files_deleted_successfully": "Dateien erfolgreich gelöscht",
    "all_items_moved_successfully": "Alle Elemente erfolgreich verschoben",
    "destination_path_is_undefined": "Zielpfad ist undefiniert"
  },
  "accountData": {
    "account_info": "Konto Informationen",
    "name": "Name",
    "email": "E-Mail",
    "school": "Schule",
    "role": "Rolle",
    "classes": "Klassen",
    "change_password": "Passwort ändern",
    "my_information": "Meine Informationen",
    "mail_alias": "Mail Alias",
    "change_my_data": "Daten ändern",
    "school_classes": "Schulklassen"
  },
  "groups": {
    "errors": {
      "CouldNotGetGroupByPath": "Gruppe konnte anhand des Pfades nicht gefunden werden",
      "CouldNotGetUsers": "Benutzer konnten nicht gefunden werden",
      "CouldNotFetchGroupMembers": "Die Gruppenmitglieder konnten nicht gefunden werden",
      "CouldNotFetchUserById": "Benutzer konnte anhand der ID nicht gefunden werden",
      "CouldNotSearchGroups": "Die Suche nach Gruppen war nicht möglich"
    },
    "classes": "Klassen"
  },
  "users": {
    "errors": {
      "notFoundError": "Benutzer existiert nicht",
      "updateError": "Benutzer konnte nicht aktualisiert werden"
    }
  },
  "permission": {
    "groups": "Nutzergruppen",
    "selectGroupsDescription": "Wähle die Nutzergruppen aus, die Zugriff auf die App bekommen sollen."
  },
  "mails": {
    "errors": {
      "NotAbleToConnectClientError": "Verbindung zum IMAP-Server nicht möglich",
      "NotAbleToLockMailboxError": "Die Mailbox konnte nicht aufgerufen werden",
      "NotAbleToFetchMailsError": "Mails konnten nicht abgerufen werden",
      "NotValidPortTypeError": "Der Port muss als Nummer angegeben werden",
      "MailProviderNotFound": "E-Mail-Provider nicht gefunden",
      "MailcowApiGetSyncJobsFailed": "Sync-Jobs konnten nicht abgerufen werden",
      "MailcowApiCreateSyncJobFailed": "Sync-Job konnte nicht erstellt werden",
      "MailcowApiDeleteSyncJobsFailed": "Sync-Jobs konnten nicht gelöscht werden"
    }
  },
  "licensing": {
    "communityLicenseDialog": {
      "title": "Community-Edition",
      "description": "Kostenlose Community Edition der edulution.io UI.<br/>Besuche uns auf <link1>{{link}}</link1>.<br/><strong>Diese Version erhält keinen Hersteller-Support.</strong>"
    }
  },
  "appExtendedOptions": {
    "title": "Erweiterungen",
    "onlyOfficeUrl": "Bitte gib die OnlyOffice-URL an",
    "onlyOfficeUrlTitle": "OnlyOffice-URL",
    "onlyOfficeJwtSecretTitle": "OnlyOffice JWT Secret",
    "onlyOfficeJwtSecretDescription": "Bitte gib den OnlyOffice JWT Secret Key an"
  },
  "preview": {
    "failedToLoadImage": "Bild konnte nicht geladen werden"
  }
}<|MERGE_RESOLUTION|>--- conflicted
+++ resolved
@@ -375,11 +375,8 @@
   "downloadFile": "Datei herunterladen",
   "cancel": "Abbrechen",
   "survey": {
-<<<<<<< HEAD
+    "newTitle": "Neue Umfrage",
     "filterPlaceHolderText": "Suche nach Umfragename",
-=======
-    "newTitle": "Neue Umfrage",
->>>>>>> 26604838
     "created": "Erstellt",
     "creationDate": "Erstellungsdatum",
     "expires": "Läuft ab",
