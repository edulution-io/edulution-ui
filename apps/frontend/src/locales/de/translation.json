--- conflicted
+++ resolved
@@ -1081,14 +1081,11 @@
     "required": "Erforderlich",
     "download": "Herunterladen",
     "template": "Vorlage",
-<<<<<<< HEAD
-    "application": "Anwendung"
-=======
+    "application": "Anwendung",
     "preview": "Vorschau",
     "format": "Formatieren",
     "upload": "Hochladen",
     "mode": "Modus"
->>>>>>> cc3c0e93
   },
   "form": {
     "path": "Link",
