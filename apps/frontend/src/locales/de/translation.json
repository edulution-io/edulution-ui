{
  "welcome": "Willkommen in der Anwendung",
  "changeLang": "Sprache ändern",
  "heading": "Herzlich Willkommen {{givenName}} {{familyName}}",
  "content": "Hier ist ihr persönliches {{ applicationName }} Dashboard. Dem Ort an dem all ihre Anwendungen für den digitalen Unterricht gesammelt sind.",
  "closeEditingWindow": "Will du wirklich das Bearbeitungsfenster schließen?",
  "framebufferImage": "Framebuffer-Bild",
  "previewImage": "Bildvorschau",
  "bulletinboard": {
    "settings": "Einstellungen",
    "noBulletinsToShow": "Aktuell gibt es keine Mitteilungen anzuzeigen, schaue am besten später noch mal vorbei!",
    "categoryIsRequired": "Es muss eine Kategorie ausgewählt werden",
    "createdFrom": "von {{ createdBy }}, aktualisiert am {{ lastUpdated }}",
    "createdFromAndUpdatedBy": "von {{ createdBy }}, aktualisiert von {{ lastUpdatedBy }} am {{ lastUpdated }}",
    "deleteBulletinCategory": "Kategorie löschen",
    "confirmSingleCategoryDelete": "Soll diese Kategorie wirklich gelöscht werden?",
    "confirmSingleCategoryDeleteWarning": "Vorsicht, es werden alle Mitteilungen in dieser Kategorie mitgelöscht!",
    "isVisibleStartDate": "Aktiv von",
    "isVisibleEndDate": "Aktiv bis",
    "isActiveOrExpired": "Aktiv/Abgelaufen",
    "activeFrom": "Aktiv von",
    "activeUntil": "Aktiv bis",
    "appTitle": "Schwarzes Brett",
    "description": "Hier findest du deine aktuelle Mitteilungen",
    "filterPlaceHolderText": "Suche nach Kategoriename",
    "sidebar": "Schwarzes Brett",
    "newCategorie": "Neue Kategorie",
    "category": "Kategorie",
    "categoryPositionChanged": "Position der Kategorie geändert",
    "name": "Name",
    "editCategorie": "Kategorie bearbeiten",
    "isActive": "Aktiv",
    "isPermanentlyActive": "Ist permanent aktiv",
    "visibleFor": "Sichtbar für",
    "visibleForUsers": "Sichtbar für Nutzer",
    "visibleForGroups": "Sichtbar für Gruppen",
    "editableByUsers": "Redaktionierbar von Nutzern",
    "editableByGroups": "Redaktionierbar von Gruppen",
    "editorialAccess": "Redaktioneller Zugriff",
    "manageCategories": "Kategorien verwalten",
    "manageBulletins": "Mitteilungen verwalten",
    "error": "Fehler",
    "delete": "Löschen",
    "deleteBulletin": "Mitteilung löschen",
    "deleteBulletins": "{{count}} Mitteilungen löschen",
    "editBulletin": "Mitteilung bearbeiten",
    "createBulletin": "Mitteilung erstellen",
    "confirmSingleDelete": "Soll diese Mitteilung wirklich gelöscht werden?",
    "confirmMultiDelete": "Sollen diese Mitteilungen wirklich gelöscht werden?",
    "rowsSelected": "{{selected}} von {{total}} Mitteilungen ausgewählt",
    "rowSelected": "{{selected}} von {{total}} Mitteilung ausgewählt",
    "cancel": "Abbrechen",
    "title": "Titel",
    "content": "Inhalt",
    "placeholderCategoryName": "Name",
    "categoryName": "Name der Kategorie",
    "bulletinUpdatedSuccessfully": "Mitteilung erfolgreich gespeichert",
    "bulletinCreatedSuccessfully": "Mitteilung erfolgreich erstellt",
    "bulletinsDeletedSuccessfully": "Mitteilungen erfolgreich gelöscht",
    "categoryCreatedSuccessfully": "Kategorie erfolgreich erstellt",
    "categoryUpdatedSuccessfully": "Kategorie erfolgreich aktualisiert",
    "categoryDeletedSuccessfully": "Kategorie erfolgreich gelöscht",
    "editCategory": "Kategorie bearbeiten",
    "createNewCategory": "Kategorie erstellen",
    "categories": {
      "visibleByUsersAndGroups": "Diese Kategorie mit ihren Mitteilungen ist sichtbar für Nutzer und Gruppen auf der Startseite",
      "visibleByUsersAndGroupsTitle": "Startseite",
      "editableByUsersAndGroups": "Diese Kategorie ist redaktionierbar von Nutzern und Gruppen in der Bulletin Board App",
      "editableByUsersAndGroupsTitle": "Mitteilungen verwalten"
    },
    "errors": {
      "categoryNotFound": "Kategorie nicht gefunden",
      "categoryDeleteFailed": "Kategorie konnte nicht gelöscht werden",
      "invalidCategory": "Ungültige Kategorie",
      "bulletinNotFound": "Bulletin nicht gefunden",
      "unauthorizedUpdateBulletin": "Keine Berechtigung, um dieses Bulletin zu aktualisieren",
      "unauthorizedDeleteBulletin": "Keine Berechtigung, um dieses Bulletin zu löschen",
      "categoryNameAlreadyExists": "Kategoriename existiert bereits",
      "unauthorizedCreateBulletin": "Keine Berechtigung, um dieses Bulletin zu erstellen",
      "unauthorizedCreateCategory": "Keine Berechtigung, um diese Kategorie zu erstellen",
      "unauthorizedDeleteCategory": "Keine Berechtigung, um diese Kategorie zu löschen",
      "unauthorizedUpdateCategory": "Keine Berechtigung, um diese Kategorie zu aktualisieren",
      "attachmentDeletionFailed": "Löschen eines Anhangs ist fehlgeschlagen"
    }
  },
  "appstore": {
    "title": "App-Store",
    "description": "Hier kannst du {{ applicationName }} Apps hinzufügen.",
    "chooseIcon": "Icon auswählen"
  },
  "forwarding": {
    "sidebar": "Weiterleitung"
  },
  "frame": {
    "sidebar": "Frame"
  },
  "embedded": {
    "sidebar": "Eingebettet"
  },
  "dashboard": {
    "pageTitle": "Dashboard",
    "mobileAccess": {
      "title": "Mobiler Datenzugriff",
      "manual": "Anleitung",
      "manualSetup": "Manuelles Einrichten",
      "setupWithQrCode": "Einrichtung via QR-Code",
      "accessData": "Zugangsdaten",
      "content": "Du kannst von vielen mobilen Geräten aus auf den Schulserver zugreifen. Drücke auf Anleitung um zu starten.",
      "scanAccessInfo": "Um die Zugangsdaten zu übertragen, bitte folgenden QR-Code mit der {{ applicationName }} App scannen.",
      "manualAccessInfo": "Gib die Anmeldedaten manuell in der {{ applicationName }} App ein. Das folgende Beispiel zeigt, wie die einzelnen Felder auszufüllen sind.",
      "nextStepPreview": "Im nächsten Schritt kannst du die Zugangsdaten übertragen.",
      "downloadDirect": "Oder lade die App direkt herunter:",
      "downloadApp": "Lade hier die {{ applicationName }} App herunter:"
    },
    "quota": {
      "title": "Quotas",
      "globalQuota": "Cloudquota berechnet ",
      "mailQuota": "Mailquota berechnet",
      "mibibyte": "MiB"
    }
  },
  "auth": {
    "errors": {
      "TokenExpired": "Sitzung abgelaufen.",
      "SessionExpiring": "Du wirst in weniger als einer Minute abgemeldet.",
      "Unauthorized": "Du bist nicht autorisiert.",
      "Unknown": "Nutzer nicht gefunden.",
      "TotpMissing": "Totp fehlt.",
      "TotpInvalid": "Totp ungültig.",
      "LmnConnectionFailed": "Verbindung zum Schulserver fehlgeschlagen.",
      "KeycloakConnectionFailed": "Verbindung zum Authentifizierungsserver fehlgeschlagen.",
      "EdulutionConnectionFailed": "Verbindung zum edulution Server fehlgeschlagen. Bitte versuche es später noch einmal."
    }
  },
  "lmnApi": {
    "errors": {
      "ToggleSchoolClassJoinedFailed": "Betreten oder Verlassen der Schulklasse fehlgeschlagen",
      "ToggleProjectJoinedFailed": "Betreten oder Verlassen des Projekts fehlgeschlagen",
      "TogglePrinterJoinedFailed": "Hinzufügen oder Entfernen des Druckers fehlgeschlagen",
      "GetUserSessionsFailed": "Abrufen der Benutzersitzungen fehlgeschlagen",
      "AddUserSessionsFailed": "Hinzufügen der Benutzersitzung fehlgeschlagen",
      "GetPrintersFailed": "Drucker abrufen fehlgeschlagen",
      "RemoveUserSessionsFailed": "Entfernen der Benutzersitzung fehlgeschlagen",
      "UpdateUserSessionsFailed": "Aktualisierung der Benutzersitzung fehlgeschlagen",
      "StartExamModeFailed": "Start des Prüfungsmodus fehlgeschlagen",
      "PrintPasswordsFailed": "Drucken der Passwörter fehlgeschlagen",
      "StopExamModeFailed": "Beenden des Prüfungsmodus fehlgeschlagen",
      "RemoveManagementGroupFailed": "Entfernen der Verwaltungsgruppe fehlgeschlagen",
      "AddManagementGroupFailed": "Hinzufügen der Verwaltungsgruppe fehlgeschlagen",
      "GetUserSchoolClassesFailed": "Abrufen der Schulklassen des Benutzers fehlgeschlagen",
      "GetUserSchoolClassFailed": "Abrufen der Schulklasse des Benutzers fehlgeschlagen",
      "GetUserProjectsFailed": "Abrufen der Projekte des Benutzers fehlgeschlagen",
      "GetUserFailed": "Abrufen fehlgeschlagen",
      "UpdateUserFailed": "Aktualisierung fehlgeschlagen",
      "GetCurrentUserRoomFailed": "Abrufen des aktuellen Benutzerraums fehlgeschlagen",
      "CreateProjectFailed": "Projekterstellung fehlgeschlagen",
      "RemoveProjectFailed": "Entfernen des Projekts fehlgeschlagen",
      "UpdateProjectFailed": "Aktualisierung des Projekts fehlgeschlagen",
      "SearchUsersOrGroupsFailed": "Suche nach Benutzern oder Gruppen fehlgeschlagen",
      "GetProjectFailed": "Abrufen des Projekts fehlgeschlagen",
      "PasswordMismatch": "Aktuelles Passwort stimmt nicht",
      "PasswordChangeFailed": "Passwort ändern fehlgeschlagen",
      "GetUsersQuotaFailed": "Abrufen der Benutzerkontigente fehlgeschlagen."
    }
  },
  "ticketsystem": {
    "title": "TICKETSYSTEM",
    "sidebar": "Ticketsystem"
  },
  "mail": {
    "title": "MAIL",
    "sidebar": "Mail",
    "configName": "Name der Konfiguration",
    "hostname": "Hostname",
    "port": "Port",
    "portPlaceholder": "z.B. 993",
    "encryption": "Verschlüsselung",
    "rowSelected": "{{selected}} von {{total}} Job ausgewählt",
    "rowsSelected": "{{selected}} von {{total}} Jobs ausgewählt",
    "importer": {
      "filterPlaceHolderText": "Suche nach Benutzername",
      "title": "E-Mail-Importer",
      "provider": "E-Mail-Provider",
      "interval": "Sync-Intervall",
      "isActive": "Aktiv",
      "syncJobsTable": "Importer Jobs",
      "mailAddress": "E-Mail-Adresse",
      "noMailConfigured": "Mail-App ist nicht konfiguriert. Bitte kontaktiere den Systemadministrator."
    }
  },
  "chat": {
    "title": "CHAT",
    "sidebar": "Chat"
  },
  "errors": {
    "unexpectedError": "Ein unerwarteter Fehler ist aufgetreten",
    "automaticLoginFailed": "Automatischer Login fehlgeschlagen",
    "uploadOrFetchAttachmentFailed": "Fehler beim Hochladen des Anhangs",
    "fileGenerationFailed": "Datei konnte nicht generiert werden",
    "requestTooLarge": "Deine Anfrage ist zu groß. Falls du Medien angehängt hast, versuche diese zu komprimieren oder zu entfernen"
  },
  "conferences": {
    "errors": {
      "MeetingNotFound": "Ein Meeting mit dieser ID wurde nicht gefunden",
      "BbbServerNotReachable": "Der externe BBB-Server ist nicht erreichbar",
      "CouldNotStartConference": "Die Konference konnte nicht gestartet werden",
      "CouldNotStopConference": "Die Konferenz konnte nicht gestoppt werden",
      "BbbUnauthorized": "Du bist nicht autorisiert auf den externen BBB-Server zuzugreifen",
      "AppNotProperlyConfigured": "Die Konferenz-App ist nicht richtig konfiguriert, wende dich an den Systemadministrator",
      "YouAreNotTheCreator": "Du bist nicht der Ersteller der Konferenz",
      "AlreadyInAnotherMeeting": "Du befindest dich bereits in einer Konferenz. Bitte verlasse die laufende Konferenz, bevor du einer neuen beitritst.",
      "DBAccessFailed": "Datenbankzugriff fehlgeschlagen",
      "WrongPassword": "Das eingegebene Passwort ist falsch",
      "ConferenceIsNotRunning": "Die Konferenz wurde nicht gestartet",
      "MissingMandatoryParameters": "Anfrage aufgrund fehlender Parameter fehlgeschlagen"
    },
    "sharePublicDialog": {
      "title": "Konferenz teilen",
      "description": "Hier kannst du den Link zur Konferenz kopieren und teilen."
    },
    "joinThisConference": "An dieser Konferenz teilnehmen",
    "filterPlaceHolderText": "Suche nach Konferenzname",
    "started": "Konferenz gestartet",
    "stopped": "Konferenz beendet",
    "isStarting": "Konferenz wird gestartet",
    "isStopping": "Konferenz wird beendet",
    "tryManually": "Manuell verbinden",
    "changeUser": "Benutzer wechseln",
    "joinAgain": "Erneut teilnehmen",
    "passwordOfConference": "Passwort der Konferenz",
    "conferenceIsNotStartedYet": "Die Konferenz wurde noch nicht gestartet. Du befindest dich derzeit im Warteraum und wirst automatisch weitergeleitet, sobald die Konferenz beginnt.",
    "conferenceIsPasswordProtected": "Diese Konferenz ist passwortgeschützt. Bitte gib das Passwort ein, um teilzunehmen.",
    "pleaseEnterYourFullName": "Gib deinen vollständigen Namen ein, um der Konferenz beizutreten.",
    "yourFullName": "Dein vollständiger Name",
    "isNotPublicOrDoesNotExist": "Die Konferenz konnte nicht gefunden werden.",
    "publicConference": "Öffentliche Konferenz",
    "joinUrl": "Zugangslink",
    "isPublic": "Zutrittsbeschränkung",
    "isPublicTrue": "Öffentlich",
    "isPublicFalse": "Privat",
    "title": "KONFERENZEN",
    "description": "Das Konferenz Tool ermöglicht Audio- und Videokonferenzen und unterstützt Präsentationen mit erweiterten Whiteboard-Funktionen.",
    "sidebar": "Konferenzen",
    "create": "Konferenz erstellen",
    "creator": "Ersteller",
    "delete": "Löschen",
    "deleteConference": "Konferenz löschen",
    "deleteConferences": "{{count}} Konferenzen löschen",
    "editConference": "Konferenz bearbeiten",
    "conferenceUpdatedSuccessfully": "Konferenz erfolgreich gespeichert ",
    "conferenceFetchedSuccessfully": "Konferenzen erfolgreich aktualisiert ",
    "conferenceCreatedSuccessfully": "Konferenz erfolgreich erstellet",
    "confirmSingleDelete": "Soll diese Konferenz wirklich gelöscht werden?",
    "confirmMultiDelete": "Sollen diese Konferenzen wirklich gelöscht werden?",
    "name": "Name der Konferenz",
    "conference": "Konferenz",
    "password": "Passwort",
    "attendee": "Teilnehmer",
    "attendees": "Teilnehmer",
    "invitedAttendees": "Eingeladen",
    "joinedAttendees": "Beigetreten",
    "privacyStatus": "Zutritt",
    "public": "Öffentlich",
    "private": "Privat",
    "rowsSelected": "{{selected}} von {{total}} Konferenzen ausgewählt",
    "rowSelected": "{{selected}} von {{total}} Konferenz ausgewählt",
    "cancel": "Abbrechen",
    "password_required": "Kein Passwort eingegeben",
    "error": "Fehler",
    "action": "Aktion",
    "start": "Starten",
    "stop": "Stoppen",
    "join": "Beitreten",
    "minimize": "Minimieren",
    "maximize": "Maximieren",
    "close": "Konferenz verlassen"
  },
  "knowledgebase": {
    "title": "WISSENSDATENBANK",
    "sidebar": "Wissensdatenbank"
  },
  "feed": {
    "title": "Aktuelles",
    "noconferences": "Keine laufende Konferenz",
    "nomail": "Keine ungelesenen Mails",
    "nosurveys": "Keine offenen Umfragen",
    "nobulletinboard": "Keine neuen Mitteilungen"
  },
  "filesharing": {
    "filterPlaceHolderText": "Suche nach Dateiname",
    "title": "FILESHARING",
    "selectFile": "Datei auswählen",
    "sidebar": "Filesharing",
    "previewTitle": "Dateivorschau",
    "saveFile": "Datei speichern",
    "fileEditor": "Datei Editor",
    "filePreview": "Dateivorschau",
    "closeEditor": "Editor schließen",
    "loadingDocument": "Dokument wird geladen...",
    "rowsSelected": "{{selected}} von {{total}} Dateien ausgewählt",
    "rowSelected": "{{selected}} von {{total}} Datei ausgewählt",
    "fileWithSameNameAlreadyExists": "Eine Datei mit diesem Namen existiert bereits.",
    "folderWithSameNameAlreadyExists": "Ein Ordner mit diesem Namen existiert bereits.",
    "errors": {
      "FileNotFound": "Datei nicht gefunden",
      "MountPointsNotFound": "Laufwerke nicht gefunden",
      "FolderNotFound": "Ordner nicht gefunden",
      "UploadFailed": "Datei konnte nicht hinzugefügt werden",
      "DeletionFailed": "Löschen fehlgeschlagen",
      "RenameFailed": "Umbenennen fehlgeschlagen",
      "MoveFailed": "Verschieben fehlgeschlagen",
      "CreationFailed": "Erstellen fehlgeschlagen",
      "DbAccessFailed": "Datenbankzugriff fehlgeschlagen",
      "WebDavError": "Dateiserver nicht erreichbar",
      "DownloadFailed": "Herunterladen fehlgeschlagen",
      "FolderCreationFailed": "Ordner konnte nicht erstellt werden",
      "CreateCollectFolderForStudentFailed": "Collect Ordner für Schüler konnte nicht erstellt werden",
      "DeleteFromServerFailed": "Löschen vom Server fehlgeschlagen",
      "SaveFailed": "Speichern fehlgeschlagen",
      "DuplicateFailed": "Kopieren fehlgeschlagen",
      "AppNotProperlyConfigured": "OnlyOffice ist nicht korrekt konfiguriert, bitte kontaktiere den Systemadministrator.",
      "CollectingFailed": "Einasmmeln der Dateien fehlgeschlagen",
      "MissingCallbackURL": "Fehlende Callback-URL",
      "SharingFailed": "Austeilen der Dateien fehlgeschlagen",
      "CopyFailed": "Kopieren fehlgeschlagen"
    },
    "progressBox": {
      "info": "Info",
      "title": "Dateien werden ausgeteilt",
      "processedInfo": "{{processed}} von {{total}} Dateien erfolgreich ausgeteilt",
      "fileInfo": "Datei {{filename}} wird an {{studentName}} ausgeteilt",
      "errorInfo": "{{failed}} Dateien konnten nicht ausgeteilt werden"
    },
    "tooltips": {
      "folderNameRequired": "Ordnername ist erforderlich",
      "FileNameRequired": "Dateiname ist erforderlich",
      "NewFileNameRequired": "Neuer Dateiname ist erforderlich",
      "NameRequired": "Name erforderlich"
    }
  },
  "forums": {
    "title": "FOREN",
    "sidebar": "Foren"
  },
  "learningmanagement": {
    "title": "LERNMANAGEMENT",
    "sidebar": "Lernmanagement"
  },
  "schoolinformation": {
    "title": "SCHULINFORMATION",
    "sidebar": "Schulinformation"
  },
  "edit": "Bearbeiten",
  "schoolclass": "Schulklasse",
  "project": "Projekt",
  "unknown": "Unbekannt",
  "device": "Gerät",
  "globalbinduser": "Systemnutzer",
  "globaladministrator": "Globaler Admin",
  "schoolbinduser": "Systemnutzer",
  "schooladministrator": "Schuladmin",
  "classroom-studentcomputer": "Klassenzimmer-Schülercomputer",
  "server": "Server",
  "loginname": "Loginname",
  "classmanagement": {
    "title": "KLASSENZIMMER",
    "sidebar": "Klassenzimmer",
    "invalidProxyAddresses": "Proxy Email-Adressen müssen Komma-separiert ohne Leerzeichen angegebn werden",
    "invalidQuota": "Die Quota muss der Dokumentation entsprechend angegeben werden",
    "invalidMailQuota": "Die Mailquota muss als Zahl in MB angegeben werden",
    "name": "Name",
    "mailQuota": "Mail Quota (MB)",
    "proxyAddresses": "Proxy Email-Adressen",
    "descriptionPlaceholder": "Kurze Beschreibung des Projekts",
    "proxyAddressesPlaceholder": "info@email1.de,kontakt@email2.com",
    "quotaPlaceholder": "[{\"share\":\"default-school\",\"quota\":50}]",
    "quota": "Quota (MB)",
    "notMemberOfClass": "Du bist kein Mitglied einer Klasse.",
    "noGroupsToShow": "Keine Gruppen vorhanden.",
    "classes": "Klassen",
    "detailsprinters": "Details von Drucker",
    "overview": "Übersicht",
    "lesson": "Unterricht",
    "enrol": "Einschreiben",
    "printPasswords": "Passwörter drucken",
    "Printers": "Drucker",
    "projects": "Projekte",
    "editmyProjects": "Projekt beabeiten",
    "createmyProjects": "Projekt erstellen",
    "detailsmyProjects": "Details von Projekt",
    "myClasses": "Meine Klassen",
    "detailsmyClasses": "Details der Klasse",
    "closeSession": "Schließen",
    "session": "Sitzung",
    "startSession": "Sitzung starten",
    "mySessions": "Meine Sitzungen",
    "addsessions": "Sitzung erstellen",
    "editmySessions": "Sitzung beabeiten",
    "createmySessions": "Eine Sitzung erstellen",
    "myProjects": "Meine Projekte",
    "members": "Mitglieder",
    "member": "Mitglied",
    "noneAvailable": "Keine vorhanden",
    "isJoinable": "Nutzer können beitreten",
    "joinclass": "Klasse beitreten",
    "hide": "Anderen Nutzern nicht anzeigen",
    "typeToSearchUsersGroupsProjects": "Tippen um Schüler, Klassen oder Projekte hinzuzufügen",
    "typeToSearchUsersGroupsProjectsToNewSession": "Tippen um Schüler, Klassen oder Projekte zu einer neuen Sitzung hinzuzufügen",
    "itsNotPossibleToEditExternalStudents": "Es ist nicht möglich Schüler anderer Klassen zu steuern. Bitte treten Sie der Klasse des Schülers bei.",
    "itsNotPossibleToEditOtherSchoolStudents": "Im Moment ist es nicht möglich, das Verzeichnis für das Teilen im Home-Verzeichnis eines Schülers einer anderen Schule zu erstellen oder, die Verwaltungsgruppen zu ändern.",
    "usersInThisSession": "Nutzer in dieser Sitzung",
    "webfilter": "Web Filter",
    "internet": "Internet",
    "noStudentsForAction": "Es gibt keine Schüler auf die diese Aktion angewendet werden kann.",
    "wifi": "Wifi",
    "teacher": "Lehrer",
    "exammode": "Klassenarbeitsmodus",
    "exam": "Klassenarbeit",
    "printPasswordsPageDescription": "Erstelle Dateien um die Passwörter einzelner Klassen auszudrucken oder selektiere Klassen um gleichzeitig mehrere auszudrucken.",
    "userPasswordDialogTitle": "Passwort von {{displayName}}",
    "firstPassword": "Initiales Passwort",
    "firstPasswordNotSet": "Initiales Passwort ist nicht gesetzt",
    "currentPassword": "Aktuelles Passwort",
    "restoreFirstPassword": "Initiales Passwort wiederherstellen",
    "setRandom": "Zufälliges setzen",
    "currentPasswordChangedSuccessfully": "Aktuelles Passwort erfolgreich geändert",
    "firstPasswordChangedSuccessfully": "Initiales Passwort erfolgreich geändert",
    "firstPasswordIsCurrentlySet": "Das initiale Passwort ist als aktuelles Passwort gesetzt.",
    "firstPasswordIsCurrentlyNotSet": "Das initiale Passwort ist nicht als aktuelles Passwort gesetzt.",
    "passwordRequirements": "Verwenden Sie Großbuchstaben, Kleinbuchstaben und Sonderzeichen oder Zahlen.",
    "projectsPageDescription": "Hier findest du eine Übersicht über alle Projekte in denen du Admin bist.",
    "typeToFilter": "Tippen um zu filtern...",
    "systemName": "Systemname",
    "printing": "Drucken",
    "veyon": "Veyon",
    "enable": "einschalten",
    "disable": "ausschalten",
    "featureIsStillInDevelopment": "Das Feature ist noch in der Entwicklung und wird in der nächsten Version implementiert werden.",
    "collect": "Einsammeln",
    "CollectFilesDescription": "Hier werden alle Dateien der Schüler wieder eingesammelt.",
    "showcollectedfiles": "Dateien anzeigen",
    "share": "Austeilen",
    "exammodeDescription": "Den Klassenarbeitsmodus für {{count}} Schüler umschalten",
    "wifiDescription": "Das Wifi für {{count}} Schüler umschalten",
    "webfilterDescription": "Den Webfilter für {{count}} Schüler umschalten",
    "internetDescription": "Das Internet für {{count}} Schüler umschalten",
    "printingDescription": "Das Drucken für {{count}} Schüler umschalten",
    "collectDescription": "Die Dateien von {{count}} Schüler einsammeln",
    "shareDescription": "Die Dateien an {{count}} Schüler austeilen",
    "showcollectedfilesDescription": "Die Dateien von {{count}} Schüler anzeigen",
    "deactivate": "Deaktivieren",
    "activate": "Aktivieren",
    "passwordoptions": "Passwortoptionen",
    "createFile": "Datei erstellen",
    "pdf": "PDF",
    "csv": "CSV",
    "usePdfLatexInsteadOfLatex": "pdfLatex anstelle von Latex verwenden",
    "pdfDescription": "Erzeuge eine PDF Datei um die Passwörter für diese Schulklassen auszudrucken",
    "csvDescription": "Erzeuge eine CSV Datei um die Passwörter für diese Schulklassen auszudrucken",
    "printOneItemPerPage": "Drucke ein Passwort pro Seite",
    "selectSavedSession": "Aus gespeicherten Sitzungen wählen",
    "saveSession": "Sitzung speichern",
    "editSession": "Sitzung editieren",
    "myRoom": "Mein Raum",
    "sharedMailBox": "Geteiltes Postfach",
    "enrolPageDescription": "Wähle die Klassen und Projekte aus, für die du dich einschreiben möchtest, indem du die Checkboxen aktivierst.",

    "copyOrCut": "Möchtest du die Dateien ausschneiden oder kopieren?",
    "filesShared": "Dateien geteilt",
    "filesSharingStarted": "Dateien werden geteilt",
    "filesCollected": "Dateien eingesammelt",
    "failDialog": {
      "title": "Datei {{file}} konnte nicht geteilt werden",
      "reasonMissing": "Die Datei ist möglicherweise nicht mehr vorhanden oder wurde umbenannt.",
      "reasonAlreadyReceived": "Der Empfänger hat die Datei bereits.",
      "reasonDuplicate": "Der Dateiname ist doppelt vorhanden.",
      "affectedPersons": "Die folgenden Personen haben die Datei nicht erhalten:",
      "affectedPerson": "Die folgende Person hat die Datei nicht erhalten:",
      "filenameAdvice": "Wenn das Austeilen erneut versucht werden soll, wird die Datei unter dem Namen {{filename}} verteilt",
      "retryButton": "Erneut versuchen"
    },
    "veyonConfigTable": {
      "id": "ID",
      "subnet": "Subnet",
      "subnetDescription": "Subnet in CIDR-Notation (10.0.0.0/24)",
      "subnetPlaceholder": "10.0.0.0/24",
      "proxyAdress": "Proxy Addresse",
      "proxyAdressDescription": "URL des Veyon-WebAPI-Proxy",
      "proxyAdressPlaceholder": "http://localhost:11080",
      "createConfig": "Konfiguration erstellen",
      "editConfig": "Konfiguration bearbeiten"
    }
  },
  "select": "Auswählen",
  "selectAll": "Alle auswählen",
  "details": "Details",
  "quickAccess": "Schnellzugriff",
  "delete": "Löschen",
  "options": "Optionen",
  "downloadFile": "Datei herunterladen",
  "cancel": "Abbrechen",
  "survey": {
    "attendee": "Teilnehmer",
    "attendees": "Teilnehmer",
    "newTitle": "Neue Umfrage",
    "filterPlaceHolderText": "Suche nach Umfragename",
    "publicSurvey": "Öffentliche Umfrage",
    "invitedAttendees": "Eingeladen",
    "isPublic": "Sichtbarkeit",
    "isPublicTrue": "Öffentlich",
    "isPublicFalse": "Privat",
    "created": "Erstellt",
    "creationDate": "Erstellungsdatum",
    "expires": "Läuft ab",
    "expirationDate": "Ablaufdatum",
    "finished": "Du hast erfolgreich an der Umfrage teilgenommen.",
    "thanks": "Vielen Dank für deine Teilnahme.",
    "notFound": "Die Umfrage konnte nicht gefunden werden.",
    "noFormula": "Das Formular ist nicht lesbar.",
    "noAnswer": "Es sind noch keine Antworten verfügbar.",
    "canSubmitMultiple": "Erlaube Mehrfachantworten.",
    "editor": {
      "new": "Neu (Leer)",
      "saveSurveySuccess": "Die Umfrage wurde gespeichert.",
      "abort": "Alle Änderungen verwerfen",
      "addDescription": "Beschreibung hinzufügen",
      "expectingUserInput": "Hier wird die Antwort des Teilnehmers erwartet, ... "
    },
    "participate": {
      "saveAnswerSuccess": "Die Antwort wurde gespeichert.",
      "username": "Benutzername",
      "pleaseEnterYourFullName": "Gib deinen vollständigen Namen ein, um an der Umfrage teilzunehmen.",
      "yourFullName": "Dein Name oder Teilnehmer-ID",
      "invalidUsername": "Benutzername ist ungültig (erlaubt sind Buchstaben, Zahlen und [. -])",
      "idHeader": "Deine Teilnahme-ID",
      "idText": "Bitte notiere dir die folgende ID.",
      "idFooter": "Um die vorherige Antwort zu überschreiben musst du dich bei der nächsten Teilnahme mit der ID anmelden.",
      "idCopySuccess": "ID erfolgreich kopiert",
      "idCopyError": "ID konnte nicht kopiert werden",
      "usernameRequired": "Der Benutzername ist erforderlich",
      "completeMessage": "Vielen Dank, dass du an der Umfrage Teilgenommen hast"
    },
    "errors": {
      "submitAnswerError": "Die Antwort konnte nicht gespeichert werden.",
      "updateOrCreateError": "Umfrage konnte weder aktualisiert noch erstellt werden.",
      "deleteError": "Die Umfragen konnten nicht gelöscht werden.",
      "imageDeletionFailed": "Nicht alle Bilder der Umfragen konnten gelöscht werden.",
      "noAnswerError": "Bisher ist noch keine Antwort abgegeben worden.",
      "noFormulaError": "Das Formular der Umfrage ist nicht lesbar.",
      "noBackendLimitersError": "Um diese Funktion nutzen zu können müssen im Editor die Grenzwerte definiert werden.",
      "notFoundError": "Umfrage konnte nicht gefunden werden.",
      "surveyFormulaStructuralError": "Das Formular der Umfrage weist Struktureller Fehler auf.",
      "participationErrorUserNotAssigned": "Du bist zu dieser Umfrage nicht eingeladen.",
      "participationErrorAlreadyParticipated": "Du hast bereits teilgenommen.",
      "participationErrorSurveyExpired": "Umfrage ist abgelaufen.",
      "missingIdError": "Fehlende Umfrage-ID.",
      "missingAnswerError": "Bitte fülle die Umfrage aus, bevor du deine Antwort abschickst."
    }
  },
  "survey-answer": {
    "errors": {
      "notAbleToFindOrCreateSurveyAnswerError": "Antwort konnte nicht gefunden oder erstellt werden.",
      "notAbleToFindSurveyAnswerError": "Keine Antworten vorhanden.",
      "notAbleToUpdateSurveyAnswerError": "Antwort konnte nicht aktualisiert werden.",
      "notAbleToCreateSurveyAnswerError": "Antwort konnte nicht erstellt werden.",
      "notAbleToDeleteSurveyAnswerError": "Antwort konnte nicht gelöscht werden."
    }
  },
  "surveys": {
    "rowsSelected": "{{selected}} von {{total}} Umfragen ausgewählt",
    "rowSelected": "{{selected}} von {{total}} Umfrage ausgewählt",
    "confirmMultiDelete": "Sollen diese Umfragen wirklich gelöscht werden?",
    "confirmSingleDelete": "Soll die Umfrage wirklich gelöscht werden?",
    "deleteSurveys": "Lösche {{count}} Umfragen",
    "deleteSurvey": "Umfrage Löschen",
    "title": "UMFRAGEN",
    "sidebar": "Umfragen",
    "view": {
      "open": {
        "menu": "Offene Umfragen",
        "title": "Offene Umfragen",
        "description": "Hier findest du die Umfragen, zu denen du eingeladen wurdest."
      },
      "created": {
        "menu": "Eigene Umfragen",
        "title": "Selbst erstellte Umfragen",
        "description": "Hier findest du die Umfragen, die du selbst erstellt hast."
      },
      "answered": {
        "menu": "Schon beantwortet",
        "title": "Schon beantwortete Umfragen",
        "description": "Hier findest du die Umfragen, an denen du bereits teilgenommen hast."
      },
      "editor": {
        "menu": "Neue erstellen"
      }
    },
    "actions": {
      "showResultsChart": "Schaubild",
      "showResultsTable": "Tabelle",
      "showSubmittedAnswers": "Antworten"
    },
    "submittedAnswersDialog": {
      "title": "Eingereichte Abgabe des Nutzers"
    },
    "saveDialog": {
      "title": "Speichern und Benutzern zuweisen",
      "settingsFlags": "Einstellungen",
      "isAnonymous": "Soll die Umfrage anonym sein?",
      "isPublic": "Soll die Umfrage öffentlich sein?",
      "canSubmitMultipleAnswers": "Soll ein Teilnehmer die Umfrage mehrmals beantworten können?",
      "canUpdateFormerAnswer": "Sollen Antworten nachträglich bearbeitbar sein?"
    },
    "sharePublicSurveyDialog": {
      "title": "Umfrage teilen",
      "description": "Hier kannst du den Link zur Umfrage kopieren und teilen."
    },
    "participateDialog": {
      "title": "An der Umfrage teilnehmen"
    },
    "resultChartDialog": {
      "title": "Ergebnisse - Schaubild"
    },
    "resultTableDialog": {
      "title": "Ergebnisse - Tabelle"
    }
  },
  "printer": {
    "title": "DRUCKER",
    "sidebar": "Drucker"
  },
  "network": {
    "title": "NETZWERK",
    "sidebar": "Netzwerk"
  },
  "locationservices": {
    "title": "STANDORTVERBINDUNG",
    "sidebar": "Standortverbindung"
  },
  "desktopdeployment": {
    "title": "DESKTOP",
    "topic": "Desktop-Bereitstellung",
    "description": "Hier kannst du dich mit deinem virtuellen Desktop verbinden.",
    "sidebar": "Desktop",
    "connect": "Verbinden",
    "reload": "Neu laden",
    "close": "Verbindung schließen",
    "error": {
      "title": "Verbindungsfehler",
      "description": "Bitte prüfe deine Netzwerkverbindung und versuche es erneut."
    },
    "win10": "Windows 10",
    "win11": "Windows 11",
    "ubuntu": "Ubuntu",
    "clients": "Clients verfügbar",
    "client": "Client verfügbar",
    "errors": {
      "GuacamoleNotResponding": "RDP-Dienst nicht verfügbar.",
      "GuacamoleUserNotFound": "Nutzername oder Passwort konnte nicht gefunden.",
      "LmnVdiApiNotResponding": "Linuxmuster VDI-Dienst antwortet nicht.",
      "SessionNotFound": "Session nicht gefunden.",
      "AppNotProperlyConfigured": "Guacamole ist nicht korrekt konfiguriert, bitte kontaktiere den Systemadministrator."
    }
  },
  "wlan": {
    "title": "WLAN",
    "sidebar": "Wlan"
  },
  "mobiledevices": {
    "title": "MOBILE ENDGERÄTE",
    "sidebar": "Mobile Endgeräte"
  },
  "virtualization": {
    "title": "VIRTUALISATION",
    "sidebar": "Virtualisation"
  },
  "firewall": {
    "title": "FIREWALL",
    "sidebar": "Firewall"
  },
  "antimalware": {
    "title": "ANTI-MALWARE",
    "sidebar": "Anti-Malware"
  },
  "backup": {
    "title": "BACKUP",
    "sidebar": "Backup"
  },
  "aichat": {
    "title": "KI CHAT",
    "sidebar": "KI Chat"
  },
  "roombooking": {
    "sidebar": "Raumbuchung"
  },

  "mobileAccessSetup": {
    "connectionTitle": "Verbindung einrichten",
    "pleaseEnterCredentials": "Bitte gib die Anmeldedaten zum Schulserver an",
    "scanQrCode": "QR Code scannen",
    "orText": "ODER",
    "yourPassword": "Dein Passwort",
    "addButton": "Hinzufügen"
  },

  "settings": {
    "title": "EINSTELLUNGEN",
    "sidebar": "Einstellungen",
    "addApp": {
      "title": "App hinzufügen",
      "description": "Bitte wählen Sie eine App aus:"
    },
    "deleteApp": {
      "title": "App löschen",
      "description": "Möchtest du diese App sicher löschen?"
    },
    "delete": "Löschen",
    "description": {
      "ticketsystem": "Hier kannst du alle Einstellungen vornehmen.",
      "mail": "Hier kannst du alle Einstellungen vornehmen.",
      "chat": "Hier kannst du alle Einstellungen vornehmen.",
      "conferences": "Hier kannst du alle Einstellungen vornehmen.",
      "surveys": "Hier kannst du alle Einstellungen vornehmen.",
      "knowledgebase": "Hier kannst du alle Einstellungen vornehmen.",
      "filesharing": "Hier kannst du alle Einstellungen vornehmen.",
      "forums": "Hier kannst du alle Einstellungen vornehmen.",
      "roombooking": "Hier kannst du alle Einstellungen vornehmen.",
      "learningmanagement": "Hier kannst du alle Einstellungen vornehmen.",
      "schoolinformation": "Hier kannst du alle Einstellungen vornehmen.",
      "classmanagement": "Hier kannst du alle Einstellungen vornehmen.",
      "printer": "Hier kannst du alle Einstellungen vornehmen.",
      "network": "Hier kannst du alle Einstellungen vornehmen.",
      "locationservices": "Hier kannst du alle Einstellungen vornehmen.",
      "desktopdeployment": "Hier kannst du alle Einstellungen vornehmen.",
      "wlan": "Hier kannst du alle Einstellungen vornehmen.",
      "mobiledevices": "Hier kannst du alle Einstellungen vornehmen.",
      "virtualization": "Hier kannst du alle Einstellungen vornehmen.",
      "firewall": "Hier kannst du alle Einstellungen vornehmen.",
      "antimalware": "Hier kannst du alle Einstellungen vornehmen.",
      "backup": "Hier kannst du alle Einstellungen vornehmen.",
      "aichat": "Hier kannst du alle Einstellungen vornehmen.",
      "linuxmuster": "Hier kannst du alle Einstellungen vornehmen.",
      "whiteboard": "Hier kannst du alle Einstellungen vornehmen.",
      "bulletinboard": "Konfiguriere hier die Nutzergruppen, die Zugriff auf die App Schwarzes Brett haben. Über die Kategorieren kann gesteuert werden, welche Mitteilungen Nutzern angezeigt werden.",
      "forwarded": "Weiterleitungs: Einfach den Link zur Webanwendung unter URL eintragen.",
      "framed": "Frame: Einfach den Link zur Webanwendung unter URL eintragen.",
      "embedded": "Eingebettet: Hier kann eine eigene Webanwendung im Editor erstellt werden."
    },
    "globalSettings": {
      "title": "Globale Einstellungen",
      "security": "Sicherheit",
      "multiFactorAuthentication": "Zwei-Faktor-Authentisierung",
      "description": "Hier kann festgelegt werden, für welche Nutzergruppen die Zwei-Faktor-Authentisierung erzwungen werden soll.",
      "selectUserGroups": "Nutzergruppen auswählen, für welche das MFA-Setup erzwungen wird.",
      "updateSuccessful": "Einstellung erfolgreich aktualisiert.",
      "errors": {
        "updateError": "Einstellungen konnten nicht aktualisiert werden.",
        "notFoundError": "Einstellungen konnten nicht geladen werden."
      }
    },
    "info": {
      "title": "Info"
    },
    "appconfig": {
      "sections": {
        "onlyOffice": {
          "title": "Only Office Integration",
          "description": ""
        },
        "imapMailFeed": {
          "title": "IMAP Integration",
          "description": ""
        },
        "bulletinBoard": {
          "title": "Kategorien",
          "description": "Füge neue Kategorien hinzu oder bearbeite existierende, um zu steuern, für welche Nutzer und Gruppen Mitteilungen angezeigt werden sollen."
        },
        "general": {
          "title": "Allgemein",
          "description": ""
        },
        "fileSharing": {
          "title": "Allgemeine Einstellungen",
          "description": ""
        },
        "docker": {
          "title": "Docker Anwendungen",
          "description": "Um die erweiterten Dienste nutzen zu können, können hier die benötigten Container-Anwendungen installiert und gestartet werden."
        },
        "veyon": {
          "title": "Veyon Proxy",
          "description": "Hier können die Veyon WebAPI-Proxys konfiguriert werden.",
          "filterPlaceHolderText": "Suche nach Proxy-Name",
          "invalidCidrFormat": "Ungültige CIDR-Notation",
          "invalidUrlFormat": "Ungültige URL"
        },
        "files": {
          "title": "Dateien",
          "description": "Hier können die Dateien verwaltet werden, die in der App angezeigt werden.",
          "uploadSuccess": "Dateien erfolgreich hochgeladen",
          "uploadFailed": "Hochladen fehlgeschlagen",
          "rowSelected": "{{selected}} von {{total}} Dateien ausgewählt",
          "rowsSelected": "{{selected}} von {{total}} Dateien ausgewählt"
        },
        "editor": {
          "title": "Editor",
          "description": "Hier im Editor kannst du eigene Webanwendungen gestalten oder bestehende Inhalte integrieren. Du kannst dabei Webseiten erstellen, Inhalte formatieren und individuell anpassen. Auch bereits vorhandene Anwendungen oder externe Inhalte lassen sich einfügen und komfortabel mit deinen eigenen Inhalten verbinden. So entsteht ein flexibler Bereich, in dem du auf einfache Weise Inhalte darstellen oder interaktive Anwendungen anbieten kannst. Starte mit der Wahle des Modus, in welchem die Webanwendung gestartet werden soll.",
          "sandboxMode": "Sparates Layout",
          "nativeMode": "Integriertes Layout",
          "sandboxModeDescription": "Im Modus „Sparates Layout“ wird der Inhalt als eigenständige Seite angezeigt, ähnlich wie ein Fenster innerhalb der Anwendung. Dabei können neben dem eigentlichen Inhalt auch zusätzliche Designelemente oder Funktionen aus anderen Quellen geladen werden. Dadurch ist die Gestaltung unabhängig von der Anwendung, könnte also anders aussehen oder sich anders verhalten. Hier muss der Inhalt als HTML-Datei hochgeladen werden.",
          "nativeModeDescription": "Im Modus „Integriertes Layout“ dagegen wird der Inhalt direkt in die Oberfläche der Anwendung eingefügt. Dadurch sieht der Inhalt genauso aus wie die Anwendung selbst und fügt sich optisch nahtlos ein. Allerdings können hier keine zusätzlichen externen Designelemente oder Funktionen dynamisch hinzugefügt werden. Es können jedoch statische Elemente wie Bilder hochgeladen und hier eingesetzt werden."
        }
      },
      "update": {
        "success": "App erfolgreich gespeichert",
        "failed": "Aktualisierung fehlgeschlagen"
      },
      "delete": {
        "success": "App wurde gelöscht",
        "failed": "Löschen fehlgeschlagen"
      },
      "create": {
        "success": "App wurde angelegt",
        "failed": "App anlegen fehlgeschlagen"
      }
    },
    "errors": {
      "WriteAppConfigFailed": "App speichern fehlgeschlagen",
      "ReadAppConfigFailed": "App lesen fehlgeschlagen",
      "DisableAppConfigFailed": "App deaktivieren fehlgeschlagen",
      "WriteTraefikConfigFailed": "Traefik-Konfiguration speichern fehlgeschlagen",
      "ReadTraefikConfigFailed": "Traefik-Konfiguration lesen fehlgeschlagen",
      "forbiddenProxyPath": "Dieser Proxy-Pfad ist nicht erlaubt.",
      "fieldRequired": "Dieses Feld ist erforderlich",
      "maxChars": "Maximal {{count}} Zeichen",
      "nameAlreadyExists": "App mit diesem Namen existiert bereits"
    },
    "yamleditor": {
      "invalidYaml": "Ungültiger YAML Syntax",
      "placeholder": "Hier ihre Traefik-Konfiguration eintragen"
    },
    "rowsSelected": "{{selected}} von {{total}} Container ausgewählt",
    "rowSelected": "{{selected}} von {{total}} Container ausgewählt",
    "license": {
      "title": "Lizenzübersicht",
      "customerId": "Kunden-Nr",
      "licenseId": "Lizenz-ID",
      "numberOfUsers": "Anzahl Benutzer",
      "validFromUtc": "Gültig ab",
      "validToUtc": "Gültig bis",
      "licenseStatus": "Lizenzstatus",
      "register": "Registrieren",
      "registerLicense": "Lizenz registrieren",
      "licenseKey": "Lizenzschlüssel",
      "licenseKeyDescription": "Gib hier den Lizenzschlüssel ein, den du beim Kauf bekommen hast.",
      "licenseSignedSuccessfully": "Lizenz erfolgreich registriert",
      "noLicenseRegistered": "Keine Lizenz registriert",
      "errors": {
        "signingFailed": "Registrierung fehlgeschlagen",
        "verificationFailed": "Tokenverifizierung fehlgeschlagen"
      }
    }
  },
  "usersettings": {
    "title": "MEIN PROFIL",
    "sidebar": "Mein Profil",
    "details": {
      "title": "Benutzerdetails",
      "description": "Hier können Sie Ihre Benutzerdaten einsehen und teilweise bearbeiten.",
      "userInformation": "Benutzerbezogene Informationen",
      "dateOfBirth": "Geburtsdatum",
      "givenName": "Vorname",
      "displayName": "Anzeigename",
      "name": "Benutzername",
      "role": "Rolle",
      "schoolName": "Schulname",
      "schoolSubjects": "Klassen",
      "sophomorixState": "Status",
      "quotas": "Quotas",
      "proxyAddresses": "E-Mail Proxy-Addressen",
      "addNew": "Tippen um hinzuzufügen",
      "badgeAlreadyExists": "Der Eintrag existiert bereits",
      "sophomorixCustom1_teacher": "Schulfach 1",
      "sophomorixCustom2_teacher": "Schulfach 2",
      "sophomorixCustomMulti1_teacher": "Kaffeesorten",
      "userimageconfig": "Profilbild"
    },
    "security": {
      "title": "Sicherheit",
      "sidebar": "Sicherheit",
      "description": "Konfigurieren Sie hier die Sicherheitseinstellungen des Accounts",
      "changePassword": {
        "title": "Passwort ändern",
        "currentPassword": "Aktuelles Passwort",
        "newPassword": "Neues Passwort",
        "confirmPassword": "Passwort bestätigen",
        "confirm": "Passwort ändern",
        "passwordChangedSuccessfully": "Passwort erfolgreich geändert"
      }
    },
    "mails": {
      "title": "E-Mail"
    },
    "mobileAccess": {
      "title": "App-Zugriff",
      "description": "Hier kannst du für den mobilen Zugriff auf deine Dateien die {{ applicationName }} App einrichten. Aktuell nur für Apple iOS verfügbar."
    },
    "faq": "FAQ",
    "externalIntegration": "Externe Anbindung",
    "config": {
      "mfa": "Zwei-Faktor-Authentisierung",
      "mfaInfo": "Aktuell ist die Zwei-Faktor-Authentisierung",
      "enabled": "aktiviert",
      "enable": "Aktivieren",
      "disabled": "deaktiviert",
      "disable": "Deaktivieren"
    },
    "language": {
      "title": "Sprache",
      "description": "Bitte wähle die Sprache für die Benutzeroberfläche aus.",
      "german": "Deutsch",
      "english": "Englisch",
      "system": "Systemsprache"
    },
    "addTotp": {
      "title": "Zwei-Faktor-Authentisierung einrichten",
      "qrCodeInstructions": "Den QR-Code mit einer Authenticator App scannen, die TOTP (Time-based One-Time Password) unterstützt.",
      "totpCodeInstructions": "Danach das generierte Passwort hier eintragen und speichern:",
      "mfaSetupRequired": "Die globalen Richtlinien erfordern die Eintrichtung der Zwei-Faktor-Authentisierungs:",
      "mfaSetupSuccess": "Die Zwei-Faktor-Authentisierungs wurde erfolgreich eingerichtet."
    },
    "errors": {
      "currentPasswordRequired": "Aktuelles Passwort ist erforderlich",
      "newPasswordRequired": "Neues Passwort ist erforderlich",
      "confirmPasswordRequired": "Erneute Eingabe des Passwortes ist erforderlich zur Bestätigung",
      "passwordsDoNotMatch": "Passwörter stimmen nicht überein",
      "passwordLength": "Das Passwort muss mindestens 8 Zeichen lang sein",
      "notSupportedFileFormat": "Nicht unterstütztes Dateiformat.",
      "notAbleToCompressImage": "Bild konnte nicht komprimiert werden."
    }
  },
  "forwardingpage": {
    "action": "Über diesen Link gelangen Sie zur externen Seite des Anbieters.",
    "description": "Die Anwendung öffnet sich in einem neuen Fenster. Es ist keine weitere Autorisierung nötig.",
    "missing_link": "Link fehlt"
  },
  "menu": "MENÜ",
  "home": "Home",
  "projects": "Projekte",
  "iso": "ISO",
  "program": "Programme",
  "share": "Share",
  "teacher": "Lehrer",
  "student": "Schüler",
  "students": "Schüler",
  "user": "Benutzer",
  "login": {
    "pageTitle": "Login",
    "username_too_long": "Benutzername zu lang",
    "username_too_short": "Benutzername zu kurz",
    "password_too_long": "Passwort zu lang",
    "forgot_password": "Passwort vergessen?",
    "remember_me": "Merken",
    "enterMultiFactorCode": "Zwei-Faktor-Authentisierung",
    "loginWithApp": "Anmelden mit QR-Login",
    "loginWithQrDescription": "Öffne die edulution.io APP um dich einfach mit dem QR-Code anzumelden.",
    "infoQrCodeExpired": "Zeit für Login mit edulution.io APP abgelaufen."
  },
  "common": {
    "share": "Teilen",
    "savedToClipboard": "In die Zwischenablage kopiert.",
    "savedToClipboardError": "Konnte nicht in die Zwischenablage kopiert werden.",
    "answers": "Antworten",
    "error": "Fehler",
    "errors": {
      "attachmentUploadFailed": "Anhang konnte nicht hochgeladen werden",
      "dbAccessFailed": "Datenbankzugriff fehlgeschlagen",
      "directoryNotCreated": "Erstellen des Verzeichnisses fehlgeschlagen",
      "fileDeletionFailed": "Löschen der Datei fehlgeschlagen",
      "fileWritingFailed": "Schreiben der Datei fehlgeschlagen",
      "fileNotFound": "Datei nicht gefunden",
      "fileNotProvided": "Datei wurde nicht bereitgestellt",
      "invalidFileType": "Ungültiger Dateityp",
      "startDateBeforeEndDate": "Das Startdatum darf nicht nach dem Enddatum liegen"
    },
    "cut": "Ausschneiden",
    "sortOrder": "Sortierung",
    "options": "Optionen",
    "checking": "Prüfen",
    "cancel": "Abbrechen",
    "columns": "Spalten",
    "table": "Tabelle",
    "copy": {
      "success": "Erfolgreich in die Zwischenablage kopiert",
      "error": "In Zwischenablage kopieren fehlgeschlagen",
      "doCopy": "Kopieren",
      "link": "Link kopieren",
      "url": "URL kopieren"
    },
    "openInNewTab": "In neuem Tab öffnen",
    "maximize": "Maximieren",
    "minimize": "Minimieren",
    "restore": "Wiederherstellen",
    "dock": "Andocken",
    "undock": "Abdocken",
    "from": "von",
    "youAreCurrentlyNotLoggedIn": "Du bist momentan nicht angemeldet",
    "toLogin": "Zum Login",
    "name": "Name",
    "join": "Teilnehmen",
    "details": "Details",
    "createdAt": "Erstellt am",
    "updatedAt": "Bearbeitet am",
    "actions": "Aktionen",
    "forward": "Weiterleiten",
    "showOptions": "Optionen zeigen",
    "open": "Öffnen",
    "and": "und",
    "yes": "Ja",
    "no": "Nein",
    "title": "Titel",
    "add": "Hinzufügen",
    "reload": "Neu laden",
    "logout": "Abmelden",
    "save": "Speichern",
    "stop": "Stoppen",
    "selected": "ausgewählt",
    "successful": "Erfolgreich",
    "failed": "Fehlgeschlagen",
    "login": "Anmelden",
    "username": "Benutzername",
    "password": "Passwort",
    "loading": "Laden...",
    "overview": "Übersicht",
    "create": "Erstellen",
    "icon": "Icon",
    "group": "Gruppe",
    "groups": "Gruppen",
    "min_chars": "Mindestens {{count}} Zeichen",
    "max_chars": "Maximal {{count}} Zeichen",
    "groupAdmins": "Gruppenadministratoren",
    "admins": "Administratoren",
    "adminsShort": "Admins",
    "adminShort": "Admin",
    "admin": "Administrator",
    "teacher": "Lehrer",
    "users": "Benutzer",
    "groupUsers": "Gruppenbenutzer",
    "description": "Beschreibung",
    "school": "Schule",
    "properties": "Eigenschaften",
    "type": "Typ",
    "creationDate": "Erstelldatum",
    "schoolName": "Schulname",
    "mailList": "Email Verteiler",
    "invalid_chars": "Enthält ungültige Zeichen",
    "clearSelection": "Auswahl löschen",
    "start": "Starten",
    "close": "Schließen",
    "delete": "Löschen",
    "connect": "Verbinden",
    "custom": "Benutzerdefiniert",
    "select": "Wählen...",
    "none": "Keine",
    "edit": "Bearbeiten",
    "participate": "Teilnehmen",
    "participated": "Teilgenommen",
    "not-available": "Nicht verfügbar",
    "date": "Datum",
    "time": "Uhrzeit",
    "revert": "Zurücksetzen",
    "restart": "Neu starten",
    "kill": "Beenden",
    "install": "Installieren",
    "update": "Update",
    "progress": "Fortschritt...",
    "pressInstall": "Drücke Installieren um zu Starten.",
    "disabled": "Deaktiviert",
    "invalid_url": "Ungültige URL",
    "invalid_fqdn": "Ungültiger FQDN. Bitte nur den Hostnamen angeben.",
    "required": "Erforderlich",
    "download": "Herunterladen",
    "template": "Vorlage",
<<<<<<< HEAD
    "orContinueWithoutAccount": "Oder fahre ohne Account fort"
=======
    "preview": "Vorschau",
    "format": "Formatieren",
    "upload": "Hochladen",
    "mode": "Modus"
>>>>>>> bf9bbcac
  },
  "form": {
    "path": "Link",
    "pathDescription": "Bitte eine URL eintragen.",
    "apptype": "Art der Anwendung",
    "native": "Native Unterstützung",
    "forwarded": "Weiterleitung",
    "embedded": "Eingebettet",
    "saved": "Konfiguration gespeichert!",
    "url": "URL",
    "urlDescription": "Bitte eine URL zur Applikation eintragen",
    "apiKey": "API Schlüssel",
    "apiKeyDescription": "Der API Schlüssel wird für die Authentifizierung verwendet",
    "proxyConfig": "Proxy-Konfiguration",
    "proxyConfigDescription": "Hier kann eine eigene Proxy-Konfiguration für Traefik hinterlegt werden. Dabei kann entweder über die Eingabefelder mithilfe einer Vorlage gearbeitet werden, oder direkt im Expertenmodus eine Konfiguration im YAML-Format erstellt werden. <br/><strong>Achtung:</strong> Eine falsche Konfiguration könnte dazu führen, dass die Anwendung nicht mehr erreichbar ist.",
    "expertMode": "Expertenmodus",
    "proxyPath": "Proxy Pfad",
    "proxyPathPlaceholder": "z.B. SOGo",
    "proxyDestination": "Zielhost",
    "proxyDestinationPlaceholder": "z.B. http://localhost:1234/",
    "stripPrefix": "Prefix entfernen",
    "embeddedPageEditor": "Editor",
    "embeddedPageEditorModeDescription": "Hier kann zwischen Sandbox und nativ gerendert ausgewählt werden. Sandbox ist die sicherste Variante, native das Original-Rendering. Beachte, dass bei nativen Rendering keine Sicherheitsvorkehrungen getroffen werden können. Im Sandbox-Modus wird die HTML-Datei aus dem Speicher gelesen. Lade dazu die Datei hoch.",
    "sandboxed": "Sandbox",
    "input": {
      "dateTimePicker": {
        "timeSlot": "Uhr",
        "placeholder": "DD/MM/YYYY HH:mm"
      }
    }
  },
  "fileOperationSuccessful": "Dateioperation erfolgreich",
  "unknownErrorOccurred": "Ein unbekannter Fehler ist aufgetreten",
  "fileSharingTable": {
    "filename": "Dateiname",
    "size": "Größe",
    "lastModified": "Zuletzt geändert",
    "type": "Typ",
    "filesOrFoldersSelected": "{{selected}} von {{total}} Dateien/Ordnern ausgewählt"
  },
  "currentDirectory": "Aktuelles Verzeichnis",
  "filesharingUpload": {
    "title": "Dateien hochladen",
    "dataLimitExceeded": "Datenlimit von 50MB überschritten",
    "fileSize": "Dateigröße",
    "upload": "Hochladen",
    "selectFile": "Wählen Sie bis zu 5 Dateien gleichzeitig",
    "uploadItems": "Hochladen: {{count}} Datei/en",
    "dragDropClick": "Ziehen Sie Dateien hierher oder klicken Sie, um Dateien auszuwählen",
    "dropHere": "Hier loslassen",
    "filesToUpload": "Dateien zum Hochladen",
    "overwriteWarningTitleFile": "Warnung: Datei existiert bereits",
    "overwriteWarningTitleFiles": "Warnung: Dateien existieren bereits",
    "overwriteWarningDescriptionFile": "Die folgende Datei wird überschrieben:",
    "overwriteWarningDescriptionFiles": "Die folgenden Dateien werden überschrieben:",
    "oversizedFilesDetected": "Zu große Dateien entdeckt",
    "oversizedFileDetected": "Zu große Datei entdeckt!",
    "cannotUploadOversized": "Es können keine Dateien größer als 50MB hochgeladen werden."
  },
  "linuxmuster": {
    "title": "LINUXMUSTER",
    "sidebar": "Linuxmuster"
  },
  "whiteboard": {
    "title": "WHITEBOARD",
    "sidebar": "Whiteboard"
  },
  "whiteboard-collaboration": {
    "title": "WHITEBOARD",
    "sidebar": "Kollaboratives Whiteboard"
  },
  "table": {
    "noDataAvailable": "Keine Daten verfügbar"
  },
  "loadingIndicator": {
    "message": "Bitte warten..."
  },
  "search": {
    "type-to-search": "Tippen um zu suchen",
    "loading": "Lade",
    "no-results": "Keine Ergebnisse",
    "usersAdded": "{{ count }} hinzugefügt"
  },
  "fileCategory": {
    "folder": "Ordner",
    "document": "Dokument",
    "image": "Bild",
    "video": "Video",
    "audio": "Audio",
    "acrobat": "PDF",
    "presentation": "Präsentation",
    "spreadsheet": "Tabelle",
    "vector": "Diagramm",
    "compressed": "Archive"
  },
  "fileCreateNewContent": {
    "documentFile": "Erstelle ein neues Dokument",
    "spreadsheetFile": "Erstelle eine neue Tabelle",
    "presentationFile": "Erstelle eine neue Präsentation",
    "textFile": "Erstelle eine neue Textdatei",
    "drawIoFile": "Erstelle eine neue Draw.io-Datei",
    "fileDialogTitle": "Erstelle eine neue Datei",
    "directoryDialogTitle": "Erstelle ein neues Verzeichnis",
    "createButtonText": "Erstellen",
    "min_3_chars": "Mindestens 3 Zeichen",
    "max_30_chars": "Maximal 30 Zeichen",
    "fileOperationSuccessful": "Dateierstellung erfolgreich",
    "noMessageAvailable": "Keine Nachricht verfügbar",
    "unknownErrorOccurred": "Ein unbekannter Fehler ist aufgetreten",
    "newFileFromType": {
      "drawIoFile": "Neue Draw.io-Datei",
      "textFile": "Neue Textdatei",
      "spreadsheetFile": "Neue Tabelle",
      "presentationFile": "Neue Präsentation",
      "documentFile": "Neues Dokument"
    }
  },
  "fileRenameContent": {
    "placeholder": "Geben Sie den neuen Namen ein",
    "renameYourDirectory": "Benennen Sie Ihr Verzeichnis um",
    "renameYourFile": "Benennen Sie Ihre Datei um",
    "to": "zu",
    "rename": "Umbenennen",
    "unknownErrorOccurred": "Ein unbekannter Fehler ist aufgetreten"
  },
  "moveItemDialog": {
    "changeDirectory": "Verzeichnis wechseln",
    "currentDirectory": "Aktuelles Verzeichnis",
    "folderName": "Ordnername",
    "movingItems": {
      "one": "1 Element wird verschoben",
      "other": "{{count}} Elemente werden verschoben"
    },
    "moveTo": "Verschieben nach",
    "move": "Verschieben",
    "unknownErrorOccurred": "Ein unbekannter Fehler ist aufgetreten",
    "selectedItem": "Ausgewähltes Element"
  },
  "deleteDialog": {
    "areYouSure": "Sind Sie sich absolut sicher?",
    "actionCannotBeUndone": "Diese Aktion kann nicht rückgängig gemacht werden. Dies wird die Dateien dauerhaft löschen:",
    "selectedItems": "Ausgewählte Elemente:",
    "cancel": "Abbrechen",
    "continue": "Fortfahren",
    "unknownErrorOccurredDuringDeletion": "Während der Löschung ist ein unbekannter Fehler aufgetreten",
    "deleteFiles": "Dateien löschen"
  },
  "timeAgo": {
    "justNow": "gerade Eben",
    "minuteAgo": "vor {{count}} Minuten",
    "hourAgo": "vor {{count}} Stunden",
    "dayAgo": "vor {{count}} Tagen",
    "invalidDate": "Ungültiges Datum"
  },
  "dialog": {
    "close": "Schließen"
  },
  "tooltip": {
    "upload": "Hochladen",
    "create": {
      "file": "Datei erstellen",
      "folder": "Ordner erstellen"
    },
    "rename": "Umbenennen",
    "move": "Verschieben",
    "delete": "Löschen",
    "download": "Herunterladen"
  },
  "response": {
    "successfully": "Aktion war erfolgreich",
    "error": "Fehler",
    "move_successful": "Verschiebung erfolgreich von {{sourcePath}} nach {{destinationPath}}",
    "move_failed": "Verschiebung fehlgeschlagen",
    "unexpected_error_occurred": "Unerwarteter Fehler aufgetreten",
    "upload_failed_with_status": "Upload fehlgeschlagen mit Status {{status}}",
    "network_error_occurred_during_the_upload": "Netzwerkfehler während des Uploads aufgetreten",
    "file_uploaded_successfully": "Datei {{fileName}} erfolgreich hochgeladen",
    "file_uploaded_failed": "Datei {{fileName} konnte nicht hochgeladen werden {{status}}",
    "directory_created_successfully": "Verzeichnis {{directoryName}} erfolgreich erstellt",
    "file_created_successfully": "Datei {{fileName}} erfolgreich erstellt",
    "file_was_deleted_successfully": "Datei {{fileName}} erfolgreich gelöscht",
    "files_deleted_successfully": "Dateien erfolgreich gelöscht",
    "all_items_moved_successfully": "Alle Elemente erfolgreich verschoben",
    "destination_path_is_undefined": "Zielpfad ist undefiniert"
  },
  "accountData": {
    "account_info": "Konto Informationen",
    "name": "Name",
    "email": "E-Mail",
    "school": "Schule",
    "role": "Rolle",
    "classes": "Klassen",
    "change_password": "Passwort ändern",
    "my_information": "Meine Informationen",
    "mail_alias": "Mail Alias",
    "change_my_data": "Daten ändern",
    "school_classes": "Schulklassen"
  },
  "groups": {
    "errors": {
      "CouldNotGetGroupByPath": "Gruppe konnte anhand des Pfades nicht gefunden werden",
      "CouldNotGetUsers": "Benutzer konnten nicht gefunden werden",
      "CouldNotFetchGroupMembers": "Die Gruppenmitglieder konnten nicht gefunden werden",
      "CouldNotFetchUserById": "Benutzer konnte anhand der ID nicht gefunden werden",
      "CouldNotSearchGroups": "Die Suche nach Gruppen war nicht möglich"
    },
    "classes": "Klassen"
  },
  "users": {
    "errors": {
      "notFoundError": "Benutzer existiert nicht",
      "updateError": "Benutzer konnte nicht aktualisiert werden"
    }
  },
  "permission": {
    "groups": "Nutzergruppen",
    "selectGroupsDescription": "Wähle die Nutzergruppen aus, die Zugriff auf die App bekommen sollen."
  },
  "mails": {
    "errors": {
      "NotAbleToGetImapOption": "Auslesen der 'IMAP-Konfiguration' ist nicht möglich",
      "NotAbleToConnectClientError": "Verbindung zum IMAP-Server nicht möglich",
      "NotAbleToLockMailboxError": "Die Mailbox konnte nicht aufgerufen werden",
      "NotAbleToFetchMailsError": "Mails konnten nicht abgerufen werden",
      "NotValidPortTypeError": "Der Port muss als Nummer angegeben werden",
      "MailProviderNotFound": "E-Mail-Provider nicht gefunden",
      "MailcowApiGetSyncJobsFailed": "Sync-Jobs konnten nicht abgerufen werden",
      "MailcowApiCreateSyncJobFailed": "Sync-Job konnte nicht erstellt werden",
      "MailcowApiDeleteSyncJobsFailed": "Sync-Jobs konnten nicht gelöscht werden"
    }
  },
  "licensing": {
    "communityLicenseDialog": {
      "title": "Community-Edition",
      "description": "Kostenlose Community Edition der {{ applicationName }} UI.<br/>Besuche uns auf <link1>{{link}}</link1>.<br/><strong>Diese Version erhält keinen Hersteller-Support.</strong>"
    }
  },
  "appExtendedOptions": {
    "title": "Erweiterungen",
    "onlyOfficeUrl": "Gib hier die OnlyOffice-URL an",
    "onlyOfficeUrlTitle": "OnlyOffice-URL",
    "onlyOfficeJwtSecretTitle": "OnlyOffice JWT Secret",
    "onlyOfficeJwtSecretDescription": "Gib hier den OnlyOffice JWT Secret Key an",
    "overrideDocumentVendorMSWithOOTitle": "OpenDocument als Standard-Dokumentenformat verwenden",
    "overrideDocumentVendorMSWithOODescription": "Soll anstatt der Microsoft Office Formate (docx, pptx, xlsx) das OpenDocument Format (odt, ods, odp) verwendet werden?",
    "mailImapUrlTitle": "URL",
    "mailImapUrlDescription": "Gib hier den FQDN (z.B. 'imap.example.com') des IMAP-Servers an.",
    "mailImapPortTitle": "Port",
    "mailImapPortDescription": "Gib hier die Port Nummer des IMAP-Servers an (z.B. 993)",
    "mailImapSecureTitle": "Sichere Verbindung",
    "mailImapSecureDescription": "Soll die Verbindung über 'TLS' oder 'STARTTLS' aufgebaut werden.",
    "mailImapRejectUnauthorizedTitle": "Nicht zertifizierte Verbindungen ablehnen",
    "mailImapRejectUnauthorizedDescription": "Soll eine Zertifikatsprüfung für diese Verbindung durchgeführt werden?"
  },
  "preview": {
    "image": "Bildvorschau",
    "failedToLoadImage": "Bild konnte nicht geladen werden"
  },
  "containerApplication": {
    "dialogTitle": "{{applicationName}}-Plugins installieren",
    "EDULUTION_MAIL_HOSTNAME": {
      "title": "Hostname",
      "description": "Hostname des Mailservers. Dieser kann von der edulution Domain abweichen."
    }
  },
  "dockerOverview": {
    "title": "Container-Übersicht",
    "containerName": "Container-Name",
    "state": "Betriebszustand",
    "state-badge": "Badge",
    "status": "Status",
    "imageName": "Image",
    "filterPlaceHolderText": "Suche nach Container-Name",
    "port": "Port",
    "created": "Erstellt am",
    "container-view": "Container"
  },
  "docker": {
    "error": {
      "dockerConnectionError": "Docker-Verbindung fehlgeschlagen",
      "dockerImageNotFound": "Docker Image konnte nicht gefunden werden",
      "dockerCreationError": "Docker Container konnte nicht erstellt werden",
      "dockerCommandExecutionError": "Docker Befehl konnte nicht ausgeführt werden",
      "dockerContainerDeletionError": "Docker Container konnte nicht gelöscht werden"
    },
    "events": {
      "pullingImage": "Docker Image wird abgerufen...",
      "checkingImage": "Check, ob Image schon vorhande ist...",
      "creatingContainer": "Docker Container wird erstellt...",
      "containerCreated": "Container erstellt.",
      "startContainer": "Container gestartet.",
      "stopContainer": "Container gestoppt.",
      "restartContainer": "Container neu gestartet.",
      "killContainer": "Container erzwungen gestoppt.",
      "containerCreationSuccessful": "Container erfolgreich erstellt.",
      "containerCreationFailed": "Container konnte nicht erstellt werden."
    },
    "status": {
      "running": "läuft",
      "created": "erstellt",
      "restarting": "neu gestartet",
      "paused": "pausiert",
      "exited": "gestoppt",
      "dead": "tot"
    }
  },
  "veyon": {
    "lockScreen": "Bildschirm sperren",
    "unlockScreen": "Bildschirm entsprerren",
    "lockInputDevices": "Eingabe sperren",
    "unlockInputDevices": "Eingabe entsprerren",
    "rebootSystem": "System neu starten",
    "powerDown": "System herunterfahren",
    "errors": {
      "AppNotProperlyConfigured": "Veyon ist nicht richtig konfiguriert, wende dich an den Systemadministrator",
      "VeyonAuthFailed": "Veyon-Authentifizierung fehlgeschlagen",
      "GetUserFailed": "Benutzer konnte nicht abgerufen werden",
      "VeyonApiNotReachable": "Der externen Veyon-Server ist nicht erreichbar"
    }
  },
  "Invalid user credentials": "Benutzername oder Passwort falsch",
  "For more on this error consult the server log at the debug level.": "Verbindung zum AD-Server fehlgeschlagen. Bitte versuche es später noch einmal.",
  "Failed to fetch": "Verbindung zum edulution Server fehlgeschlagen. Bitte versuche es später noch einmal.",
  "Invalid client or Invalid client credentials": "Ungültige Serverkonfiguration. Bitte überprüfe die Client-ID oder das Client-Secret.",
  "Not Found (404)": "Verbindung zum edulution Server fehlgeschlagen. Bitte versuche es später noch einmal.",
  "NetworkError when attempting to fetch resource.": "Netzwerkfehler beim Abrufen der Website."
}<|MERGE_RESOLUTION|>--- conflicted
+++ resolved
@@ -1081,14 +1081,11 @@
     "required": "Erforderlich",
     "download": "Herunterladen",
     "template": "Vorlage",
-<<<<<<< HEAD
-    "orContinueWithoutAccount": "Oder fahre ohne Account fort"
-=======
     "preview": "Vorschau",
     "format": "Formatieren",
     "upload": "Hochladen",
-    "mode": "Modus"
->>>>>>> bf9bbcac
+    "mode": "Modus",
+    "orContinueWithoutAccount": "Oder fahre ohne Account fort"
   },
   "form": {
     "path": "Link",
