{
  "welcome": "Willkommen in der Anwendung",
  "changeLang": "Sprache ändern",
  "heading": "Herzlich Willkommen {{givenName}} {{familyName}}",
  "content": "Hier ist ihr persönliches edulution.io Dashboard. Dem Ort an dem all ihre Anwendungen für den digitalen Bildungsbetrieb gesammelt sind.",
  "preparing": "Vorbereiten...",
  "closeEditingWindow": "Will du wirklich das Bearbeitungsfenster schließen?",
  "framebufferImage": "Framebuffer-Bild",
  "previewImage": "Bildvorschau",
  "bulletinboard": {
    "settings": "Einstellungen",
    "categoryIsRequired": "Es muss eine Kategorie ausgewählt werden",
    "createdFrom": "von {{ createdBy }}, aktualisiert am {{ lastUpdated }}",
    "createdFromAndUpdatedBy": "von {{ createdBy }}, aktualisiert von {{ lastUpdatedBy }} am {{ lastUpdated }}",
    "deleteBulletinCategory": "Kategorie löschen",
    "confirmSingleCategoryDelete": "Soll diese Kategorie wirklich gelöscht werden?",
    "confirmSingleCategoryDeleteWarning": "Vorsicht, es werden alle Mitteilungen in dieser Kategorie mitgelöscht!",
    "isVisibleStartDate": "Aktiv von",
    "isVisibleEndDate": "Aktiv bis",
    "isActiveOrExpired": "Aktiv/Abgelaufen",
    "activeFrom": "Aktiv von",
    "activeUntil": "Aktiv bis",
    "appTitle": "Schwarzes Brett",
    "description": "Verwalte deine Mitteilungen",
    "filterPlaceHolderText": "Suche nach Kategoriename",
    "sidebar": "Schwarzes Brett",
    "newCategorie": "Neue Kategorie",
    "category": "Kategorie",
    "categoryPositionChanged": "Position der Kategorie geändert",
    "name": "Name",
    "editCategorie": "Kategorie bearbeiten",
    "isActive": "Aktiv",
    "isPermanentlyActive": "Ist permanent aktiv",
    "visibleFor": "Sichtbar für",
    "visibleForUsers": "Sichtbar für Nutzer",
    "visibleForGroups": "Sichtbar für Gruppen",
    "editableByUsers": "Redaktionierbar von Nutzern",
    "editableByGroups": "Redaktionierbar von Gruppen",
    "editorialAccess": "Redaktioneller Zugriff",
    "manageCategories": "Kategorien verwalten",
    "manageBulletins": "Mitteilungen verwalten",
    "error": "Fehler",
    "delete": "Löschen",
    "deleteBulletin": "Mitteilung löschen",
    "deleteBulletins": "{{count}} Mitteilungen löschen",
    "editBulletin": "Mitteilung bearbeiten",
    "createBulletin": "Mitteilung erstellen",
    "confirmSingleDelete": "Soll diese Mitteilung wirklich gelöscht werden?",
    "confirmMultiDelete": "Sollen diese Mitteilungen wirklich gelöscht werden?",
    "rowsSelected": "{{selected}} von {{total}} Mitteilungen ausgewählt",
    "rowSelected": "{{selected}} von {{total}} Mitteilung ausgewählt",
    "cancel": "Abbrechen",
    "title": "Titel",
    "content": "Inhalt",
    "placeholderCategoryName": "Name",
    "categoryName": "Name der Kategorie",
    "bulletinUpdatedSuccessfully": "Mitteilung erfolgreich gespeichert",
    "bulletinCreatedSuccessfully": "Mitteilung erfolgreich erstellt",
    "bulletinsDeletedSuccessfully": "Mitteilungen erfolgreich gelöscht",
    "categoryCreatedSuccessfully": "Kategorie erfolgreich erstellt",
    "categoryUpdatedSuccessfully": "Kategorie erfolgreich aktualisiert",
    "categoryDeletedSuccessfully": "Kategorie erfolgreich gelöscht",
    "editCategory": "Kategorie bearbeiten",
    "createNewCategory": "Kategorie erstellen",
    "categories": {
      "visibleByUsersAndGroups": "Diese Kategorie mit ihren Mitteilungen ist sichtbar für Nutzer und Gruppen auf der Startseite",
      "visibleByUsersAndGroupsTitle": "Startseite",
      "editableByUsersAndGroups": "Diese Kategorie ist redaktionierbar von Nutzern und Gruppen in der Bulletin Board App",
      "editableByUsersAndGroupsTitle": "Mitteilungen verwalten"
    },
    "errors": {
      "categoryNotFound": "Kategorie nicht gefunden",
      "categoryDeleteFailed": "Kategorie konnte nicht gelöscht werden",
      "attachmentUploadFailed": "Anhang konnte nicht hochgeladen werden",
      "fileNotProvided": "Datei wurde nicht bereitgestellt",
      "fileNotFound": "Datei nicht gefunden",
      "invalidCategory": "Ungültige Kategorie",
      "invalidFileType": "Ungültiger Dateityp",
      "bulletinNotFound": "Bulletin nicht gefunden",
      "unauthorizedUpdateBulletin": "Keine Berechtigung, um dieses Bulletin zu aktualisieren",
      "unauthorizedDeleteBulletin": "Keine Berechtigung, um dieses Bulletin zu löschen",
      "categoryNameAlreadyExists": "Kategoriename existiert bereits",
      "unauthorizedCreateBulletin": "Keine Berechtigung, um dieses Bulletin zu erstellen",
      "unauthorizedCreateCategory": "Keine Berechtigung, um diese Kategorie zu erstellen",
      "unauthorizedDeleteCategory": "Keine Berechtigung, um diese Kategorie zu löschen",
      "unauthorizedUpdateCategory": "Keine Berechtigung, um diese Kategorie zu aktualisieren",
      "attachmentDeletionFailed": "Löschen eines Anhangs ist fehlgeschlagen"
    }
  },
  "dashboard": {
    "mobileAccess": {
      "title": "Mobiler Datenzugriff",
      "manual": "Anleitung",
      "accessData": "Zugangsdaten",
      "content": "Du kannst von vielen mobilen Geräten aus auf den Schulserver zugreifen. Drücke auf Anleitung um zu starten.",
      "scanAccessInfo": "Um die Zugangsdaten zu übertragen, bitte folgenden QR-Code mit der edulution.io App scannen.",
      "scanAppStoreLink": "Scanne den QR-Code mit deinem mobilen Gerät um die edulution.io App im AppStore herunterzuladen.",
      "nextStepPreview": "Im nächsten Schritt kannst du die Zugangsdaten übertragen.",
      "copyCredentials": "Oder manuell eintragen:",
      "downloadDirect": "Oder lade die App direkt herunter:",
      "downloadApp": "Lade hier die edulution.io App herunter:"
    },
    "quota": {
      "title": "Quotas",
      "globalQuota": "Cloudquota berechnet ",
      "mailQuota": "Mailquota berechnet",
      "mibibyte": "MiB"
    }
  },
  "auth": {
    "errors": {
      "TokenExpired": "Sitzung abgelaufen.",
      "SessionExpiring": "Du wirst in weniger als einer Minute abgemeldet.",
      "Unauthorized": "Du bist nicht autorisiert.",
      "Unknown": "Nutzer nicht gefunden.",
      "TotpMissing": "Totp fehlt.",
      "TotpInvalid": "Totp ungültig."
    }
  },
  "lmnApi": {
    "errors": {
      "ToggleSchoolClassJoinedFailed": "Betreten oder Verlassen der Schulklasse fehlgeschlagen",
      "ToggleProjectJoinedFailed": "Betreten oder Verlassen des Projekts fehlgeschlagen",
      "TogglePrinterJoinedFailed": "Hinzufügen oder Entfernen des Druckers fehlgeschlagen",
      "GetUserSessionsFailed": "Abrufen der Benutzersitzungen fehlgeschlagen",
      "AddUserSessionsFailed": "Hinzufügen der Benutzersitzung fehlgeschlagen",
      "GetPrintersFailed": "Drucker abrufen fehlgeschlagen",
      "RemoveUserSessionsFailed": "Entfernen der Benutzersitzung fehlgeschlagen",
      "UpdateUserSessionsFailed": "Aktualisierung der Benutzersitzung fehlgeschlagen",
      "StartExamModeFailed": "Start des Prüfungsmodus fehlgeschlagen",
      "PrintPasswordsFailed": "Drucken der Passwörter fehlgeschlagen",
      "StopExamModeFailed": "Beenden des Prüfungsmodus fehlgeschlagen",
      "RemoveManagementGroupFailed": "Entfernen der Verwaltungsgruppe fehlgeschlagen",
      "AddManagementGroupFailed": "Hinzufügen der Verwaltungsgruppe fehlgeschlagen",
      "GetUserSchoolClassesFailed": "Abrufen der Schulklassen des Benutzers fehlgeschlagen",
      "GetUserSchoolClassFailed": "Abrufen der Schulklasse des Benutzers fehlgeschlagen",
      "GetUserProjectsFailed": "Abrufen der Projekte des Benutzers fehlgeschlagen",
      "GetUserFailed": "Abrufen fehlgeschlagen",
      "UpdateUserFailed": "Aktualisierung fehlgeschlagen",
      "GetCurrentUserRoomFailed": "Abrufen des aktuellen Benutzerraums fehlgeschlagen",
      "CreateProjectFailed": "Projekterstellung fehlgeschlagen",
      "RemoveProjectFailed": "Entfernen des Projekts fehlgeschlagen",
      "UpdateProjectFailed": "Aktualisierung des Projekts fehlgeschlagen",
      "SearchUsersOrGroupsFailed": "Suche nach Benutzern oder Gruppen fehlgeschlagen",
      "GetProjectFailed": "Abrufen des Projekts fehlgeschlagen",
      "PasswordMismatch": "Aktuelles Passwort stimmt nicht",
      "PasswordChangeFailed": "Passwort ändern fehlgeschlagen",
      "GetUsersQuotaFailed": "Abrufen der Benutzerkontigente fehlgeschlagen."
    }
  },
  "ticketsystem": {
    "title": "TICKETSYSTEM",
    "sidebar": "Ticketsystem"
  },
  "mail": {
    "title": "MAIL",
    "sidebar": "Mail",
    "configName": "Name der Konfiguration",
    "hostname": "Hostname",
    "port": "Port",
    "encryption": "Verschlüsselung",
    "rowSelected": "{{selected}} von {{total}} Job ausgewählt",
    "rowsSelected": "{{selected}} von {{total}} Jobs ausgewählt",
    "importer": {
      "filterPlaceHolderText": "Suche nach E-Mail-Importername",
      "title": "E-Mail-Importer",
      "provider": "E-Mail-Provider",
      "interval": "Sync-Intervall",
      "isActive": "Aktiv",
      "syncJobsTable": "Importer Jobs",
      "mailAddress": "E-Mail-Adresse",
      "noMailConfigured": "Mail-App ist nicht konfiguriert. Bitte kontaktiere den Systemadministrator."
    }
  },
  "chat": {
    "title": "CHAT",
    "sidebar": "Chat"
  },
  "errors": {
    "unexpectedError": "Ein unerwarteter Fehler ist aufgetreten",
    "automaticLoginFailed": "Automatischer Login fehlgeschlagen",
    "uploadOrFetchAttachmentFailed": "Fehler beim Hochladen des Anhangs",
    "fileGenerationFailed": "Datei konnte nicht generiert werden"
  },
  "conferences": {
    "errors": {
      "MeetingNotFound": "Ein Meeting mit dieser ID wurde nicht gefunden",
      "BbbServerNotReachable": "Der externe BBB-Server ist nicht erreichbar",
      "CouldNotStartConference": "Die Konference konnte nicht gestartet werden",
      "CouldNotStopConference": "Die Konferenz konnte nicht gestoppt werden",
      "BbbUnauthorized": "Du bist nicht autorisiert auf den externen BBB-Server zuzugreifen",
      "AppNotProperlyConfigured": "Die Konferenz-App ist nicht richtig konfiguriert, wende dich an den Systemadministrator",
      "YouAreNotTheCreator": "Du bist nicht der Ersteller der Konferenz",
      "AlreadyInAnotherMeeting": "Du befindest dich bereits in einer Konferenz. Bitte verlasse die laufende Konferenz, bevor du einer neuen beitritst.",
      "DBAccessFailed": "Datenbankzugriff fehlgeschlagen",
      "WrongPassword": "Das eingegebene Passwort ist falsch",
      "ConferenceIsNotRunning": "Die Konferenz wurde nicht gestartet",
      "MissingMandatoryParameters": "Anfrage aufgrund fehlender Parameter fehlgeschlagen"
    },
    "joinThisConference": "An dieser Konferenz teilnehmen",
    "filterPlaceHolderText": "Suche nach Konferenzname",
    "started": "Konferenz gestartet",
    "stopped": "Konferenz beendet",
    "isStarting": "Konferenz wird gestartet",
    "isStopping": "Konferenz wird beendet",
    "tryManually": "Manuell verbinden",
    "changeUser": "Benutzer wechseln",
    "joinAgain": "Erneut teilnehmen",
    "passwordOfConference": "Passwort der Konferenz",
    "orContinueWithoutAccount": "Oder fahre ohne Account fort",
    "conferenceIsNotStartedYet": "Die Konferenz wurde noch nicht gestartet. Du befindest dich derzeit im Warteraum und wirst automatisch weitergeleitet, sobald die Konferenz beginnt.",
    "conferenceIsPasswordProtected": "Diese Konferenz ist passwortgeschützt. Bitte gib das Passwort ein, um teilzunehmen.",
    "pleaseEnterYourFullName": "Gib deinen vollständigen Namen ein, um der Konferenz beizutreten.",
    "yourFullName": "Dein vollständiger Name",
    "isNotPublicOrDoesNotExist": "Die Konferenz konnte nicht gefunden werden.",
    "publicConference": "Öffentliche Konferenz",
    "joinUrl": "Zugangslink",
    "isPublic": "Zutrittsbeschränkung",
    "isPublicTrue": "Öffentlich",
    "isPublicFalse": "Privat",
    "title": "KONFERENZEN",
    "description": "Das Konferenz Tool ermöglicht Audio- und Videokonferenzen und unterstützt Präsentationen mit erweiterten Whiteboard-Funktionen.",
    "sidebar": "Konferenzen",
    "create": "Konferenz erstellen",
    "creator": "Ersteller",
    "delete": "Löschen",
    "deleteConference": "Konferenz löschen",
    "deleteConferences": "{{count}} Konferenzen löschen",
    "editConference": "Konferenz bearbeiten",
    "conferenceUpdatedSuccessfully": "Konferenz erfolgreich gespeichert ",
    "conferenceFetchedSuccessfully": "Konferenzen erfolgreich aktualisiert ",
    "conferenceCreatedSuccessfully": "Konferenz erfolgreich erstellet",
    "confirmSingleDelete": "Soll diese Konferenz wirklich gelöscht werden?",
    "confirmMultiDelete": "Sollen diese Konferenzen wirklich gelöscht werden?",
    "name": "Name der Konferenz",
    "conference": "Konferenz",
    "password": "Passwort",
    "attendee": "Teilnehmer",
    "attendees": "Teilnehmer",
    "invitedAttendees": "Eingeladen",
    "joinedAttendees": "Beigetreten",
    "privacyStatus": "Zutritt",
    "public": "Öffentlich",
    "private": "Privat",
    "rowsSelected": "{{selected}} von {{total}} Konferenzen ausgewählt",
    "rowSelected": "{{selected}} von {{total}} Konferenz ausgewählt",
    "cancel": "Abbrechen",
    "password_required": "Kein Passwort eingegeben",
    "error": "Fehler",
    "action": "Aktion",
    "start": "Starten",
    "stop": "Stoppen",
    "join": "Beitreten",
    "minimize": "Minimieren",
    "maximize": "Maximieren",
    "close": "Konferenz verlassen"
  },
  "knowledgebase": {
    "title": "WISSENSDATENBANK",
    "sidebar": "Wissensdatenbank"
  },
  "feed": {
    "title": "Aktuelles",
    "noConferences": "Keine laufende Konferenz",
    "noMails": "Keine ungelesenen Mails",
    "noSurveys": "Keine offenen Umfragen"
  },
  "filesharing": {
    "filterPlaceHolderText": "Suche nach Dateiname",
    "title": "FILESHARING",
    "sidebar": "Filesharing",
    "previewTitle": "Dateivorschau",
    "saveFile": "Datei speichern",
    "fileEditor": "Datei Editor",
    "closeEditor": "Editor schließen",
    "loadingDocument": "Dokument wird geladen...",
    "rowsSelected": "{{selected}} von {{total}} Dateien ausgewählt",
    "rowSelected": "{{selected}} von {{total}} Datei ausgewählt",
    "fileWithSameNameAlreadyExists": "Eine Datei mit diesem Namen existiert bereits.",
    "folderWithSameNameAlreadyExists": "Ein Ordner mit diesem Namen existiert bereits.",
    "errors": {
      "FileNotFound": "Datei nicht gefunden",
      "MountPointsNotFound": "Laufwerke nicht gefunden",
      "FolderNotFound": "Ordner nicht gefunden",
      "UploadFailed": "Datei konnte nicht hinzugefügt werden",
      "DeletionFailed": "Löschen fehlgeschlagen",
      "RenameFailed": "Umbenennen fehlgeschlagen",
      "MoveFailed": "Verschieben fehlgeschlagen",
      "CreationFailed": "Erstellen fehlgeschlagen",
      "DbAccessFailed": "Datenbankzugriff fehlgeschlagen",
      "WebDavError": "Dateiserver nicht erreichbar",
      "DownloadFailed": "Herunterladen fehlgeschlagen",
      "FolderCreationFailed": "Ordner konnte nicht erstellt werden",
      "CreateCollectFolderForStudentFailed": "Collect Ordner für Schüler konnte nicht erstellt werden",
      "DeleteFromServerFailed": "Löschen vom Server fehlgeschlagen",
      "SaveFailed": "Speichern fehlgeschlagen",
      "DuplicateFailed": "Kopieren fehlgeschlagen",
      "AppNotProperlyConfigured": "OnlyOffice ist nicht korrekt konfiguriert, bitte kontaktiere den Systemadministrator.",
      "CollectingFailed": "Einasmmeln der Dateien fehlgeschlagen",
      "SharingFailed": "Austeilen der Dateien fehlgeschlagen",
<<<<<<< HEAD
      "CopyFailed": "Kopieren fehlgeschlagen"
=======
      "MissingCallbackURL": "Fehlende Callback-URL"
>>>>>>> e2709be0
    },
    "tooltips": {
      "folderNameRequired": "Ordnername ist erforderlich",
      "FileNameRequired": "Dateiname ist erforderlich",
      "NewFileNameRequired": "Neuer Dateiname ist erforderlich",
      "NameRequired": "Name erforderlich"
    }
  },
  "forums": {
    "title": "FOREN",
    "sidebar": "Foren"
  },
  "learningmanagement": {
    "title": "LERNMANAGEMENT",
    "sidebar": "Lernmanagement"
  },
  "schoolinformation": {
    "title": "SCHULINFORMATION",
    "sidebar": "Schulinformation"
  },
  "edit": "Bearbeiten",
  "schoolclass": "Schulklasse",
  "project": "Projekt",
  "unknown": "Unbekannt",
  "device": "Gerät",
  "globalbinduser": "Systemnutzer",
  "globaladministrator": "Globaler Admin",
  "schoolbinduser": "Systemnutzer",
  "schooladministrator": "Schuladmin",
  "classroom-studentcomputer": "Klassenzimmer-Schülercomputer",
  "server": "Server",
  "loginname": "Loginname",
  "classmanagement": {
    "title": "KLASSENZIMMER",
    "sidebar": "Klassenzimmer",
    "invalidProxyAddresses": "Proxy Email-Adressen müssen Komma-separiert ohne Leerzeichen angegebn werden",
    "invalidQuota": "Die Quota muss der Dokumentation entsprechend angegeben werden",
    "invalidMailQuota": "Die Mailquota muss als Zahl in MB angegeben werden",
    "name": "Name",
    "mailQuota": "Mail Quota (MB)",
    "proxyAddresses": "Proxy Email-Adressen",
    "descriptionPlaceholder": "Kurze Beschreibung des Projekts",
    "proxyAddressesPlaceholder": "info@email1.de,kontakt@email2.com",
    "quotaPlaceholder": "[{\"share\":\"default-school\",\"quota\":50}]",
    "quota": "Quota (MB)",
    "notMemberOfClass": "Du bist kein Mitglied einer Klasse.",
    "noGroupsToShow": "Keine Gruppen vorhanden.",
    "classes": "Klassen",
    "detailsprinters": "Details von Drucker",
    "overview": "Übersicht",
    "lesson": "Unterricht",
    "enrol": "Einschreiben",
    "printPasswords": "Passwörter drucken",
    "Printers": "Drucker",
    "projects": "Projekte",
    "editmyProjects": "Projekt beabeiten",
    "createmyProjects": "Projekt erstellen",
    "detailsmyProjects": "Details von Projekt",
    "myClasses": "Meine Klassen",
    "detailsmyClasses": "Details der Klasse",
    "closeSession": "Schließen",
    "session": "Sitzung",
    "startSession": "Sitzung starten",
    "mySessions": "Meine Sitzungen",
    "addsessions": "Sitzung erstellen",
    "editmySessions": "Sitzung beabeiten",
    "createmySessions": "Eine Sitzung erstellen",
    "myProjects": "Meine Projekte",
    "members": "Mitglieder",
    "member": "Mitglied",
    "noneAvailable": "Keine vorhanden",
    "isJoinable": "Nutzer können beitreten",
    "joinclass": "Klasse betreten zum Dateien teilen",
    "hide": "Anderen Nutzern nicht anzeigen",
    "typeToSearchUsersGroupsProjects": "Tippen um Schüler, Klassen oder Projekte hinzuzufügen",
    "typeToSearchUsersGroupsProjectsToNewSession": "Tippen um Schüler, Klassen oder Projekte zu einer neuen Sitzung hinzuzufügen",
    "itsNotPossibleToEditOtherTeacher": "Im Moment ist es nicht möglich, das Verzeichnis für das Teilen im Home-Verzeichnis eines anderen Lehrers zu erstellen, oder die Verwaltungsgruppen zu ändern.",
    "itsNotPossibleToEditOtherSchoolStudents": "Im Moment ist es nicht möglich, das Verzeichnis für das Teilen im Home-Verzeichnis eines Schülers einer anderen Schule zu erstellen oder, die Verwaltungsgruppen zu ändern.",
    "usersInThisSession": "Nutzer in dieser Sitzung",
    "webfilter": "Web Filter",
    "internet": "Internet",
    "noStudentsForAction": "Es gibt keine Schüler auf die diese Aktion angewendet werden kann.",
    "wifi": "Wifi",
    "teacher": "Lehrer",
    "exammode": "Klassenarbeitsmodus",
    "exam": "Klassenarbeit",
    "printPasswordsPageDescription": "Erstelle Dateien um die Passwörter einzelner Klassen auszudrucken oder selektiere Klassen um gleichzeitig mehrere auszudrucken.",
    "userPasswordDialogTitle": "Passwort von {{displayName}}",
    "firstPassword": "Initiales Passwort",
    "firstPasswordNotSet": "Initiales Passwort ist nicht gesetzt",
    "currentPassword": "Aktuelles Passwort",
    "restoreFirstPassword": "Initiales Passwort wiederherstellen",
    "setRandom": "Zufälliges setzen",
    "currentPasswordChangedSuccessfully": "Aktuelles Passwort erfolgreich geändert",
    "firstPasswordChangedSuccessfully": "Initiales Passwort erfolgreich geändert",
    "firstPasswordIsCurrentlySet": "Das initiale Passwort ist als aktuelles Passwort gesetzt.",
    "firstPasswordIsCurrentlyNotSet": "Das initiale Passwort ist nicht als aktuelles Passwort gesetzt.",
    "passwordRequirements": "Verwenden Sie Großbuchstaben, Kleinbuchstaben und Sonderzeichen oder Zahlen.",
    "projectsPageDescription": "Hier findest du eine Übersicht über alle Projekte in denen du Admin bist.",
    "typeToFilter": "Tippen um zu filtern...",
    "systemName": "Systemname",
    "printing": "Drucken",
    "veyon": "Veyon",
    "enable": "einschalten",
    "disable": "ausschalten",
    "featureIsStillInDevelopment": "Das Feature ist noch in der Entwicklung und wird in der nächsten Version implementiert werden.",
    "collect": "Einsammeln",
    "CollectFilesDescription": "Hier werden alle Dateien der Schüler wieder eingesammelt.",
    "showcollectedfiles": "Dateien anzeigen",
    "share": "Austeilen",
    "exammodeDescription": "Den Klassenarbeitsmodus für {{count}} Schüler umschalten",
    "wifiDescription": "Das Wifi für {{count}} Schüler umschalten",
    "webfilterDescription": "Den Webfilter für {{count}} Schüler umschalten",
    "internetDescription": "Das Internet für {{count}} Schüler umschalten",
    "printingDescription": "Das Drucken für {{count}} Schüler umschalten",
    "collectDescription": "Die Dateien von {{count}} Schüler einsammeln",
    "shareDescription": "Die Dateien an {{count}} Schüler austeilen",
    "showcollectedfilesDescription": "Die Dateien von {{count}} Schüler anzeigen",
    "deactivate": "Deaktivieren",
    "activate": "Aktivieren",
    "passwordoptions": "Passwortoptionen",
    "createFile": "Datei erstellen",
    "pdf": "PDF",
    "csv": "CSV",
    "usePdfLatexInsteadOfLatex": "pdfLatex anstelle von Latex verwenden",
    "pdfDescription": "Erzeuge eine PDF Datei um die Passwörter für diese Schulklassen auszudrucken",
    "csvDescription": "Erzeuge eine CSV Datei um die Passwörter für diese Schulklassen auszudrucken",
    "printOneItemPerPage": "Drucke ein Passwort pro Seite",
    "selectSavedSession": "Aus gespeicherten Sitzungen wählen",
    "saveSession": "Sitzung speichern",
    "editSession": "Sitzung editieren",
    "myRoom": "Mein Raum",
    "sharedMailBox": "Geteiltes Postfach",
<<<<<<< HEAD
    "enrolPageDescription": "Wähle die Klassen und Projekte aus, für die du dich einschreiben möchtest, indem du die Checkboxen aktivierst.",
    "collectAndCut": "Ausschneiden",
    "collectAndCopy": "Kopieren",
    "copyOrCut": "Möchtest du die Dateien ausschneiden oder kopieren?",
    "filesShared": "Dateien geteilt",
    "filesCollected": "Dateien eingesammelt"
=======
    "enrolPageDescription": "Wählen Sie die Klassen und Projekte aus, für die Sie sich einschreiben möchten, indem Sie die Checkboxen aktivieren.",
    "veyonConfigTable": {
      "id": "ID",
      "subnet": "Subnet",
      "subnetDescription": "Subnet in CIDR-Notation (10.0.0.0/24)",
      "subnetPlaceholder": "10.0.0.0/24",
      "proxyAdress": "Proxy Addresse",
      "proxyAdressDescription": "URL des Veyon-WebAPI-Proxy",
      "proxyAdressPlaceholder": "http://localhost:11080",
      "createConfig": "Konfiguration erstellen",
      "editConfig": "Konfiguration bearbeiten"
    }
>>>>>>> e2709be0
  },
  "select": "Auswählen",
  "selectAll": "Alle auswählen",
  "details": "Details",
  "quickAccess": "Schnellzugriff",
  "delete": "Löschen",
  "options": "Optionen",
  "downloadFile": "Datei herunterladen",
  "cancel": "Abbrechen",
  "survey": {
    "newTitle": "Neue Umfrage",
    "filterPlaceHolderText": "Suche nach Umfragename",
    "created": "Erstellt",
    "creationDate": "Erstellungsdatum",
    "expires": "Läuft ab",
    "expirationDate": "Ablaufdatum",
    "notFound": "Umfrage nicht gefunden",
    "noFormula": "Das Formular ist nicht lesbar",
    "noAnswer": "Keine Antwort verfügbar",
    "canSubmitMultiple": "Erlaube Mehrfachantworten",
    "editor": {
      "new": "Neu (Leer)",
      "abort": "Alle Änderungen verwerfen",
      "addDescription": "Beschreibung hinzufügen",
      "expectingUserInput": "Hier wird die Antwort des Teilnehmers erwartet, ... "
    },
    "errors": {
      "updateOrCreateError": "Umfrage konnte weder aktualisiert noch erstellt werden",
      "deleteError": "Die Umfragen konnten nicht gelöscht werden.",
      "noAnswerError": "Es sind noch keine Antworten vorhanden.",
      "noFormulaError": "Das Formular der Umfrage ist nicht lesbar.",
      "noBackendLimitersError": "Um diese Funktion nutzen zu können müssen im Editor die Grenzwerte definiert werden.",
      "notFoundError": "Umfrage konnte nicht gefunden werden.",
      "surveyFormulaStructuralError": "Das Formular der Umfrage weist Struktureller Fehler auf.",
      "participationErrorUserNotAssigned": "Du bist zu dieser Umfrage nicht eingeladen.",
      "participationErrorAlreadyParticipated": "Du hast bereits teilgenommen.",
      "participationErrorSurveyExpired": "Umfrage ist abgelaufen.",
      "idTypeError": "Ungültige Umfrage-ID",
      "missingAnswerError": "Bitte fülle die Umfrage aus bevor du deine Antwort abschickst."
    }
  },
  "survey-answer": {
    "errors": {
      "notAbleToFindOrCreateSurveyAnswerError": "Antwort konnte nicht gefunden oder erstellt werden",
      "notAbleToFindSurveyAnswerError": "Keine Antworten vorhanden.",
      "notAbleToUpdateSurveyAnswerError": "Antwort konnte nicht aktualisiert werden",
      "notAbleToCreateSurveyAnswerError": "Antwort konnte nicht erstellt werden.",
      "notAbleToDeleteSurveyAnswerError": "Antwort konnte nicht gelöscht werden."
    }
  },
  "surveys": {
    "rowsSelected": "{{selected}} von {{total}} Umfragen ausgewählt",
    "rowSelected": "{{selected}} von {{total}} Umfrage ausgewählt",
    "confirmMultiDelete": "Sollen diese Umfragen wirklich gelöscht werden?",
    "confirmSingleDelete": "Soll die Umfrage wirklich gelöscht werden?",
    "deleteSurveys": "Lösche {{count}} Umfragen",
    "deleteSurvey": "Umfrage Löschen",
    "title": "UMFRAGEN",
    "sidebar": "Umfragen",
    "view": {
      "open": {
        "menu": "Offene Umfragen",
        "title": "Offene Umfragen",
        "description": "Hier findest du die Umfragen, zu denen du eingeladen wurdest."
      },
      "created": {
        "menu": "Eigene Umfragen",
        "title": "Eigens erstellte Umfragen",
        "description": "Hier findest du die Umfragen, die du selbst erstellt hast."
      },
      "answered": {
        "menu": "Schon beantwortet",
        "title": "Schon beantwortete Umfragen",
        "description": "Hier findest du die Umfragen, an denen du bereits teilgenommen hast."
      },
      "editor": {
        "menu": "Neue erstellen"
      }
    },
    "actions": {
      "showResultsChart": "Schaubild",
      "showResultsTable": "Tabelle",
      "showSubmittedAnswers": "Antworten"
    },
    "submittedAnswersDialog": {
      "title": "Eingereichte Abgabe des Nutzers"
    },
    "saveDialog": {
      "title": "Speichern und Benutzern zuweisen",
      "settingsFlags": "Einstellungen",
      "isAnonymous": "Soll die Umfrage anonym sein?",
      "isPublic": "Soll die Umfrage öffentlich sein?",
      "canSubmitMultipleAnswers": "Auch nach Teilnahme bleibt der Status auf offen"
    },
    "sharePublicSurveyDialog": {
      "title": "Umfrage teilen",
      "description": "Hier kannst du den Link zur Umfrage kopieren und teilen.",
      "savedToClipboard": "In die Zwischenablage kopiert",
      "savedToClipboardError": "Konnte nicht in die Zwischenablage kopiert werden"
    },
    "participateDialog": {
      "title": "An der Umfrage teilnehmen"
    },
    "resultChartDialog": {
      "title": "Ergebnisse - Schaubild"
    },
    "resultTableDialog": {
      "title": "Ergebnisse - Tabelle"
    }
  },
  "printer": {
    "title": "DRUCKER",
    "sidebar": "Drucker"
  },
  "network": {
    "title": "NETZWERK",
    "sidebar": "Netzwerk"
  },
  "locationservices": {
    "title": "STANDORTVERBINDUNG",
    "sidebar": "Standortverbindung"
  },
  "desktopdeployment": {
    "title": "DESKTOP",
    "topic": "Desktop-Bereitstellung",
    "description": "Hier kannst du dich mit deinem virtuellen Desktop verbinden.",
    "sidebar": "Desktop",
    "connect": "Verbinden",
    "reload": "Neu laden",
    "close": "Verbindung schließen",
    "error": {
      "title": "Verbindungsfehler",
      "description": "Bitte prüfe deine Netzwerkverbindung und versuche es erneut."
    },
    "win10": "Windows 10",
    "win11": "Windows 11",
    "ubuntu": "Ubuntu",
    "clients": "Clients verfügbar",
    "client": "Client verfügbar",
    "errors": {
      "GuacamoleNotResponding": "RDP-Dienst nicht verfügbar.",
      "GuacamoleUserNotFound": "Nutzername oder Passwort konnte nicht gefunden.",
      "LmnVdiApiNotResponding": "Linuxmuster VDI-Dienst antwortet nicht.",
      "SessionNotFound": "Session nicht gefunden."
    }
  },
  "wlan": {
    "title": "WLAN",
    "sidebar": "Wlan"
  },
  "mobiledevices": {
    "title": "MOBILE ENDGERÄTE",
    "sidebar": "Mobile Endgeräte"
  },
  "virtualization": {
    "title": "VIRTUALISATION",
    "sidebar": "Virtualisation"
  },
  "firewall": {
    "title": "FIREWALL",
    "sidebar": "Firewall"
  },
  "antimalware": {
    "title": "ANTI-MALWARE",
    "sidebar": "Anti-Malware"
  },
  "backup": {
    "title": "BACKUP",
    "sidebar": "Backup"
  },
  "aichat": {
    "title": "KI CHAT",
    "sidebar": "KI Chat"
  },
  "roombooking": {
    "sidebar": "Raumbuchung"
  },
  "settings": {
    "title": "EINSTELLUNGEN",
    "sidebar": "Einstellungen",
    "addApp": {
      "title": "App hinzufügen",
      "description": "Bitte wählen Sie eine App aus:"
    },
    "deleteApp": {
      "title": "App löschen",
      "description": "Möchtest du diese App sicher löschen?"
    },
    "delete": "Löschen",
    "description": {
      "ticketsystem": "Hier kannst du alle Einstellungen vornehmen.",
      "mail": "Hier kannst du alle Einstellungen vornehmen.",
      "chat": "Hier kannst du alle Einstellungen vornehmen.",
      "conferences": "Hier kannst du alle Einstellungen vornehmen.",
      "surveys": "Hier kannst du alle Einstellungen vornehmen.",
      "knowledgebase": "Hier kannst du alle Einstellungen vornehmen.",
      "filesharing": "Hier kannst du alle Einstellungen vornehmen.",
      "forums": "Hier kannst du alle Einstellungen vornehmen.",
      "roombooking": "Hier kannst du alle Einstellungen vornehmen.",
      "learningmanagement": "Hier kannst du alle Einstellungen vornehmen.",
      "schoolinformation": "Hier kannst du alle Einstellungen vornehmen.",
      "classmanagement": "Hier kannst du alle Einstellungen vornehmen.",
      "printer": "Hier kannst du alle Einstellungen vornehmen.",
      "network": "Hier kannst du alle Einstellungen vornehmen.",
      "locationservices": "Hier kannst du alle Einstellungen vornehmen.",
      "desktopdeployment": "Hier kannst du alle Einstellungen vornehmen.",
      "wlan": "Hier kannst du alle Einstellungen vornehmen.",
      "mobiledevices": "Hier kannst du alle Einstellungen vornehmen.",
      "virtualization": "Hier kannst du alle Einstellungen vornehmen.",
      "firewall": "Hier kannst du alle Einstellungen vornehmen.",
      "antimalware": "Hier kannst du alle Einstellungen vornehmen.",
      "backup": "Hier kannst du alle Einstellungen vornehmen.",
      "aichat": "Hier kannst du alle Einstellungen vornehmen.",
      "linuxmuster": "Hier kannst du alle Einstellungen vornehmen.",
      "whiteboard": "Hier kannst du alle Einstellungen vornehmen.",
      "bulletinboard": "Konfiguriere hier die Nutzergruppen ,die Zugriff auf die App Schwarzes Brett Editor haben. Über die Kategorieren kann gesteuert werden, bei welchen Nutzern und Gruppen das Schwarze Brett mit den Mitteilungen statt dem klassischen Dashboard angezeigt wird."
    },
    "appconfig": {
      "sections": {
        "onlyOffice": {
          "title": "Only Office Integration",
          "description": ""
        },
        "imapMailFeed": {
          "title": "IMAP Integration",
          "description": ""
        },
        "bulletinBoard": {
          "title": "Kategorien",
          "description": "Füge neue Kategorien hinzu oder bearbeite existierende um zu steuern für welche Nutzer und Gruppen das Schwarze Brett statt dem klassischen Dashboard angezeigt werden soll."
        },
        "general": {
          "title": "Allgemein",
          "description": ""
        },
        "fileSharing": {
          "title": "Allgemeine Einstellungen",
          "description": ""
        },
        "docker": {
          "title": "Docker Anwendungen",
          "description": "Um die erweiterten Dienste nutzen zu können hier die benötigten Docker Container gestartet werden."
        },
        "veyon": {
          "title": "Veyon Proxy",
          "description": "",
          "filterPlaceHolderText": "Suche nach Proxy-Name"
        }
      },
      "update": {
        "success": "App erfolgreich gespeichert",
        "failed": "Aktualisierung fehlgeschlagen"
      },
      "delete": {
        "success": "App wurde gelöscht",
        "failed": "Löschen fehlgeschlagen"
      },
      "create": {
        "success": "App wurde angelegt",
        "failed": "App anlegen fehlgeschlagen"
      }
    },
    "errors": {
      "WriteAppConfigFailed": "App speichern fehlgeschlagen",
      "ReadAppConfigFailed": "App lesen fehlgeschlagen",
      "DisableAppConfigFailed": "App deaktivieren fehlgeschlagen",
      "WriteTraefikConfigFailed": "Traefik-Konfiguration speichern fehlgeschlagen",
      "ReadTraefikConfigFailed": "Traefik-Konfiguration lesen fehlgeschlagen",
      "forbiddenProxyPath": "Dieser Proxy-Pfad ist nicht erlaubt."
    },
    "yamleditor": {
      "invalidYaml": "Ungültiger YAML Syntax",
      "placeholder": "Hier ihre Traefik-Konfiguration eintragen"
    },
    "rowsSelected": "{{selected}} von {{total}} Container ausgewählt",
    "rowSelected": "{{selected}} von {{total}} Container ausgewählt"
  },
  "usersettings": {
    "title": "MEIN PROFIL",
    "sidebar": "Mein Profil",
    "details": {
      "title": "Benutzerdetails",
      "description": "Hier können Sie Ihre Benutzerdaten einsehen und teilweise bearbeiten.",
      "userInformation": "Benutzerbezogene Informationen",
      "dateOfBirth": "Geburtsdatum",
      "givenName": "Vorname",
      "displayName": "Anzeigename",
      "name": "Benutzername",
      "role": "Rolle",
      "schoolName": "Schulname",
      "schoolSubjects": "Klassen",
      "sophomorixState": "Status",
      "quotas": "Quotas",
      "proxyAddresses": "E-Mail Proxy-Addressen",
      "addNew": "Tippen um hinzuzufügen",
      "badgeAlreadyExists": "Der Eintrag existiert bereits",
      "sophomorixCustom1_teacher": "Schulfach 1",
      "sophomorixCustom2_teacher": "Schulfach 2",
      "sophomorixCustomMulti1_teacher": "Kaffeesorten",
      "userimageconfig": "Profilbild"
    },
    "security": {
      "title": "Sicherheit",
      "sidebar": "Sicherheit",
      "description": "Konfigurieren Sie hier die Sicherheitseinstellungen des Accounts",
      "changePassword": {
        "title": "Passwort ändern",
        "currentPassword": "Aktuelles Passwort",
        "newPassword": "Neues Passwort",
        "confirmPassword": "Passwort bestätigen",
        "confirm": "Passwort ändern",
        "passwordChangedSuccessfully": "Passwort erfolgreich geändert"
      }
    },
    "mails": {
      "title": "E-Mail"
    },
    "mobileAccess": {
      "title": "App-Zugriff",
      "description": "Hier kannst du für den mobilen Zugriff auf deine Dateien die edulution.io App einrichten. Aktuell nur für Apple iOS verfügbar."
    },
    "faq": "FAQ",
    "externalIntegration": "Externe Anbindung",
    "config": {
      "mfa": "Zwei-Faktor-Authentisierung",
      "mfaInfo": "Aktuell ist die Zwei-Faktor-Authentisierung",
      "enabled": "aktiviert",
      "enable": "Aktivieren",
      "disabled": "deaktiviert",
      "disable": "Deaktivieren"
    },
    "language": {
      "title": "Sprache",
      "description": "Bitte wähle die Sprache für die Benutzeroberfläche aus.",
      "german": "Deutsch",
      "english": "Englisch",
      "system": "Systemsprache"
    },
    "addTotp": {
      "title": "QR-Code",
      "description": "Bitte den QR-Code scannen und den TOTP-Code eingeben:"
    },
    "errors": {
      "currentPasswordRequired": "Aktuelles Passwort ist erforderlich",
      "newPasswordRequired": "Neues Passwort ist erforderlich",
      "confirmPasswordRequired": "Erneute Eingabe des Passwortes ist erforderlich zur Bestätigung",
      "passwordsDoNotMatch": "Passwörter stimmen nicht überein",
      "passwordLength": "Das Passwort muss mindestens 8 Zeichen lang sein",
      "notSupportedFileFormat": "Nicht unterstütztes Dateiformat.",
      "notAbleToCompressImage": "Bild konnte nicht komprimiert werden."
    }
  },
  "forwardingpage": {
    "action": "Über diesen Link gelangen Sie zur externen Seite des Anbieters.",
    "description": "Die Anwendung öffnet sich in einem neuen Fenster. Es ist keine weitere Autorisierung nötig.",
    "missing_link": "Link fehlt"
  },
  "menu": "MENÜ",
  "home": "Home",
  "projects": "Projekte",
  "iso": "ISO",
  "program": "Programme",
  "share": "Share",
  "teacher": "Lehrer",
  "student": "Schüler",
  "students": "Schüler",
  "user": "Benutzer",
  "login": {
    "username_too_long": "Benutzername zu lang",
    "password_too_long": "Passwort zu lang",
    "forgot_password": "Passwort vergessen?",
    "remember_me": "Merken"
  },
  "common": {
    "error": "Fehler",
    "errors": {
      "startDateBeforeEndDate": "Das Startdatum darf nicht nach dem Enddatum liegen",
      "dbAccessFailed": "Datenbankzugriff fehlgeschlagen",
      "envAccessError": "Konnte Umgebungsvariablen nicht lesen"
    },
    "sortOrder": "Sortierung",
    "options": "Optionen",
    "checking": "Prüfen",
    "cancel": "Abbrechen",
    "columns": "Spalten",
    "copy": {
      "success": "Erfolgreich in Zwischenablage kopiert",
      "error": "In Zwischenablage kopieren fehlgeschlagen",
      "doCopy": "Kopieren",
      "link": "Link kopieren"
    },
    "openInNewTab": "In neuem Tab öffnen",
    "from": "von",
    "youAreCurrentlyNotLoggedIn": "Du bist momentan nicht angemeldet",
    "toLogin": "Zum Login",
    "name": "Name",
    "join": "Teilnehmen",
    "details": "Details",
    "createdAt": "Erstellt am",
    "updatedAt": "Bearbeitet am",
    "actions": "Aktionen",
    "forward": "Weiterleiten",
    "showOptions": "Optionen zeigen",
    "open": "Öffnen",
    "and": "und",
    "yes": "Ja",
    "no": "Nein",
    "title": "Titel",
    "add": "Hinzufügen",
    "reload": "Neu laden",
    "logout": "Abmelden",
    "save": "Speichern",
    "stop": "Stoppen",
    "selected": "ausgewählt",
    "successful": "Erfolgreich",
    "failed": "Fehlgeschlagen",
    "login": "Anmelden",
    "username": "Benutzername",
    "password": "Passwort",
    "loading": "Laden...",
    "overview": "Übersicht",
    "create": "Erstellen",
    "icon": "Icon",
    "group": "Gruppe",
    "groups": "Gruppen",
    "min_chars": "Mindestens {{count}} Zeichen",
    "max_chars": "Maximal {{count}} Zeichen",
    "groupAdmins": "Gruppenadministratoren",
    "admins": "Administratoren",
    "adminsShort": "Admins",
    "adminShort": "Admin",
    "admin": "Administrator",
    "teacher": "Lehrer",
    "users": "Benutzer",
    "groupUsers": "Gruppenbenutzer",
    "description": "Beschreibung",
    "school": "Schule",
    "properties": "Eigenschaften",
    "type": "Typ",
    "creationDate": "Erstelldatum",
    "schoolName": "Schulname",
    "mailList": "Email Verteiler",
    "invalid_chars": "Enthält ungültige Zeichen",
    "clearSelection": "Auswahl löschen",
    "start": "Starten",
    "close": "Schließen",
    "delete": "Löschen",
    "connect": "Verbinden",
    "custom": "Benutzerdefiniert",
    "select": "Wählen...",
    "none": "Keine",
    "edit": "Bearbeiten",
    "participate": "Teilnehmen",
    "participated": "Teilgenommen",
    "not-available": "Nicht verfügbar",
    "date": "Datum",
    "time": "Uhrzeit",
    "revert": "Zurücksetzen",
    "restart": "Neu starten",
    "kill": "Beenden",
    "install": "Installieren",
    "update": "Update",
    "progress": "Fortschritt...",
    "pressInstall": "Drücke Installieren um zu Starten.",
    "disabled": "Deaktiviert"
  },
  "form": {
    "path": "Link",
    "pathDescription": "Bitte eine URL eintragen.",
    "apptype": "Art der Anwendung",
    "native": "Native Unterstützung",
    "forwarded": "Weiterleitung",
    "embedded": "Eingebettet",
    "saved": "Konfiguration gespeichert!",
    "url": "URL",
    "urlDescription": "Bitte eine URL zur Applikation eintragen",
    "apiKey": "API Schlüssel",
    "apiKeyDescription": "Der API Schlüssel wird für die Authentifizierung verwendet",
    "proxyConfig": "Proxy-Konfiguration",
    "proxyConfigDescription": "YAML-Editor für die Konfiguration des Traefik-Proxy.",
    "expertMode": "Expertenmodus",
    "proxyPath": "Proxy Pfad",
    "proxyDestination": "Zielhost",
    "stripPrefix": "Prefix entfernen"
  },
  "fileOperationSuccessful": "Dateioperation erfolgreich",
  "unknownErrorOccurred": "Ein unbekannter Fehler ist aufgetreten",
  "fileSharingTable": {
    "filename": "Dateiname",
    "size": "Größe",
    "lastModified": "Zuletzt geändert",
    "type": "Typ",
    "filesOrFoldersSelected": "{{selected}} von {{total}} Dateien/Ordnern ausgewählt"
  },
  "currentDirectory": "Aktuelles Verzeichnis",
  "filesharingUpload": {
    "title": "Dateien hochladen",
    "dataLimitExceeded": "Datenlimit von 50MB überschritten",
    "fileSize": "Dateigröße",
    "upload": "Hochladen",
    "selectFile": "Wählen Sie bis zu 5 Dateien gleichzeitig",
    "uploadItems": "Hochladen: {{count}} Datei/en",
    "dragDropClick": "Ziehen Sie Dateien hierher oder klicken Sie, um Dateien auszuwählen",
    "dropHere": "Hier loslassen",
    "filesToUpload": "Dateien zum Hochladen",
    "limitExceeded": "Dateilimit von 5 Dateien erreicht"
  },
  "linuxmuster": {
    "title": "LINUXMUSTER",
    "sidebar": "Linuxmuster"
  },
  "whiteboard": {
    "title": "WHITEBOARD",
    "sidebar": "Whiteboard"
  },
  "table": {
    "noDataAvailable": "Keine Daten verfügbar"
  },
  "loadingIndicator": {
    "message": "Bitte warten...",
    "previewLoading": "Vorschau laden"
  },
  "search": {
    "type-to-search": "Tippen um zu suchen",
    "loading": "Lade",
    "no-results": "Keine Ergebnisse",
    "usersAdded": "{{ count }} hinzugefügt"
  },
  "fileCategory": {
    "folder": "Ordner",
    "document": "Dokument",
    "image": "Bild",
    "video": "Video",
    "audio": "Audio",
    "acrobat": "PDF",
    "presentation": "Präsentation",
    "spreadsheet": "Tabelle",
    "vector": "Diagramm"
  },
  "fileCreateNewContent": {
    "documentFile": "Erstelle ein neues Dokument",
    "spreadsheetFile": "Erstelle eine neue Tabelle",
    "presentationFile": "Erstelle eine neue Präsentation",
    "textFile": "Erstelle eine neue Textdatei",
    "drawIoFile": "Erstelle eine neue Draw.io-Datei",
    "fileDialogTitle": "Erstelle eine neue Datei",
    "directoryDialogTitle": "Erstelle ein neues Verzeichnis",
    "createButtonText": "Erstellen",
    "min_3_chars": "Mindestens 3 Zeichen",
    "fileOperationSuccessful": "Dateierstellung erfolgreich",
    "noMessageAvailable": "Keine Nachricht verfügbar",
    "unknownErrorOccurred": "Ein unbekannter Fehler ist aufgetreten",
    "newFileFromType": {
      "drawIoFile": "Neue Draw.io-Datei",
      "textFile": "Neue Textdatei",
      "spreadsheetFile": "Neue Tabelle",
      "presentationFile": "Neue Präsentation",
      "documentFile": "Neues Dokument"
    }
  },
  "fileRenameContent": {
    "placeholder": "Geben Sie den neuen Namen ein",
    "renameYourDirectory": "Benennen Sie Ihr Verzeichnis um",
    "renameYourFile": "Benennen Sie Ihre Datei um",
    "to": "zu",
    "rename": "Umbenennen",
    "unknownErrorOccurred": "Ein unbekannter Fehler ist aufgetreten"
  },
  "moveItemDialog": {
    "changeDirectory": "Verzeichnis wechseln",
    "currentDirectory": "Aktuelles Verzeichnis",
    "folderName": "Ordnername",
    "movingItems": {
      "one": "1 Element wird verschoben",
      "other": "{{count}} Elemente werden verschoben"
    },
    "moveTo": "Verschieben nach",
    "move": "Verschieben",
    "unknownErrorOccurred": "Ein unbekannter Fehler ist aufgetreten",
    "selectedItem": "Ausgewähltes Element"
  },
  "deleteDialog": {
    "areYouSure": "Sind Sie sich absolut sicher?",
    "actionCannotBeUndone": "Diese Aktion kann nicht rückgängig gemacht werden. Dies wird die Dateien dauerhaft löschen:",
    "selectedItems": "Ausgewählte Elemente:",
    "cancel": "Abbrechen",
    "continue": "Fortfahren",
    "unknownErrorOccurredDuringDeletion": "Während der Löschung ist ein unbekannter Fehler aufgetreten",
    "deleteFiles": "Dateien löschen"
  },
  "timeAgo": {
    "justNow": "gerade Eben",
    "minuteAgo": "vor {{count}} Minuten",
    "hourAgo": "vor {{count}} Stunden",
    "dayAgo": "vor {{count}} Tagen",
    "invalidDate": "Ungültiges Datum"
  },
  "dialog": {
    "close": "Schließen"
  },
  "tooltip": {
    "upload": "Hochladen",
    "create": {
      "file": "Datei erstellen",
      "folder": "Ordner erstellen"
    },
    "rename": "Umbenennen",
    "move": "Verschieben",
    "delete": "Löschen",
    "download": "Herunterladen"
  },
  "response": {
    "successfully": "Aktion war erfolgreich",
    "error": "Fehler",
    "move_successful": "Verschiebung erfolgreich von {{sourcePath}} nach {{destinationPath}}",
    "move_failed": "Verschiebung fehlgeschlagen",
    "unexpected_error_occurred": "Unerwarteter Fehler aufgetreten",
    "upload_failed_with_status": "Upload fehlgeschlagen mit Status {{status}}",
    "network_error_occurred_during_the_upload": "Netzwerkfehler während des Uploads aufgetreten",
    "file_uploaded_successfully": "Datei {{fileName}} erfolgreich hochgeladen",
    "file_uploaded_failed": "Datei {{fileName} konnte nicht hochgeladen werden {{status}}",
    "directory_created_successfully": "Verzeichnis {{directoryName}} erfolgreich erstellt",
    "file_created_successfully": "Datei {{fileName}} erfolgreich erstellt",
    "file_was_deleted_successfully": "Datei {{fileName}} erfolgreich gelöscht",
    "files_deleted_successfully": "Dateien erfolgreich gelöscht",
    "all_items_moved_successfully": "Alle Elemente erfolgreich verschoben",
    "destination_path_is_undefined": "Zielpfad ist undefiniert"
  },
  "accountData": {
    "account_info": "Konto Informationen",
    "name": "Name",
    "email": "E-Mail",
    "school": "Schule",
    "role": "Rolle",
    "classes": "Klassen",
    "change_password": "Passwort ändern",
    "my_information": "Meine Informationen",
    "mail_alias": "Mail Alias",
    "change_my_data": "Daten ändern",
    "school_classes": "Schulklassen"
  },
  "groups": {
    "errors": {
      "CouldNotGetGroupByPath": "Gruppe konnte anhand des Pfades nicht gefunden werden",
      "CouldNotGetUsers": "Benutzer konnten nicht gefunden werden",
      "CouldNotFetchGroupMembers": "Die Gruppenmitglieder konnten nicht gefunden werden",
      "CouldNotFetchUserById": "Benutzer konnte anhand der ID nicht gefunden werden",
      "CouldNotSearchGroups": "Die Suche nach Gruppen war nicht möglich"
    },
    "classes": "Klassen"
  },
  "users": {
    "errors": {
      "notFoundError": "Benutzer existiert nicht",
      "updateError": "Benutzer konnte nicht aktualisiert werden"
    }
  },
  "permission": {
    "groups": "Nutzergruppen",
    "selectGroupsDescription": "Wähle die Nutzergruppen aus, die Zugriff auf die App bekommen sollen."
  },
  "mails": {
    "errors": {
      "NotAbleToGetImapOption": "Auslesen der 'IMAP-Konfiguration' ist nicht möglich",
      "NotAbleToConnectClientError": "Verbindung zum IMAP-Server nicht möglich",
      "NotAbleToLockMailboxError": "Die Mailbox konnte nicht aufgerufen werden",
      "NotAbleToFetchMailsError": "Mails konnten nicht abgerufen werden",
      "NotValidPortTypeError": "Der Port muss als Nummer angegeben werden",
      "MailProviderNotFound": "E-Mail-Provider nicht gefunden",
      "MailcowApiGetSyncJobsFailed": "Sync-Jobs konnten nicht abgerufen werden",
      "MailcowApiCreateSyncJobFailed": "Sync-Job konnte nicht erstellt werden",
      "MailcowApiDeleteSyncJobsFailed": "Sync-Jobs konnten nicht gelöscht werden"
    }
  },
  "licensing": {
    "communityLicenseDialog": {
      "title": "Community-Edition",
      "description": "Kostenlose Community Edition der edulution.io UI.<br/>Besuche uns auf <link1>{{link}}</link1>.<br/><strong>Diese Version erhält keinen Hersteller-Support.</strong>"
    }
  },
  "appExtendedOptions": {
    "title": "Erweiterungen",
    "onlyOfficeUrl": "Gib hier die OnlyOffice-URL an",
    "onlyOfficeUrlTitle": "OnlyOffice-URL",
    "onlyOfficeJwtSecretTitle": "OnlyOffice JWT Secret",
    "onlyOfficeJwtSecretDescription": "Gib hier den OnlyOffice JWT Secret Key an",
    "overrideDocumentVendorMSWithOOTitle": "OpenDocument als Standard-Dokumentenformat verwenden",
    "overrideDocumentVendorMSWithOODescription": "Soll anstatt der Microsoft Office Formate (docx, pptx, xlsx) das OpenDocument Format (odt, ods, odp) verwendet werden?",
    "mailImapUrlTitle": "URL",
    "mailImapUrlDescription": "Gib hier den FQDN (z.B. 'imap.example.com') des IMAP-Servers an.",
    "mailImapPortTitle": "Port",
    "mailImapPortDescription": "Gib hier die Port Nummer des IMAP-Servers an (z.B. 993)",
    "mailImapSecureTitle": "Sichere Verbindung",
    "mailImapSecureDescription": "Soll die Verbindung über 'TLS' oder 'STARTTLS' aufgebaut werden.",
    "mailImapRejectUnauthorizedTitle": "Nicht zertifizierte Verbindungen ablehnen",
    "mailImapRejectUnauthorizedDescription": "Soll eine Zertifikatsprüfung für diese Verbindung durchgeführt werden?"
  },
  "preview": {
    "image": "Bildvorschau",
    "failedToLoadImage": "Bild konnte nicht geladen werden"
  },
  "dockerApplication": {
    "title": "Docker-Anwendung",
    "dialogTitle": "{{applicationName}}-Plugins installieren",
    "mailDescription": "Falls ein eigener Mailserver betrieben werden soll, kann hier das Setup für Mailcow durchgeführt werden.",
    "classmanagementDescription": "Falls Veyon im Schulnetz eingesetzt wird, kann hier das Setup für den Veyon-WebAPI-Proxy durchgeführt werden."
  },
  "dockerOverview": {
    "title": "Container-Übersicht",
    "containerName": "Container-Name",
    "state": "Betriebszustand",
    "state-badge": "Badge",
    "status": "Status",
    "imageName": "Image",
    "filterPlaceHolderText": "Suche nach Container-Name",
    "port": "Port",
    "created": "Erstellt am"
  },
  "docker": {
    "error": {
      "dockerConnectionError": "Docker-Verbindung fehlgeschlagen",
      "dockerImageNotFound": "Docker Image konnte nicht gefunden werden",
      "dockerCreationError": "Docker Container konnte nicht erstellt werden",
      "dockerCommandExecutionError": "Docker Befehl konnte nicht ausgeführt werden",
      "dockerContainerDeletionError": "Docker Container konnte nicht gelöscht werden"
    },
    "events": {
      "pullingImage": "Docker Image wird abgerufen...",
      "checkingImage": "Check, ob Image schon vorhande ist...",
      "creatingContainer": "Docker Container wird erstellt...",
      "containerCreated": "Container erstellt.",
      "startContainer": "Container gestartet.",
      "stopContainer": "Container gestoppt.",
      "restartContainer": "Container neu gestartet.",
      "killContainer": "Container erzwungen gestoppt.",
      "containerCreationSuccessful": "Container erfolgreich erstellt.",
      "containerCreationFailed": "Container konnte nicht erstellt werden."
    },
    "status": {
      "running": "läuft",
      "created": "erstellt",
      "restarting": "neu gestartet",
      "paused": "pausiert",
      "exited": "gestoppt",
      "dead": "tot"
    }
  }
}<|MERGE_RESOLUTION|>--- conflicted
+++ resolved
@@ -297,12 +297,9 @@
       "DuplicateFailed": "Kopieren fehlgeschlagen",
       "AppNotProperlyConfigured": "OnlyOffice ist nicht korrekt konfiguriert, bitte kontaktiere den Systemadministrator.",
       "CollectingFailed": "Einasmmeln der Dateien fehlgeschlagen",
+      "MissingCallbackURL": "Fehlende Callback-URL",
       "SharingFailed": "Austeilen der Dateien fehlgeschlagen",
-<<<<<<< HEAD
       "CopyFailed": "Kopieren fehlgeschlagen"
-=======
-      "MissingCallbackURL": "Fehlende Callback-URL"
->>>>>>> e2709be0
     },
     "tooltips": {
       "folderNameRequired": "Ordnername ist erforderlich",
@@ -436,15 +433,12 @@
     "editSession": "Sitzung editieren",
     "myRoom": "Mein Raum",
     "sharedMailBox": "Geteiltes Postfach",
-<<<<<<< HEAD
     "enrolPageDescription": "Wähle die Klassen und Projekte aus, für die du dich einschreiben möchtest, indem du die Checkboxen aktivierst.",
     "collectAndCut": "Ausschneiden",
     "collectAndCopy": "Kopieren",
     "copyOrCut": "Möchtest du die Dateien ausschneiden oder kopieren?",
     "filesShared": "Dateien geteilt",
-    "filesCollected": "Dateien eingesammelt"
-=======
-    "enrolPageDescription": "Wählen Sie die Klassen und Projekte aus, für die Sie sich einschreiben möchten, indem Sie die Checkboxen aktivieren.",
+    "filesCollected": "Dateien eingesammelt",
     "veyonConfigTable": {
       "id": "ID",
       "subnet": "Subnet",
@@ -456,7 +450,6 @@
       "createConfig": "Konfiguration erstellen",
       "editConfig": "Konfiguration bearbeiten"
     }
->>>>>>> e2709be0
   },
   "select": "Auswählen",
   "selectAll": "Alle auswählen",
