{
  "welcome": "Willkommen in der Anwendung",
  "changeLang": "Sprache ändern",
  "heading": "Herzlich Willkommen {{givenName}} {{familyName}}",
  "content": "Hier ist ihr persönliches edulution.io Dashboard. Dem Ort an dem all ihre Anwendungen für den digitalen Bildungsbetrieb gesammelt sind.",
  "dashboard": {
    "mobileAccess": {
      "title": "MOBILER DATENZUGRIFF",
      "manual": "Anleitung",
      "content": "Sie können von vielen mobilen Geräten aus auf den Schulserver zugreifen. Wählen Sie Ihr Betriebssystem aus, um zu sehen, wie es funktioniert."
    }
  },
  "ticketsystem": {
    "title": "TICKETSYSTEM",
    "sidebar": "Ticketsystem"
  },
  "mail": {
    "title": "MAIL",
    "sidebar": "Mail"
  },
  "chat": {
    "title": "CHAT",
    "sidebar": "Chat"
  },
  "conferences": {
    "title": "KONFERENZEN",
    "description": "Das Konferenz Tool ermöglicht Audio- und Videokonferenzen und unterstützt Präsentationen mit erweiterten Whiteboard-Funktionen.",
    "sidebar": "Konferenzen",
    "create": "Konferenz erstellen",
    "creator": "Ersteller",
    "delete": "Löschen",
    "deleteConference": "Konferenz löschen",
    "deleteConferences": "{{count}} Konferenzen löschen",
    "editConference": "Konferenz bearbeiten",
    "confirmSingleDelete": "Soll diese Konferenz wirklich gelöscht werden?",
    "confirmMultiDelete": "Sollen diese Konferenzen wirklich gelöscht werden?",
    "name": "Name der Konferenz",
    "conference": "Konferenz",
    "password": "Passwort",
    "attendees": "Teilnehmer",
    "invitedAttendees": "Eingeladen",
    "joinedAttendees": "Beigetreten",
    "privacyStatus": "Zutritt",
    "public": "Öffentlich",
    "private": "Privat",
    "selected-x-rows": "{{selected}} von {{total}} ausgewählt",
    "cancel": "Abbrechen",
    "min_3_chars": "Mindestens 3 Zeichen",
    "max_30_chars": "Maximal 30 Zeichen",
    "password_required": "Kein Passwort eingegeben",
    "error": "Fehler",
    "action": "Aktion",
    "start": "Starten",
    "stop": "Stoppen",
    "join": "Beitreten",
    "minimize": "Minimieren",
    "maximize": "Maximieren",
    "close": "Konferenz verlassen"
  },
  "knowledgebase": {
    "title": "WISSENSDATENBANK",
    "sidebar": "Wissensdatenbank"
  },
  "filesharing": {
    "title": "FILESHARING",
    "sidebar": "Filesharing"
  },
  "forums": {
    "title": "FOREN",
    "sidebar": "Foren"
  },
  "roombooking": {
    "title": "RAUMBUCHUNG",
    "sidebar": "Raumbuchung",
    "rooms": "Räume"
  },
  "learningmanagement": {
    "title": "LERNMANAGEMENT",
    "sidebar": "Lernmanagement"
  },
  "schoolinformation": {
    "title": "SCHULINFORMATION",
    "sidebar": "Schulinformation"
  },
  "schoolmanagement": {
    "title": "SCHULVERWALTUNG",
    "sidebar": "Schulverwaltung"
  },
  "survey": {
    "creationDate": "Erstellungsdatum",
    "expirationDate": "Deadline",
    "editor": {
      "new": "Neu (Leer)",
      "abort": "Alle Änderungen verwerfen"
    },
    "noFormula": "Das Formular ist nicht lesbar",
    "noAnswer": "Keine Antwort verfügbar"
  },
  "surveys": {
    "title": "UMFRAGEN",
    "sidebar": "Umfragen",
    "description": "Hier können Sie eigene Umfragen erstellen und verwalten oder an den Umfragen anderer teilnehmen.",
    "view": {
      "management": "Umfragen verwalten",
      "open": "Offene Umfragen",
      "created": "Eigene Umfragen",
      "answered": "Schon beantwortet",
      "editor": "Neue erstellen"
    },
    "actions": {
      "showResultsChart": "Resultat (Schaubild)",
      "showResultsTable": "Resultat (Tabelle)",
      "showCommittedAnswers": "Verfügbare Abgaben"
    },
    "saveDialog": {
      "title": "Speichern und Benutzern zuweisen",
      "expires": "Deadline",
      "flags": "Einstellungen",
      "isAnonymous": "Soll die Umfrage anonym sein?",
      "canSubmitMultipleAnswers": "Auch nach Teilnahme des Benutzers bleibt der status auf offen?"
    }
  },
  "printer": {
    "title": "DRUCKER",
    "sidebar": "Drucker"
  },
  "network": {
    "title": "NETZWERK",
    "sidebar": "Netzwerk"
  },
  "locationservices": {
    "title": "STANDORTVERBINDUNG",
    "sidebar": "Standortverbindung"
  },
  "desktopdeployment": {
    "title": "DESKTOP-BEREITSTELLUNG",
    "sidebar": "Desktop-Bereitstellung"
  },
  "wlan": {
    "title": "WLAN",
    "sidebar": "Wlan"
  },
  "mobiledevices": {
    "title": "MOBILE ENDGERÄTE",
    "sidebar": "Mobile Endgeräte"
  },
  "virtualization": {
    "title": "VIRTUALISATION",
    "sidebar": "Virtualisation"
  },
  "firewall": {
    "title": "FIREWALL",
    "sidebar": "Firewall"
  },
  "antimalware": {
    "title": "ANTI-MALWARE",
    "sidebar": "Anti-Malware"
  },
  "backup": {
    "title": "BACKUP",
    "sidebar": "Backup"
  },
  "aichat": {
    "title": "KI CHAT",
    "sidebar": "KI Chat"
  },
  "settings": {
    "title": "EINSTELLUNGEN",
    "sidebar": "Einstellungen",
    "addApp": {
      "title": "App hinzufügen",
      "description": "Bitte wählen Sie eine App aus:"
    },
    "description": "Hier können Sie alle Einstellungen vornehmen.",
    "appconfig": {
      "update": {
        "success": "Appliste erfolgreich gespeichert",
        "failed": "Aktualisierung fehlgeschlagen"
      },
      "delete": {
        "success": "App wurde gelöscht",
        "failed": "Löschen fehlgeschlagen"
      },
      "create": {
        "success": "App wurde angelegt",
        "failed": "App anlegen fehlgeschlagen"
      }
    }
  },
  "forwardingpage": {
    "action": "Über diesen Link gelangen Sie zur externen Seite des Anbieters.",
    "description": "Die Anwendung öffnet sich in einem neuen Fenster. Es ist keine weitere Autorisierung nötig.",
    "missing_link": "Link fehlt"
  },
  "menu": "MENÜ",
  "home": "Home",
  "projects": "Projekte",
  "iso": "ISO",
  "program": "Programme",
  "share": "Share",
  "students": "Schüler",
  "login": {
    "forgot_password": "Passwort vergessen?",
    "remember_me": "Merken"
  },
  "common": {
    "add": "Hinzufügen",
    "reload": "Neu laden",
    "logout": "Logout",
    "save": "Speichern",
    "successful": "Erfolgreich",
    "failed": "Fehlgeschlagen",
    "login": "Anmelden",
    "username": "Benutzername",
    "password": "Passwort",
    "loading": "Laden...",
    "overview": "Übersicht",
    "create": "Erstellen",
    "edit": "Bearbeiten",
    "delete": "Löschen",
    "participate": "Teilnehmen",
<<<<<<< HEAD
    "not-available": "'Nicht verfügbar'",
    "date": "Datum",
    "time": "Uhrzeit"
=======
    "not-available": "'Nicht verfügbar'"
    "icon": "Icon"
>>>>>>> 6031e360
  },
  "form": {
    "path": "Link",
    "pathDescription": "Bitte eine URL eintragen.",
    "apptype": "Verknüpfungsart",
    "native": "Native Unterstützung",
    "forwarded": "Weiterleitung",
    "embedded": "Eingebettet",
    "saved": "Konfiguration gespeichert!",
    "url": "URL",
    "urlDescription": "Bitte eine URL zur Applikation eintragen",
    "apiKey": "API Schlüssel",
    "apiKeyDescription": "Der API Schlüssel wird für die Authentifizierung verwendet"
  },
  "fileOperationSuccessful": "Dateioperation erfolgreich",
  "unknownErrorOccurred": "Ein unbekannter Fehler ist aufgetreten",
  "fileSharingTable": {
    "filename": "Dateiname",
    "size": "Größe",
    "lastModified": "Zuletzt geändert",
    "type": "Typ"
  },
  "currentDirectory": "Aktuelles Verzeichnis",
  "filesharingUpload": {
    "title": "Dateien hochladen",
    "upload": "Hochladen",
    "selectFile": "Wählen Sie bis zu 5 Dateien gleichzeitig",
    "uploadItems": "Hochladen: {{count}} Datei/en",
    "dragDropClick": "Ziehen Sie Dateien hierher oder klicken Sie, um Dateien auszuwählen",
    "filesToUpload": "Dateien zum Hochladen"
  },
  "table": {
    "rowsSelected": "{{selected}} von {{total}} Datei(n)/Ordner ausgewählt",
    "noDataAvailable": "Keine Daten verfügbar"
  },
  "loadingIndicator": {
    "message": "Bitte warten Sie, während wir Ihre Anfrage bearbeiten..."
  },
  "search": {
    "type-to-search": "Tippen um zu suchen",
    "loading": "Lade",
    "no-results": "Keine Ergebnisse"
  },
  "fileCategory": {
    "folder": "Ordner",
    "document": "Dokument",
    "image": "Bild",
    "video": "Video",
    "audio": "Audio",
    "acrobat": "PDF"
  },
  "fileCreateNewContent": {
    "fileDialogTitle": "Erstelle eine neue Datei",
    "directoryDialogTitle": "Erstelle ein neues Verzeichnis",
    "createButtonText": "Erstellen",
    "fileOperationSuccessful": "Dateierstellung erfolgreich",
    "noMessageAvailable": "Keine Nachricht verfügbar",
    "unknownErrorOccurred": "Ein unbekannter Fehler ist aufgetreten"
  },
  "fileRenameContent": {
    "placeholder": "Geben Sie den neuen Namen ein",
    "renameYourDirectory": "Benennen Sie Ihr Verzeichnis um",
    "renameYourFile": "Benennen Sie Ihre Datei um",
    "to": "zu",
    "rename": "Umbenennen",
    "unknownErrorOccurred": "Ein unbekannter Fehler ist aufgetreten"
  },
  "moveItemDialog": {
    "changeDirectory": "Verzeichnis wechseln",
    "currentDirectory": "Aktuelles Verzeichnis",
    "folderName": "Ordnername",
    "movingItems": {
      "one": "1 Element wird verschoben",
      "other": "{{count}} Elemente werden verschoben"
    },
    "moveTo": "Verschieben nach",
    "move": "Verschieben",
    "unknownErrorOccurred": "Ein unbekannter Fehler ist aufgetreten",
    "selectedItem": "Ausgewählter Ordner"
  },
  "deleteDialog": {
    "areYouSure": "Sind Sie sich absolut sicher?",
    "actionCannotBeUndone": "Diese Aktion kann nicht rückgängig gemacht werden. Dies wird die Dateien dauerhaft löschen:",
    "selectedItems": "Ausgewählte Elemente:",
    "cancel": "Abbrechen",
    "continue": "Fortfahren",
    "unknownErrorOccurredDuringDeletion": "Während der Löschung ist ein unbekannter Fehler aufgetreten",
    "deleteFiles": "Dateien löschen"
  },
  "timeAgo": {
    "justNow": "gerade Eben",
    "minuteAgo": "vor {{count}} Minuten",
    "hourAgo": "vor {{count}} Stunden",
    "dayAgo": "vor {{count}} Tagen",
    "invalidDate": "Ungültiges Datum"
  },
  "dialog": {
    "close": "Schließen"
  },
  "tooltip": {
    "upload": "Hochladen",
    "create": {
      "file": "Datei erstellen",
      "folder": "Ordner erstellen"
    },
    "rename": "Umbenennen",
    "move": "Verschieben",
    "delete": "Löschen",
    "download": "Herunterladen"
  },
  "response": {
    "successfully": "Aktion war erfolgreich",
    "error": "Fehler",
    "move_successful": "Verschiebung erfolgreich von {{sourcePath}} nach {{destinationPath}}",
    "move_failed": "Verschiebung fehlgeschlagen",
    "unexpected_error_occurred": "Unerwarteter Fehler aufgetreten",
    "upload_failed_with_status": "Upload fehlgeschlagen mit Status {{status}}",
    "network_error_occurred_during_the_upload": "Netzwerkfehler während des Uploads aufgetreten",
    "file_uploaded_successfully": "Datei {{fileName}} erfolgreich hochgeladen",
    "file_uploaded_failed": "Datei {{fileName} konnte nicht hochgeladen werden {{status}}",
    "directory_created_successfully": "Verzeichnis {{directoryName}} erfolgreich erstellt",
    "file_created_successfully": "Datei {{fileName}} erfolgreich erstellt",
    "file_was_deleted_successfully": "Datei {{fileName}} erfolgreich gelöscht",
    "all_items_moved_successfully": "Alle Elemente erfolgreich verschoben",
    "destination_path_is_undefined": "Zielpfad ist undefiniert"
  },
  "accountData": {
    "account_info": "Konto Informationen",
    "name": "Name",
    "email": "E-Mail",
    "school": "Schule",
    "role": "Rolle",
    "classes": "Klassen",
    "change_password": "Passwort ändern",
    "my_information": "Meine Informationen",
    "mail_alias": "Mail Alias",
    "change_my_data": "Daten ändern",
    "school_classes": "Schulklassen"
  },
  "groupsPage": {
    "classes": "Klassen"
  }
}<|MERGE_RESOLUTION|>--- conflicted
+++ resolved
@@ -219,14 +219,10 @@
     "edit": "Bearbeiten",
     "delete": "Löschen",
     "participate": "Teilnehmen",
-<<<<<<< HEAD
     "not-available": "'Nicht verfügbar'",
     "date": "Datum",
-    "time": "Uhrzeit"
-=======
-    "not-available": "'Nicht verfügbar'"
+    "time": "Uhrzeit",
     "icon": "Icon"
->>>>>>> 6031e360
   },
   "form": {
     "path": "Link",
