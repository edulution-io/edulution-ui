{
  "welcome": "Willkommen in der Anwendung",
  "changeLang": "Sprache ändern",
  "heading": "Herzlich Willkommen {{givenName}} {{familyName}}",
  "closeEditingWindow": "Will du wirklich das Bearbeitungsfenster schließen?",
  "framebufferImage": "Framebuffer-Bild",
  "previewImage": "Bildvorschau",
  "not-set": "Nicht gesetzt",
  "imprint": "Impressum",
  "public": "Öffentlich",
  "bulletinboard": {
    "settings": "Einstellungen",
    "noBulletinsToShow": "Aktuell gibt es keine Mitteilungen anzuzeigen, schaue am besten später noch mal vorbei!",
    "categoryIsRequired": "Es muss eine Kategorie ausgewählt werden",
    "createdFrom": "von {{ createdBy }}, aktualisiert am {{ lastUpdated }}",
    "createdFromAndUpdatedBy": "von {{ createdBy }}, aktualisiert von {{ lastUpdatedBy }} am {{ lastUpdated }}",
    "deleteBulletinCategory": "Kategorie löschen",
    "confirmSingleCategoryDelete": "Soll diese Kategorie wirklich gelöscht werden?",
    "confirmSingleCategoryDeleteWarning": "Vorsicht, es werden alle Mitteilungen in dieser Kategorie mitgelöscht!",
    "isVisibleStartDate": "Aktiv von",
    "isVisibleEndDate": "Aktiv bis",
    "isActiveOrExpired": "Aktiv/Abgelaufen",
    "activeFrom": "Aktiv von",
    "activeUntil": "Aktiv bis",
    "appTitle": "Info Board",
    "description": "Hier findest du deine aktuellen Mitteilungen",
    "filterPlaceHolderText": "Suche nach Kategoriename",
    "sidebar": "Info Board",
    "newCategorie": "Neue Kategorie",
    "category": "Kategorie",
    "categoryPositionChanged": "Position der Kategorie geändert",
    "name": "Name",
    "editCategorie": "Kategorie bearbeiten",
    "isActive": "Aktiv",
    "isPermanentlyActive": "Ist permanent aktiv",
    "visibleFor": "Sichtbar für",
    "visibleForUsers": "Sichtbar für Nutzer",
    "visibleForGroups": "Sichtbar für Gruppen",
    "editableByUsers": "Redaktionierbar von Nutzern",
    "editableByGroups": "Redaktionierbar von Gruppen",
    "editorialAccess": "Redaktioneller Zugriff",
    "manageCategories": "Kategorien verwalten",
    "manageBulletins": "Mitteilungen verwalten",
    "error": "Fehler",
    "delete": "Löschen",
    "deleteBulletin": "Mitteilung löschen",
    "deleteBulletins": "{{count}} Mitteilungen löschen",
    "editBulletin": "Mitteilung bearbeiten",
    "createBulletin": "Mitteilung erstellen",
    "confirmSingleDelete": "Soll diese Mitteilung wirklich gelöscht werden?",
    "confirmMultiDelete": "Sollen diese Mitteilungen wirklich gelöscht werden?",
    "rowsSelected": "{{selected}} von {{total}} Mitteilungen ausgewählt",
    "rowSelected": "{{selected}} von {{total}} Mitteilung ausgewählt",
    "cancel": "Abbrechen",
    "title": "Titel",
    "content": "Inhalt",
    "placeholderCategoryName": "Name",
    "categoryName": "Name der Kategorie",
    "bulletinUpdatedSuccessfully": "Mitteilung erfolgreich gespeichert",
    "bulletinCreatedSuccessfully": "Mitteilung erfolgreich erstellt",
    "bulletinsDeletedSuccessfully": "Mitteilungen erfolgreich gelöscht",
    "categoryCreatedSuccessfully": "Kategorie erfolgreich erstellt",
    "categoryUpdatedSuccessfully": "Kategorie erfolgreich aktualisiert",
    "categoryDeletedSuccessfully": "Kategorie erfolgreich gelöscht",
    "editCategory": "Kategorie bearbeiten",
    "createNewCategory": "Kategorie erstellen",
    "categories": {
      "visibilityState": "Standardsichtbarkeit der Mitteilungen",
      "FULLY_VISIBLE": "Vollständig sichtbar",
      "FULLY_VISIBLE-short": "Vollständig",
      "ONLY_TITLE": "Nur Titel anzeigen",
      "ONLY_TITLE-short": "Nur Titel",
      "visibleByUsersAndGroups": "Diese Kategorie mit deinen Mitteilungen ist sichtbar für Nutzer und Gruppen in der Info Board App",
      "visibleByUsersAndGroupsTitle": "Info Board App",
      "editableByUsersAndGroups": "Diese Kategorie ist redaktionierbar von Nutzern und Gruppen in der Info Board App",
      "editableByUsersAndGroupsTitle": "Mitteilungen verwalten"
    },
    "errors": {
      "categoryNotFound": "Kategorie nicht gefunden",
      "categoryDeleteFailed": "Kategorie konnte nicht gelöscht werden",
      "invalidCategory": "Ungültige Kategorie",
      "bulletinNotFound": "Bulletin nicht gefunden",
      "unauthorizedUpdateBulletin": "Keine Berechtigung, um dieses Bulletin zu aktualisieren",
      "unauthorizedDeleteBulletin": "Keine Berechtigung, um dieses Bulletin zu löschen",
      "categoryNameAlreadyExists": "Kategoriename existiert bereits",
      "unauthorizedCreateBulletin": "Keine Berechtigung, um dieses Bulletin zu erstellen",
      "unauthorizedCreateCategory": "Keine Berechtigung, um diese Kategorie zu erstellen",
      "unauthorizedDeleteCategory": "Keine Berechtigung, um diese Kategorie zu löschen",
      "unauthorizedUpdateCategory": "Keine Berechtigung, um diese Kategorie zu aktualisieren",
      "attachmentNotFound": "Anhang nicht gefunden",
      "attachmentDeletionFailed": "Löschen eines Anhangs ist fehlgeschlagen"
    }
  },
  "appstore": {
    "title": "App-Store",
    "description": "Hier kannst du {{ applicationName }} Apps hinzufügen.",
    "chooseIcon": "Icon auswählen",
    "uploadIcon": "Icon hochladen",
    "dropIconDescription": "Ziehe ein Bild hierher oder klicke, um ein Bild auszuwählen. Unterstützte Formate: SVG, WEBP"
  },
  "forwarding": {
    "sidebar": "Weiterleitung"
  },
  "frame": {
    "sidebar": "Frame"
  },
  "embedded": {
    "sidebar": "Eingebettet"
  },
  "dashboard": {
    "pageTitle": "Dashboard",
    "sidebar": "Dashboard",
    "description": "Hier ist dein persönliches {{ applicationName }} Dashboard. Dem Ort an dem all deine Anwendungen für den digitalen Unterricht gesammelt sind.",
    "mobileAccess": {
      "title": "Mobiler Zugriff",
      "manual": "Anleitung",
      "setupWithQrCode": "Einrichtung via QR-Code",
      "content": "Du kannst von vielen mobilen Geräten aus auf den Schulserver zugreifen. Drücke auf Anleitung, um zu starten.",
      "scanAccessInfo": "Um die Zugangsdaten zu übertragen, bitte folgenden QR-Code mit der edulution App scannen."
    },
    "quota": {
      "title": "Quotas",
      "globalQuota": "Cloudquota berechnet ",
      "mailQuota": "E-Mailquota berechnet",
      "mibibyte": "MiB",
      "remainingLow": "Verbleibendes Quota gering – {{free}} %",
      "remainingVeryLow": "Verbleibendes Quota sehr gering – {{free}} %"
    }
  },
  "auth": {
    "errors": {
      "TokenExpired": "Sitzung abgelaufen.",
      "tokenIsNotActive": "Sitzung ist nicht mehr aktiv.",
      "SessionExpiring": "Du wirst in weniger als einer Minute abgemeldet.",
      "Unauthorized": "Du bist nicht autorisiert.",
      "Unknown": "Nutzer nicht gefunden.",
      "TotpMissing": "Totp fehlt.",
      "TotpInvalid": "Totp ungültig.",
      "LmnConnectionFailed": "Verbindung zum Schulserver fehlgeschlagen.",
      "KeycloakConnectionFailed": "Verbindung zum Authentifizierungsserver fehlgeschlagen.",
      "EdulutionConnectionFailed": "Verbindung zum edulution Server fehlgeschlagen. Bitte versuche es später noch einmal."
    },
    "logout": {
      "success": "Erfolgreich abgemeldet"
    }
  },
  "lmnApi": {
    "errors": {
      "ToggleSchoolClassJoinedFailed": "Betreten oder Verlassen der Schulklasse fehlgeschlagen",
      "ToggleProjectJoinedFailed": "Betreten oder Verlassen des Projekts fehlgeschlagen",
      "TogglePrinterJoinedFailed": "Hinzufügen oder Entfernen des Druckers fehlgeschlagen",
      "GetUserSessionsFailed": "Abrufen der Benutzersitzungen fehlgeschlagen",
      "AddUserSessionsFailed": "Hinzufügen der Benutzersitzung fehlgeschlagen",
      "GetPrintersFailed": "Drucker abrufen fehlgeschlagen",
      "RemoveUserSessionsFailed": "Entfernen der Benutzersitzung fehlgeschlagen",
      "UpdateUserSessionsFailed": "Aktualisierung der Benutzersitzung fehlgeschlagen",
      "StartExamModeFailed": "Start des Prüfungsmodus fehlgeschlagen",
      "PrintPasswordsFailed": "Drucken der Passwörter fehlgeschlagen",
      "StopExamModeFailed": "Beenden des Prüfungsmodus fehlgeschlagen",
      "RemoveManagementGroupFailed": "Entfernen der Verwaltungsgruppe fehlgeschlagen",
      "AddManagementGroupFailed": "Hinzufügen der Verwaltungsgruppe fehlgeschlagen",
      "GetUserSchoolClassesFailed": "Abrufen der Schulklassen des Benutzers fehlgeschlagen",
      "GetUserSchoolClassFailed": "Abrufen der Schulklasse des Benutzers fehlgeschlagen",
      "GetUserProjectsFailed": "Abrufen der Projekte des Benutzers fehlgeschlagen",
      "GetUserFailed": "Abrufen fehlgeschlagen",
      "UpdateUserFailed": "Aktualisierung fehlgeschlagen",
      "GetCurrentUserRoomFailed": "Abrufen des aktuellen Benutzerraums fehlgeschlagen",
      "CreateProjectFailed": "Projekterstellung fehlgeschlagen",
      "RemoveProjectFailed": "Entfernen des Projekts fehlgeschlagen",
      "UpdateProjectFailed": "Aktualisierung des Projekts fehlgeschlagen",
      "SearchUsersOrGroupsFailed": "Suche nach Benutzern oder Gruppen fehlgeschlagen",
      "GetProjectFailed": "Abrufen des Projekts fehlgeschlagen",
      "PasswordMismatch": "Aktuelles Passwort stimmt nicht",
      "PasswordChangeFailed": "Passwort ändern fehlgeschlagen",
      "GetUsersQuotaFailed": "Abrufen der Benutzerkontingente fehlgeschlagen.",
      "GetSchoolsFailed": "Abrufen der Schulen fehlgeschlagen",
      "GetLmnVersionFailed": "Abrufen der Linuxmuster-Version fehlgeschlagen."
    }
  },
  "ticketsystem": {
    "title": "TICKETS",
    "sidebar": "Tickets"
  },
  "mail": {
    "title": "E-MAILS",
    "sidebar": "E-Mails",
    "configName": "Name der Konfiguration",
    "hostname": "Hostname",
    "port": "Port",
    "portPlaceholder": "z.B. 993",
    "encryption": "Verschlüsselung",
    "rowSelected": "{{selected}} von {{total}} Job ausgewählt",
    "rowsSelected": "{{selected}} von {{total}} Jobs ausgewählt",
    "themeUpdated": {
      "generic": "Das Mail-Theme wurde aktualisiert. Bitte lade die Seite neu, um die Änderungen zu übernehmen.",
      "failed": "Das Mail-Theme konnte nicht aktualisiert werden."
    },
    "importer": {
      "filterPlaceHolderText": "Suche nach Benutzernamen",
      "title": "E-Mail-Sync",
      "provider": "E-Mail-Provider",
      "interval": "Sync-Intervall",
      "isActive": "Aktiv",
      "syncJobsTable": "Sync-Jobs",
      "mailAddress": "E-Mail-Adresse",
      "noMailConfigured": "E-Mail-App ist nicht konfiguriert. Bitte kontaktiere den Systemadministrator.",
      "syncAccountAdded": "Konto für Sync-Job hinzugefügt.",
      "syncAccountDeleted": "Konto für Sync-Job gelöscht."
    }
  },
  "chat": {
    "title": "CHAT",
    "sidebar": "Chat"
  },
  "errors": {
    "unexpectedError": "Ein unerwarteter Fehler ist aufgetreten",
    "automaticLoginFailed": "Automatischer Login fehlgeschlagen",
    "uploadOrFetchAttachmentFailed": "Fehler beim Hochladen des Anhangs",
    "fileGenerationFailed": "Datei konnte nicht generiert werden",
    "requestTooLarge": "Deine Anfrage ist zu groß. Falls du Medien angehängt hast, versuche diese zu komprimieren oder zu entfernen"
  },
  "conferences": {
    "errors": {
      "MeetingNotFound": "Ein Meeting mit dieser ID wurde nicht gefunden",
      "BbbServerNotReachable": "Der externe BBB-Server ist nicht erreichbar",
      "CouldNotStartConference": "Die Konferenz konnte nicht gestartet werden",
      "CouldNotStopConference": "Die Konferenz konnte nicht gestoppt werden",
      "BbbUnauthorized": "Du bist nicht autorisiert auf den externen BBB-Server zuzugreifen",
      "AppNotProperlyConfigured": "Die Konferenz-App ist nicht richtig konfiguriert, wende dich an den Systemadministrator",
      "YouAreNotTheCreator": "Du bist nicht der Ersteller der Konferenz",
      "AlreadyInAnotherMeeting": "Du befindest dich bereits in einer Konferenz. Bitte schließe die laufende Konferenz, bevor du einer neuen beitrittst.",
      "DBAccessFailed": "Datenbankzugriff fehlgeschlagen",
      "WrongPassword": "Das eingegebene Passwort ist falsch",
      "ConferenceIsNotRunning": "Die Konferenz wurde nicht gestartet",
      "MissingMandatoryParameters": "Anfrage aufgrund fehlender Parameter fehlgeschlagen"
    },
    "sharePublicDialog": {
      "title": "Konferenz teilen",
      "description": "Hier kannst du den Link zur Konferenz kopieren und teilen."
    },
    "joinThisConference": "An dieser Konferenz teilnehmen",
    "filterPlaceHolderText": "Suche nach Konferenzname",
    "started": "Konferenz gestartet",
    "stopped": "Konferenz beendet",
    "isStarting": "Konferenz wird gestartet",
    "isStopping": "Konferenz wird beendet",
    "tryManually": "Manuell verbinden",
    "changeUser": "Benutzer wechseln",
    "joinAgain": "Erneut teilnehmen",
    "passwordOfConference": "Passwort der Konferenz",
    "conferenceIsNotStartedYet": "Die Konferenz wurde noch nicht gestartet. Du befindest dich derzeit im Warteraum und wirst automatisch weitergeleitet, sobald die Konferenz beginnt.",
    "conferenceIsPasswordProtected": "Diese Konferenz ist passwortgeschützt. Bitte gib das Passwort ein, um teilzunehmen.",
    "pleaseEnterYourFullName": "Gib deinen vollständigen Namen ein, um der Konferenz beizutreten.",
    "yourFullName": "Dein vollständiger Name",
    "isNotPublicOrDoesNotExist": "Die Konferenz konnte nicht gefunden werden.",
    "publicConference": "Öffentliche Konferenz",
    "joinUrl": "Zugangslink",
    "isPublic": "Zutrittsbeschränkung",
    "isPublicTrue": "Öffentlich",
    "isPublicFalse": "Privat",
    "title": "KONFERENZEN",
    "description": "Das Konferenz Tool ermöglicht Audio- und Videokonferenzen und unterstützt Präsentationen mit erweiterten Whiteboard-Funktionen.",
    "sidebar": "Konferenzen",
    "create": "Konferenz erstellen",
    "delete": "Löschen",
    "deleteConference": "Konferenz löschen",
    "deleteConferences": "{{count}} Konferenzen löschen",
    "editConference": "Konferenz bearbeiten",
    "conferenceUpdatedSuccessfully": "Konferenz erfolgreich gespeichert ",
    "conferenceFetchedSuccessfully": "Konferenzen erfolgreich aktualisiert ",
    "conferenceCreatedSuccessfully": "Konferenz erfolgreich erstellt",
    "confirmSingleDelete": "Soll diese Konferenz wirklich gelöscht werden?",
    "confirmMultiDelete": "Sollen diese Konferenzen wirklich gelöscht werden?",
    "name": "Name der Konferenz",
    "conference": "Konferenz",
    "password": "Passwort",
    "attendee": "Teilnehmer",
    "attendees": "Teilnehmer",
    "invitedAttendees": "Eingeladen",
    "joinedAttendees": "Beigetreten",
    "privacyStatus": "Zutritt",
    "public": "Öffentlich",
    "private": "Privat",
    "rowsSelected": "{{selected}} von {{total}} Konferenzen ausgewählt",
    "rowSelected": "{{selected}} von {{total}} Konferenz ausgewählt",
    "cancel": "Abbrechen",
    "password_required": "Kein Passwort eingegeben",
    "error": "Fehler",
    "action": "Aktion",
    "start": "Starten",
    "stop": "Stoppen",
    "join": "Beitreten",
    "minimize": "Minimieren",
    "maximize": "Maximieren",
    "close": "Konferenz verlassen"
  },
  "knowledgebase": {
    "title": "WISSENSDATENBANK",
    "sidebar": "Wissensdatenbank"
  },
  "feed": {
    "title": "Aktuelles",
    "noconferences": "Keine laufende Konferenz",
    "nomail": "Keine ungelesenen E-Mails",
    "nosurveys": "Keine offenen Umfragen",
    "nobulletinboard": "Keine neuen Mitteilungen"
  },
  "mountpoints": {
    "home": "Home",
    "examusers": "Klassenarbeiten",
    "projects": "Projekte",
    "iso": "ISO",
    "programs": "Programme",
    "shares": "Freigaben",
    "students-home": "Schüler-Home"
  },
  "filesharing": {
    "filterPlaceHolderText": "Tippen, um zu filtern",
    "title": "DATEIEN",
    "selectFile": "Datei auswählen",
    "sidebar": "Dateien",
    "previewTitle": "Dateivorschau",
    "saveFile": "Datei speichern",
    "fileEditor": "Datei Editor",
    "filePreview": "Dateivorschau",
    "closeEditor": "Editor schließen",
    "loadingDocument": "Dokument wird geladen...",
    "rowsSelected": "{{selected}} von {{total}} Dateien ausgewählt",
    "rowSelected": "{{selected}} von {{total}} Datei ausgewählt",
    "fileWithSameNameAlreadyExists": "Eine Datei mit diesem Namen existiert bereits.",
    "folderWithSameNameAlreadyExists": "Ein Ordner mit diesem Namen existiert bereits.",
    "errors": {
      "FileNotFound": "Datei nicht gefunden",
      "MountPointsNotFound": "Laufwerke nicht gefunden",
      "FolderNotFound": "Ordner nicht gefunden",
      "UploadFailed": "Datei konnte nicht hinzugefügt werden",
      "DeletionFailed": "Löschen fehlgeschlagen",
      "RenameFailed": "Umbenennen fehlgeschlagen",
      "MoveFailed": "Verschieben fehlgeschlagen",
      "CreationFailed": "Erstellen fehlgeschlagen",
      "DbAccessFailed": "Datenbankzugriff fehlgeschlagen",
      "WebDavError": "Dateiserver nicht erreichbar",
      "DownloadFailed": "Herunterladen fehlgeschlagen",
      "FolderCreationFailed": "Ordner konnte nicht erstellt werden",
      "CreateCollectFolderForStudentFailed": "Collect Ordner für Schüler konnte nicht erstellt werden",
      "DeleteFromServerFailed": "Löschen vom Server fehlgeschlagen",
      "SaveFailed": "Speichern fehlgeschlagen",
      "DuplicateFailed": "Kopieren fehlgeschlagen",
      "AppNotProperlyConfigured": "OnlyOffice ist nicht korrekt konfiguriert, bitte kontaktiere den Systemadministrator.",
      "CollectingFailed": "Einsammeln der Dateien fehlgeschlagen",
      "MissingCallbackURL": "Fehlende Callback-URL",
      "SharingFailed": "Austeilen der Dateien fehlgeschlagen",
      "CopyFailed": "Kopieren fehlgeschlagen",
      "FileFormatNotSupported": "Dateiformat wird nicht unterstützt"
    },
    "publicShareFilesPage": {
      "title": "Geteilte Dateien",
      "description": "Hier findest du alle Dateien, die du geteilt hast. Beachte: Jeder, der den Freigabe-Link und ggf. das dazugehörige Passwort hat, kann diese Dateien herunterladen."
    },

    "progressBox": {
      "info": "Info",
      "titleSharing": "Dateien werden ausgeteilt",
      "titleCollecting": "Dateien werden eingesammelt",
      "titleDeleting": "Dateien werden gelöscht",
      "titleMoving": "Dateien werden verschoben",
      "titleCopying": "Dateien werden kopiert",
      "processedSharingInfo": "{{processed}} von {{total}} Dateien erfolgreich ausgeteilt",
      "processedCollectingInfo": "{{processed}} von {{total}} Dateien erfolgreich eingesammelt",
      "processedDeletingInfo": "{{processed}} von {{total}} Dateien erfolgreich gelöscht",
      "processedMovingInfo": "{{processed}} von {{total}} Dateien erfolgreich verschoben",
      "processedCopyingInfo": "{{processed}} von {{total}} Dateien erfolgreich kopiert",
      "fileInfoSharing": "Datei {{filename}} wird an {{username}} ausgeteilt",
      "fileInfoCollecting": "Datei {{filename}} wird von {{username}} eingesammelt",
      "fileInfoMoving": "Datei {{filename}} wird verschoben",
      "fileInfoDeleting": "Datei {{filename}} wird gelöscht",
      "fileInfoCopying": "Datei {{filename}} wird kopiert",
      "errorInfo": "{{failed}} Dateien konnten nicht ausgeteilt werden",
      "downloadInfo": "Datei {{filename}} wird heruntergeladen",
      "fileStructureIsCreating": "Dateistruktur wird erstellt",
      "zipFilesAreUploading": "Dateien werden in Ordnerstruktur hochgeladen",
      "fileIsUploading": "{{filename}} wird hochgeladen"
    },
    "tooltips": {
      "folderNameRequired": "Ordnername ist erforderlich",
      "FileNameRequired": "Dateiname ist erforderlich",
      "NewFileNameRequired": "Neuer Dateiname ist erforderlich",
      "NameRequired": "Name erforderlich",
      "NameExceedsCharacterLimit": "Der Dateiname darf maximal 30 Zeichen haben.",
      "NameMustNotEndWithDot": "Der Name darf nicht mit einem Punkt enden."
    },

    "publicFileSharing": {
      "fileName": "Dateiname",
      "selectedFile": "Ausgewählter Inhalt: ",
      "actions": "Aktionen",
      "createdAt": "Erstellt am",
      "validUntil": "Gültig bis",
      "isActive": "Aktiv",
      "fileLink": "Freigabe-Link",
      "invitedAttendees": "Eingeladen",
      "confirmMultiDelete": "Sollen diese Freigabe-Links zu den folgenden Inhalten wirklich gelöscht werden?",
      "confirmSingleDelete": "Soll dieser Freigabe-Link zu folgendem Inhalt wirklich gelöscht werden?",
      "deleteFileLink": "Freigabe-Link löschen",
      "deleteFileLinks": "Freigabe-Links löschen",
      "selectPersonsOrGroupsWhoCanAccess": "Beschränke Personen oder Gruppen, die Zugriff auf diesen Inhalt haben",
      "isAccessibleBy": "Zugänglich für",
      "isPasswordProtected": "Passwort",
      "publiclyAccessible": "Öffentlich zugänglich",
      "qrCodePublicShareFile": "QR-Code für öffentliche Freigabelinks",
      "createNewFileLink": "Neuen Freigabe-Link erstellen",
      "editPublicShareFile": "Freigabe-Link bearbeiten",
      "sharePublicFile": "Öffentliche Freigabe-Links",
      "searchSharedFiles": "Suche nach geteilten Freigabe-Links",
      "sharedBy": "Geteilt von: ",
      "getFileAccess": "Bitte gib das Passwort für diese Freigabe ein, um Zugriff auf die Inhalte zu erhalten.",
      "downloadPublicFile": "Inhalt herunterladen",
      "nameOfContent": "Name des Inhalts:",
      "errors": {
        "PublicFileDeletionFailed": "Freigabe-Link konnte nicht gelöscht werden.",
        "PublicFileIsOnlyDeletableByOwner": "Der Freigabe-Link kann nur vom Besitzer gelöscht werden.",
        "PublicFileNotFound": "Freigabe-Link nicht gefunden.",
        "PublicFileIsRestricted": "Der Freigabe-Link ist nur für bestimmte Nutzer oder Gruppen zugänglich.",
        "PublicIsRestrictedByInvalidToken": "Auf den Freigabelink kann nicht zugegriffen werden, da der Token ungültig ist.",
        "PublicFileWrongPassword": "Das eingegebene Passwort ist falsch.",
        "FileCouldNotBeFound": "Der angefordert Freigabe-Link konnte nicht gefunden werden. Bitte überprüfe den Link oder wende dich an den Ersteller.",
        "PublicFileDownloadFailed": "Herunterladen der Datei fehlgeschlagen. Bitte versuche es später noch einmal."
      },
      "success": {
        "PublicFileLinkCreated": "Freigabe-Link erfolgreich erstellt.",
        "PublicFileLinkDeleted": "Freigabe-Link erfolgreich gelöscht.",
        "PublicFileLinkUpdated": "Freigabe-Link erfolgreich aktualisiert."
      },
      "scope": {
        "public": "Öffentlich",
        "publicHint": "Jeder, der den Freigabe-Link hat, kann diesen Inhalt herunterladen.",
        "restricted": "Eingeschränkt",
        "restrictedHint": "Nur die ausgewählten Gruppen oder Benutzer können diesen Inhalt herunterladen."
      }
    },

    "expiry": {
      "select": "Ablaufdatum auswählen",
      "selectedItemPrefix": "Ausgewählter Inhalt, welcher geteilt wird:",
      "noInviteesWarning": "⚠️  WARNUNG: Jeder, der den Link besitzt, kann diesen Inhalt herunterladen.",
      "inviteesWarning": "⚠️ WARNUNG: Jeder, der zu den ausgewählten Gruppen oder Benutzern gehört, kann diesen Inhalt herunterladen."
    },

    "eta": {
      "fewSeconds": "ein paar Sekunden verbleibend",
      "lessThanMinute": "weniger als eine Minute verbleibend",
      "aboutOneMinute": "etwa eine Minute verbleibend",
      "aboutMinutes_one": "etwa {{count}} Minute verbleibend",
      "aboutMinutes_other": "etwa {{count}} Minuten verbleibend",
      "aboutHours_one": "etwa {{count}} Stunde verbleibend",
      "aboutHours_other": "etwa {{count}} Stunden verbleibend",
      "moreThanHours_one": "mehr als {{count}} Stunde verbleibend",
      "moreThanHours_other": "mehr als {{count}} Stunden verbleibend",
      "aboutDays_one": "etwa {{count}} Tag verbleibend",
      "aboutDays_other": "etwa {{count}} Tage verbleibend",
      "moreThanDays_one": "mehr als {{count}} Tag verbleibend",
      "moreThanDays_other": "mehr als {{count}} Tage verbleibend"
    }
  },
  "forums": {
    "title": "FOREN",
    "sidebar": "Foren"
  },
  "learningmanagement": {
    "title": "LERNMANAGEMENT",
    "sidebar": "Lernmanagement"
  },
  "schoolinformation": {
    "title": "SCHULINFORMATION",
    "sidebar": "Schulinformation"
  },
  "edit": "Bearbeiten",
  "schoolclass": "Schulklasse",
  "project": "Projekt",
  "unknown": "Unbekannt",
  "device": "Gerät",
  "globalbinduser": "Systemnutzer",
  "globaladministrator": "Globaler Admin",
  "schoolbinduser": "Systemnutzer",
  "schooladministrator": "Schuladmin",
  "classroom-studentcomputer": "Klassenzimmer-Schülercomputer",
  "server": "Server",
  "loginname": "Loginname",
  "classmanagement": {
    "title": "KLASSENRAUM",
    "sidebar": "Klassenraum",
    "invalidProxyAddresses": "Proxy E-Mail-Adressen müssen Komma-separiert ohne Leerzeichen angegebn werden",
    "invalidQuota": "Die Quota muss der Dokumentation entsprechend angegeben werden",
    "invalidMailQuota": "Die E-Mailquota muss als Zahl in MB angegeben werden",
    "name": "Name",
    "project": {
      "createSuccess": "Projekt erfolgreich erstellt",
      "updateSuccess": "Projekt erfolgreich aktualisiert",
      "deleteSuccess": "Projekt erfolgreich gelöscht"
    },
    "sessions": {
      "createSuccess": "Sitzung erfolgreich erstellt",
      "updateSuccess": "Sitzung erfolgreich aktualisiert",
      "deleteSuccess": "Sitzung erfolgreich gelöscht"
    },
    "mailQuota": "E-Mail Quota (MB)",
    "proxyAddresses": "Proxy E-Mail-Adressen",
    "descriptionPlaceholder": "Kurze Beschreibung des Projekts",
    "proxyAddressesPlaceholder": "info@email1.de,kontakt@email2.com",
    "quotaPlaceholder": "[{\"share\":\"default-school\",\"quota\":50}]",
    "quota": "Quota (MB)",
    "notMemberOfClass": "Du bist kein Mitglied einer Klasse.",
    "noGroupsToShow": "Keine Gruppen vorhanden.",
    "classes": "Klassen",
    "detailsprinters": "Details von Drucker",
    "overview": "Übersicht",
    "lesson": "Unterricht",
    "enrol": "Einschreiben",
    "printPasswords": "Passwörter drucken",
    "Printers": "Drucker",
    "projects": "Projekte",
    "editmyProjects": "Projekt beabeiten",
    "createmyProjects": "Projekt erstellen",
    "detailsmyProjects": "Details von Projekt",
    "myClasses": "Meine Klassen",
    "detailsmyClasses": "Details der Klasse",
    "closeSession": "Schließen",
    "session": "Sitzung",
    "startSession": "Sitzung starten",
    "mySessions": "Meine Sitzungen",
    "addsessions": "Sitzung erstellen",
    "editmySessions": "Sitzung beabeiten",
    "createmySessions": "Eine Sitzung erstellen",
    "myProjects": "Meine Projekte",
    "members": "Mitglieder",
    "member": "Mitglied",
    "noneAvailable": "Keine vorhanden",
    "isJoinable": "Nutzer können beitreten",
    "joinclass": "Klasse beitreten",
    "hide": "Anderen Nutzern nicht anzeigen",
    "typeToSearchUsersGroupsProjects": "Tippen um Schüler, Klassen oder Projekte hinzuzufügen",
    "typeToSearchUsersGroupsProjectsToNewSession": "Tippen um Schüler, Klassen oder Projekte zu einer neuen Sitzung hinzuzufügen",
    "itsNotPossibleToEditExternalStudents": "Es ist nicht möglich Schüler anderer Klassen zu steuern. Bitte treten Sie der Klasse des Schülers bei.",
    "itsNotPossibleToEditOtherSchoolStudents": "Im Moment ist es nicht möglich, das Verzeichnis für das Teilen im Home-Verzeichnis eines Schülers einer anderen Schule zu erstellen oder, die Verwaltungsgruppen zu ändern.",
    "usersInThisSession": "Nutzer in dieser Sitzung",
    "webfilter": "Web Filter",
    "internet": "Internet",
    "noStudentsForAction": "Es gibt keine Schüler auf die diese Aktion angewendet werden kann.",
    "wifi": "Wifi",
    "teacher": "Lehrer",
    "exammode": "Klassenarbeitsmodus",
    "exam": "Klassenarbeit",
    "printPasswordsPageDescription": "Erstelle Dateien um die Passwörter einzelner Klassen auszudrucken oder selektiere Klassen um gleichzeitig mehrere auszudrucken.",
    "userPasswordDialogTitle": "Passwort von {{displayName}}",
    "firstPassword": "Initiales Passwort",
    "firstPasswordNotSet": "Initiales Passwort ist nicht gesetzt",
    "currentPassword": "Aktuelles Passwort",
    "restoreFirstPassword": "Initiales Passwort wiederherstellen",
    "setRandom": "Zufälliges setzen",
    "currentPasswordChangedSuccessfully": "Aktuelles Passwort erfolgreich geändert",
    "firstPasswordChangedSuccessfully": "Initiales Passwort erfolgreich geändert",
    "firstPasswordIsCurrentlySet": "Das initiale Passwort ist als aktuelles Passwort gesetzt.",
    "firstPasswordIsCurrentlyNotSet": "Das initiale Passwort ist nicht als aktuelles Passwort gesetzt.",
    "passwordRequirements": "Verwenden Sie Großbuchstaben, Kleinbuchstaben und Sonderzeichen oder Zahlen.",
    "projectsPageDescription": "Hier findest du eine Übersicht über alle Projekte, in denen du Admin bist.",
    "typeToFilter": "Tippen um zu filtern...",
    "systemName": "Systemname",
    "printing": "Drucken",
    "veyon": "Veyon",
    "enable": "einschalten",
    "disable": "ausschalten",
    "featureIsStillInDevelopment": "Das Feature ist noch in der Entwicklung und wird in der nächsten Version implementiert werden.",
    "collect": "Einsammeln",
    "CollectFilesDescription": "Hier werden alle Dateien der Schüler wieder eingesammelt.",
    "showcollectedfiles": "Dateien anzeigen",
    "share": "Austeilen",
    "exammodeDescription": "Den Klassenarbeitsmodus für {{count}} Schüler umschalten",
    "wifiDescription": "Das Wifi für {{count}} Schüler umschalten",
    "webfilterDescription": "Den Webfilter für {{count}} Schüler umschalten",
    "internetDescription": "Das Internet für {{count}} Schüler umschalten",
    "printingDescription": "Das Drucken für {{count}} Schüler umschalten",
    "collectDescription": "Die Dateien von {{count}} Schüler einsammeln",
    "shareDescription": "Die Dateien an {{count}} Schüler austeilen",
    "showcollectedfilesDescription": "Die Dateien von {{count}} Schüler anzeigen",
    "deactivate": "Deaktivieren",
    "activate": "Aktivieren",
    "passwordoptions": "Passwortoptionen",
    "createFile": "Datei erstellen",
    "pdf": "PDF",
    "csv": "CSV",
    "usePdfLatexInsteadOfLatex": "pdfLatex anstelle von Latex verwenden",
    "pdfDescription": "Erzeuge eine PDF Datei um die Passwörter für diese Schulklassen auszudrucken",
    "csvDescription": "Erzeuge eine CSV Datei um die Passwörter für diese Schulklassen auszudrucken",
    "printOneItemPerPage": "Drucke ein Passwort pro Seite",
    "shouldSplitNamesInCsv": "Vor- und Nachname in getrennten Spalten (funktioniert erst ab Linuxmuster 7.3)",
    "selectSavedSession": "Aus gespeicherten Sitzungen wählen",
    "saveSession": "Sitzung speichern",
    "editSession": "Sitzung editieren",
    "myRoom": "Mein Raum",
    "sharedMailBox": "Geteiltes Postfach",
    "enrolPageDescription": "Wähle die Klassen und Projekte aus, für die du dich einschreiben möchtest, indem du die Checkboxen aktivierst.",

    "copyOrCut": "Möchtest du die Dateien ausschneiden oder kopieren?",
    "filesShared": "Dateien geteilt",
    "filesSharingStarted": "Dateien werden geteilt",
    "filesCollectingStarted": "Dateien werden eingesammelt",
    "failDialog": {
      "title": "Datei {{file}} konnte nicht geteilt werden",
      "reasonMissing": "Die Datei ist möglicherweise nicht mehr vorhanden oder wurde umbenannt.",
      "reasonAlreadyReceived": "Der Empfänger hat die Datei bereits.",
      "reasonDuplicate": "Der Dateiname ist doppelt vorhanden.",
      "affectedPersons": "Die folgenden Personen haben die Datei nicht erhalten:",
      "affectedPerson": "Die folgende Person hat die Datei nicht erhalten:",
      "filenameAdvice": "Wenn das Austeilen erneut versucht werden soll, wird die Datei unter dem Namen {{filename}} verteilt",
      "retryButton": "Erneut versuchen"
    },
    "veyonConfigTable": {
      "id": "ID",
      "subnet": "Subnet",
      "subnetDescription": "Subnet in CIDR-Notation (10.0.0.0/24)",
      "subnetPlaceholder": "10.0.0.0/24",
      "proxyAdress": "Proxy Adresse",
      "proxyAdressDescription": "URL des Veyon-WebAPI-Proxy",
      "proxyAdressPlaceholder": "http://localhost:11080",
      "createConfig": "Konfiguration erstellen",
      "editConfig": "Konfiguration bearbeiten"
    },
    "selectSchool": {
      "title": "Schule auswählen",
      "description": "Bitte wähle die Schule aus, deren Klassen du verwalten möchtest",
      "placeholder": "Schule auswählen"
    }
  },
  "select": "Auswählen",
  "selectAll": "Alle auswählen",
  "details": "Details",
  "quickAccess": "Schnellzugriff",
  "delete": "Löschen",
  "options": "Optionen",
  "downloadFile": "Datei herunterladen",
  "cancel": "Abbrechen",
  "survey": {
    "attendee": "Teilnehmer",
    "attendees": "Teilnehmer",
    "newTitle": "Neue Umfrage",
    "filterPlaceHolderText": "Suche nach Umfragename",
    "publicSurvey": "Öffentliche Umfrage",
    "invitedAttendees": "Eingeladen",
    "isPublic": "Sichtbarkeit",
    "isPublicTrue": "Öffentlich",
    "isPublicFalse": "Privat",
    "created": "Erstellt",
    "creationDate": "Erstellungsdatum",
    "expires": "Läuft ab",
    "expirationDate": "Ablaufdatum",
    "finished": "Du hast erfolgreich an der Umfrage teilgenommen.",
    "thanks": "Vielen Dank für deine Teilnahme.",
    "notFound": "Die Umfrage konnte nicht gefunden werden.",
    "noFormula": "Das Formular ist nicht lesbar.",
    "noAnswer": "Es sind noch keine Antworten verfügbar.",
    "canSubmitMultiple": "Erlaube Mehrfachantworten.",
    "export": {
      "exportToPDF": "Als PDF exportieren",
      "saveInPDF": "Als PDF speichern",
      "processing": "Export wird verarbeitet...",
      "success": "Export erfolgreich",
      "error": "Fehler beim Exportieren",
      "warning": "Einige Fragen können im PDF-Export nicht korrekt angezeigt werden. Dazu gehören unter anderem der Datei-Upload, die Bildauswahl und das Passwortfeld."
    },
    "editor": {
      "inputFieldTitle": "Eingabefeld",
      "new": "Neu (Leer)",
      "fileUploadSuccess": "Die Datei wurde erfolgreich hochgeladen.",
      "fileUploadError": "Die Datei konnte nicht hochgeladen werden, bitte versuche es später erneut.",
      "fileDeletionSuccess": "Die Datei wurde erfolgreich gelöscht.",
      "saveSurveySuccess": "Die Umfrage wurde gespeichert.",
      "reset": "Verwerfen",
      "addDescription": "Beschreibung hinzufügen",
      "expectingUserInput": "Hier wird die Antwort des Teilnehmers erwartet, ... ",
      "templates": "Vorlagen",
      "templateMenu": {
        "submit": "Die Umfrage als Vorlage speichern.",
        "title": "Vorlagen:",
        "userMessage": "Zur Verfügung stehende Vorlagen können hier geladen werden.",
        "adminMessage": "Um deine aktuelle Umfrage als Vorlage zu veröffentlichen, klicke auf 'Speichern'. Vorhandene Vorlagen können hier gelöscht oder geladen werden.",
        "emptyMessage": "Es sind noch keine Vorlagen vorhanden",
        "deletion": {
          "title": "Vorlage löschen",
          "message": "Soll die Vorlage wirklich gelöscht werden?",
          "success": "Vorlage erfolgreich gelöscht",
          "error": "Die Vorlage konnte nicht gelöscht werden"
        }
      },
      "questionSettings": {
        "settings": "Einstellungen",
        "title": "Einstellungen zur Frage",
        "questionTitle": "Titel",
        "addQuestionTitle": "Titel hinzufügen",
        "questionDescription": "Beschreibung",
        "addQuestionDescription": "Beschreibung hinzufügen",
        "rowsAndColumns": "Zeilen und Spalten Bearbeiten",
        "columns": "Spalten",
        "addColumn": "Spalte hinzufügen",
        "newColumn": "Neue Spalte",
        "removeColumn": "Spalte entfernen",
        "rows": "Zeilen",
        "addRow": "Zeile hinzufügen",
        "newRow": "Neue Zeile",
        "removeRow": "Zeile entfernen",
        "limit": "Grenzwert",
        "nullLimit": "Ein Grenzwert von 0 bedeutet, dass die Option unbeschränkt verfügbar ist.",
        "backendLimiters": "Auswahlmöglichkeiten begrenzen",
        "addBackendLimiters": "Hier können Optionen mit Grenzwerten definiert werden. Dadurch lassen sich diese nur begrenzt oft auswählen.",
        "useOtherItem": "Erlaube Nutzern eigene Optionen hinzuzufügen",
        "addBackendLimiterForOtherItem": "Dies setzt einen Grenzwert, wie oft Teilnehmer diese Optionen auswählen können.",
        "upperLimit": "Grenzwert",
        "upperBackendLimiters": "Auswahlmöglichkeiten mit Obergrenze",
        "addChoice": "Hinzufügen",
        "filterPlaceHolderText": "Option suchen",
        "imageWidth": "Breite eines Bildes in Pixel [px]",
        "imageWidthPlaceholder": "0 bedeutet, dass die Breite nur von dem vorhandenen Platz beschränkt wird."
      }
    },
    "participate": {
      "saveAnswerSuccess": "Die Antwort wurde gespeichert.",
      "username": "Benutzername",
      "pleaseEnterYourFullName": "Gib entweder deinen vollständigen Namen ein, um an der Umfrage teilzunehmen. Oder benutze die Teilnahme-ID, um deine Abgabe zu überarbeiten.",
      "yourFullName": "Name",
      "invalidUsername": "Benutzername ist ungültig (erlaubt sind Buchstaben, Zahlen und [. -])",
      "idHeader": "Deine Teilnahme-ID",
      "idText": "Bitte notiere dir:",
      "idParagraph": "Um deine Antwort einzusehen oder, falls konfiguriert, nochmals zu bearbeiten, kannst du die Teilnahme-ID hier benutzen.",
      "usernameRequired": "Der Benutzername ist erforderlich",
      "fileSizeExceeded": "Eine Datei überschreitet die maximal erlaubte Größe von {{size}} MB.",
      "completeMessage": "Vielen Dank, dass du an der Umfrage teilgenommen hast"
    },
    "errors": {
      "submitAnswerError": "Die Antwort konnte nicht gespeichert werden.",
      "updateOrCreateError": "Umfrage konnte weder aktualisiert noch erstellt werden.",
      "deleteError": "Die Umfragen konnten nicht gelöscht werden.",
      "noAnswerError": "Bisher ist noch keine Antwort abgegeben worden.",
      "noFormulaError": "Das Formular der Umfrage ist nicht lesbar.",
      "noBackendLimitersError": "Um diese Funktion nutzen zu können müssen im Editor die Grenzwerte definiert werden.",
      "notFoundError": "Umfrage konnte nicht gefunden werden.",
      "surveyFormulaStructuralError": "Das Formular der Umfrage weist strukturelle Fehler auf.",
      "participationErrorUserNotAssigned": "Du bist zu dieser Umfrage nicht eingeladen.",
      "participationErrorAlreadyParticipated": "Du hast bereits teilgenommen.",
      "participationErrorSurveyExpired": "Umfrage ist abgelaufen.",
      "missingIdError": "Fehlende Umfrage-ID.",
      "missingAnswerError": "Bitte fülle die Umfrage aus, bevor du deine Antwort abschickst."
    }
  },
  "survey-answer": {
    "errors": {
      "notAbleToFindOrCreateSurveyAnswerError": "Antwort konnte nicht gefunden oder erstellt werden.",
      "notAbleToFindSurveyAnswerError": "Keine Antworten vorhanden.",
      "notAbleToUpdateSurveyAnswerError": "Antwort konnte nicht aktualisiert werden.",
      "notAbleToCreateSurveyAnswerError": "Antwort konnte nicht erstellt werden.",
      "notAbleToDeleteSurveyAnswerError": "Antwort konnte nicht gelöscht werden.",
      "notAbleToCountChoices": "Die Anzahl der Auswahlmöglichkeiten konnte nicht ermittelt werden."
    }
  },
  "surveys": {
    "rowsSelected": "{{selected}} von {{total}} Umfragen ausgewählt",
    "rowSelected": "{{selected}} von {{total}} Umfrage ausgewählt",
    "confirmMultiDelete": "Sollen diese Umfragen wirklich gelöscht werden?",
    "confirmSingleDelete": "Soll die Umfrage wirklich gelöscht werden?",
    "deleteSurveys": "Lösche {{count}} Umfragen",
    "deletedSurveys": "{{count}} Umfragen erfolgreich gelöscht",
    "deleteSurvey": "Umfrage Löschen",
    "deletedSurvey": "Umfrage erfolgreich gelöscht",
    "title": "UMFRAGEN",
    "sidebar": "Umfragen",
    "view": {
      "open": {
        "menu": "Offene Umfragen",
        "title": "Offene Umfragen",
        "description": "Hier findest du die Umfragen, zu denen du eingeladen wurdest."
      },
      "created": {
        "menu": "Eigene Umfragen",
        "title": "Selbst erstellte Umfragen",
        "description": "Hier findest du die Umfragen, die du selbst erstellt hast."
      },
      "answered": {
        "menu": "Schon beantwortet",
        "title": "Schon beantwortete Umfragen",
        "description": "Hier findest du die Umfragen, an denen du bereits teilgenommen hast."
      },
      "editor": {
        "menu": "Neue erstellen"
      }
    },
    "actions": {
      "showResultsChart": "Schaubild",
      "showResultsTable": "Tabelle",
      "showSubmittedAnswers": "Antworten"
    },
    "submittedAnswersDialog": {
      "title": "Eingereichte Abgabe des Nutzers"
    },
    "saveDialog": {
      "title": "Speichern und Benutzern zuweisen",
      "settingsFlags": "Einstellungen",
      "isAnonymous": "Soll die Umfrage anonym sein?",
      "isPublic": "Soll die Umfrage öffentlich sein?",
      "canSubmitMultipleAnswers": "Soll ein Teilnehmer die Umfrage mehrmals beantworten können?",
      "canUpdateFormerAnswer": "Sollen Antworten nachträglich bearbeitbar sein?"
    },
    "sharePublicSurveyDialog": {
      "title": "Umfrage teilen",
      "description": "Hier kannst du den Link zur Umfrage kopieren und teilen."
    },
    "participateDialog": {
      "title": "An der Umfrage teilnehmen"
    },
    "resultChartDialog": {
      "title": "Ergebnisse - Schaubild"
    },
    "resultTableDialog": {
      "title": "Ergebnisse - Tabelle"
    }
  },
  "printer": {
    "title": "DRUCKER",
    "sidebar": "Drucker"
  },
  "network": {
    "title": "NETZWERK",
    "sidebar": "Netzwerk"
  },
  "locationservices": {
    "title": "STANDORTVERBINDUNG",
    "sidebar": "Standortverbindung"
  },
  "desktopdeployment": {
    "title": "DESKTOP",
    "topic": "Desktop-Bereitstellung",
    "description": "Hier kannst du dich mit deinem virtuellen Desktop verbinden.",
    "sidebar": "Desktop",
    "connect": "Verbinden",
    "reload": "Neu laden",
    "close": "Verbindung schließen",
    "error": {
      "title": "Verbindungsfehler",
      "description": "Bitte prüfe deine Netzwerkverbindung und versuche es erneut."
    },
    "win10": "Windows 10",
    "win11": "Windows 11",
    "ubuntu": "Ubuntu",
    "clients": "Clients verfügbar",
    "client": "Client verfügbar",
    "errors": {
      "GuacamoleNotResponding": "RDP-Dienst nicht verfügbar.",
      "GuacamoleUserNotFound": "Nutzername oder Passwort konnte nicht gefunden.",
      "LmnVdiApiNotResponding": "Linuxmuster VDI-Dienst antwortet nicht.",
      "SessionNotFound": "Session nicht gefunden.",
      "AppNotProperlyConfigured": "Guacamole ist nicht korrekt konfiguriert, bitte kontaktiere den Systemadministrator."
    }
  },
  "wlan": {
    "title": "WLAN",
    "sidebar": "Wlan"
  },
  "mobiledevices": {
    "title": "MOBILE ENDGERÄTE",
    "sidebar": "Mobile Endgeräte"
  },
  "virtualization": {
    "title": "VIRTUALISATION",
    "sidebar": "Virtualisation"
  },
  "firewall": {
    "title": "FIREWALL",
    "sidebar": "Firewall"
  },
  "antimalware": {
    "title": "ANTI-MALWARE",
    "sidebar": "Anti-Malware"
  },
  "backup": {
    "title": "BACKUP",
    "sidebar": "Backup"
  },
  "aichat": {
    "title": "KI CHAT",
    "sidebar": "KI Chat"
  },
  "roombooking": {
    "sidebar": "Raumbuchung"
  },

  "mobileAccessSetup": {
    "connectionTitle": "Verbindung einrichten",
    "pleaseEnterCredentials": "Bitte gib die Anmeldedaten zum Schulserver an",
    "scanQrCode": "QR Code scannen",
    "orText": "ODER",
    "yourPassword": "Dein Passwort",
    "addButton": "Hinzufügen"
  },
  "ctrlKey": "STRG",
  "enterKey": "Enter",
  "launcher": {
    "title": "App Launcher",
    "searchApps": "Tippen um Apps zu filtern...",
    "pressShortKey": "Launcher öffnen mit",
    "pressEnterToStartApp": "Erste App öffnen mit",
    "noSearchResults": "Keine App gefunden"
  },
  "settings": {
    "title": "EINSTELLUNGEN",
    "sidebar": "Einstellungen",
    "addApp": {
      "title": "App hinzufügen",
      "description": "Bitte wählen Sie eine App aus:"
    },
    "deleteApp": {
      "title": "App löschen",
      "description": "Möchtest du diese App sicher löschen?"
    },
    "delete": "Löschen",
    "description": {
      "dashboard": "Hier kannst du alle Einstellungen vornehmen.",
      "ticketsystem": "Hier kannst du alle Einstellungen vornehmen.",
      "mail": "Hier kannst du alle Einstellungen vornehmen.",
      "chat": "Hier kannst du alle Einstellungen vornehmen.",
      "conferences": "Hier kannst du alle Einstellungen vornehmen.",
      "surveys": "Hier kannst du alle Einstellungen vornehmen.",
      "knowledgebase": "Hier kannst du alle Einstellungen vornehmen.",
      "filesharing": "Hier kannst du alle Einstellungen vornehmen.",
      "forums": "Hier kannst du alle Einstellungen vornehmen.",
      "roombooking": "Hier kannst du alle Einstellungen vornehmen.",
      "learningmanagement": "Hier kannst du alle Einstellungen vornehmen.",
      "schoolinformation": "Hier kannst du alle Einstellungen vornehmen.",
      "classmanagement": "Hier kannst du alle Einstellungen vornehmen.",
      "printer": "Hier kannst du alle Einstellungen vornehmen.",
      "network": "Hier kannst du alle Einstellungen vornehmen.",
      "locationservices": "Hier kannst du alle Einstellungen vornehmen.",
      "desktopdeployment": "Hier kannst du alle Einstellungen vornehmen.",
      "wlan": "Hier kannst du alle Einstellungen vornehmen.",
      "mobiledevices": "Hier kannst du alle Einstellungen vornehmen.",
      "virtualization": "Hier kannst du alle Einstellungen vornehmen.",
      "firewall": "Hier kannst du alle Einstellungen vornehmen.",
      "antimalware": "Hier kannst du alle Einstellungen vornehmen.",
      "backup": "Hier kannst du alle Einstellungen vornehmen.",
      "aichat": "Hier kannst du alle Einstellungen vornehmen.",
      "linuxmuster": "Hier kannst du alle Einstellungen vornehmen.",
      "whiteboard": "Hier kannst du alle Einstellungen vornehmen.",
      "bulletinboard": "Konfiguriere hier die Nutzergruppen, die Zugriff auf die App Info Board haben. Über die Kategorieren kann gesteuert werden, welche Mitteilungen Nutzern angezeigt werden.",
      "forwarded": "Weiterleitung: Einfach den Link zur Webanwendung unter URL eintragen.",
      "framed": "Frame: Einfach den Link zur Webanwendung unter URL eintragen.",
      "embedded": "Eingebettet: Hier kann eine eigene Webanwendung im Editor erstellt werden."
    },
    "globalSettings": {
      "title": "Globale Einstellungen",
      "security": "Sicherheit",
      "general": "Allgemein",
      "defaultLandingPageTitle": "Standardanwendung nach dem Login",
      "defaultLandingPageDescription": "Hier kann festgelegt werden, welche Anwendung für Nutzer standardmäßig nach dem Login angezeigt werden soll.",
      "defaultLandingPageSwitchDescription": "Bei Aktivierung erfolgt die Weiterleitung der Nutzer nach erfolgreichem Login nicht zum Dashboard, sondern zu der an dieser Stelle konfigurierten Anwendung.",
      "multiFactorAuthentication": "Zwei-Faktor-Authentisierung",
      "mfaDescription": "Hier kann festgelegt werden, für welche Nutzergruppen die Zwei-Faktor-Authentisierung erzwungen werden soll.",
      "selectUserGroups": "Nutzergruppen auswählen, für welche das MFA-Setup erzwungen wird.",
      "updateSuccessful": "Einstellung erfolgreich aktualisiert.",
      "errors": {
        "updateError": "Einstellungen konnten nicht aktualisiert werden.",
        "notFoundError": "Einstellungen konnten nicht geladen werden."
      },
      "deploymentTarget": "Plattform",
      "ldap": {
        "title": "LDAP",
        "edulution-binduser-description": "Hier können Zugangsdaten zum LDAP konfiguriert werden, die für den Gruppen-Sync notwendig sind.",
        "edulution-binduser-dn": "Distinguished Name (DN)",
        "edulution-binduser-password": "Passwort"
      },

      "branding": {
        "title": "Branding"
      },

      "logo": {
        "title": "Logo",
        "descriptionSchool": "Lade hier das Logo hoch. Es wird auf der Login-Seite und auf dem Ausweis in der edulution App angezeigt.",
        "descriptionGeneric": "Lade hier das Logo hoch. Es wird auf der Login-Seite angezeigt.",
        "uploadLightLogo": "Helles Logo hochladen",
        "uploadDarkLogo": "Dunkles Logo hochladen",
        "deleteSuccessful": "Logo wurde erfolgreich gelöscht"
      },
      "theme": {
        "title": "Design-Anpassung",
        "primaryColor": "Primärfarbe",
        "primaryDescription": "Hauptfarbe für Schaltflächen, Links und Hervorhebungen",
        "secondaryColor": "Sekundärfarbe",
        "secondaryDescription": "Sekundärfarbe für Text und Rahmen",
        "ciLightGreen": "Markengrün",
        "ciLightGreenDescription": "Grüne Markenfarbe für Farbverläufe und Logos",
        "ciLightBlue": "Markenblau",
        "ciLightBlueDescription": "Blaue Markenfarbe für Farbverläufe und Logos",
        "resetToDefaults": "Auf Standard zurücksetzen"
      },
      "organisationInfo": {
        "title": "Organisationsinformationen",
        "descriptionSchool": "Trage die offiziellen Angaben deiner Organisation ein. Diese Informationen werden in der edulution App angezeigt. Bitte gib den Namen, die Straße, die Postleitzahl und optional die Website der Schule an.",
        "descriptionGeneric": "Trage die offiziellen Angaben deiner Organisation ein.",
        "name": "Organisation",
        "namePlaceholder": "Gemeinschaftsschule Musterstadt",
        "street": "Straße",
        "streetPlaceholder": "Hauptstraße 1",
        "postalCode": "Postleitzahl",
        "postalCodePlaceholder": "12345",
        "website": "Website der Organisation",
        "city": "Stadt",
        "postalCityPlaceholder": "Berlin"
      }
    },
    "userAdministration": {
      "title": "Benutzerverwaltung",
      "resetMfaForm": "Zwei-Faktor-Authentisierung zurücksetzen",
      "resetMfaFormDescription": "Hier kannst du die Zwei-Faktor-Authentisierung für einen oder mehrere Nutzer zurücksetzen.",
      "selectUsersTitle": "Nutzer auswählen",
      "selectUsersDescription": "Wähle hier die Nutzer aus, für welche die Zwei-Faktor-Authentisierung zurückgesetzt werden soll.",
      "totpResetSuccess": "TOTP für {{username}} wurde erfolgreich zurückgesetzt.",
      "setAdminGroupTitle": "Administratorengruppe festlegen",
      "setAdminGroupDescription": "Hier können zusätzliche Administratoren definiert werden. Der Globale Administrator beleibt dabei erhalten.",
      "setAdminGroupSelectDescription": "Über die Sucheingabe können Gruppen ausgewählt werden.",
      "setAdminGroupWarning": "Es muss mindestens eine Administratorengruppe ausgewählt sein."
    },
    "info": {
      "title": "Info"
    },
    "lmnVersion": { "title": "Linuxmuster Versionsübersicht" },
    "appconfig": {
      "position": {
        "title": "Sortierung",
        "description": "An welcher Position soll die App in der App-Leiste und in den Einstellungen angezeigt werden?"
      },
      "sections": {
        "onlyOffice": {
          "title": "Only Office Integration",
          "description": ""
        },
        "imapMailFeed": {
          "title": "IMAP Integration",
          "description": ""
        },
        "bulletinBoard": {
          "title": "Kategorien",
          "description": "Füge neue Kategorien hinzu oder bearbeite existierende, um zu steuern, für welche Nutzer und Gruppen Mitteilungen angezeigt werden sollen."
        },
        "general": {
          "title": "Allgemein",
          "description": ""
        },
        "fileSharing": {
          "title": "Allgemeine Einstellungen",
          "description": ""
        },
        "docker": {
          "title": "Docker Anwendungen",
          "description": "Um die erweiterten Dienste nutzen zu können, können hier die benötigten Container-Anwendungen installiert und gestartet werden."
        },
        "veyon": {
          "title": "Veyon Proxy",
          "description": "Hier können die Veyon WebAPI-Proxys konfiguriert werden.",
          "filterPlaceHolderText": "Suche nach Proxy-Name",
          "invalidCidrFormat": "Ungültige CIDR-Notation",
          "invalidUrlFormat": "Ungültige URL"
        },
        "webdavShare": {
          "title": "WebDAV",
          "sectionTitle": "WebDAV-Shares",
          "description": "Hier können WebDAV-Server für den Dateimanager eingerichtet werden.",
          "filterPlaceHolderText": "Suche nach WebDAV-Share"
        },
        "webdavServer": {
          "title": "WebDAV-Server",
          "filterPlaceHolderText": "Suche nach WebDAV-Server",
          "deleteWarning": {
            "title": "Löschen nicht möglich",
            "description": "Der WebDAV-Server '{{serverName}}' wird von {{count}} Share(s) verwendet: {{shares}}. Bitte lösche die abhängigen Shares zuerst."
          }
        },
        "files": {
          "title": "Dateien",
          "description": "Hier können die Dateien verwaltet werden, die in der App angezeigt werden.",
          "uploadSuccess": "Dateien erfolgreich hochgeladen",
          "uploadFailed": "Hochladen fehlgeschlagen",
          "rowSelected": "{{selected}} von {{total}} Dateien ausgewählt",
          "rowsSelected": "{{selected}} von {{total}} Dateien ausgewählt"
        },
        "editor": {
          "title": "Editor",
          "description": "Hier im Editor kannst du eigene Webanwendungen gestalten oder bestehende Inhalte integrieren. Du kannst dabei Webseiten erstellen, Inhalte formatieren und individuell anpassen. Auch bereits vorhandene Anwendungen oder externe Inhalte lassen sich einfügen und komfortabel mit deinen eigenen Inhalten verbinden. So entsteht ein flexibler Bereich, in dem du auf einfache Weise Inhalte darstellen oder interaktive Anwendungen anbieten kannst. Starte mit der Wahl des Modus, in welchem die Webanwendung gestartet werden soll.",
          "sandboxMode": "Separates Layout",
          "nativeMode": "Integriertes Layout",
          "sandboxModeDescription": "Im Modus „Separates Layout“ wird der Inhalt als eigenständige Seite angezeigt, ähnlich wie ein Fenster innerhalb der Anwendung. Dabei können neben dem eigentlichen Inhalt auch zusätzliche Designelemente oder Funktionen aus anderen Quellen geladen werden. Dadurch ist die Gestaltung unabhängig von der Anwendung, könnte also anders aussehen oder sich anders verhalten. Hier muss der Inhalt als HTML-Datei hochgeladen werden.",
          "nativeModeDescription": "Im Modus „Integriertes Layout“ dagegen wird der Inhalt direkt in die Oberfläche der Anwendung eingefügt. Dadurch sieht der Inhalt genauso aus wie die Anwendung selbst und fügt sich optisch nahtlos ein. Allerdings können hier keine zusätzlichen externen Designelemente oder Funktionen dynamisch hinzugefügt werden. Es können jedoch statische Elemente wie Bilder hochgeladen und hier eingesetzt werden.",
          "visibilityDescription": "Hier können Sie festlegen, ob die App öffentlich zugänglich sein soll. Aktiv bedeutet öffentlich, inaktiv bedeutet, dass nur konfigurierte Nutzergruppen Zugriff haben. Die App öffentlich zugänglich zu machen erzeugt einen Link im Footer. Um die App in der Sidebar für registrierte Nutzer sichtbar zu machen, muss deren Zugriff über die Nutzergruppen konfiguriert werden"
        }
      },
      "update": {
        "success": "App erfolgreich gespeichert",
        "failed": "Aktualisierung fehlgeschlagen"
      },
      "delete": {
        "success": "App wurde gelöscht",
        "failed": "Löschen fehlgeschlagen"
      },
      "create": {
        "success": "App wurde angelegt",
        "failed": "App anlegen fehlgeschlagen"
      }
    },
    "errors": {
      "WriteAppConfigFailed": "App speichern fehlgeschlagen",
      "ReadAppConfigFailed": "App lesen fehlgeschlagen",
      "DisableAppConfigFailed": "App deaktivieren fehlgeschlagen",
      "WriteTraefikConfigFailed": "Traefik-Konfiguration speichern fehlgeschlagen",
      "ReadTraefikConfigFailed": "Traefik-Konfiguration lesen fehlgeschlagen",
      "forbiddenProxyPath": "Dieser Proxy-Pfad ist nicht erlaubt.",
      "fieldRequired": "Dieses Feld ist erforderlich",
      "maxChars": "Maximal {{count}} Zeichen",
      "nameAlreadyExists": "App mit diesem Namen existiert bereits",
      "nameIsNotAllowed": "Dieser Appname ist nicht erlaubt",
      "webdavShareNameAlreadyExists": "Dieser Name exisitiert bereits"
    },
    "yamleditor": {
      "invalidYaml": "Ungültiger YAML Syntax",
      "placeholder": "Hier die Traefik-Konfiguration eintragen"
    },
    "rowsSelected": "{{selected}} von {{total}} Container ausgewählt",
    "rowSelected": "{{selected}} von {{total}} Container ausgewählt",
    "license": {
      "title": "Lizenzübersicht",
      "customerId": "Kunden-Nr",
      "licenseId": "Lizenz-ID",
      "numberOfUsers": "Anzahl Benutzer",
      "validFromUtc": "Gültig ab",
      "validToUtc": "Gültig bis",
      "licenseStatus": "Lizenzstatus",
      "register": "Registrieren",
      "registerLicense": "Lizenz registrieren",
      "licenseKey": "Lizenzschlüssel",
      "licenseKeyDescription": "Gib hier den Lizenzschlüssel ein, den du beim Kauf bekommen hast.",
      "licenseSignedSuccessfully": "Lizenz erfolgreich registriert",
      "noLicenseRegistered": "Keine Lizenz registriert",
      "errors": {
        "signingFailed": "Registrierung fehlgeschlagen",
        "verificationFailed": "Tokenverifizierung fehlgeschlagen"
      }
    }
  },
  "usersettings": {
    "title": "MEIN PROFIL",
    "sidebar": "Mein Profil",
    "rowSelected": "{{selected}} von {{total}} Konten ausgewählt",
    "rowsSelected": "{{selected}} von {{total}} Konten ausgewählt",
    "details": {
      "title": "Benutzerdetails",
      "description": "Hier kannst du Benutzerdaten einsehen und teilweise bearbeiten.",
      "userInformation": "Benutzerbezogene Informationen",
      "dateOfBirth": "Geburtsdatum",
      "givenName": "Vorname",
      "displayName": "Anzeigename",
      "name": "Benutzername",
      "role": "Rolle",
      "schoolName": "Schulname",
      "schoolSubjects": "Klassen",
      "sophomorixState": "Status",
      "quotas": "Quotas",
      "proxyAddresses": "E-Mail Proxy-Adressen",
      "addNew": "Tippen um hinzuzufügen",
      "badgeAlreadyExists": "Der Eintrag existiert bereits",
      "sophomorixCustom1_teacher": "Schulfach 1",
      "sophomorixCustom2_teacher": "Schulfach 2",
      "sophomorixCustomMulti1_teacher": "Kaffeesorten",
      "userimageconfig": "Profilbild"
    },
    "security": {
      "title": "Sicherheit",
      "sidebar": "Sicherheit",
      "description": "Konfigurieren Sie hier die Sicherheitseinstellungen des Accounts",
      "changePassword": {
        "title": "Passwort ändern",
        "currentPassword": "Aktuelles Passwort",
        "newPassword": "Neues Passwort",
        "confirmPassword": "Passwort bestätigen",
        "confirm": "Passwort ändern",
        "passwordChangedSuccessfully": "Passwort erfolgreich geändert"
      },
      "filterPlaceHolderText": "Suche nach Anwendung",
      "passwordSafe": "Passwort-Tresor",
      "passwordSafeInfo": "Hier kannst du deine Zugangsdaten für verschiedene Anwendungen speichern. Diese werden verschlüsselt und sind nur für dich sichtbar.",
      "addUserAccount": "Konto hinzufügen",
      "accountId": "Konto-ID",
      "accountData": "Zugangsdaten",
      "safePin": "Tresor-PIN",
      "firstEnterSafePin": "Bitte Tresor-PIN festlegen.",
      "enterSavePin": "Bitte Tresor-PIN eingeben.",
      "wrongSafePin": "PIN ist falsch.",
      "enterSafePin": "Bitte PIN zum Entschlüsseln eingeben.",
      "safePinDescription": "Zur Verschlüsselung der Zugangsdaten wird eine PIN benötigt. Diese PIN ist für niemanden sichtbar und wird nicht gespeichert."
    },
    "mails": {
      "title": "E-Mail"
    },
    "mobileAccess": {
      "title": "App-Zugriff",
      "description": "Hier kannst du den mobilen Zugriff für die edulution App einrichten.",
      "docsDescription": "Den Download-Link zur edulution App und wie du sie einrichtest findest in der edulution Doku.",
      "button": "Doku öffnen"
    },
    "faq": "FAQ",
    "externalIntegration": "Externe Anbindung",
    "config": {
      "mfa": "Zwei-Faktor-Authentisierung",
      "mfaInfo": "Aktuell ist die Zwei-Faktor-Authentisierung",
      "enabled": "aktiviert",
      "enable": "Aktivieren",
      "disabled": "deaktiviert",
      "disable": "Deaktivieren"
    },
    "language": {
      "title": "Sprache",
      "description": "Bitte wähle die Sprache für die Benutzeroberfläche aus.",
      "german": "Deutsch",
      "english": "Englisch",
      "french": "Französisch",
      "system": "Systemsprache"
    },
    "addTotp": {
      "title": "Zwei-Faktor-Authentisierung einrichten",
      "qrCodeInstructions": "Den QR-Code mit einer Authenticator App scannen, die TOTP (Time-based One-Time Password) unterstützt.",
      "copyTotpSecretInstructions": "Falls keine Kamera vorhanden ist, kann hier das Secret kopiert werden:",
      "totpCodeInstructions": "Danach das generierte Passwort hier eintragen und speichern:",
      "mfaSetupRequired": "Die globalen Richtlinien erfordern die Einrichtung der Zwei-Faktor-Authentisierungs:",
      "mfaSetupSuccess": "Die Zwei-Faktor-Authentisierungs wurde erfolgreich eingerichtet."
    },
    "errors": {
      "currentPasswordRequired": "Aktuelles Passwort ist erforderlich",
      "newPasswordRequired": "Neues Passwort ist erforderlich",
      "confirmPasswordRequired": "Erneute Eingabe des Passwortes ist erforderlich zur Bestätigung",
      "passwordsDoNotMatch": "Passwörter stimmen nicht überein",
      "passwordLength": "Das Passwort muss mindestens 8 Zeichen lang sein",
      "notSupportedFileFormat": "Nicht unterstütztes Dateiformat.",
      "notAbleToCompressImage": "Bild konnte nicht komprimiert werden."
    }
  },
  "forwardingpage": {
    "action": "Über diesen Link gelangen Sie zur externen Seite des Anbieters.",
    "description": "Die Anwendung öffnet sich in einem neuen Fenster. Es ist keine weitere Autorisierung nötig.",
    "missing_link": "Link fehlt"
  },
  "menu": "MENÜ",
  "home": "Home",
  "projects": "Projekte",
  "iso": "ISO",
  "program": "Programme",
  "share": "Share",
  "teacher": "Lehrer",
  "student": "Schüler",
  "students": "Schüler",
  "parent": "Eltern",
  "staff": "Mitarbeiter",
  "user": "Benutzer",
  "login": {
    "pageTitle": "Login",
    "username_too_long": "Benutzername zu lang",
    "username_too_short": "Benutzername zu kurz",
    "username_not_regex": "Ungültiger Benutzername/Teilnahme-ID",
    "publicUsername_notExisting": "Es existiert keine Abgabe mit der gegebenen Teilnahme-ID",
    "password_too_long": "Passwort zu lang",
    "forgot_password": "Passwort vergessen?",
    "remember_me": "Merken",
    "enterMultiFactorCode": "Zwei-Faktor-Authentisierung",
    "loginWithApp": "Anmelden mit QR-Login",
    "loginWithQrDescription": "Öffne die edulution.io APP um dich einfach mit dem QR-Code anzumelden.",
    "infoQrCodeExpired": "Zeit für Login mit edulution.io APP abgelaufen."
  },
  "common": {
    "more": "Mehr",
    "less": "Weniger",
    "refreshPage": "Seite neu laden",
    "showMore": "Mehr anzeigen",
    "visibility": "Sichtbarkeit",
    "offline": "Offline",
    "guest": "Gast",
    "ok": "OK",
    "next": "Weiter",
    "of": "von",
    "back": "Zurück",
    "confirm": "Bestätigen",
    "chooseFile": "Datei auswählen",
    "changeFile": "Datei ändern",
    "creator": "Ersteller",
    "share": "Teilen",
    "answers": "Antworten",
    "error": "Fehler",
    "errors": {
      "dbAccessFailed": "Datenbankzugriff fehlgeschlagen",
      "directoryNotCreated": "Erstellen des Verzeichnisses fehlgeschlagen",
      "fileNotCreated": "Erstellen der Datei fehlgeschlagen",
      "fileUploadFailed": "Die Datei konnte nicht hochgeladen werden",
      "fileDeletionFailed": "Löschen der Datei fehlgeschlagen",
      "fileWritingFailed": "Schreiben der Datei fehlgeschlagen",
      "fileMoveFailed": "Verschieben der Datei fehlgeschlagen",
      "fileNotFound": "Datei nicht gefunden",
      "fileNotProvided": "Datei wurde nicht bereitgestellt",
      "invalidFileType": "Ungültiger Dateityp",
      "startDateBeforeEndDate": "Das Startdatum darf nicht nach dem Enddatum liegen",
      "invalidRequestData": "Ungültige Anfragedaten",
      "wrongServerConfig": "Fehlerhafte Serverkonfiguration"
    },
    "cut": "Ausschneiden",
    "sortOrder": "Sortierung",
    "options": "Optionen",
    "checking": "Prüfen",
    "cancel": "Abbrechen",
    "columns": "Spalten",
    "table": "Tabelle",
    "copy": {
      "success": "Erfolgreich in die Zwischenablage kopiert",
      "error": "In Zwischenablage kopieren fehlgeschlagen",
      "doCopy": "Kopieren",
      "link": "Link kopieren",
      "url": "URL kopieren"
    },
    "openInNewTab": "In neuem Tab öffnen",
    "maximize": "Maximieren",
    "minimize": "Minimieren",
    "restore": "Wiederherstellen",
    "dock": "Andocken",
    "undock": "Abdocken",
    "from": "von",
    "youAreCurrentlyNotLoggedIn": "Du bist momentan nicht angemeldet",
    "toLogin": "Zum Login",
    "name": "Name",
    "join": "Teilnehmen",
    "details": "Details",
    "createdAt": "Erstellt am",
    "updatedAt": "Bearbeitet am",
    "actions": "Aktionen",
    "forward": "Weiterleiten",
    "showOptions": "Optionen zeigen",
    "open": "Öffnen",
    "and": "und",
    "yes": "Ja",
    "no": "Nein",
    "title": "Titel",
    "filename": "Dateiname",
    "add": "Hinzufügen",
    "reload": "Neu laden",
    "logout": "Abmelden",
    "save": "Speichern",
    "stop": "Stoppen",
    "selected": "ausgewählt",
    "successful": "Erfolgreich",
    "failed": "Fehlgeschlagen",
    "login": "Anmelden",
    "username": "Benutzername",
    "password": "Passwort",
    "load": "Laden",
    "loading": "Laden...",
    "overview": "Übersicht",
    "create": "Erstellen",
    "icon": "Icon",
    "group": "Gruppe",
    "groups": "Gruppen",
    "min_chars": "Mindestens {{count}} Zeichen",
    "max_chars": "Maximal {{count}} Zeichen",
    "groupAdmins": "Gruppenadministratoren",
    "admins": "Administratoren",
    "adminsShort": "Admins",
    "adminShort": "Admin",
    "admin": "Administrator",
    "teacher": "Lehrer",
    "users": "Benutzer",
    "groupUsers": "Gruppenbenutzer",
    "description": "Beschreibung",
    "school": "Schule",
    "properties": "Eigenschaften",
    "type": "Typ",
    "creationDate": "Erstelldatum",
    "schoolName": "Schulname",
    "mailList": "E-Mail Verteiler",
    "invalid_chars": "Enthält ungültige Zeichen",
    "clearSelection": "Auswahl löschen",
    "start": "Starten",
    "close": "Schließen",
    "delete": "Löschen",
    "connect": "Verbinden",
    "custom": "Benutzerdefiniert",
    "select": "Wählen...",
    "none": "Keine",
    "edit": "Bearbeiten",
    "participate": "Teilnehmen",
    "participated": "Teilgenommen",
    "not-available": "Nicht verfügbar",
    "date": "Datum",
    "time": "Uhrzeit",
    "revert": "Zurücksetzen",
    "restart": "Neu starten",
    "kill": "Beenden",
    "install": "Installieren",
    "update": "Update",
    "progress": "Fortschritt...",
    "pressInstall": "Drücke auf 'Installieren' um zu starten.",
    "enable": "Einschalten",
    "enabled": "Aktiviert",
    "disable": "Ausschalten",
    "disabled": "Deaktiviert",
    "invalid_url": "Ungültige URL",
    "invalid_fqdn": "Ungültiger FQDN. Bitte nur den Hostnamen angeben.",
    "required": "Erforderlich",
    "download": "Herunterladen",
    "template": "Vorlage",
    "application": "Anwendung",
    "preview": "Vorschau",
    "format": "Formatieren",
    "upload": "Hochladen",
    "mode": "Modus",
    "orContinueWithoutAccount": "Oder fahre ohne Account fort",
    "reset": "Zurücksetzen",
    "file": "Datei",
    "saveLocal": "Auf dem Gerät speichern",
    "openLocal": "Vom Gerät öffnen",
    "openFileFromEdu": "Datei öffnen",
    "saveFileToEdu": "In Dateien speichern"
  },
  "form": {
    "path": "Link",
    "pathDescription": "Bitte eine URL eintragen.",
    "apptype": "Art der Anwendung",
    "native": "Native Unterstützung",
    "forwarded": "Weiterleitung",
    "embedded": "Eingebettet",
    "saved": "Konfiguration gespeichert!",
    "url": "URL",
    "urlDescription": "Bitte eine URL zur Applikation eintragen",
    "apiKey": "API-Schlüssel",
    "apiKeyDescription": "Der API-Schlüssel wird für die Authentifizierung verwendet",
    "proxyConfig": "Proxy-Konfiguration",
    "proxyConfigDescription": "Hier kann eine eigene Proxy-Konfiguration für Traefik hinterlegt werden. Dabei kann entweder über die Eingabefelder mithilfe einer Vorlage gearbeitet werden, oder direkt im Expertenmodus eine Konfiguration im YAML-Format erstellt werden. <br/><strong>Achtung:</strong> Eine falsche Konfiguration könnte dazu führen, dass die Anwendung nicht mehr erreichbar ist.",
    "expertMode": "Expertenmodus",
    "proxyPath": "Proxy Pfad",
    "proxyPathPlaceholder": "z.B. SOGo",
    "proxyDestination": "Zielhost",
    "proxyDestinationPlaceholder": "z.B. http://localhost:1234/",
    "stripPrefix": "Prefix entfernen",
    "embeddedPageEditor": "Editor",
    "embeddedPageEditorModeDescription": "Hier kann zwischen Sandbox und nativ gerendert ausgewählt werden. Sandbox ist die sicherste Variante, native das Original-Rendering. Beachte, dass beim nativen Rendering keine Sicherheitsvorkehrungen getroffen werden können. Im Sandbox-Modus wird die HTML-Datei aus dem Speicher gelesen. Lade dazu die Datei hoch.",
    "sandboxed": "Sandbox",
    "pathname": "Share-Pfad",
    "input": {
      "dateTimePicker": {
        "timeSlot": "Uhr",
        "placeholder": "DD/MM/YYYY HH:mm"
      }
    },
    "errors": {
      "dateRequired": "Datum ist erforderlich",
      "dateInvalid": "Ungültiges Datumsformat",
      "datePast": "Datum muss in der Zukunft liegen"
    }
  },
  "fileOperationSuccessful": "Dateioperation erfolgreich gestartet",
  "fileOperationStarted": "Dateioperation gestartet",
  "unknownErrorOccurred": "Ein unbekannter Fehler ist aufgetreten",
  "fileSharingTable": {
    "filename": "Dateiname",
    "size": "Größe",
    "lastModified": "Zuletzt geändert",
    "type": "Typ",
    "isShared": "Geteilt",
    "filesOrFoldersSelected": "{{selected}} von {{total}} Dateien/Ordnern ausgewählt"
  },
  "currentDirectory": "Aktuelles Verzeichnis",
  "filesharingUpload": {
    "title": "Dateien hochladen",
    "dataLimitExceeded": "Datenlimit von 50MB überschritten",
    "fileSize": "Dateigröße",
    "upload": "Hochladen",
    "selectFile": "Wählen Sie bis zu 5 Dateien gleichzeitig",
    "uploadItems": "Hochladen: {{count}} Datei/en",
    "dragDropClick": "Ziehen Sie Dateien hierher oder klicken Sie, um Dateien auszuwählen",
    "dropHere": "Hier loslassen",
    "filesToUpload": "Dateien zum Hochladen",
    "overwriteWarningTitleFile": "Warnung: Datei existiert bereits",
    "overwriteWarningTitleFiles": "Warnung: Dateien existieren bereits",
    "overwriteWarningDescriptionFile": "Die folgende Datei wird überschrieben:",
    "overwriteWarningDescriptionFiles": "Die folgenden Dateien werden überschrieben:",
    "oversizedFilesDetected": "Zu große Dateien entdeckt",
    "folderTooLargeTitle": "Zu viele Dateien im Ordner",
    "folderTooLargeDescription": "Der Ordner enthält mehr als 100 Dateien. Bitte wähle einen anderen Ordner oder reduziere die Anzahl der Dateien.",
    "oversizedFileDetected": "Zu große Datei entdeckt!",
    "cannotUploadOversized": "Dateien, die größer als 50 MB sind, können nicht hochgeladen werden.",
    "addFiles": "Dateien hinzufügen",
    "addFolder": "Ordner hinzufügen",
    "preparingFolder": "Ordner wird vorbereitet",
<<<<<<< HEAD

    "error": {
      "uploadError": "Fehler beim Hochladen der Dateien"
=======
    "file": "Datei",
    "files": "Dateien",
    "creatingDirectoryStructure": "Ordnerstruktur wird angelegt",
    "hiddenFiles": "versteckte & System-Dateien",
    "errors": {
      "directoryCreationFailed": "Fehler beim Erstellen des Ordners",
      "fileUploadFailed": "Fehler beim Hochladen des Ordner-Inhalts"
>>>>>>> ac80bcfd
    }
  },
  "warnings": {
    "colorMayConflictWithTheme": "Manuelle Einstellung der Farbe kann zukünftig zu Problemen mit anderen Themes (hell/dunkel) führen. Es wird empfohlen, die Farbe der Schrift immer gleichzeitig mit der Hintergrundfarbe zu setzen."
  },
  "linuxmuster": {
    "title": "LINUXMUSTER",
    "sidebar": "Linuxmuster"
  },
  "whiteboard": {
    "title": "WHITEBOARD",
    "sidebar": "Whiteboard",
    "saveAsTlFile": "Whiteboard als .tldr Datei speichern",
    "openTLFileFailed": "Datei kann nicht geöffnet werden",
    "openTLFileSuccess": "Datei wurde erfolgreich geladen",
    "openTlFile": "Öffnen",
    "openLocalTlFile": "Lokale .tldr Datei öffnen",
    "file": "Datei"
  },
  "whiteboard-collaboration": {
    "title": "WHITEBOARD",
    "sidebar": "Kollaboratives Whiteboard",
    "privateRoom": "Privater Raum",
    "dropdownPlaceholder": "Wähle hier deinen aktuelle Raum",
    "historyTitle": "Verlauf",
    "historyNoMore": "Keine weiteren Einträge"
  },
  "table": {
    "noDataAvailable": "Keine Daten verfügbar"
  },
  "loadingIndicator": {
    "message": "Bitte warten..."
  },
  "search": {
    "type-to-search": "Tippen um zu suchen",
    "loading": "Lade",
    "no-results": "Keine Ergebnisse",
    "usersAdded": "{{ count }} hinzugefügt"
  },
  "fileCategory": {
    "folder": "Ordner",
    "document": "Dokument",
    "image": "Bild",
    "video": "Video",
    "audio": "Audio",
    "acrobat": "PDF",
    "presentation": "Präsentation",
    "spreadsheet": "Tabelle",
    "vector": "Diagramm",
    "compressed": "Archive"
  },
  "fileCreateNewContent": {
    "documentFile": "Erstelle ein neues Dokument",
    "spreadsheetFile": "Erstelle eine neue Tabelle",
    "presentationFile": "Erstelle eine neue Präsentation",
    "textFile": "Erstelle eine neue Textdatei",
    "drawIoFile": "Erstelle eine neue Draw.io-Datei",
    "fileDialogTitle": "Erstelle eine neue Datei",
    "directoryDialogTitle": "Erstelle ein neues Verzeichnis",
    "createButtonText": "Erstellen",
    "min_3_chars": "Mindestens 3 Zeichen",
    "max_30_chars": "Maximal 30 Zeichen",
    "fileOperationSuccessful": "Dateierstellung erfolgreich",
    "noMessageAvailable": "Keine Nachricht verfügbar",
    "unknownErrorOccurred": "Ein unbekannter Fehler ist aufgetreten",
    "newFileFromType": {
      "drawIoFile": "Neue Draw.io-Datei",
      "textFile": "Neue Textdatei",
      "spreadsheetFile": "Neue Tabelle",
      "presentationFile": "Neue Präsentation",
      "documentFile": "Neues Dokument"
    }
  },
  "fileRenameContent": {
    "placeholder": "Geben Sie den neuen Namen ein",
    "renameYourDirectory": "Benenne das Verzeichnis um",
    "renameYourFile": "Benenne die Datei um",
    "to": "zu",
    "rename": "Umbenennen",
    "unknownErrorOccurred": "Ein unbekannter Fehler ist aufgetreten"
  },
  "copyItemDialog": {
    "copyFilesOrDirectoriesToDirectory": "Dateien oder Verzeichnisse in ein Verzeichnis kopieren",
    "copy": "Kopieren"
  },

  "fileSelectorDialogBody": {
    "title": "Wähle eine Datei zum Öffnen aus",
    "selectFile": "Ausgewählte Datei"
  },

  "saveExternalFileDialogBody": {
    "saveExternalFile": "Externe Datei speichern",
    "destinationFolder": "Zielordner",
    "filename": "Dateiname",
    "filenamePlaceholder": "Dateiname hier eingeben",
    "filenameRequired": "Dateiname darf nicht leer sein",
    "fileSavedSuccessful": "Datei erfolgreich gespeichert",
    "fileSaveFailed": "Datei konnte nicht gespeichert werden"
  },

  "moveItemDialog": {
    "changeDirectory": "Verzeichnis wechseln",
    "currentDirectory": "Aktuelles Verzeichnis",
    "folderName": "Ordnername",
    "movingItems": {
      "one": "1 Element wird verschoben",
      "other": "{{count}} Elemente werden verschoben"
    },
    "moveTo": "Verschieben nach",
    "move": "Verschieben",
    "unknownErrorOccurred": "Ein unbekannter Fehler ist aufgetreten",
    "selectedItem": "Ausgewähltes Element"
  },

  "shareDialog": {
    "shareFilesOrDirectories": "Dateien teilen",
    "share": "Teilen"
  },

  "deleteDialog": {
    "areYouSure": "Sind Sie sich absolut sicher?",
    "actionCannotBeUndone": "Diese Aktion kann nicht rückgängig gemacht werden. Dies wird die Dateien dauerhaft löschen:",
    "selectedItems": "Ausgewählte Elemente:",
    "cancel": "Abbrechen",
    "continue": "Fortfahren",
    "unknownErrorOccurredDuringDeletion": "Während der Löschung ist ein unbekannter Fehler aufgetreten",
    "deleteFiles": "Dateien löschen"
  },
  "timeAgo": {
    "justNow": "gerade eben",
    "minuteAgo": "vor {{count}} Minuten",
    "hourAgo": "vor {{count}} Stunden",
    "dayAgo": "vor {{count}} Tagen",
    "invalidDate": "Ungültiges Datum"
  },
  "dialog": {
    "close": "Schließen"
  },
  "tooltip": {
    "upload": "Hochladen",
    "create": {
      "file": "Datei erstellen",
      "folder": "Ordner erstellen"
    },
    "rename": "Umbenennen",
    "move": "Verschieben",
    "delete": "Löschen",
    "download": "Herunterladen",
    "copy": "Kopieren",
    "share": "Teilen",
    "back": "Zurück"
  },
  "response": {
    "successfully": "Aktion war erfolgreich",
    "error": "Fehler",
    "move_successful": "Verschiebung erfolgreich von {{sourcePath}} nach {{destinationPath}}",
    "move_failed": "Verschiebung fehlgeschlagen",
    "unexpected_error_occurred": "Unerwarteter Fehler aufgetreten",
    "upload_failed_with_status": "Upload fehlgeschlagen mit Status {{status}}",
    "network_error_occurred_during_the_upload": "Netzwerkfehler während des Uploads aufgetreten",
    "file_uploaded_successfully": "Datei {{fileName}} erfolgreich hochgeladen",
    "file_uploaded_failed": "Datei {{fileName} konnte nicht hochgeladen werden {{status}}",
    "directory_created_successfully": "Verzeichnis {{directoryName}} erfolgreich erstellt",
    "file_created_successfully": "Datei {{fileName}} erfolgreich erstellt",
    "file_was_deleted_successfully": "Datei {{fileName}} erfolgreich gelöscht",
    "files_deleted_successfully": "Dateien erfolgreich gelöscht",
    "all_items_moved_successfully": "Alle Elemente erfolgreich verschoben",
    "destination_path_is_undefined": "Zielpfad ist undefiniert"
  },
  "accountData": {
    "account_info": "Konto Informationen",
    "name": "Name",
    "email": "E-Mail",
    "school": "Schule",
    "role": "Rolle",
    "classes": "Klassen",
    "change_password": "Passwort ändern",
    "my_information": "Meine Informationen",
    "mail_alias": "E-Mail Alias",
    "change_my_data": "Daten ändern",
    "school_classes": "Schulklassen"
  },
  "groups": {
    "errors": {
      "CouldNotGetGroupByPath": "Gruppe konnte anhand des Pfades nicht gefunden werden",
      "CouldNotGetUsers": "Benutzer konnten nicht gefunden werden",
      "CouldNotGetCurrentUser": "Aktueller Benutzer konnte nicht gefunden werden",
      "CouldNotGetAllGroups": "Fehler beim Finden aller Gruppen",
      "CouldNotFetchGroupMembers": "Die Gruppenmitglieder konnten nicht gefunden werden",
      "CouldNotFetchUserById": "Benutzer konnte anhand der ID nicht gefunden werden",
      "CouldNotSearchGroups": "Die Suche nach Gruppen war nicht möglich"
    },
    "classes": "Klassen"
  },
  "users": {
    "errors": {
      "notFoundError": "Benutzer existiert nicht",
      "updateError": "Benutzer konnte nicht aktualisiert werden"
    }
  },
  "permission": {
    "groups": "Nutzergruppen",
    "selectGroupsDescription": "Wähle die Nutzergruppen aus, die Zugriff auf die App bekommen sollen."
  },
  "mails": {
    "errors": {
      "NotAbleToGetImapOption": "Auslesen der 'IMAP-Konfiguration' ist nicht möglich",
      "NotAbleToConnectClientError": "Verbindung zum IMAP-Server nicht möglich",
      "NotAbleToLockMailboxError": "Die Mailbox konnte nicht aufgerufen werden",
      "NotAbleToFetchMailsError": "Mails konnten nicht abgerufen werden",
      "NotValidPortTypeError": "Der Port muss als Nummer angegeben werden",
      "MailProviderNotFound": "E-Mail-Provider nicht gefunden",
      "MailcowApiGetSyncJobsFailed": "Sync-Jobs konnten nicht abgerufen werden",
      "MailcowApiCreateSyncJobFailed": "Sync-Job konnte nicht erstellt werden",
      "MailcowApiDeleteSyncJobsFailed": "Sync-Jobs konnten nicht gelöscht werden"
    }
  },
  "licensing": {
    "communityLicenseDialog": {
      "title": "Community-Edition",
      "description": "Kostenlose Community Edition der {{ applicationName }} UI. <strong>Diese Version erhält keinen Hersteller-Support.</strong>"
    }
  },
  "appExtendedOptions": {
    "title": "Erweiterungen",
    "onlyOfficeUrl": "Gib hier die OnlyOffice-URL an",
    "onlyOfficeUrlTitle": "OnlyOffice-URL",
    "onlyOfficeJwtSecretTitle": "OnlyOffice JWT Secret",
    "onlyOfficeJwtSecretDescription": "Gib hier den OnlyOffice JWT Secret Key an",
    "overrideDocumentVendorMSWithOOTitle": "OpenDocument als Standard-Dokumentenformat verwenden",
    "overrideDocumentVendorMSWithOODescription": "Soll anstatt der Microsoft Office Formate (docx, pptx, xlsx) das OpenDocument Format (odt, ods, odp) verwendet werden?",
    "mailImapUrlTitle": "URL",
    "mailImapUrlDescription": "Gib hier den FQDN (z.B. 'imap.example.com') des IMAP-Servers an.",
    "mailImapPortTitle": "Port",
    "mailImapPortDescription": "Gib hier die Port Nummer des IMAP-Servers an (z.B. 993)",
    "mailImapSecureTitle": "Sichere Verbindung",
    "mailImapSecureDescription": "Soll die Verbindung über 'TLS' oder 'STARTTLS' aufgebaut werden.",
    "mailImapRejectUnauthorizedTitle": "Nicht zertifizierte Verbindungen ablehnen",
    "mailImapRejectUnauthorizedDescription": "Soll eine Zertifikatsprüfung für diese Verbindung durchgeführt werden?",
    "mailSogoThemeTitle": "Theme",
    "mailSogoThemeDescription": "Wähle das Theme für die Mail-App. Das Ändern des Themes startet die zugehörigen Container neu.",
    "mailSogoTheme": {
      "light": "Hell",
      "dark": "Dunkel"
    },
    "mailSogoThemeDisabled": "Deaktiviert, da der Mailserver nicht läuft.",
    "mailSogoThemeUpdateCheckerTitle": "Theme-Versionsprüfung",
    "mailSogoThemeUpdateCheckerDescription": "Prüfe, ob eine neue Version des aktuellen Themes verfügbar ist und aktualisiere es bei Bedarf.",
    "updateChecker": {
      "currentVersion": "Aktuelle Version",
      "latestVersion": "Neueste Version",
      "theme": "Theme",
      "updateAvailable": "Eine neue Version ist verfügbar!",
      "checkAgain": "Erneut prüfen",
      "updateNow": "Jetzt aktualisieren",
      "checkVersionSuccess": "Theme erfolgreich überprüft!",
      "noData": "Keine Versionsinformationen verfügbar."
    }
  },
  "preview": {
    "image": "Bildvorschau",
    "failedToLoadImage": "Bild konnte nicht geladen werden"
  },
  "containerApplication": {
    "dialogTitle": "{{applicationName}}-Plugins installieren",
    "EDU_MANAGER_INSTALL_TOKEN": {
      "title": "Installations-Token",
      "description": "Bitte gib den Installations-Token ein, der im Edulution-Manager erstellt wurde."
    },
    "EDULUTION_MAIL_HOSTNAME": {
      "title": "Hostname",
      "description": "Hostname des Mailservers. Dieser kann von der edulution Domain abweichen."
    }
  },
  "edulution-manager": {
    "sidebar": "Edulution-Manager",
    "title": "Edulution-Manager"
  },
  "dockerOverview": {
    "title": "Container-Übersicht",
    "containerName": "Container-Name",
    "state": "Betriebszustand",
    "state-badge": "Badge",
    "status": "Status",
    "imageName": "Image",
    "filterPlaceHolderText": "Suche nach Container-Name",
    "port": "Port",
    "created": "Erstellt am",
    "container-view": "Container",
    "selectPluginForInstallationTitle": "Plugin zur Installation auswählen",
    "selectPluginForInstallationDescription": "Wähle hier eine App aus, für die ein Plugin installiert werden soll."
  },
  "docker": {
    "error": {
      "dockerConnectionError": "Docker-Verbindung fehlgeschlagen",
      "dockerImageNotFound": "Docker Image konnte nicht gefunden werden",
      "dockerCreationError": "Docker Container konnte nicht erstellt werden",
      "dockerCommandExecutionError": "Docker Befehl konnte nicht ausgeführt werden",
      "dockerContainerDeletionError": "Docker Container konnte nicht gelöscht werden",
      "dockerUpdateError": "Docker Container konnte nicht aktualisiert werden"
    },
    "events": {
      "pullingImage": "Docker Image wird abgerufen...",
      "checkingImage": "Check, ob Image schon vorhanden ist...",
      "creatingContainer": "Docker Container wird erstellt...",
      "containerCreated": "Container erstellt.",
      "startContainer": "Container gestartet.",
      "stopContainer": "Container gestoppt.",
      "restartContainer": "Container neu gestartet.",
      "killContainer": "Container erzwungen gestoppt.",
      "containerCreationSuccessful": "Container erfolgreich erstellt.",
      "containerCreationFailed": "Container konnte nicht erstellt werden.",
      "containerUpdateSuccessful": "{{containerName}} erfolgreich aktualisiert.",
      "containerAlreadyUpdateToDate": "{{containerName}} ist bereits aktuell."
    },
    "status": {
      "running": "läuft",
      "created": "erstellt",
      "restarting": "neu gestartet",
      "paused": "pausiert",
      "exited": "gestoppt",
      "dead": "tot"
    }
  },
  "version": {
    "newVersionAvailable": "Es ist eine neue Version von {{ appName }} verfügbar.",
    "update": "Aktualisieren"
  },
  "veyon": {
    "lockScreen": "Bildschirm sperren",
    "unlockScreen": "Bildschirm entsperren",
    "lockInputDevices": "Eingabe sperren",
    "unlockInputDevices": "Eingabe entsperren",
    "rebootSystem": "System neu starten",
    "powerDown": "System herunterfahren",
    "errors": {
      "AppNotProperlyConfigured": "Veyon ist nicht richtig konfiguriert, wende dich an den Systemadministrator",
      "VeyonAuthFailed": "Veyon-Authentifizierung fehlgeschlagen",
      "GetUserFailed": "Benutzer konnte nicht abgerufen werden",
      "VeyonApiNotReachable": "Der externe Veyon-Server ist nicht erreichbar"
    }
  },
  "Invalid user credentials": "Benutzername oder Passwort falsch",
  "For more on this error consult the server log at the debug level.": "Verbindung zum AD-Server fehlgeschlagen. Bitte versuche es später noch einmal.",
  "Failed to fetch": "Verbindung zum edulution Server fehlgeschlagen. Bitte versuche es später noch einmal.",
  "Invalid client or Invalid client credentials": "Ungültige Serverkonfiguration. Bitte überprüfe die Client-ID oder das Client-Secret.",
  "Not Found (404)": "Verbindung zum edulution Server fehlgeschlagen. Bitte versuche es später noch einmal.",
  "NetworkError when attempting to fetch resource.": "Netzwerkfehler beim Abrufen der Website.",
  "deploymentTarget": {
    "title": "Auswahl",
    "description": "Hier kann die Plattform ausgewählt werden, an welche {{ appName }} angebunden wird.",
    "linuxmuster": "Linuxmuster",
    "generic": "Generisch"
  },
  "webdavShare": {
    "displayName": "Anzeigename",
    "accessGroups": {
      "title": "Nutzergruppen",
      "description": "Wähle die Nutzergruppen aus, die Zugriff auf den WebDAV-Server bekommen sollen."
    },
    "type": {
      "title": "WebDAV Server Schema",
      "description": "Bestimmt das Schema welches für die Verbindung zum WebDAV-Server verwendet wird.",
      "linuxmuster": "Linuxmuster",
      "edu-file-proxy": "edulution File Proxy",
      "generic": "Generisch"
    },
    "status": "Status",
    "offline": "Server ist aktuell nicht erreichbar",
    "pathVariables": {
      "title": "Pfad-Variable",
      "description": "Hier kann aus den Nutzerattributen eine dynamische Pfadvariable ausgewählt werden."
    },
    "isRootServer": {
      "title": "Root-Pfad",
      "description": "Für Linuxmuster-Schulfunktionen muss ein WebDAV-Share als Root-Pfad konfiguriert sein, der den gemeinsamen Root-Ordner von Schülern und Lehrern repräsentiert.",
      "short": "Root",
      "notConfigured": "Kein Root-Pfad konfiguriert. Bitte kontaktiere den Systemadministrator."
    },
    "selectPlaceholder": "Wähle...",
    "authentication": {
      "title": "Authentifizierung",
      "description": "Hier kann die Authentifizierungsmethode für den WebDAV-Server ausgewählt werden.",
      "basic": "Basic (Benutzername, Passwort)"
    },
    "selectRootServer": {
      "title": "WebDAV Server-Auswahl",
      "description": "Wähle den WebDAV-Server, der als Root-Pfad fungieren soll."
    },
    "sharePath": "Pfad",
    "pathPreview": "Pfad-Vorschau"
  }
}<|MERGE_RESOLUTION|>--- conflicted
+++ resolved
@@ -1496,21 +1496,16 @@
     "cannotUploadOversized": "Dateien, die größer als 50 MB sind, können nicht hochgeladen werden.",
     "addFiles": "Dateien hinzufügen",
     "addFolder": "Ordner hinzufügen",
-    "preparingFolder": "Ordner wird vorbereitet",
-<<<<<<< HEAD
-
-    "error": {
-      "uploadError": "Fehler beim Hochladen der Dateien"
-=======
     "file": "Datei",
     "files": "Dateien",
     "creatingDirectoryStructure": "Ordnerstruktur wird angelegt",
     "hiddenFiles": "versteckte & System-Dateien",
     "errors": {
       "directoryCreationFailed": "Fehler beim Erstellen des Ordners",
-      "fileUploadFailed": "Fehler beim Hochladen des Ordner-Inhalts"
->>>>>>> ac80bcfd
-    }
+      "fileUploadFailed": "Fehler beim Hochladen des Ordner-Inhalts",
+      "uploadError": "Fehler beim Hochladen der Dateien"
+    },
+    "preparingFolder": "Ordner wird vorbereitet"
   },
   "warnings": {
     "colorMayConflictWithTheme": "Manuelle Einstellung der Farbe kann zukünftig zu Problemen mit anderen Themes (hell/dunkel) führen. Es wird empfohlen, die Farbe der Schrift immer gleichzeitig mit der Hintergrundfarbe zu setzen."
