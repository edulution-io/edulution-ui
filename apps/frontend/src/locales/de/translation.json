--- conflicted
+++ resolved
@@ -689,10 +689,6 @@
     "sidebar": "Whiteboard"
   },
   "table": {
-<<<<<<< HEAD
-    "rowsSelected": "{{selected}} von {{total}} Zeile(n) ausgewählt",
-=======
->>>>>>> ae2360ee
     "noDataAvailable": "Keine Daten verfügbar"
   },
   "loadingIndicator": {
