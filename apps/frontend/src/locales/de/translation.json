--- conflicted
+++ resolved
@@ -355,13 +355,8 @@
       "processedDeletingInfo": "{{processed}} von {{total}} Dateien erfolgreich gelöscht",
       "processedMovingInfo": "{{processed}} von {{total}} Dateien erfolgreich verschoben",
       "processedCopyingInfo": "{{processed}} von {{total}} Dateien erfolgreich kopiert",
-<<<<<<< HEAD
-      "fileInfoSharing": "Datei {{filename}} wird an {{studentName}} ausgeteilt",
-      "fileInfoCollecting": "Datei {{filename}} wird von {{studentName}} eingesammelt",
-=======
       "fileInfoSharing": "Datei {{filename}} wird an {{username}} ausgeteilt",
       "fileInfoCollecting": "Datei {{filename}} wird von {{username}} eingesammelt",
->>>>>>> c7b2a103
       "fileInfoMoving": "Datei {{filename}} wird verschoben",
       "fileInfoDeleting": "Datei {{filename}} wird gelöscht",
       "fileInfoCopying": "Datei {{filename}} wird kopiert",
@@ -1285,11 +1280,7 @@
     "unknownErrorOccurred": "Ein unbekannter Fehler ist aufgetreten"
   },
   "copyItemDialog": {
-<<<<<<< HEAD
-    "copyFilesToDirectory": "Dateien in Verzeichnis kopieren",
-=======
     "copyFilesOrDirectoriesToDirectory": "Dateien oder Verzeichnisse in ein Verzeichnis kopieren",
->>>>>>> c7b2a103
     "copy": "Kopieren"
   },
 
