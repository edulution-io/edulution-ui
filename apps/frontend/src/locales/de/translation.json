--- conflicted
+++ resolved
@@ -47,20 +47,13 @@
   "programs": "Programme",
   "share": "Share",
   "students": "Schüler",
-<<<<<<< HEAD
   "login": { "forgot_password": "Passwort vergessen?", "remember_me": "Merken" },
 
-  "common": {
-    "add": "Hinzufügen",
-    "reload": "Neu laden",
-    "logout": "Abmelden",
-    "login": "Anmelden",
-    "username": "Benutzername",
-    "password": "Passwort",
-    "loading": "Laden..."
-=======
 
-  "common": { "add": "Hinzufügen", "reload": "Neu laden", "logout": "Logout", "save": "Speichern" },
+  "common": { "add": "Hinzufügen", "reload": "Neu laden", "logout": "Logout", "save": "Speichern", "login": "Anmelden",
+  "username": "Benutzername",
+  "password": "Passwort",
+  "loading": "Laden..." },
   "form": {
     "path": "Link",
     "pathDescription": "Bitte eine URL eintragen.",
@@ -138,6 +131,5 @@
     "cancel": "Abbrechen",
     "continue": "Fortfahren",
     "unknownErrorOccurredDuringDeletion": "Während der Löschung ist ein unbekannter Fehler aufgetreten"
->>>>>>> 0b9798d7
   }
 }