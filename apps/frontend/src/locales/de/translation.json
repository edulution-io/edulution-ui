{
  "welcome": "Willkommen in der Anwendung",
  "changeLang": "Sprache ändern",
  "heading": "Herzlich Willkommen {{givenName}} {{familyName}}",
  "content": "Hier ist ihr persönliches edulution.io Dashboard. Dem Ort an dem all ihre Anwendungen für den digitalen Bildungsbetrieb gesammelt sind.",
  "preparing": "Vorbereiten...",
  "closeEditingWindow": "Will du wirklich das Bearbeitungsfenster schließen?",
  "dashboard": {
    "mobileAccess": {
      "title": "Mobiler Datenzugriff",
      "manual": "Anleitung",
      "accessData": "Zugangsdaten",
      "content": "Du kannst von vielen mobilen Geräten aus auf den Schulserver zugreifen. Drücke auf Anleitung um zu starten.",
      "scanAccessInfo": "Um die Zugangsdaten zu übertragen, bitte folgenden QR-Code mit der edulution.io App scannen.",
      "scanAppStoreLink": "Scanne den QR-Code mit deinem mobilen Gerät um die edultion-io App im AppStore herunterzuladen.",
      "nextStepPreview": "Im nächsten Schritt kannst du die Zugangsdaten übertragen.",
      "copyCredentials": "Oder manuell eintragen:",
      "downloadDirect": "Oder lade die App direkt herunter:",
      "downloadApp": "Lade hier die edulution-io App herunter:"
    }
  },
  "auth": {
    "errors": {
      "TokenExpired": "Sitzung abgelaufen.",
      "SessionExpiring": "Du wirst in weniger als einer Minute abgemeldet.",
      "Unauthorized": "Du bist nicht autorisiert.",
      "Unknown": "Nutzer nicht gefunden."
    }
  },
  "lmnApi": {
    "errors": {
      "ToggleSchoolClassJoinedFailed": "Betreten oder Verlassen der Schulklasse fehlgeschlagen",
      "ToggleProjectJoinedFailed": "Betreten oder Verlassen des Projekts fehlgeschlagen",
      "TogglePrinterJoinedFailed": "Hinzufügen oder Entfernen des Druckers fehlgeschlagen",
      "GetUserSessionsFailed": "Abrufen der Benutzersitzungen fehlgeschlagen",
      "AddUserSessionsFailed": "Hinzufügen der Benutzersitzung fehlgeschlagen",
      "GetPrintersFailed": "Drucker abrufen fehlgeschlagen",
      "RemoveUserSessionsFailed": "Entfernen der Benutzersitzung fehlgeschlagen",
      "UpdateUserSessionsFailed": "Aktualisierung der Benutzersitzung fehlgeschlagen",
      "StartExamModeFailed": "Start des Prüfungsmodus fehlgeschlagen",
      "PrintPasswordsFailed": "Drucken der Passwörter fehlgeschlagen",
      "StopExamModeFailed": "Beenden des Prüfungsmodus fehlgeschlagen",
      "RemoveManagementGroupFailed": "Entfernen der Verwaltungsgruppe fehlgeschlagen",
      "AddManagementGroupFailed": "Hinzufügen der Verwaltungsgruppe fehlgeschlagen",
      "GetUserSchoolClassesFailed": "Abrufen der Schulklassen des Benutzers fehlgeschlagen",
      "GetUserSchoolClassFailed": "Abrufen der Schulklasse des Benutzers fehlgeschlagen",
      "GetUserProjectsFailed": "Abrufen der Projekte des Benutzers fehlgeschlagen",
      "GetUserFailed": "Abrufen fehlgeschlagen",
      "GetCurrentUserRoomFailed": "Abrufen des aktuellen Benutzerraums fehlgeschlagen",
      "CreateProjectFailed": "Projekterstellung fehlgeschlagen",
      "RemoveProjectFailed": "Entfernen des Projekts fehlgeschlagen",
      "UpdateProjectFailed": "Aktualisierung des Projekts fehlgeschlagen",
      "SearchUsersOrGroupsFailed": "Suche nach Benutzern oder Gruppen fehlgeschlagen",
      "GetProjectFailed": "Abrufen des Projekts fehlgeschlagen",
      "PasswordMismatch": "Aktuelles Passwort stimmt nicht",
      "PasswordChangeFailed": "Passwort ändern fehlgeschlagen"
    }
  },
  "ticketsystem": {
    "title": "TICKETSYSTEM",
    "sidebar": "Ticketsystem"
  },
  "mail": {
    "title": "MAIL",
    "sidebar": "Mail",
    "importer": {
      "title": "E-Mail-Importer",
      "provider": "E-Mail-Provider",
      "configName": "Name der Konfiguration",
      "hostname": "Hostname",
      "port": "Port",
      "encryption": "Verschlüsselung",
      "interval": "Sync-Intervall",
      "isActive": "Aktiv",
      "syncJobsTable": "Importer Jobs",
      "rowsSelected": "{{selected}} von {{total}} Jobs ausgewählt",
      "mailAddress": "E-Mail-Adresse"
    }
  },
  "chat": {
    "title": "CHAT",
    "sidebar": "Chat"
  },
  "errors": {
    "unexpectedError": "Ein unerwarteter Fehler ist aufgetreten",
    "automaticLoginFailed": "Automatischer Login fehlgeschlagen"
  },
  "conferences": {
    "errors": {
      "MeetingNotFound": "Ein Meeting mit dieser ID wurde nicht gefunden",
      "BbbServerNotReachable": "Der externe BBB-Server ist nicht erreichbar",
      "BbbUnauthorized": "Du bist nicht autorisiert auf den externen BBB-Server zuzugreifen",
      "AppNotProperlyConfigured": "Die Konferenz-App ist nicht richtig konfiguriert, wende dich an den Systemadministrator",
      "YouAreNotTheCreator": "Du bist nicht der Ersteller der Konferenz",
      "AlreadyInAnotherMeeting": "Du befindest dich bereits in einer Konferenz. Bitte verlasse die laufende Konferenz, bevor du einer neuen beitritst."
    },
    "title": "KONFERENZEN",
    "description": "Das Konferenz Tool ermöglicht Audio- und Videokonferenzen und unterstützt Präsentationen mit erweiterten Whiteboard-Funktionen.",
    "sidebar": "Konferenzen",
    "create": "Konferenz erstellen",
    "creator": "Ersteller",
    "delete": "Löschen",
    "deleteConference": "Konferenz löschen",
    "deleteConferences": "{{count}} Konferenzen löschen",
    "editConference": "Konferenz bearbeiten",
    "confirmSingleDelete": "Soll diese Konferenz wirklich gelöscht werden?",
    "confirmMultiDelete": "Sollen diese Konferenzen wirklich gelöscht werden?",
    "name": "Name der Konferenz",
    "conference": "Konferenz",
    "password": "Passwort",
    "attendee": "Teilnehmer",
    "attendees": "Teilnehmer",
    "invitedAttendees": "Eingeladen",
    "joinedAttendees": "Beigetreten",
    "privacyStatus": "Zutritt",
    "public": "Öffentlich",
    "private": "Privat",
    "selected-x-rows": "{{selected}} von {{total}} ausgewählt",
    "cancel": "Abbrechen",
    "password_required": "Kein Passwort eingegeben",
    "error": "Fehler",
    "action": "Aktion",
    "start": "Starten",
    "stop": "Stoppen",
    "join": "Beitreten",
    "minimize": "Minimieren",
    "maximize": "Maximieren",
    "close": "Konferenz verlassen"
  },
  "knowledgebase": {
    "title": "WISSENSDATENBANK",
    "sidebar": "Wissensdatenbank"
  },
  "feed": {
    "title": "Aktuelles",
    "noConferences": "Keine laufende Konferenz",
    "noMails": "Keine ungelesenen Mails"
  },
  "filesharing": {
    "title": "FILESHARING",
    "sidebar": "Filesharing",
    "previewTitle": "Dateivorschau",
    "saveFile": "Datei speichern",
    "closeEditor": "Editor schließen",
    "loadingDocument": "Dokument wird geladen...",
    "errors": {
      "FileNotFound": "Datei nicht gefunden",
      "MountPointsNotFound": "Laufwerke nicht gefunden",
      "FolderNotFound": "Ordner nicht gefunden",
      "UploadFailed": "Datei konnte nicht hinzugefügt werden",
      "DeletionFailed": "Löschen fehlgeschlagen",
      "RenameFailed": "Umbenennen fehlgeschlagen",
      "MoveFailed": "Verschieben fehlgeschlagen",
      "CreationFailed": "Erstellen fehlgeschlagen",
      "DbAccessFailed": "Datenbankzugriff fehlgeschlagen",
      "WebDavError": "Dateiserver nicht erreichbar",
      "DownloadFailed": "Herunterladen fehlgeschlagen",
      "FolderCreationFailed": "Ordner konnte nicht erstellt werden",
      "DeleteFromServerFailed": "Löschen vom Server fehlgeschlagen",
      "SaveFailed": "Speichern fehlgeschlagen"
    },
    "tooltips": {
      "folderNameRequired": "Ordnername ist erforderlich",
      "FileNameRequired": "Dateiname ist erforderlich",
      "NewFileNameRequired": "Neuer Dateiname ist erforderlich",
      "NameRequired": "Name erforderlich"
    }
  },
  "forums": {
    "title": "FOREN",
    "sidebar": "Foren"
  },
  "learningmanagement": {
    "title": "LERNMANAGEMENT",
    "sidebar": "Lernmanagement"
  },
  "schoolinformation": {
    "title": "SCHULINFORMATION",
    "sidebar": "Schulinformation"
  },
<<<<<<< HEAD
  "schoolmanagement": {
    "title": "SCHULVERWALTUNG",
    "sidebar": "Schulverwaltung"
  },
  "survey": {
    "creationDate": "Erstellungsdatum",
    "expirationDate": "Ablaufdatum",
    "noFormula": "Das Formular ist nicht lesbar",
    "noAnswer": "Keine Antwort verfügbar",
    "canSubmitMultiple": "Erlaube Mehrfachantworten",
    "editor": {
      "new": "Neu (Leer)",
      "abort": "Alle Änderungen verwerfen",
      "addDescription": "Beschreibung hinzufügen",
      "expectingUserInput": "Hier wird die Antwort des Teilnehmers erwartet, ... "
    },
    "errors": {
      "updateOrCreateError": "Umfrage konnte weder aktualisiert noch erstellt werden",
      "deleteError": "Die Umfragen konnten nicht gelöscht werden.",
      "noAnswerError": "Es sind noch keine Antworten vorhanden.",
      "noFormulaError": "Das Formular der Umfrage ist nicht lesbar.",
      "notFoundError": "Umfrage konnte nicht gefunden werden.",
      "participationErrorUserNotAssigned": "Du bist zu dieser Umfrage nicht eingeladen.",
      "participationErrorAlreadyParticipated": "Du hast bereits teilgenommen.",
      "participationErrorSurveyExpired": "Umfrage ist abgelaufen.",
      "idTypeError": "Ungültige Umfrage-ID",
      "missingAnswerError": "Bitte fülle die Umfrage aus bevor du deine Antwort abschickst."
    }
  },
  "survey-answer": {
    "errors": {
      "notAbleToFindOrCreateSurveyAnswerError": "Antwort konnte nicht gefunden oder erstellt werden",
      "notAbleToFindSurveyAnswerError": "Keine Antworten vorhanden.",
      "notAbleToUpdateSurveyAnswerError": "Antwort konnte nicht aktualisiert werden",
      "notAbleToCreateSurveyAnswerError": "Antwort konnte nicht erstellt werden.",
      "notAbleToDeleteSurveyAnswerError": "Antwort konnte nicht gelöscht werden."
    }
  },
  "surveys": {
    "title": "UMFRAGEN",
    "sidebar": "Umfragen",
    "view": {
      "open": "Offene Umfragen",
      "created": "Eigene Umfragen",
      "answered": "Schon beantwortet",
      "editor": "Neue erstellen"
    },
    "actions": {
      "showResultsChart": "Resultat (Schaubild)",
      "showResultsTable": "Resultat (Tabelle)",
      "showCommittedAnswers": "Verfügbare Abgaben"
    },
    "commitedAnswersDialog": {
      "title": "Eingereichte Abgabe des Nutzers"
    },
    "saveDialog": {
      "title": "Speichern und Benutzern zuweisen",
      "settingsFlags": "Einstellungen",
      "isAnonymous": "Soll die Umfrage anonym sein?",
      "canSubmitMultipleAnswers": "Auch nach Teilnahme bleibt der Status auf offen"
    },
    "participateDialog": {
      "title": "An der Umfrage teilnehmen"
    },
    "resultChartDialog": {
      "title": "Ergebnisse - Schaubild"
    },
    "resultTableDialog": {
      "title": "Ergebnisse - Tabelle"
    }
  },
=======
  "edit": "Bearbeiten",
  "schoolclass": "Schulklasse",
  "project": "Projekt",
  "unknown": "Unbekannt",
  "device": "Gerät",
  "globalbinduser": "Systemnutzer",
  "globaladministrator": "Globaler Admin",
  "schoolbinduser": "Systemnutzer",
  "schooladministrator": "Schuladmin",
  "classroom-studentcomputer": "Klassenzimmer-Schülercomputer",
  "server": "Server",
  "loginname": "Loginname",
  "classmanagement": {
    "title": "KLASSENZIMMER",
    "sidebar": "Klassenzimmer",
    "name": "Name",
    "notMemberOfClass": "Du bist kein Mitglied einer Klasse.",
    "noGroupsToShow": "Keine Gruppen vorhanden.",
    "classes": "Klassen",
    "detailsprinters": "Details von Drucker",
    "overview": "Übersicht",
    "lesson": "Unterricht",
    "enrol": "Einschreiben",
    "printPasswords": "Passwörter drucken",
    "Printers": "Drucker",
    "projects": "Projekte",
    "editmyProjects": "Projekt beabeiten",
    "createmyProjects": "Projekt erstellen",
    "detailsmyProjects": "Details von Projekt",
    "myClasses": "Meine Klassen",
    "detailsmyClasses": "Details der Klasse",
    "closeSession": "Schließen",
    "session": "Sitzung",
    "startSession": "Sitzung starten",
    "mySessions": "Meine Sitzungen",
    "addsessions": "Sitzung erstellen",
    "editmySessions": "Sitzung beabeiten",
    "createmySessions": "Eine Sitzung erstellen",
    "myProjects": "Meine Projekte",
    "members": "Mitglieder",
    "member": "Mitglied",
    "noneAvailable": "Keine vorhanden",
    "isJoinable": "Nutzer können beitreten",
    "joinClass": "Klasse betreten zum Dateien teilen",
    "hide": "Anderen Nutzern nicht anzeigen",
    "typeToSearchUsersGroupsProjects": "Tippen um Schüler, Klassen oder Projekte hinzuzufügen",
    "typeToSearchUsersGroupsProjectsToNewSession": "Tippen um Schüler, Klassen oder Projekte zu einer neuen Sitzung hinzuzufügen",
    "itsNotPossibleToEditOtherTeacher": "Im Moment ist es nicht möglich, das Verzeichnis für das Teilen im Home-Verzeichnis eines anderen Lehrers zu erstellen, oder die Verwaltungsgruppen zu ändern.",
    "itsNotPossibleToEditOtherSchoolStudents": "Im Moment ist es nicht möglich, das Verzeichnis für das Teilen im Home-Verzeichnis eines Schülers einer anderen Schule zu erstellen oder, die Verwaltungsgruppen zu ändern.",
    "usersInThisSession": "Nutzer in dieser Sitzung",
    "webfilter": "Web Filter",
    "internet": "Internet",
    "noStudentsForAction": "Es gibt keine Schüler auf die diese Aktion angewendet werden kann.",
    "wifi": "Wifi",
    "teacher": "Lehrer",
    "examMode": "Klassenarbeitsmodus",
    "exam": "Klassenarbeit",
    "printPasswordsPageDescription": "Erstelle Dateien um die Passwörter einzelner Klassen auszudrucken oder selektiere Klassen um gleichzeitig mehrere auszudrucken.",
    "userPasswordDialogTitle": "Passwort von {{displayName}}",
    "firstPassword": "Standard Passwort",
    "currentPassword": "Aktuelles Passwort",
    "restoreFirstPassword": "Standard Passwort wiederherstellen",
    "setRandom": "Zufälliges setzen",
    "currentPasswordChangedSuccessfully": "Aktuelles Passwort erfolgreich geändert",
    "firstPasswordChangedSuccessfully": "Standard Passwort erfolgreich geändert",
    "passwordRequirements": "Verwenden Sie Großbuchstaben, Kleinbuchstaben und Sonderzeichen oder Zahlen.",
    "projectsPageDescription": "Hier findest du eine Übersicht über alle Projekte in denen du Admin bist.",
    "typeToFilter": "Tippen um zu filtern...",
    "systemName": "Systemname",
    "proxyAddresses": "Proxy Adressen (kommasepariert)",
    "printing": "Drucken",
    "veyon": "Veyon",
    "enable": "einschalten",
    "disable": "ausschalten",
    "featureIsStillInDevelopment": "Das Feature ist noch in der Entwicklung und wird in der nächsten Version implementiert werden.",
    "collect": "Einsammeln",
    "showCollectedFiles": "Dateien anzeigen",
    "share": "Austeilen",
    "examDescription": "Den Klassenarbeitsmodus für {{count}} Schüler umschalten",
    "wifiDescription": "Das Wifi für {{count}} Schüler umschalten",
    "webfilterDescription": "Den Webfilter für {{count}} Schüler umschalten",
    "internetDescription": "Das Internet für {{count}} Schüler umschalten",
    "printingDescription": "Das Drucken für {{count}} Schüler umschalten",
    "collectDescription": "Die Dateien von {{count}} Schüler einsammeln",
    "shareDescription": "Die Dateien an {{count}} Schüler austeilen",
    "showCollectedFilesDescription": "Die Dateien von {{count}} Schüler anzeigen",
    "deactivate": "Deaktivieren",
    "activate": "Aktivieren",
    "passwordOptions": "Passwortoptionen",
    "createFile": "Datei erstellen",
    "pdf": "PDF",
    "csv": "CSV",
    "usePdfLatexInsteadOfLatex": "pdfLatex anstelle von Latex verwenden",
    "pdfDescription": "Erzeuge eine PDF Datei um die Passwörter für diese Schulklassen auszudrucken",
    "csvDescription": "Erzeuge eine CSV Datei um die Passwörter für diese Schulklassen auszudrucken",
    "printOneItemPerPage": "Drucke ein Passwort pro Seite",
    "selectSavedSession": "Aus gespeicherten Sitzungen wählen",
    "saveSession": "Sitzung speichern",
    "myRoom": "Mein Raum",
    "sharedMailBox": "Geteiltes Postfach",
    "enrolPageDescription": "Wählen Sie die Klassen und Projekte aus, für die Sie sich einschreiben möchten, indem Sie die Checkboxen aktivieren."
  },
  "select": "Auswählen",
  "details": "Details",
  "quickAccess": "Schnellzugriff",
  "delete": "Löschen",
  "options": "Optionen",
  "downloadFile": "Datei herunterladen",
  "cancel": "Abbrechen",
>>>>>>> ee5b6f21
  "printer": {
    "title": "DRUCKER",
    "sidebar": "Drucker"
  },
  "network": {
    "title": "NETZWERK",
    "sidebar": "Netzwerk"
  },
  "locationservices": {
    "title": "STANDORTVERBINDUNG",
    "sidebar": "Standortverbindung"
  },
  "desktopdeployment": {
    "title": "DESKTOP",
    "topic": "Desktop-Bereitstellung",
    "description": "Hier kannst du dich mit deinem virtuellen Desktop verbinden.",
    "sidebar": "Desktop",
    "connect": "Verbinden",
    "reload": "Neu laden",
    "close": "Verbindung schließen",
    "error": {
      "title": "Verbindungsfehler",
      "description": "Bitte prüfe deine Netzwerkverbindung und versuche es erneut."
    },
    "win10": "Windows 10",
    "win11": "Windows 11",
    "ubuntu": "Ubuntu",
    "clients": "Clients verfügbar",
    "client": "Client verfügbar",
    "errors": {
      "GuacamoleNotResponding": "RDP-Dienst nicht verfügbar.",
      "GuacamoleUserNotFound": "Nutzername oder Passwort konnte nicht gefunden.",
      "LmnVdiApiNotResponding": "Linuxmuster VDI-Dienst antwortet nicht.",
      "SessionNotFound": "Session nicht gefunden."
    }
  },
  "wlan": {
    "title": "WLAN",
    "sidebar": "Wlan"
  },
  "mobiledevices": {
    "title": "MOBILE ENDGERÄTE",
    "sidebar": "Mobile Endgeräte"
  },
  "virtualization": {
    "title": "VIRTUALISATION",
    "sidebar": "Virtualisation"
  },
  "firewall": {
    "title": "FIREWALL",
    "sidebar": "Firewall"
  },
  "antimalware": {
    "title": "ANTI-MALWARE",
    "sidebar": "Anti-Malware"
  },
  "backup": {
    "title": "BACKUP",
    "sidebar": "Backup"
  },
  "aichat": {
    "title": "KI CHAT",
    "sidebar": "KI Chat"
  },
  "roombooking": {
    "sidebar": "Raumbuchung"
  },
  "settings": {
    "title": "EINSTELLUNGEN",
    "sidebar": "Einstellungen",
    "addApp": {
      "title": "App hinzufügen",
      "description": "Bitte wählen Sie eine App aus:"
    },
    "deleteApp": {
      "title": "App löschen",
      "description": "Möchtest du diese App sicher löschen?"
    },
    "delete": "Löschen",
    "description": "Hier können Sie alle Einstellungen vornehmen.",
    "appconfig": {
      "update": {
        "success": "App erfolgreich gespeichert",
        "failed": "Aktualisierung fehlgeschlagen"
      },
      "delete": {
        "success": "App wurde gelöscht",
        "failed": "Löschen fehlgeschlagen"
      },
      "create": {
        "success": "App wurde angelegt",
        "failed": "App anlegen fehlgeschlagen"
      }
    },
    "errors": {
      "WriteAppConfigFailed": "App speichern fehlgeschlagen",
      "ReadAppConfigFailed": "App lesen fehlgeschlagen",
      "DisableAppConfigFailed": "App deaktivieren fehlgeschlagen"
    }
  },
  "usersettings": {
    "title": "MEIN PROFIL",
    "sidebar": "Mein Profil",
    "security": {
      "title": "Sicherheit",
      "sidebar": "Sicherheit",
      "description": "Konfigurieren Sie hier die Sicherheitseinstellungen des Accounts",
      "changePassword": {
        "title": "Passwort ändern",
        "currentPassword": "Aktuelles Passwort",
        "newPassword": "Neues Passwort",
        "confirmPassword": "Passwort bestätigen",
        "confirm": "Passwort ändern",
        "passwordChangedSuccessfully": "Passwort erfolgreich geändert"
      }
    },
    "mails": {
      "title": "E-Mail"
    },
    "faq": "FAQ",
    "externalIntegration": "Externe Anbindung",
    "config": {
      "mfa": "Zweifaktorauthentifizierung aktivieren"
    },
    "addTotp": {
      "title": "QR-Code",
      "description": "Bitte den QR-Code scannen und den TOTP-Code eingeben:"
    },
    "errors": {
      "currentPasswordRequired": "Aktuelles Passwort ist erforderlich",
      "newPasswordRequired": "Neues Passwort ist erforderlich",
      "confirmPasswordRequired": "Erneute Eingabe des Passwortes ist erforderlich zur Bestätigung",
      "passwordsDoNotMatch": "Passwörter stimmen nicht überein",
      "passwordLength": "Das Passwort muss mindestens 8 Zeichen lang sein"
    }
  },
  "forwardingpage": {
    "action": "Über diesen Link gelangen Sie zur externen Seite des Anbieters.",
    "description": "Die Anwendung öffnet sich in einem neuen Fenster. Es ist keine weitere Autorisierung nötig.",
    "missing_link": "Link fehlt"
  },
  "menu": "MENÜ",
  "home": "Home",
  "projects": "Projekte",
  "iso": "ISO",
  "program": "Programme",
  "share": "Share",
  "student": "Schüler",
  "students": "Schüler",
  "user": "Benutzer",
  "login": {
    "forgot_password": "Passwort vergessen?",
    "remember_me": "Merken"
  },
  "common": {
    "errors": {
      "dbAccessFailed": "Datenbankzugriff fehlgeschlagen",
      "envAccessError": "Konnte Umgebungsvariablen nicht lesen"
    },
<<<<<<< HEAD
    "yes": "Ja",
    "no": "Nein",
    "title": "Titel",
=======
    "actions": "Aktionen",
    "and": "und",
>>>>>>> ee5b6f21
    "add": "Hinzufügen",
    "reload": "Neu laden",
    "logout": "Abmelden",
    "save": "Speichern",
    "stop": "Stoppen",
    "selected": "ausgewählt",
    "successful": "Erfolgreich",
    "failed": "Fehlgeschlagen",
    "login": "Anmelden",
    "username": "Benutzername",
    "password": "Passwort",
    "loading": "Laden...",
    "overview": "Übersicht",
    "create": "Erstellen",
    "icon": "Icon",
    "group": "Gruppe",
    "groups": "Gruppen",
    "min_chars": "Mindestens {{count}} Zeichen",
    "max_chars": "Maximal {{count}} Zeichen",
    "groupAdmins": "Gruppenadministratoren",
    "admins": "Administratoren",
    "adminsShort": "Admins",
    "adminShort": "Admin",
    "admin": "Administrator",
    "teacher": "Lehrer",
    "users": "Benutzer",
    "groupUsers": "Gruppenbenutzer",
    "description": "Beschreibung",
    "school": "Schule",
    "properties": "Eigenschaften",
    "type": "Typ",
    "creationDate": "Erstelldatum",
    "schoolName": "Schulname",
    "mailList": "Email Verteiler",
    "invalid_chars": "Enthält ungültige Zeichen",
    "clearSelection": "Auswahl löschen",
    "start": "Starten",
    "close": "Schließen",
<<<<<<< HEAD
    "select": "Wählen...",
    "edit": "Bearbeiten",
    "delete": "Löschen",
    "participate": "Teilnehmen",
    "participated": "Teilgenommen",
    "not-available": "'Nicht verfügbar'",
    "date": "Datum",
    "time": "Uhrzeit"
=======
    "delete": "Löschen",
    "connect": "Verbinden",
    "custom": "Benutzerdefiniert",
    "yes": "Ja",
    "no": "Nein"
>>>>>>> ee5b6f21
  },
  "form": {
    "path": "Link",
    "pathDescription": "Bitte eine URL eintragen.",
    "apptype": "Art der Anwendung",
    "native": "Native Unterstützung",
    "forwarded": "Weiterleitung",
    "embedded": "Eingebettet",
    "saved": "Konfiguration gespeichert!",
    "url": "URL",
    "urlDescription": "Bitte eine URL zur Applikation eintragen",
    "apiKey": "API Schlüssel",
    "apiKeyDescription": "Der API Schlüssel wird für die Authentifizierung verwendet"
  },
  "fileOperationSuccessful": "Dateioperation erfolgreich",
  "unknownErrorOccurred": "Ein unbekannter Fehler ist aufgetreten",
  "fileSharingTable": {
    "filename": "Dateiname",
    "size": "Größe",
    "lastModified": "Zuletzt geändert",
    "type": "Typ"
  },
  "currentDirectory": "Aktuelles Verzeichnis",
  "filesharingUpload": {
    "title": "Dateien hochladen",
    "dataLimitExceeded": "Datenlimit von 50MB überschritten",
    "fileSize": "Dateigröße",
    "upload": "Hochladen",
    "selectFile": "Wählen Sie bis zu 5 Dateien gleichzeitig",
    "uploadItems": "Hochladen: {{count}} Datei/en",
    "dragDropClick": "Ziehen Sie Dateien hierher oder klicken Sie, um Dateien auszuwählen",
    "filesToUpload": "Dateien zum Hochladen",
    "limitExceeded": "Dateilimit von 5 Dateien erreicht"
  },
  "linuxmuster": {
    "title": "LINUXMUSTER",
    "sidebar": "Linuxmuster"
  },
  "whiteboard": {
    "title": "WHITEBOARD",
    "sidebar": "Whiteboard"
  },
  "table": {
    "rowsSelected": "{{selected}} von {{total}} Datei(n)/Ordner ausgewählt",
    "noDataAvailable": "Keine Daten verfügbar"
  },
  "loadingIndicator": {
    "message": "Bitte warten..."
  },
  "search": {
    "type-to-search": "Tippen um zu suchen",
    "loading": "Lade",
    "no-results": "Keine Ergebnisse",
    "usersAdded": "{{ count }} hinzugefügt"
  },
  "fileCategory": {
    "folder": "Ordner",
    "document": "Dokument",
    "image": "Bild",
    "video": "Video",
    "audio": "Audio",
    "acrobat": "PDF",
    "presentation": "Präsentation",
    "spreadsheet": "Tabelle",
    "vector": "Diagramm"
  },
  "fileCreateNewContent": {
    "documentFile": "Erstelle ein neues Dokument",
    "spreadsheetFile": "Erstelle eine neue Tabelle",
    "presentationFile": "Erstelle eine neue Präsentation",
    "textFile": "Erstelle eine neue Textdatei",
    "drawIoFile": "Erstelle eine neue Draw.io-Datei",
    "fileDialogTitle": "Erstelle eine neue Datei",
    "directoryDialogTitle": "Erstelle ein neues Verzeichnis",
    "createButtonText": "Erstellen",
    "min_3_chars": "Mindestens 3 Zeichen",
    "fileOperationSuccessful": "Dateierstellung erfolgreich",
    "noMessageAvailable": "Keine Nachricht verfügbar",
    "unknownErrorOccurred": "Ein unbekannter Fehler ist aufgetreten",
    "newFileFromType": {
      "drawIoFile": "Neue Draw.io-Datei",
      "textFile": "Neue Textdatei",
      "spreadsheetFile": "Neue Tabelle",
      "presentationFile": "Neue Präsentation",
      "documentFile": "Neues Dokument"
    }
  },
  "fileRenameContent": {
    "placeholder": "Geben Sie den neuen Namen ein",
    "renameYourDirectory": "Benennen Sie Ihr Verzeichnis um",
    "renameYourFile": "Benennen Sie Ihre Datei um",
    "to": "zu",
    "rename": "Umbenennen",
    "unknownErrorOccurred": "Ein unbekannter Fehler ist aufgetreten"
  },
  "moveItemDialog": {
    "changeDirectory": "Verzeichnis wechseln",
    "currentDirectory": "Aktuelles Verzeichnis",
    "folderName": "Ordnername",
    "movingItems": {
      "one": "1 Element wird verschoben",
      "other": "{{count}} Elemente werden verschoben"
    },
    "moveTo": "Verschieben nach",
    "move": "Verschieben",
    "unknownErrorOccurred": "Ein unbekannter Fehler ist aufgetreten",
    "selectedItem": "Ausgewählter Ordner"
  },
  "deleteDialog": {
    "areYouSure": "Sind Sie sich absolut sicher?",
    "actionCannotBeUndone": "Diese Aktion kann nicht rückgängig gemacht werden. Dies wird die Dateien dauerhaft löschen:",
    "selectedItems": "Ausgewählte Elemente:",
    "cancel": "Abbrechen",
    "continue": "Fortfahren",
    "unknownErrorOccurredDuringDeletion": "Während der Löschung ist ein unbekannter Fehler aufgetreten",
    "deleteFiles": "Dateien löschen"
  },
  "timeAgo": {
    "justNow": "gerade Eben",
    "minuteAgo": "vor {{count}} Minuten",
    "hourAgo": "vor {{count}} Stunden",
    "dayAgo": "vor {{count}} Tagen",
    "invalidDate": "Ungültiges Datum"
  },
  "dialog": {
    "close": "Schließen"
  },
  "tooltip": {
    "upload": "Hochladen",
    "create": {
      "file": "Datei erstellen",
      "folder": "Ordner erstellen"
    },
    "rename": "Umbenennen",
    "move": "Verschieben",
    "delete": "Löschen",
    "download": "Herunterladen"
  },
  "response": {
    "successfully": "Aktion war erfolgreich",
    "error": "Fehler",
    "move_successful": "Verschiebung erfolgreich von {{sourcePath}} nach {{destinationPath}}",
    "move_failed": "Verschiebung fehlgeschlagen",
    "unexpected_error_occurred": "Unerwarteter Fehler aufgetreten",
    "upload_failed_with_status": "Upload fehlgeschlagen mit Status {{status}}",
    "network_error_occurred_during_the_upload": "Netzwerkfehler während des Uploads aufgetreten",
    "file_uploaded_successfully": "Datei {{fileName}} erfolgreich hochgeladen",
    "file_uploaded_failed": "Datei {{fileName} konnte nicht hochgeladen werden {{status}}",
    "directory_created_successfully": "Verzeichnis {{directoryName}} erfolgreich erstellt",
    "file_created_successfully": "Datei {{fileName}} erfolgreich erstellt",
    "file_was_deleted_successfully": "Datei {{fileName}} erfolgreich gelöscht",
    "files_deleted_successfully": "Dateien erfolgreich gelöscht",
    "all_items_moved_successfully": "Alle Elemente erfolgreich verschoben",
    "destination_path_is_undefined": "Zielpfad ist undefiniert"
  },
  "accountData": {
    "account_info": "Konto Informationen",
    "name": "Name",
    "email": "E-Mail",
    "school": "Schule",
    "role": "Rolle",
    "classes": "Klassen",
    "change_password": "Passwort ändern",
    "my_information": "Meine Informationen",
    "mail_alias": "Mail Alias",
    "change_my_data": "Daten ändern",
    "school_classes": "Schulklassen"
  },
  "groups": {
    "errors": {
      "CouldNotGetGroupByPath": "Gruppe konnte anhand des Pfades nicht gefunden werden",
      "CouldNotGetUsers": "Benutzer konnten nicht gefunden werden",
      "CouldNotFetchGroupMembers": "Die Gruppenmitglieder konnten nicht gefunden werden",
      "CouldNotFetchUserById": "Benutzer konnte anhand der ID nicht gefunden werden",
      "CouldNotSearchGroups": "Die Suche nach Gruppen war nicht möglich"
    },
    "classes": "Klassen"
  },
  "users": {
    "errors": {
      "notFoundError": "Benutzer existiert nicht",
      "updateError": "Benutzer konnte nicht aktualisiert werden"
    }
  },
  "permission": {
    "groups": "Nutzergruppen",
    "selectGroupsDescription": "Wähle die Nutzergruppen aus, die Zugriff auf die App bekommen sollen."
  },
  "mails": {
    "errors": {
      "NotAbleToConnectClientError": "Verbindung zum IMAP-Server nicht möglich",
      "NotAbleToLockMailboxError": "Die Mailbox konnte nicht aufgerufen werden",
      "NotAbleToFetchMailsError": "Mails konnten nicht abgerufen werden",
      "NotValidPortTypeError": "Der Port muss als Nummer angegeben werden",
      "MailProviderNotFound": "E-Mail-Provider nicht gefunden",
      "MailcowApiGetSyncJobsFailed": "Sync-Jobs konnten nicht abgerufen werden",
      "MailcowApiCreateSyncJobFailed": "Sync-Job konnte nicht erstellt werden",
      "MailcowApiDeleteSyncJobsFailed": "Sync-Jobs konnten nicht gelöscht werden"
    }
  },
  "licensing": {
    "communityLicenseDialog": {
      "title": "Community-Edition",
      "description": "Kostenlose Community Edition von edulution. Diese Version erhält keinen Support."
    }
  },
  "appExtendedOptions": {
    "title": "Erweiterungen",
    "onlyOfficeUrl": "Bitte gib die OnlyOffice-URL an",
    "onlyOfficeUrlTitle": "OnlyOffice-URL",
    "onlyOfficeJwtSecretTitle": "OnlyOffice JWT Secret",
    "onlyOfficeJwtSecretDescription": "Bitte gib den OnlyOffice JWT Secret Key an"
  },
  "preview": {
    "failedToLoadImage": "Bild konnte nicht geladen werden"
  }
}<|MERGE_RESOLUTION|>--- conflicted
+++ resolved
@@ -178,79 +178,6 @@
     "title": "SCHULINFORMATION",
     "sidebar": "Schulinformation"
   },
-<<<<<<< HEAD
-  "schoolmanagement": {
-    "title": "SCHULVERWALTUNG",
-    "sidebar": "Schulverwaltung"
-  },
-  "survey": {
-    "creationDate": "Erstellungsdatum",
-    "expirationDate": "Ablaufdatum",
-    "noFormula": "Das Formular ist nicht lesbar",
-    "noAnswer": "Keine Antwort verfügbar",
-    "canSubmitMultiple": "Erlaube Mehrfachantworten",
-    "editor": {
-      "new": "Neu (Leer)",
-      "abort": "Alle Änderungen verwerfen",
-      "addDescription": "Beschreibung hinzufügen",
-      "expectingUserInput": "Hier wird die Antwort des Teilnehmers erwartet, ... "
-    },
-    "errors": {
-      "updateOrCreateError": "Umfrage konnte weder aktualisiert noch erstellt werden",
-      "deleteError": "Die Umfragen konnten nicht gelöscht werden.",
-      "noAnswerError": "Es sind noch keine Antworten vorhanden.",
-      "noFormulaError": "Das Formular der Umfrage ist nicht lesbar.",
-      "notFoundError": "Umfrage konnte nicht gefunden werden.",
-      "participationErrorUserNotAssigned": "Du bist zu dieser Umfrage nicht eingeladen.",
-      "participationErrorAlreadyParticipated": "Du hast bereits teilgenommen.",
-      "participationErrorSurveyExpired": "Umfrage ist abgelaufen.",
-      "idTypeError": "Ungültige Umfrage-ID",
-      "missingAnswerError": "Bitte fülle die Umfrage aus bevor du deine Antwort abschickst."
-    }
-  },
-  "survey-answer": {
-    "errors": {
-      "notAbleToFindOrCreateSurveyAnswerError": "Antwort konnte nicht gefunden oder erstellt werden",
-      "notAbleToFindSurveyAnswerError": "Keine Antworten vorhanden.",
-      "notAbleToUpdateSurveyAnswerError": "Antwort konnte nicht aktualisiert werden",
-      "notAbleToCreateSurveyAnswerError": "Antwort konnte nicht erstellt werden.",
-      "notAbleToDeleteSurveyAnswerError": "Antwort konnte nicht gelöscht werden."
-    }
-  },
-  "surveys": {
-    "title": "UMFRAGEN",
-    "sidebar": "Umfragen",
-    "view": {
-      "open": "Offene Umfragen",
-      "created": "Eigene Umfragen",
-      "answered": "Schon beantwortet",
-      "editor": "Neue erstellen"
-    },
-    "actions": {
-      "showResultsChart": "Resultat (Schaubild)",
-      "showResultsTable": "Resultat (Tabelle)",
-      "showCommittedAnswers": "Verfügbare Abgaben"
-    },
-    "commitedAnswersDialog": {
-      "title": "Eingereichte Abgabe des Nutzers"
-    },
-    "saveDialog": {
-      "title": "Speichern und Benutzern zuweisen",
-      "settingsFlags": "Einstellungen",
-      "isAnonymous": "Soll die Umfrage anonym sein?",
-      "canSubmitMultipleAnswers": "Auch nach Teilnahme bleibt der Status auf offen"
-    },
-    "participateDialog": {
-      "title": "An der Umfrage teilnehmen"
-    },
-    "resultChartDialog": {
-      "title": "Ergebnisse - Schaubild"
-    },
-    "resultTableDialog": {
-      "title": "Ergebnisse - Tabelle"
-    }
-  },
-=======
   "edit": "Bearbeiten",
   "schoolclass": "Schulklasse",
   "project": "Projekt",
@@ -360,7 +287,73 @@
   "options": "Optionen",
   "downloadFile": "Datei herunterladen",
   "cancel": "Abbrechen",
->>>>>>> ee5b6f21
+  "survey": {
+    "creationDate": "Erstellungsdatum",
+    "expirationDate": "Ablaufdatum",
+    "noFormula": "Das Formular ist nicht lesbar",
+    "noAnswer": "Keine Antwort verfügbar",
+    "canSubmitMultiple": "Erlaube Mehrfachantworten",
+    "editor": {
+      "new": "Neu (Leer)",
+      "abort": "Alle Änderungen verwerfen",
+      "addDescription": "Beschreibung hinzufügen",
+      "expectingUserInput": "Hier wird die Antwort des Teilnehmers erwartet, ... "
+    },
+    "errors": {
+      "updateOrCreateError": "Umfrage konnte weder aktualisiert noch erstellt werden",
+      "deleteError": "Die Umfragen konnten nicht gelöscht werden.",
+      "noAnswerError": "Es sind noch keine Antworten vorhanden.",
+      "noFormulaError": "Das Formular der Umfrage ist nicht lesbar.",
+      "notFoundError": "Umfrage konnte nicht gefunden werden.",
+      "participationErrorUserNotAssigned": "Du bist zu dieser Umfrage nicht eingeladen.",
+      "participationErrorAlreadyParticipated": "Du hast bereits teilgenommen.",
+      "participationErrorSurveyExpired": "Umfrage ist abgelaufen.",
+      "idTypeError": "Ungültige Umfrage-ID",
+      "missingAnswerError": "Bitte fülle die Umfrage aus bevor du deine Antwort abschickst."
+    }
+  },
+  "survey-answer": {
+    "errors": {
+      "notAbleToFindOrCreateSurveyAnswerError": "Antwort konnte nicht gefunden oder erstellt werden",
+      "notAbleToFindSurveyAnswerError": "Keine Antworten vorhanden.",
+      "notAbleToUpdateSurveyAnswerError": "Antwort konnte nicht aktualisiert werden",
+      "notAbleToCreateSurveyAnswerError": "Antwort konnte nicht erstellt werden.",
+      "notAbleToDeleteSurveyAnswerError": "Antwort konnte nicht gelöscht werden."
+    }
+  },
+  "surveys": {
+    "title": "UMFRAGEN",
+    "sidebar": "Umfragen",
+    "view": {
+      "open": "Offene Umfragen",
+      "created": "Eigene Umfragen",
+      "answered": "Schon beantwortet",
+      "editor": "Neue erstellen"
+    },
+    "actions": {
+      "showResultsChart": "Resultat (Schaubild)",
+      "showResultsTable": "Resultat (Tabelle)",
+      "showCommittedAnswers": "Verfügbare Abgaben"
+    },
+    "commitedAnswersDialog": {
+      "title": "Eingereichte Abgabe des Nutzers"
+    },
+    "saveDialog": {
+      "title": "Speichern und Benutzern zuweisen",
+      "settingsFlags": "Einstellungen",
+      "isAnonymous": "Soll die Umfrage anonym sein?",
+      "canSubmitMultipleAnswers": "Auch nach Teilnahme bleibt der Status auf offen"
+    },
+    "participateDialog": {
+      "title": "An der Umfrage teilnehmen"
+    },
+    "resultChartDialog": {
+      "title": "Ergebnisse - Schaubild"
+    },
+    "resultTableDialog": {
+      "title": "Ergebnisse - Tabelle"
+    }
+  },
   "printer": {
     "title": "DRUCKER",
     "sidebar": "Drucker"
@@ -520,14 +513,11 @@
       "dbAccessFailed": "Datenbankzugriff fehlgeschlagen",
       "envAccessError": "Konnte Umgebungsvariablen nicht lesen"
     },
-<<<<<<< HEAD
+    "actions": "Aktionen",
+    "and": "und",
     "yes": "Ja",
     "no": "Nein",
     "title": "Titel",
-=======
-    "actions": "Aktionen",
-    "and": "und",
->>>>>>> ee5b6f21
     "add": "Hinzufügen",
     "reload": "Neu laden",
     "logout": "Abmelden",
@@ -566,22 +556,16 @@
     "clearSelection": "Auswahl löschen",
     "start": "Starten",
     "close": "Schließen",
-<<<<<<< HEAD
+    "delete": "Löschen",
+    "connect": "Verbinden",
+    "custom": "Benutzerdefiniert",
     "select": "Wählen...",
     "edit": "Bearbeiten",
-    "delete": "Löschen",
     "participate": "Teilnehmen",
     "participated": "Teilgenommen",
     "not-available": "'Nicht verfügbar'",
     "date": "Datum",
     "time": "Uhrzeit"
-=======
-    "delete": "Löschen",
-    "connect": "Verbinden",
-    "custom": "Benutzerdefiniert",
-    "yes": "Ja",
-    "no": "Nein"
->>>>>>> ee5b6f21
   },
   "form": {
     "path": "Link",
