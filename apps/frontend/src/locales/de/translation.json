--- conflicted
+++ resolved
@@ -338,12 +338,6 @@
     },
     "progressBox": {
       "info": "Info",
-<<<<<<< HEAD
-      "title": "Dateien werden ausgeteilt",
-      "processedInfo": "{{processed}} von {{total}} Dateien erfolgreich ausgeteilt",
-      "downloadInfo": "Datei {{filename}} wird heruntergeladen",
-      "fileInfo": "Datei {{filename}} wird an {{studentName}} ausgeteilt",
-=======
       "titleSharing": "Dateien werden ausgeteilt",
       "titleCollecting": "Dateien werden eingesammelt",
       "titleDeleting": "Dateien werden gelöscht",
@@ -353,8 +347,8 @@
       "fileInfoSharing": "Datei {{filename}} wird an {{studentName}} ausgeteilt",
       "fileInfoCollecting": "Datei {{filename}} wird von {{studentName}} eingesammelt",
       "fileInfoDeleting": "Datei {{filename}} wird gelöscht",
->>>>>>> 01bf303a
-      "errorInfo": "{{failed}} Dateien konnten nicht ausgeteilt werden"
+      "errorInfo": "{{failed}} Dateien konnten nicht ausgeteilt werden",
+      "downloadInfo": "Datei {{filename}} wird heruntergeladen"
     },
     "tooltips": {
       "folderNameRequired": "Ordnername ist erforderlich",
