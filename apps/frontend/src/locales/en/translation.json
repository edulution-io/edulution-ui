{
  "welcome": "Welcome to the application",
  "changeLang": "Change Language",
  "heading": "Welcome {{givenName}} {{familyName}}",
  "content": "Here is your personal edulution.io dashboard. The place where all your digital education operation applications are gathered.",
  "dashboard": {
    "mobileAccess": {
      "title": "Mobile File Access",
      "manual": "Manual",
      "accessData": "Login data",
      "content": "You can access the school server from many mobile devices. Click on Manual to start.",
      "scanAccessInfo": "To transfer the access data, please scan the following QR code with the edulution.io app.",
      "scanAppStoreLink": "Scan the QR code with your mobile device to download the edultion-io app from the AppStore.",
      "nextStepPreview": "In the next step you can transfer the access data.",
      "copyCredentials": "Or enter manually:",
      "downloadDirect": "Or download the app directly:",
      "downloadApp": "Download the edulution-io app here:"
    }
  },
  "auth": {
    "errors": {
      "TokenExpired": "Session expired",
<<<<<<< HEAD
      "SessionExpiring": "You will be logged off in less than a minute.",
      "Unauthorized": "You are not authorized.",
      "Unknown": "User not found"
=======
      "SessionExpiring": "You will be logged off in less than a minute."
>>>>>>> 69ecb7f5
    }
  },
  "ticketsystem": {
    "title": "TICKET SYSTEM",
    "sidebar": "Ticket System"
  },
  "mail": {
    "title": "MAIL",
    "sidebar": "Mail"
  },
  "chat": {
    "title": "CHAT",
    "sidebar": "Chat"
  },
  "errors": {
    "automaticLoginFailed": "Automatic login failed",
    "unexpectedError": "An unexpected error occurred"
  },
  "conferences": {
    "errors": {
      "MeetingNotFound": "A meeting with this ID was not found",
      "BbbServerNotReachable": "The external BBB is not reachable",
      "BbbUnauthorized": "You are not authorized at external BBB server",
      "AppNotProperlyConfigured": "The conferencing app is not properly configured, contact your system administrator",
      "YouAreNotTheCreator": "You are not the creator of the conference",
      "AlreadyInAnotherMeeting": "You are already in a conference. Please leave the current conference before joining another one."
    },
    "title": "CONFERENCES",
    "description": "The conference tool enables audio and video conferencing and supports presentations with advanced whiteboard functions.",
    "sidebar": "Conferences",
    "create": "Create conference",
    "creator": "Creator",
    "delete": "Delete",
    "deleteConference": "Delete conference",
    "deleteConferences": "Delete {count}} conferences",
    "editConference": "Edit conference",
    "confirmSingleDelete": "Should this conference really be deleted?",
    "confirmMultiDelete": "Should these conferences really be deleted?",
    "name": "Name of conference",
    "conference": "Conference",
    "password": "Password",
    "attendees": "Teilnehmer",
    "invitedAttendees": "Invited",
    "joinedAttendees": "Joined",
    "privacyStatus": "Access",
    "public": "Public",
    "private": "Private",
    "selected-x-rows": "{{selected}} of {{total}} selected",
    "cancel": "Cancel",
    "min_3_chars": "Minimum 3 characters",
    "max_30_chars": "Maximum 30 characters",
    "password_required": "No Password entered",
    "error": "Error",
    "action": "Action",
    "start": "Start",
    "stop": "Stop",
    "join": "Join",
    "minimize": "Minimize",
    "maximize": "Maximize",
    "close": "Leave conference"
  },
  "knowledgebase": {
    "title": "KNOWLEDGEBASE",
    "sidebar": "Knowledgebase"
  },
  "feed": {
    "title": "Current affairs",
    "noConferences": "No running conferences were found"
  },
  "filesharing": {
    "title": "FILE SHARING",
    "sidebar": "File Sharing",
    "errors": {
      "FileNotFound": "File not found",
      "MountPointsNotFound": "Mount points not found",
      "FolderNotFound": "Folder not found",
      "UploadFailed": "File could not be added",
      "DeletionFailed": "Deletion failed",
      "RenameFailed": "Rename failed",
      "MoveFailed": "Move failed",
      "CreationFailed": "Creation failed",
      "DbAccessFailed": "Database access failed",
      "WebDavError": "Data server access failed",
      "FolderCreationFailed": "Folder creation failed"
    },
    "tooltips": {
      "folderNameRequired": "Folder name is required",
      "FileNameRequired": "File name is required",
      "NewFileNameRequired": "New file name is required",
      "NameRequired": "Name is required"
    }
  },
  "forums": {
    "title": "FORUMS",
    "sidebar": "Forums"
  },
  "learningmanagement": {
    "title": "LEARNING MANAGEMENT",
    "sidebar": "Learning Management"
  },
  "schoolinformation": {
    "title": "SCHOOL INFORMATION",
    "sidebar": "School Information"
  },
  "schoolmanagement": {
    "title": "SCHOOL MANAGEMENT",
    "sidebar": "School Management"
  },
  "printer": {
    "title": "PRINTER",
    "sidebar": "Printe"
  },
  "network": {
    "title": "NETWORK",
    "sidebar": "Network"
  },
  "locationservices": {
    "title": "LOCATION SERVICES",
    "sidebar": "Location Services"
  },
  "desktopdeployment": {
    "title": "DESKTOP",
    "topic": "Desktop Deployment",
    "description": "Here you can connect to your virtual desktop.",
    "sidebar": "Desktop",
    "close": "Close connection",
    "connect": "Connect",
    "reload": "Reload",
    "error": {
      "title": "Connection error",
      "description": "Please check your network connection and try again."
    },
    "win10": "Windows 10",
    "win11": "Windows 11",
    "ubuntu": "Ubuntu",
    "clients": "Clients available",
    "client": "Client available",
    "errors": {
      "GuacamoleNotResponding": "RDP service not available.",
      "GuacamoleUserNotFound": "Username or password could not be found.",
      "LmnVdiApiNotResponding": "Linuxmuster VDI service does not respond.",
      "SessionNotFound": "Session not found."
    }
  },
  "wlan": {
    "title": "WLAN",
    "sidebar": "Wlan"
  },
  "mobiledevices": {
    "title": "MOBILE DEVICES",
    "sidebar": "Mobile Devices"
  },
  "virtualization": {
    "title": "VIRTUALIZATION",
    "sidebar": "Virtualization"
  },
  "firewall": {
    "title": "FIREWALL",
    "sidebar": "Firewall"
  },
  "antimalware": {
    "title": "ANTI-MALWARE",
    "sidebar": "Anti-Malware"
  },
  "backup": {
    "title": "BACKUP",
    "sidebar": "Backup"
  },
  "aichat": {
    "title": "KI CHAT",
    "sidebar": "KI Chat"
  },
  "roombooking": {
    "sidebar": "Room booking"
  },
  "settings": {
    "title": "SETTINGS",
    "sidebar": "Settings",
    "addApp": {
      "title": "Add app",
      "description": "Please select an app:"
    },
    "delete": "Remove",
    "description": "Here you can make all settings.",
    "appconfig": {
      "update": {
        "success": "App saved successfully",
        "failed": "Update failed"
      },
      "delete": {
        "success": "App removed",
        "failed": "App deletion failed"
      },
      "create": {
        "success": "App created",
        "failed": "App creation failed"
      }
    },
    "errors": {
      "WriteAppConfigFailed": "Save app failed",
      "ReadAppConfigFailed": "Read app failed",
      "DisableAppConfigFailed": "Disable app failed"
    }
  },
  "usersettings": {
    "title": "USER SETTINGS",
    "sidebar": "User settings",
    "split-title": "USER SETTINGS",
    "description": "Here you can view all your user-defined settings and adjust them if necessary.",
    "security": {
      "title": "Security",
      "sidebar": "Security",
      "description": "Configure here the security settings of your account",
      "changePassword": {
        "title": "Change Password",
        "currentPassword": "Current password",
        "newPassword": "New Password",
        "confirmPassword": "Confirm Password",
        "confirm": "Change Password"
      }
    },
    "faq": "FAQ",
    "externalIntegration": "External Integration",
    "config": {
      "mfa": "Setup Two-Factor-Authentication"
    },
    "addTotp": {
      "title": "QR-Code",
      "description": "Please scan the QR-Code and enter the TOTP:"
    },
    "errors": {
      "currentPasswordRequired": "Current password is required",
      "newPasswordRequired": "New password is required",
      "confirmPasswordRequired": "Repeat the new password for the confirmation",
      "passwordsDoNotMatch": "Passwords do not match",
      "passwordLength": "Password must be at least 8 characters long"
    }
  },
  "forwardingpage": {
    "action": "This link will take you to the external site of the provider.",
    "description": "The application opens in a new window. No further authorization is required.",
    "missing_link": "Missing link"
  },
  "menu": "Menu",
  "home": "Home",
  "projects": "Projects",
  "iso": "ISO",
  "program": "Programs",
  "share": "Share",
  "students": "Students",
  "user": "User",
  "login": {
    "forgot_password": "Forgot password?",
    "remember_me": "Remember me"
  },
  "common": {
    "add": "Add",
    "reload": "Reload",
    "logout": "Logout",
    "save": "Save",
    "successful": "Successful",
    "failed": "Failed",
    "login": "Login",
    "username": "Username",
    "password": "Password",
    "loading": "Loading...",
    "overview": "Overview",
    "create": "Create",
    "icon": "Icon",
    "groups": "Groups",
    "clearSelection": "Clear selection",
    "start": "Start",
    "close": "Close"
  },
  "form": {
    "path": "Path",
    "pathDescription": "Please enter a valid URL.",
    "apptype": "Link Type",
    "native": "Native Support",
    "forwarded": "Forwarded",
    "embedded": "Embedded",
    "saved": "Configuration saved!",
    "url": "URL",
    "urlDescription": "Please insert an URL to the application",
    "apiKey": "API Key",
    "apiKeyDescription": "The API Key will be used for authentication"
  },
  "fileOperationSuccessful": "File operation successful",
  "unknownErrorOccurred": "An unknown error occurred",
  "fileSharingTable": {
    "filename": "Filename",
    "size": "Size",
    "lastModified": "Last Modified",
    "type": "Type"
  },
  "filesharingUpload": {
    "title": "Upload Files",
    "upload": "Upload",
    "selectFile": "Select up to 5 files at a time",
    "uploadItems": "Upload: {{count}} items",
    "dragDropClick": "Drag files here or click to select files",
    "filesToUpload": "Files to upload",
    "limitExceeded": "Reached the limit of 5 files"
  },
  "linuxmuster": {
    "title": "LINUXMUSTER",
    "sidebar": "Linuxmuster"
  },
  "whiteboard": {
    "title": "WHITEBOARD",
    "sidebar": "Whiteboard"
  },
  "table": {
    "rowsSelected": "{{selected}} of {{total}} row(s) selected",
    "noDataAvailable": "No data available"
  },
  "loadingIndicator": {
    "message": "Please wait while we process your request..."
  },
  "search": {
    "type-to-search": "Type to search",
    "loading": "Loading",
    "no-results": "No results",
    "usersAdded": "{{ count }} added"
  },
  "fileCategory": {
    "folder": "Folder",
    "document": "Document",
    "image": "Image",
    "video": "Video",
    "audio": "Audio",
    "acrobat": "PDF",
    "presentation": "Presentation",
    "spreadsheet": "Table",
    "vector": "Diagram"
  },
  "fileCreateNewContent": {
    "documentFile": "Create a new document",
    "spreadsheetFile": "Create a new table",
    "presentationFile": "Create a new presentation",
    "textFile": "Create a new textfile",
    "drawIoFile": "Create a new Draw.io-File",
    "fileDialogTitle": "Create a new file",
    "directoryDialogTitle": "Create a new directory",
    "createButtonText": "Create",
    "fileOperationSuccessful": "File creation successful",
    "noMessageAvailable": "No message available",
    "unknownErrorOccurred": "An unknown error occurred",
    "newFileFromType": {
      "drawIoFile": "New Draw.io-File",
      "textFile": "New Textfile",
      "spreadsheetFile": "New Table",
      "presentationFile": "New Presentation",
      "documentFile": "New Document"
    }
  },
  "fileRenameContent": {
    "placeholder": "Enter new name",
    "renameYourDirectory": "Rename your directory",
    "renameYourFile": "Rename your file",
    "to": "to",
    "rename": "Rename",
    "unknownErrorOccurred": "An unknown error occurred"
  },
  "currentDirectory": "Current directory",
  "moveItemDialog": {
    "changeDirectory": "Change directory",
    "currentDirectory": "Current directory",
    "folderName": "Folder name",
    "movingItems": {
      "one": "Moving 1 item",
      "other": "Moving {{count}} items"
    },
    "moveTo": "Move to",
    "move": "Move",
    "unknownErrorOccurred": "An unknown error occurred",
    "selectedItem": "Ausgewählter Ordner"
  },
  "deleteDialog": {
    "areYouSure": "Are you absolutely sure?",
    "actionCannotBeUndone": "This action cannot be undone. This will permanently delete the files:",
    "selectedItems": "Selected Items:",
    "cancel": "Cancel",
    "continue": "Continue",
    "unknownErrorOccurredDuringDeletion": "An unknown error occurred during deletion",
    "deleteFiles": "Delete files"
  },
  "timeAgo": {
    "justNow": "just now",
    "minuteAgo": "{{count}} minutes ago",
    "hourAgo": "{{count}} hour ago",
    "dayAgo": "{{count}} days ago",
    "invalidDate": "Invalid date"
  },
  "dialog": {
    "close": "Close"
  },
  "tooltip": {
    "upload": "Upload",
    "create": {
      "file": "Create file",
      "folder": "Create folder"
    },
    "rename": "Rename",
    "move": "Move",
    "delete": "Delete",
    "download": "Download"
  },
  "response": {
    "successfully": "Action was successful",
    "error": "Error",
    "move_successful": "Move successful from {{sourcePath}} to {{destinationPath}}",
    "move_failed": "Move failed",
    "unexpected_error_occurred": "Unexpected error occurred",
    "upload_failed_with_status": "Upload failed with status {{status}}",
    "network_error_occurred_during_the_upload": "Network error occurred during the upload",
    "file_uploaded_successfully": "File {{fileName}} uploaded successfully",
    "file_uploaded_failed": "File {{fileName}} could not be uploaded {{status}}",
    "directory_created_successfully": "Directory {{directoryName}} created successfully",
    "file_created_successfully": "File {{fileName}} created successfully",
    "file_was_deleted_successfully": "File {{fileName}} was deleted successfully",
    "files_deleted_successfully": "File was deleted successfully",
    "all_items_moved_successfully": "All items moved successfully",
    "destination_path_is_undefined": "Destination path is undefined"
  },
  "accountData": {
    "account_info": "Account Information",
    "name": "Name",
    "email": "E-Mail",
    "school": "Schule",
    "role": "Role",
    "classes": "Classes",
    "change_password": "Change Password",
    "my_information": "My Information",
    "mail_alias": "Mail-Alias",
    "change_my_data": "Change my data",
    "school_classes": "School Classes"
  },
  "groups": {
    "errors": {
      "CouldNotGetGroupByPath": "Group could not be found by path",
      "CouldNotGetUsers": "Users could not be found",
      "CouldNotFetchGroupMembers": "Group members could not be found",
      "CouldNotFetchUserById": "User could not be found by ID",
      "CouldNotSearchGroups": "Could not search for groups"
    },
    "classes": "Classes"
  },
  "permission": {
    "groups": "User groups",
    "selectGroupsDescription": "Select the user groups that should have access to the app."
  }
}<|MERGE_RESOLUTION|>--- conflicted
+++ resolved
@@ -20,13 +20,10 @@
   "auth": {
     "errors": {
       "TokenExpired": "Session expired",
-<<<<<<< HEAD
+
       "SessionExpiring": "You will be logged off in less than a minute.",
       "Unauthorized": "You are not authorized.",
       "Unknown": "User not found"
-=======
-      "SessionExpiring": "You will be logged off in less than a minute."
->>>>>>> 69ecb7f5
     }
   },
   "ticketsystem": {
