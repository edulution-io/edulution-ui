{
  "welcome": "Welcome to the application",
  "changeLang": "Change Language",
  "heading": "Welcome {{givenName}} {{familyName}}",
  "content": "Here is your personal edulution.io dashboard. The place where all your digital education operation applications are gathered.",
  "preparing": "preparing...",
  "closeEditingWindow": "Close editing window",
  "framebufferImage": "Framebuffer image",
  "previewImage": "Image preview",
  "bulletinboard": {
    "settings": "Settings",
    "categoryIsRequired": "Selecting a category is required",
    "createdFrom": "by {{ createdBy }}, updated on {{ lastUpdated }}",
    "createdFromAndUpdatedBy": "by {{ createdBy }}, updated by {{ lastUpdatedBy }} on {{ lastUpdated }}",
    "deleteBulletinCategory": "Delete category",
    "confirmSingleCategoryDelete": "Do you really want to delete this category?",
    "confirmSingleCategoryDeleteWarning": "Warning: All bulletins in this category will also be deleted!",
    "isVisibleStartDate": "Active from",
    "isVisibleEndDate": "Active until",
    "isActiveOrExpired": "Active/Expired",
    "activeFrom": "Active from",
    "activeUntil": "Active until",
    "appTitle": "Bulletin Board",
    "description": "Manage your bulletins",
    "sidebar": "Bulletin Board",
    "newCategorie": "New category",
    "category": "Category",
    "categoryPositionChanged": "Position of the category changed",
    "name": "Name",
    "visibleFor": "Visible for",
    "visibleForUsers": "Visible for users",
    "visibleForGroups": "Visible for groups",
    "editableByUsers": "Editable for users",
    "editableByGroups": "Editable for groups",
    "editCategorie": "Edit category",
    "editorialAccess": "Editorial access",
    "isActive": "Active",
    "isPermanentlyActive": "Permanently active",
    "error": "Error",
    "filterPlaceHolderText": "Search for categoriename",
    "manageCategories": "Manage categories",
    "manageBulletins": "Manage bulletins",
    "placeholderCategoryName": "Name",
    "categoryName": "Category name",
    "bulletinUpdatedSuccessfully": "Bulletin updated successfully",
    "bulletinCreatedSuccessfully": "Bulletin created successfully",
    "bulletinsDeletedSuccessfully": "Bulletins deleted successfully",
    "categoryCreatedSuccessfully": "Category created successfully",
    "categoryUpdatedSuccessfully": "Category updated successfully",
    "categoryDeletedSuccessfully": "Category deleted successfully",
    "delete": "Delete",
    "deleteBulletin": "Delete bulletin",
    "deleteBulletins": "Delete {{count}} bulletins",
    "editBulletin": "Edit bulletin",
    "createBulletin": "Create bulletin",
    "confirmSingleDelete": "Do you really want to delete this bulletin?",
    "confirmMultiDelete": "Do you really want to delete these bulletins?",
    "rowsSelected": "{{selected}} out of {{total}} bulletins selected",
    "rowSelected": "{{selected}} out of {{total}} bulletin selected",
    "cancel": "Cancel",
    "title": "Title",
    "content": "Content",
    "editCategory": "Edit category",
    "createNewCategory": "Create category",
    "categories": {
      "visibleByUsersAndGroups": "This category with its bulletins is visible to users and groups on the homepage",
      "visibleByUsersAndGroupsTitle": "Homepage",
      "editableByUsersAndGroups": "This category is editable by users and groups in the Bulletin Board app",
      "editableByUsersAndGroupsTitle": "Manage Bulletins"
    },
    "errors": {
      "categoryNotFound": "Category not found",
      "categoryDeleteFailed": "Failed to delete category",
      "attachmentUploadFailed": "Failed to upload attachment",
      "fileNotProvided": "File not provided",
      "fileNotFound": "File not found",
      "invalidCategory": "Invalid category",
      "invalidFileType": "Invalid file type",
      "bulletinNotFound": "Bulletin not found",
      "unauthorizedUpdateBulletin": "Unauthorized to update this bulletin",
      "unauthorizedDeleteBulletin": "Unauthorized to delete this bulletin",
      "categoryNameAlreadyExists": "Category name already exists",
      "unauthorizedCreateBulletin": "No permission to create this bulletin",
      "unauthorizedCreateCategory": "No permission to create this category",
      "unauthorizedDeleteCategory": "No permission to delete this category",
      "unauthorizedUpdateCategory": "No permission to update this category",
      "attachmentDeletionFailed": "Failed to delete an attachment"
    }
  },
  "dashboard": {
    "mobileAccess": {
      "title": "Mobile File Access",
      "manual": "Manual",
      "accessData": "Login data",
      "content": "You can access the school server from many mobile devices. Click on Manual to start.",
      "scanAccessInfo": "To transfer the access data, please scan the following QR code with the edulution.io app.",
      "scanAppStoreLink": "Scan the QR code with your mobile device to download the edultion-io app from the AppStore.",
      "nextStepPreview": "In the next step you can transfer the access data.",
      "copyCredentials": "Or enter manually:",
      "downloadDirect": "Or download the app directly:",
      "downloadApp": "Download the edulution.io app here:"
    },
    "quota": {
      "title": "Quotas",
      "globalQuota": "Cloud quota calculated",
      "mailQuota": "Mail quota calculated",
      "mibibyte": "MiB"
    }
  },
  "auth": {
    "errors": {
      "TokenExpired": "Session expired.",
      "SessionExpiring": "You will be logged off in less than a minute.",
      "Unauthorized": "You are not authorized.",
      "Unknown": "User not found.",
      "TotpMissing": "Totp missing.",
      "TotpInvalid": "Totp invalid."
    }
  },
  "lmnApi": {
    "errors": {
      "ToggleSchoolClassJoinedFailed": "Failed to join or leave the classroom",
      "ToggleProjectJoinedFailed": "Failed to join or leave the project",
      "TogglePrinterJoinedFailed": "Failed to add or remove the printer",
      "GetUserSessionsFailed": "Get user session failed",
      "AddUserSessionsFailed": "Add user session failed",
      "GetPrintersFailed": "Fetching printers failed",
      "RemoveUserSessionsFailed": "Remove user session failed",
      "UpdateUserSessionsFailed": "Update user session failed",
      "StartExamModeFailed": "Start exam mode failed",
      "PrintPasswordsFailed": "Print passwords failed",
      "StopExamModeFailed": "Stop exam mode failed",
      "RemoveManagementGroupFailed": "Remove management group failed",
      "AddManagementGroupFailed": "Add management group failed",
      "GetUserSchoolClassesFailed": "Get user school classes failed",
      "GetUserSchoolClassFailed": "Get user school class failed",
      "GetUserProjectsFailed": "Get user projects failed",
      "GetUserFailed": "Fetching failed",
      "UpdateUserFailed": "Update failed",
      "GetCurrentUserRoomFailed": "Get current user room failed",
      "CreateProjectFailed": "Create project failed",
      "RemoveProjectFailed": "Remove project failed",
      "UpdateProjectFailed": "Update project failed",
      "SearchUsersOrGroupsFailed": "Search users or groups failed",
      "GetProjectFailed": "Get project failed",
      "PasswordMismatch": "The current password is wrong",
      "PasswordChangeFailed": "Password change failed",
      "GetUsersQuotaFailed": "Get users quota failed"
    }
  },
  "ticketsystem": {
    "title": "TICKET SYSTEM",
    "sidebar": "Ticket System"
  },
  "mail": {
    "title": "MAIL",
    "sidebar": "Mail",
    "configName": "Configuration name",
    "hostname": "Hostname",
    "port": "Port",
    "encryption": "Encryption",
    "importer": {
      "filterPlaceHolderText": "Search for importername",
      "title": "Email Importer",
      "provider": "Email Provider",
      "interval": "Sync Interval",
      "isActive": "Active",
      "syncJobsTable": "Importer Jobs",
      "rowsSelected": "{{selected}} of {{total}} jobs selected",
      "rowSelected": "{{selected}} of {{total}} job selected",
      "mailAddress": "Email address",
      "noMailConfigured": "Mail app is not active. Please contact your system administrator."
    }
  },
  "chat": {
    "title": "CHAT",
    "sidebar": "Chat"
  },
  "errors": {
    "automaticLoginFailed": "Automatic login failed",
    "unexpectedError": "An unexpected error occurred",
    "uploadOrFetchAttachmentFailed": "Error uploading or fetching attachment"
  },
  "conferences": {
    "errors": {
      "MeetingNotFound": "A meeting with this ID was not found",
      "BbbServerNotReachable": "The external BBB is not reachable",
      "CouldNotStartConference": "The conference could not be started",
      "CouldNotStopConference": "The conference could not be stopped",
      "BbbUnauthorized": "You are not authorized at external BBB server",
      "AppNotProperlyConfigured": "The conferencing app is not properly configured, contact your system administrator",
      "YouAreNotTheCreator": "You are not the creator of the conference",
      "AlreadyInAnotherMeeting": "You are already in a conference. Please leave the current conference before joining another one.",
      "DBAccessFailed": "Database access failed",
      "WrongPassword": "The entered password is wrong",
      "ConferenceIsNotRunning": "Conference is not running",
      "MissingMandatoryParameters": "Request failed because of missing parameters"
    },
    "joinThisConference": "Join this conference",
    "filterPlaceHolderText": "Search for conference name",
    "started": "Conference started",
    "stopped": "Conference stopped",
    "isStarting": "Conference is starting",
    "isStopping": "Conference is stopping",
    "conferenceFetchedSuccessfully": "Conferences successfully fetched",
    "tryManually": "Join manually",
    "changeUser": "Change user",
    "joinAgain": "Join again",
    "passwordOfConference": "Password of conference",
    "orContinueWithoutAccount": "Or continue without account",
    "conferenceIsNotStartedYet": "The conference was not started. Currently you are in the waiting room and you will be automatically redirected once the conference starts.",
    "conferenceIsPasswordProtected": "This conference is password protected, please enter it to join.",
    "pleaseEnterYourFullName": "To join the conference enter your full name.",
    "yourFullName": "Your full name",
    "isNotPublicOrDoesNotExist": "The conference could not be found.",
    "publicConference": "Public conference",
    "joinUrl": "Join URL",
    "isPublic": "Access Restriction",
    "isPublicTrue": "Public",
    "isPublicFalse": "Private",
    "title": "CONFERENCES",
    "description": "The conference tool enables audio and video conferencing and supports presentations with advanced whiteboard functions.",
    "sidebar": "Conferences",
    "create": "Create conference",
    "creator": "Creator",
    "delete": "Delete",
    "deleteConference": "Delete conference",
    "deleteConferences": "Delete {count}} conferences",
    "editConference": "Edit conference",
    "conferenceUpdatedSuccessfully": "Conference updated successfully",
    "conferenceCreatedSuccessfully": "Conference created successfully",
    "confirmSingleDelete": "Should this conference really be deleted?",
    "confirmMultiDelete": "Should these conferences really be deleted?",
    "name": "Name of conference",
    "conference": "Conference",
    "password": "Password",
    "attendee": "Attendee",
    "attendees": "Attendees",
    "invitedAttendees": "Invited",
    "joinedAttendees": "Joined",
    "privacyStatus": "Access",
    "public": "Public",
    "private": "Private",
    "rowsSelected": "{{selected}} of {{total}} conferences selected",
    "rowSelected": "{{selected}} of {{total}} conference selected",
    "cancel": "Cancel",
    "password_required": "No Password entered",
    "error": "Error",
    "action": "Action",
    "start": "Start",
    "stop": "Stop",
    "join": "Join",
    "minimize": "Minimize",
    "maximize": "Maximize",
    "close": "Leave conference"
  },
  "delete": "Delete",
  "knowledgebase": {
    "title": "KNOWLEDGEBASE",
    "sidebar": "Knowledgebase"
  },
  "feed": {
    "title": "Current affairs",
    "noConferences": "No running conference",
    "noMails": "No unread mail",
    "noSurveys": "No open survey"
  },
  "filesharing": {
    "filterPlaceHolderText": "Search for filename",
    "title": "FILE SHARING",
    "sidebar": "File Sharing",
    "previewTitle": "File Preview",
    "fileEditor": "File editor",
    "saveFile": "Save file",
    "loadingDocument": "Loading document...",
    "closeEditor": "Close editor",
    "rowsSelected": "{{selected}} of {{total}} files selected",
    "rowSelected": "{{selected}} of {{total}} file selected",
    "errors": {
      "FileNotFound": "File not found",
      "MountPointsNotFound": "Mount points not found",
      "FolderNotFound": "Folder not found",
      "UploadFailed": "File could not be added",
      "DeletionFailed": "Deletion failed",
      "RenameFailed": "Rename failed",
      "MoveFailed": "Move failed",
      "CreationFailed": "Creation failed",
      "DbAccessFailed": "Database access failed",
      "WebDavError": "Data server access failed",
      "DownloadFailed": "Download failed",
      "FolderCreationFailed": "Folder creation failed",
      "DeleteFromServerFailed": "Delete from server failed",
      "SaveFailed": "Save failed",
      "DuplicateFailed": "Copy failed",
      "AppNotProperlyConfigured": "OnlyOffice is not properly configured, contact your system administrator.",
      "CollectingFailed": "Collecting files failed",
      "SharingFailed": "Sharing files failed"
    },
    "tooltips": {
      "folderNameRequired": "Folder name is required",
      "FileNameRequired": "File name is required",
      "NewFileNameRequired": "New file name is required",
      "NameRequired": "Name is required"
    }
  },
  "forums": {
    "title": "FORUMS",
    "sidebar": "Forums"
  },
  "learningmanagement": {
    "title": "LEARNING MANAGEMENT",
    "sidebar": "Learning Management"
  },
  "schoolinformation": {
    "title": "SCHOOL INFORMATION",
    "sidebar": "School Information"
  },
  "schoolclass": "School Class",
  "project": "Project",
  "unknown": "Unknown",
  "device": "Device",
  "globalbinduser": "System User",
  "globaladministrator": "Global Administrator",
  "schoolbinduser": "System User",
  "schooladministrator": "School Administrator",
  "classroom-studentcomputer": "Classroom Student Computer",
  "server": "Server",
  "loginname": "Login name",
  "classmanagement": {
    "title": "CLASS ROOM",
    "sidebar": "Class Room",
    "detailsprinters": "Details of printer",
    "classes": "Classes",
    "name": "Name",
    "notMemberOfClass": "You are no member of a class.",
    "noGroupsToShow": "No groups available.",
    "overview": "Overview",
    "lesson": "Lesson",
    "enrol": "Enrol",
    "printPasswords": "Print passwords",
    "Printers": "Printers",
    "projects": "Projects",
    "editmyProjects": "Edit project",
    "createmyProjects": "Create project",
    "detailsmyProjects": "Details of project",
    "myClasses": "My classes",
    "detailsmyClasses": "Details of school class",
    "session": "Session",
    "startSession": "Start session",
    "mySessions": "My sessions",
    "closeSession": "Close",
    "editmySessions": "Edit session",
    "createmySessions": "Create a session",
    "addsessions": "Create session",
    "myProjects": "My Projects",
    "members": "Members",
    "member": "Member",
    "noneAvailable": "None available",
    "isJoinable": "Users can join",
    "joinclass": "Join class to share files",
    "hide": "Hide for other users",
    "teacher": "Teacher",
    "typeToSearchUsersGroupsProjects": "Type to add students, classes or projects",
    "typeToSearchUsersGroupsProjectsToNewSession": "Type to add students, classes or projects to a new session",
    "itsNotPossibleToEditOtherTeacher": "At the moment it is not possible to create the directory for sharing in another teacher's home directory or to manage the administration groups.",
    "itsNotPossibleToEditOtherSchoolStudents": "At the moment it is not possible to create the directory for sharing in a student's home directory of another school or to manage the administration groups.",
    "usersInThisSession": "Users in this session",
    "webfilter": "Webfilter",
    "internet": "Internet",
    "noStudentsForAction": "There are no students to whom this action can be applied.",
    "wifi": "Wifi",
    "exammode": "Exam mode",
    "exam": "Exam",
    "printPasswordsPageDescription": "Create files to print the passwords of individual classes or select classes to print several at the same time.",
    "userPasswordDialogTitle": "Password of {{displayName}}",
    "firstPassword": "Initial password",
    "firstPasswordNotSet": "Initial password is not set",
    "currentPassword": "Current password",
    "restoreFirstPassword": "Restore initial password",
    "setRandom": "Set random",
    "currentPasswordChangedSuccessfully": "Current password changed successfully",
    "firstPasswordChangedSuccessfully": "Initial password changed successfully",
    "firstPasswordIsCurrentlySet": "The initial password is set as current password.",
    "firstPasswordIsCurrentlyNotSet": "The initial password is not set as current password.",
    "passwordRequirements": "Use upper case letters, lower case letters and special characters or numbers.",
    "projectsPageDescription": "Here you will find an overview of all projects in which you are an admin.",
    "typeToFilter": "Type to filter...",
    "systemName": "System name",
    "printing": "Printing",
    "veyon": "Veyon",
    "enable": "enable",
    "disable": "disable",
    "featureIsStillInDevelopment": "The feature is still under development and will be implemented in the next version.",
    "collect": "Collect",
    "CollectFilesDescription": "Here you will collect all files.",
    "showcollectedfiles": "Show files",
    "share": "Hand out",
    "exammodeDescription": "Toggle the exam mode for {{count}} students",
    "wifiDescription": "Toggle the Wifi for {{count}} students",
    "webfilterDescription": "Toggle the webfilter for {{count}} students",
    "internetDescription": "Toggle the internet for {{count}} students",
    "printingDescription": "Toggle the printing for {{count}} students",
    "collectDescription": "Collect the files for {{count}} students",
    "shareDescription": "Share the files with {{count}} students",
    "showcollectedfilesDescription": "Show the collected files of {{count}} students",
    "deactivate": "Deactivate",
    "activate": "Activate",
    "passwordoptions": "Password options",
    "createFile": "file creation",
    "pdf": "PDF",
    "csv": "CSV",
    "usePdfLatexInsteadOfLatex": "Use pdfLatex instead of Latex",
    "pdfDescription": "Create a PDF file to print the passwords for these school classes",
    "csvDescription": "Create a CSV file to print the passwords for these school classes",
    "printOneItemPerPage": "Print one password per page",
    "selectSavedSession": "Select from saved sessions",
    "saveSession": "Save session",
    "myRoom": "My room",
    "sharedMailBox": "Shared mailbox",
    "enrolPageDescription": "Select the classes and projects that you want to enrol yourself by checking the checkboxes.",
    "veyonConfigTable": {
      "id": "ID",
      "subnet": "Subnet",
      "subnetDescription": "Subnet in CIDR notation (10.0.0.0/24)",
      "subnetPlaceholder": "10.0.0.0/24",
      "proxyAdress": "Proxy Adress",
      "proxyAdressDescription": "URL of the Veyon-WebAPI-Proxy",
      "proxyAdressPlaceholder": "http://localhost:11080",
      "createConfig": "Create config",
      "editConfig": "Edit config"
    }
  },
  "select": "Select",
  "selectAll": "Select all",
  "details": "Details",
  "quickAccess": "Quick access",
  "options": "Options",
  "downloadFile": "Download file",
  "cancel": "Cancel",
  "survey": {
    "filterPlaceHolderText": "Search for surveyname",
    "newTitle": "New survey",
    "created": "Created",
    "creationDate": "Creation date",
    "expires": "Expires",
    "expirationDate": "Expiration date",
    "notFound": "Survey not found",
    "noFormula": "The formula of the survey is not readable",
    "noAnswer": "No answer available",
    "canSubmitMultiple": "Allow multiple submission",
    "editor": {
      "new": "New (blank)",
      "abort": "Revert all changes",
      "addDescription": "Add a description",
      "expectingUserInput": "Expecting the user to answer here, ... "
    },
    "errors": {
      "updateOrCreateError": "Neither able to update a survey nor to create a new one",
      "deleteError": "Not able to delete the surveys",
      "noAnswerError": "No answers available jet",
      "noFormulaError": "The formula of the survey is not readable",
      "noBackendLimitersError": "In order to use this functionality you have to define limiters inside of the editor",
      "notFoundError": "Survey not found",
      "surveyFormulaStructuralError": "The formula of the survey has structural issues.",
      "participationErrorUserNotAssigned": "User is no participant of the survey",
      "participationErrorAlreadyParticipated": "User has already participated in the survey",
      "participationErrorSurveyExpired": "Survey has already expired",
      "idTypeError": "Missing survey id",
      "missingAnswerError": "Please, provide an answer for the submission"
    }
  },
  "survey-answer": {
    "errors": {
      "notAbleToFindOrCreateSurveyAnswerError": "Neither able to find nor to create the users survey answer entry in database",
      "notAbleToFindSurveyAnswerError": "Survey answers not found",
      "notAbleToUpdateSurveyAnswerError": "Not able to update the submitted survey answer",
      "notAbleToCreateSurveyAnswerError": "Not able to create the users survey answer",
      "notAbleToDeleteSurveyAnswerError": "Not able to delete the users survey answer"
    }
  },
  "surveys": {
    "rowsSelected": "{{selected}} of {{total}} surveys selected",
    "rowSelected": "{{selected}} of {{total}} survey selected",
    "title": "SURVEYS",
    "sidebar": "Surveys",
    "view": {
      "open": {
        "menu": "Open Surveys",
        "title": "Open Surveys",
        "description": "Here you find the surveys you were invited to participate."
      },
      "created": {
        "menu": "Own Surveys",
        "title": "Own Surveys",
        "description": "Here you find the surveys that you have created by yourself."
      },
      "answered": {
        "menu": "Answered Surveys",
        "title": "Answered Surveys",
        "description": "Here you find the surveys that you have already participated in."
      },
      "editor": {
        "menu": "Create new"
      }
    },
    "actions": {
      "showResultsChart": "Chart",
      "showResultsTable": "Table",
      "showSubmittedAnswers": "Answers"
    },
    "submittedAnswersDialog": {
      "title": "Submitted survey answer"
    },
    "saveDialog": {
      "title": "Save and assign to participants",
      "settingsFlags": "Options",
      "isAnonymous": "Should the survey be anonymous?",
      "isPublic": "Should the survey be public?",
      "canSubmitMultipleAnswers": "Should the survey still be visible after participation?"
    },
    "sharePublicSurveyDialog": {
      "title": "Share survey",
      "description": "Here you can share the survey with external people. Please copy the link and send it to the participants.",
      "savedToClipboard": "Saved to clipboard",
      "savedToClipboardError": "Unable to save into clipboard"
    },
    "participateDialog": {
      "title": "Participate in the survey"
    },
    "resultChartDialog": {
      "title": "Results - Chart"
    },
    "resultTableDialog": {
      "title": "Results - Table"
    }
  },
  "printer": {
    "title": "PRINTER",
    "sidebar": "Printer"
  },
  "network": {
    "title": "NETWORK",
    "sidebar": "Network"
  },
  "locationservices": {
    "title": "LOCATION SERVICES",
    "sidebar": "Location Services"
  },
  "desktopdeployment": {
    "title": "DESKTOP",
    "topic": "Desktop Deployment",
    "description": "Here you can connect to your virtual desktop.",
    "sidebar": "Desktop",
    "close": "Close connection",
    "connect": "Connect",
    "reload": "Reload",
    "error": {
      "title": "Connection error",
      "description": "Please check your network connection and try again."
    },
    "win10": "Windows 10",
    "win11": "Windows 11",
    "ubuntu": "Ubuntu",
    "clients": "Clients available",
    "client": "Client available",
    "errors": {
      "GuacamoleNotResponding": "RDP service not available.",
      "GuacamoleUserNotFound": "Username or password could not be found.",
      "LmnVdiApiNotResponding": "Linuxmuster VDI service does not respond.",
      "SessionNotFound": "Session not found."
    }
  },
  "wlan": {
    "title": "WLAN",
    "sidebar": "Wlan"
  },
  "mobiledevices": {
    "title": "MOBILE DEVICES",
    "sidebar": "Mobile Devices"
  },
  "virtualization": {
    "title": "VIRTUALIZATION",
    "sidebar": "Virtualization"
  },
  "firewall": {
    "title": "FIREWALL",
    "sidebar": "Firewall"
  },
  "antimalware": {
    "title": "ANTI-MALWARE",
    "sidebar": "Anti-Malware"
  },
  "backup": {
    "title": "BACKUP",
    "sidebar": "Backup"
  },
  "aichat": {
    "title": "KI CHAT",
    "sidebar": "KI Chat"
  },
  "roombooking": {
    "sidebar": "Room booking"
  },
  "settings": {
    "title": "SETTINGS",
    "sidebar": "Settings",
    "addApp": {
      "title": "Add app",
      "description": "Please select an app:"
    },
    "deleteApp": {
      "title": "Delete App",
      "description": "Are you sure you want to delete this app?"
    },
    "delete": "Remove",
    "description": {
      "ticketsystem": "Here you can make all the settings.",
      "mail": "Here you can make all the settings.",
      "chat": "Here you can make all the settings.",
      "conferences": "Here you can make all the settings.",
      "surveys": "Here you can make all the settings.",
      "knowledgebase": "Here you can make all the settings.",
      "filesharing": "Here you can make all the settings.",
      "forums": "Here you can make all the settings.",
      "roombooking": "Here you can make all the settings.",
      "learningmanagement": "Here you can make all the settings.",
      "schoolinformation": "Here you can make all the settings.",
      "classmanagement": "Here you can make all the settings.",
      "printer": "Here you can make all the settings.",
      "network": "Here you can make all the settings.",
      "locationservices": "Here you can make all the settings.",
      "desktopdeployment": "Here you can make all the settings.",
      "wlan": "Here you can make all the settings.",
      "mobiledevices": "Here you can make all the settings.",
      "virtualization": "Here you can make all the settings.",
      "firewall": "Here you can make all the settings.",
      "antimalware": "Here you can make all the settings.",
      "backup": "Here you can make all the settings.",
      "aichat": "Here you can make all the settings.",
      "linuxmuster": "Here you can make all the settings.",
      "whiteboard": "Here you can make all the settings.",
      "bulletinboard": "Configure the user groups that have access to the Blackboard Editor app here. The categories can be used to control for which users and groups the notice board with the messages is displayed instead of the classic dashboard."
    },
    "appconfig": {
      "sections": {
        "onlyOffice": {
          "title": "Only Office Integration",
          "description": ""
        },
        "imapMailFeed": {
          "title": "IMAP Integration",
          "description": ""
        },
        "bulletinBoard": {
          "title": "Categories",
          "description": "Add new categories or edit existing ones to control for which users and groups the bulletin board should be displayed instead of the classic dashboard."
        },
        "general": {
          "title": "General",
          "description": ""
        },
        "veyon": {
          "title": "Veyon Proxy",
<<<<<<< HEAD
          "description": "",
          "filterPlaceHolderText": "Search for proxy"
=======
          "description": ""
        },
        "docker": {
          "title": "Docker Applications",
          "description": "To be able to use the extended services, the required Docker containers must be started here."
>>>>>>> 32822086
        }
      },
      "update": {
        "success": "App saved successfully",
        "failed": "Update failed"
      },
      "delete": {
        "success": "App removed",
        "failed": "App deletion failed"
      },
      "create": {
        "success": "App created",
        "failed": "App creation failed"
      }
    },
    "errors": {
      "WriteAppConfigFailed": "Save app failed",
      "ReadAppConfigFailed": "Read app failed",
      "DisableAppConfigFailed": "Disable app failed",
      "WriteTraefikConfigFailed": "Write traefik config failed",
      "ReadTraefikConfigFailed": "Read traefik config failed",
      "forbiddenProxyPath": "Forbidden proxy path"
    },
    "yamleditor": {
      "invalidYaml": "Wrong YAML syntax",
      "placeholder": "Enter your Traefik config here"
    },
    "rowsSelected": "{{selected}} of {{total}} Container selected",
    "rowSelected": "{{selected}} of {{total}} Container selected"
  },
  "usersettings": {
    "title": "MY PROFILE",
    "sidebar": "My Profile",
    "details": {
      "title": "User details",
      "description": "Here you see and edit some of your personal information.",
      "userInformation": "User related information",
      "dateOfBirth": "Date of birth",
      "givenName": "Given name",
      "displayName": "Display name",
      "name": "Username",
      "role": "Role",
      "schoolName": "School name",
      "schoolSubjects": "School subjects",
      "sophomorixState": "Status",
      "quotas": "Quotas",
      "proxyAddresses": "Mail Proxies",
      "addNew": "Type to add",
      "badgeAlreadyExists": "This entry exists already",
      "sophomorixCustom1_teacher": "Schoolsubject 1",
      "sophomorixCustom2_teacher": "Schoolsubject 2",
      "sophomorixCustomMulti1_teacher": "Coffee-brands",
      "userimageconfig": "Profile picture"
    },
    "security": {
      "title": "Security",
      "sidebar": "Security",
      "description": "Configure here the security settings of your account",
      "changePassword": {
        "title": "Change Password",
        "currentPassword": "Current password",
        "newPassword": "New Password",
        "confirmPassword": "Confirm Password",
        "confirm": "Change Password",
        "passwordChangedSuccessfully": "Password changed successfully"
      }
    },
    "mails": {
      "title": "Email"
    },
    "mobileAccess": {
      "title": "Mobile Access",
      "description": "Here you can set up the edulution.io app for mobile access to your files. Currently only available for Apple iOS."
    },
    "faq": "FAQ",
    "externalIntegration": "External Integration",
    "config": {
      "mfa": "Two-Factor-Authentication",
      "mfaInfo": "Currently the Two-Factor-Authentication is",
      "enabled": "enabled",
      "enable": "Enable",
      "disabled": "disabled",
      "disable": "Disable"
    },
    "language": {
      "title": "Language",
      "description": "Please select the language for the user interface.",
      "german": "German",
      "english": "English",
      "system": "System language"
    },
    "addTotp": {
      "title": "QR-Code",
      "description": "Please scan the QR-Code and enter the TOTP:"
    },
    "errors": {
      "currentPasswordRequired": "Current password is required",
      "newPasswordRequired": "New password is required",
      "confirmPasswordRequired": "Repeat the new password for the confirmation",
      "passwordsDoNotMatch": "Passwords do not match",
      "passwordLength": "Password must be at least 8 characters long",
      "notSupportedFileFormat": "Not supported file format",
      "notAbleToCompressImage": "Not able to compress the image"
    }
  },
  "forwardingpage": {
    "action": "This link will take you to the external site of the provider.",
    "description": "The application opens in a new window. No further authorization is required.",
    "missing_link": "Missing link"
  },
  "menu": "Menu",
  "home": "Home",
  "projects": "Projects",
  "iso": "ISO",
  "program": "Programs",
  "share": "Share",
  "teacher": "Teacher",
  "student": "Student",
  "students": "Students",
  "user": "User",
  "login": {
    "username_too_long": "Username to long",
    "password_too_long": "Password to long",
    "forgot_password": "Forgot password?",
    "remember_me": "Remember me"
  },
  "edit": "Edit",
  "common": {
    "errors": {
      "startDateBeforeEndDate": "The start date must be before the end date",
      "dbAccessFailed": "Database access failed",
      "envAccessError": "Not able to read environment variables"
    },
    "sortOrder": "Sort order",
    "checking": "Checking",
    "options": "Options",
    "columns": "Columns",
    "copy": {
      "success": "Successfully copied to clipboard",
      "error": "Copy to clipboard failed",
      "doCopy": "Copy",
      "link": "Copy link"
    },
    "openInNewTab": "Open in new tab",
    "from": "from",
    "youAreCurrentlyNotLoggedIn": "You are currently not logged in",
    "toLogin": "To login",
    "name": "Name",
    "join": "Join",
    "details": "Details",
    "createdAt": "Created at",
    "updatedAt": "Updated at",
    "actions": "Actions",
    "forward": "Forward",
    "showOptions": "Show options",
    "open": "Open",
    "and": "and",
    "yes": "Yes",
    "no": "No",
    "title": "Title",
    "add": "Add",
    "reload": "Reload",
    "stop": "Stop",
    "logout": "Logout",
    "selected": "selected",
    "save": "Save",
    "successful": "Successful",
    "failed": "Failed",
    "login": "Login",
    "username": "Username",
    "password": "Password",
    "loading": "Loading...",
    "overview": "Overview",
    "create": "Create",
    "icon": "Icon",
    "group": "Group",
    "groups": "Groups",
    "min_chars": "Minimum {{count}} characters",
    "max_chars": "Maximum {{count}} characters",
    "groupAdmins": "Group administrators",
    "admins": "Administrators",
    "adminsShort": "Admins",
    "adminShort": "Admin",
    "admin": "Administrator",
    "teacher": "Teacher",
    "users": "Users",
    "groupUsers": "Group users",
    "description": "Description",
    "school": "School",
    "properties": "Properties",
    "type": "Type",
    "creationDate": "Creation date",
    "schoolName": "School name",
    "mailList": "Mailing List",
    "invalid_chars": "Contains invalid characters",
    "clearSelection": "Clear selection",
    "start": "Start",
    "close": "Close",
    "delete": "Delete",
    "connect": "Connect",
    "custom": "Custom",
    "select": "Select...",
    "none": "None",
    "edit": "Edit",
    "participate": "Participate",
    "participated": "Participated",
    "not-available": "Not available",
    "date": "Date",
    "time": "Time",
    "revert": "Revert",
    "restart": "Restart",
    "kill": "Kill",
    "install": "Install",
    "update": "Update",
    "cancel": "Cancel",
    "progress": "Progress...",
    "pressInstall": "Press Install to start"
  },
  "form": {
    "path": "Path",
    "pathDescription": "Please enter a valid URL.",
    "apptype": "App type",
    "native": "Native Support",
    "forwarded": "Forwarded",
    "embedded": "Embedded",
    "saved": "Configuration saved!",
    "url": "URL",
    "urlDescription": "Please insert an URL to the application",
    "apiKey": "API Key",
    "apiKeyDescription": "The API Key will be used for authentication",
    "proxyConfig": "Proxy Configuration",
    "proxyConfigDescription": "YAML Editor for the Traefik proxy configuration",
    "expertMode": "Expert mode",
    "proxyPath": "Proxy path",
    "proxyDestination": "Proxy destination",
    "stripPrefix": "Strip prefix"
  },
  "fileOperationSuccessful": "File operation successful",
  "unknownErrorOccurred": "An unknown error occurred",
  "fileSharingTable": {
    "filename": "Filename",
    "size": "Size",
    "lastModified": "Last Modified",
    "type": "Type",
    "filesOrFoldersSelected": "{{selected}} of {{total}} file(s)/folder(s) were selected"
  },
  "filesharingUpload": {
    "title": "Upload Files",
    "upload": "Upload",
    "dataLimitExceeded": "Data limit from 50 MB exceeded",
    "fileSize": "File size",
    "selectFile": "Select up to 5 files at a time",
    "uploadItems": "Upload: {{count}} items",
    "dragDropClick": "Drag files here or click to select files",
    "filesToUpload": "Files to upload",
    "limitExceeded": "Reached the limit of 5 files"
  },
  "linuxmuster": {
    "title": "LINUXMUSTER",
    "sidebar": "Linuxmuster"
  },
  "whiteboard": {
    "title": "WHITEBOARD",
    "sidebar": "Whiteboard"
  },
  "table": {
    "noDataAvailable": "No data available"
  },
  "loadingIndicator": {
    "message": "Please wait..."
  },
  "search": {
    "type-to-search": "Type to search",
    "loading": "Loading",
    "no-results": "No results",
    "usersAdded": "{{ count }} added"
  },
  "fileCategory": {
    "folder": "Folder",
    "document": "Document",
    "image": "Image",
    "video": "Video",
    "audio": "Audio",
    "acrobat": "PDF",
    "presentation": "Presentation",
    "spreadsheet": "Table",
    "vector": "Diagram"
  },
  "fileCreateNewContent": {
    "documentFile": "Create a new document",
    "spreadsheetFile": "Create a new table",
    "presentationFile": "Create a new presentation",
    "textFile": "Create a new textfile",
    "drawIoFile": "Create a new Draw.io-File",
    "fileDialogTitle": "Create a new file",
    "directoryDialogTitle": "Create a new directory",
    "createButtonText": "Create",
    "min_3_chars": "Minimum 3 characters",
    "fileOperationSuccessful": "File creation successful",
    "noMessageAvailable": "No message available",
    "unknownErrorOccurred": "An unknown error occurred",
    "newFileFromType": {
      "drawIoFile": "New Draw.io-File",
      "textFile": "New Textfile",
      "spreadsheetFile": "New Table",
      "presentationFile": "New Presentation",
      "documentFile": "New Document"
    }
  },
  "fileRenameContent": {
    "placeholder": "Enter new name",
    "renameYourDirectory": "Rename your directory",
    "renameYourFile": "Rename your file",
    "to": "to",
    "rename": "Rename",
    "unknownErrorOccurred": "An unknown error occurred"
  },
  "currentDirectory": "Current directory",
  "moveItemDialog": {
    "changeDirectory": "Change directory",
    "currentDirectory": "Current directory",
    "folderName": "Folder name",
    "movingItems": {
      "one": "Moving 1 item",
      "other": "Moving {{count}} items"
    },
    "moveTo": "Move to",
    "move": "Move",
    "unknownErrorOccurred": "An unknown error occurred",
    "selectedItem": "selected item"
  },
  "deleteDialog": {
    "areYouSure": "Are you absolutely sure?",
    "actionCannotBeUndone": "This action cannot be undone. This will permanently delete the files:",
    "selectedItems": "Selected Items:",
    "cancel": "Cancel",
    "continue": "Continue",
    "unknownErrorOccurredDuringDeletion": "An unknown error occurred during deletion",
    "deleteFiles": "Delete files"
  },
  "timeAgo": {
    "justNow": "just now",
    "minuteAgo": "{{count}} minutes ago",
    "hourAgo": "{{count}} hour ago",
    "dayAgo": "{{count}} days ago",
    "invalidDate": "Invalid date"
  },
  "dialog": {
    "close": "Close"
  },
  "tooltip": {
    "upload": "Upload",
    "create": {
      "file": "Create file",
      "folder": "Create folder"
    },
    "rename": "Rename",
    "move": "Move",
    "delete": "Delete",
    "download": "Download"
  },
  "response": {
    "successfully": "Action was successful",
    "error": "Error",
    "move_successful": "Move successful from {{sourcePath}} to {{destinationPath}}",
    "move_failed": "Move failed",
    "unexpected_error_occurred": "Unexpected error occurred",
    "upload_failed_with_status": "Upload failed with status {{status}}",
    "network_error_occurred_during_the_upload": "Network error occurred during the upload",
    "file_uploaded_successfully": "File {{fileName}} uploaded successfully",
    "file_uploaded_failed": "File {{fileName}} could not be uploaded {{status}}",
    "directory_created_successfully": "Directory {{directoryName}} created successfully",
    "file_created_successfully": "File {{fileName}} created successfully",
    "file_was_deleted_successfully": "File {{fileName}} was deleted successfully",
    "files_deleted_successfully": "File was deleted successfully",
    "all_items_moved_successfully": "All items moved successfully",
    "destination_path_is_undefined": "Destination path is undefined"
  },
  "accountData": {
    "account_info": "Account Information",
    "name": "Name",
    "email": "Email",
    "school": "School",
    "role": "Role",
    "classes": "Classes",
    "change_password": "Change Password",
    "my_information": "My Information",
    "mail_alias": "Mail-Alias",
    "change_my_data": "Change my data",
    "school_classes": "School Classes"
  },
  "groups": {
    "errors": {
      "CouldNotGetGroupByPath": "Group could not be found by path",
      "CouldNotGetUsers": "Users could not be found",
      "CouldNotFetchGroupMembers": "Group members could not be found",
      "CouldNotFetchUserById": "User could not be found by ID",
      "CouldNotSearchGroups": "Could not search for groups"
    },
    "classes": "Classes"
  },
  "users": {
    "errors": {
      "notFoundError": "User does not exist",
      "updateError": "Not able to update the user"
    }
  },
  "permission": {
    "groups": "User groups",
    "selectGroupsDescription": "Select the user groups that should have access to the app."
  },
  "appExtendedOptions": {
    "title": "Extensions",
    "onlyOfficeUrl": "Enter the OnlyOffice URL",
    "onlyOfficeUrlTitle": "OnlyOffice URL",
    "onlyOfficeJwtSecretTitle": "OnlyOffice JWT Secret",
    "onlyOfficeJwtSecretDescription": "Enter the OnlyOffice JWT Secret",
    "mailImapUrlTitle": "URL",
    "mailImapUrlDescription": "Enter the FQDN (i.e. 'imap.example.com') of the IMAP-server",
    "mailImapPortTitle": "Port",
    "mailImapPortDescription": "Enter the port number of the IMAP-server (i.e. 993)",
    "mailImapSecureTitle": "Secure Connection",
    "mailImapSecureDescription": "Should the connection be established via TLS or STARTTLS",
    "mailImapRejectUnauthorizedTitle": "Reject Unauthorized",
    "mailImapRejectUnauthorizedDescription": "Should a certificate check be carried out for this connection?"
  },
  "mails": {
    "errors": {
      "NotAbleToGetImapOption": "Could not read the configuration for imap",
      "NotAbleToConnectClientError": "Could not connect to the imap server",
      "NotAbleToLockMailboxError": "Could not lock on to the mailbox",
      "NotAbleToFetchMailsError": "Could not fetch mails",
      "NotValidPortTypeError": "The port must be specified as a number",
      "MailProviderNotFound": "Email provider not found",
      "MailcowApiGetSyncJobsFailed": "Not able to get sync jobs",
      "MailcowApiCreateSyncJobFailed": "Not able to create sync job",
      "MailcowApiDeleteSyncJobsFailed": "Not able to delete sync jobs"
    }
  },
  "licensing": {
    "communityLicenseDialog": {
      "title": "Community Edition",
      "description": "Free community edition of edulution.io UI.<br/>Visit us on <link1>{{link}}</link1>.<br/><strong>This version does not provide support.</strong>"
    }
  },
  "preview": {
    "image": "Image preview",
    "failedToLoadImage": "Failed to load image"
  },
  "dockerApplication": {
    "title": "Docker Application",
    "dialogTitle": "{{applicationName}}-Plugins Installer",
    "mailDescription": "If you want to operate your own mail server, you can carry out the setup for Mailcow here.",
    "classmanagementDescription": "If you use Veyon in your school network, you can carry out the setup for the Veyon-WebAPI-Proxy here."
  },
  "dockerOverview": {
    "title": "Container Overview",
    "containerName": "Container Name",
    "state": "State",
    "status": "Status",
    "imageName": "Image",
    "filterPlaceHolderText": "Search for container name",
    "port": "Port",
    "created": "Created at"
  },
  "docker": {
    "error": {
      "dockerConnectionError": "Docker connection failed",
      "dockerImageNotFound": "Docker Image could not be found",
      "dockerCreationError": "Docker Container could not be created",
      "dockerCommandExecutionError": "Docker command could not be executed",
      "dockerContainerDeletionError": "Docker Container could not be deleted"
    },
    "events": {
      "pullingImage": "Pulling docker image...",
      "checkingImage": "Checking if image already exists...",
      "creatingContainer": "Creating docker container...",
      "containerCreated": "Container created.",
      "startContainer": "Container started.",
      "stopContainer": "Container stopped.",
      "restartContainer": "Restart Container.",
      "killContainer": "Container killed.",
      "containerCreationSuccessful": "Container successfully created.",
      "containerCreationFailed": "Container could not be created."
    },
    "status": {
      "running": "running",
      "created": "created",
      "restarting": "restarting",
      "paused": "paused",
      "exited": "exited",
      "dead": "dead"
    }
  }
}<|MERGE_RESOLUTION|>--- conflicted
+++ resolved
@@ -659,18 +659,14 @@
           "title": "General",
           "description": ""
         },
-        "veyon": {
-          "title": "Veyon Proxy",
-<<<<<<< HEAD
-          "description": "",
-          "filterPlaceHolderText": "Search for proxy"
-=======
-          "description": ""
-        },
         "docker": {
           "title": "Docker Applications",
           "description": "To be able to use the extended services, the required Docker containers must be started here."
->>>>>>> 32822086
+        },
+        "veyon": {
+          "title": "Veyon Proxy",
+          "description": "",
+          "filterPlaceHolderText": "Search for proxy"
         }
       },
       "update": {
