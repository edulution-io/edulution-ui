{
  "welcome": "Welcome to the application",
  "changeLang": "Change Language",
  "heading": "Welcome {{givenName}} {{familyName}}",
  "content": "Here is your personal edulution.io dashboard. The place where all your digital education operation applications are gathered.",
  "dashboard": {
    "mobileAccess": {
      "title": "MOBILE DATA ACCESS",
      "manual": "Manual",
      "content": "You can access the school server from many mobile devices. Select your operating system to see how it works."
    }
  },
  "ticketsystem": {
    "title": "TICKET SYSTEM",
    "sidebar": "Ticket System"
  },
  "mail": {
    "title": "MAIL",
    "sidebar": "Mail"
  },
  "chat": {
    "title": "CHAT",
    "sidebar": "Chat"
  },
  "conferences": {
    "title": "CONFERENCES",
    "sidebar": "Conferences",
    "create": "Create new conference",
    "creator": "Creator",
    "delete": "Delete",
    "deleteConferences": "Delete {count}} conferences",
    "confirmDelete": "Should these conferences really be deleted?",
    "name": "Name of conference",
    "password": "Password",
    "attendees": "Attendees",
    "privacyStatus": "Access",
    "public": "Public",
    "private": "Private",
    "selected-x-rows": "{{selected}} of {{total}} selected",
    "cancel": "Cancel",
    "error": "Error"
  },
  "knowledgebase": {
    "title": "KNOWLEDGEBASE",
    "sidebar": "Knowledgebase"
  },
  "filesharing": {
    "title": "FILE SHARING",
    "sidebar": "File Sharing"
  },
  "forums": {
    "title": "FORUMS",
    "sidebar": "Forums"
  },
  "roombooking": {
    "title": "ROOM BOOKING",
    "sidebar": "Room Booking",
    "rooms": "Rooms"
  },
  "learningmanagement": {
    "title": "LEARNING MANAGEMENT",
    "sidebar": "Learning Management"
  },
  "schoolinformation": {
    "title": "SCHOOL INFORMATION",
    "sidebar": "School Information"
  },
  "schoolmanagement": {
    "title": "SCHOOL MANAGEMENT",
    "sidebar": "School Management"
  },
  "printer": {
    "title": "PRINTER",
    "sidebar": "Printe"
  },
  "network": {
    "title": "NETWORK",
    "sidebar": "Network"
  },
  "locationservices": {
    "title": "LOCATION SERVICES",
    "sidebar": "Location Services"
  },
  "desktopdeployment": {
    "title": "DESKTOP DEPLOYMENT",
    "sidebar": "Desktop Deployment"
  },
  "wlan": {
    "title": "WLAN",
    "sidebar": "Wlan"
  },
  "mobiledevices": {
    "title": "MOBILE DEVICES",
    "sidebar": "Mobile Devices"
  },
  "virtualization": {
    "title": "VIRTUALIZATION",
    "sidebar": "Virtualization"
  },
  "firewall": {
    "title": "FIREWALL",
    "sidebar": "Firewall"
  },
  "antimalware": {
    "title": "ANTI-MALWARE",
    "sidebar": "Anti-Malware"
  },
  "backup": {
    "title": "BACKUP",
    "sidebar": "Backup"
  },
  "settings": {
    "title": "SETTINGS",
    "sidebar": "Settings",
<<<<<<< HEAD
    "addApp": {
      "title": "Add app",
      "description": "Please select an app:"
    },
    "description": "Here you can make all settings."
=======
    "addApp": { "title": "Add app", "description": "Please select an app:" },
    "description": "Here you can make all settings.",
    "appconfig": {
      "update": { "success": "Appliste saved successfully", "failed": "Update failed" },
      "delete": { "success": "App removed", "failed": "App deletion failed" },
      "create": { "success": "App created", "failed": "App creation failed" }
    }
>>>>>>> f42c5658
  },
  "forwardingpage": {
    "action": "This link will take you to the external site of the provider.",
    "description": "The application opens in a new window. No further authorization is required."
  },
  "menu": "Menu",
  "home": "Home",
  "projects": "Projects",
  "iso": "ISO",
  "program": "Programs",
  "share": "Share",
  "students": "Students",
  "login": {
    "forgot_password": "Forgot password?",
    "remember_me": "Remember me"
  },
  "common": {
    "add": "Add",
    "reload": "Reload",
    "logout": "Logout",
    "save": "Save",
    "successful": "Successful",
    "failed": "Failed",
    "login": "Login",
    "username": "Username",
    "password": "Password",
    "loading": "Loading...",
    "overview": "Overview"
  },
  "form": {
    "path": "Path",
    "pathDescription": "Please enter a valid URL.",
    "apptype": "Link Type",
    "native": "Native Support",
    "forwarded": "Forwarded",
    "embedded": "Embedded",
    "saved": "Configuration saved!"
  },
  "fileOperationSuccessful": "File operation successful",
  "unknownErrorOccurred": "An unknown error occurred",
  "fileSharingTable": {
    "filename": "File Name",
    "size": "Size",
    "lastModified": "Last Modified",
    "type": "Type"
  },
  "filesharingUpload": {
    "title": "Upload Files",
    "upload": "Upload",
    "selectFile": "Select up to 5 files at a time",
    "uploadItems": "Upload: {{count}} items",
    "dragDropClick": "Drag files here or click to select files",
    "filesToUpload": "Files to upload"
  },
  "table": {
    "rowsSelected": "{{selected}} of {{total}} row(s) selected",
    "noDataAvailable": "No data available"
  },
  "loadingIndicator": {
    "message": "Please wait while we process your request..."
  },
  "fileCategory": {
    "folder": "Folder",
    "document": "Document",
    "image": "Image",
    "video": "Video",
    "audio": "Audio",
    "acrobat": "PDF"
  },
  "fileCreateNewContent": {
    "fileDialogTitle": "Create a new file",
    "directoryDialogTitle": "Create a new directory",
    "createButtonText": "Create",
    "fileOperationSuccessful": "File creation successful",
    "noMessageAvailable": "No message available",
    "unknownErrorOccurred": "An unknown error occurred"
  },
  "fileRenameContent": {
    "placeholder": "Enter new name",
    "renameYourDirectory": "Rename your directory",
    "renameYourFile": "Rename your file",
    "to": "to",
    "rename": "Rename",
    "unknownErrorOccurred": "An unknown error occurred"
  },
  "currentDirectory": "Current directory",
  "moveItemDialog": {
    "changeDirectory": "Change directory",
    "currentDirectory": "Current directory",
    "folderName": "Folder name",
    "movingItems": {
      "one": "Moving 1 item",
      "other": "Moving {{count}} items"
    },
    "moveTo": "Move to",
    "move": "Move",
    "unknownErrorOccurred": "An unknown error occurred",
    "selectedItem": "Ausgewählter Ordner"
  },
  "deleteDialog": {
    "areYouSure": "Are you absolutely sure?",
    "actionCannotBeUndone": "This action cannot be undone. This will permanently delete the files:",
    "selectedItems": "Selected Items:",
    "cancel": "Cancel",
    "continue": "Continue",
    "unknownErrorOccurredDuringDeletion": "An unknown error occurred during deletion",
    "deleteFiles": "Delete files"
  },
  "timeAgo": {
    "justNow": "just now",
    "minuteAgo": "{{count}} minutes ago",
    "hourAgo": "{{count}} hour ago",
    "dayAgo": "{{count}} days ago",
    "invalidDate": "Invalid date"
  },
  "dialog": {
    "close": "Close"
  },
  "tooltip": {
    "upload": "Upload",
    "create": {
      "file": "Create file",
      "folder": "Create folder"
    },
    "rename": "Rename",
    "move": "Move",
    "delete": "Delete",
    "download": "Download"
  },
  "response": {
    "successfully": "Action was successful",
    "error": "Error",
    "move_successful": "Move successful from {{sourcePath}} to {{destinationPath}}",
    "move_failed": "Move failed",
    "unexpected_error_occurred": "Unexpected error occurred",
    "upload_failed_with_status": "Upload failed with status {{status}}",
    "network_error_occurred_during_the_upload": "Network error occurred during the upload",
    "file_uploaded_successfully": "File {{fileName}} uploaded successfully",
    "file_uploaded_failed": "File {{fileName}} could not be uploaded {{status}}",
    "directory_created_successfully": "Directory {{directoryName}} created successfully",
    "file_created_successfully": "File {{fileName}} created successfully",
    "file_was_deleted_successfully": "File {{fileName}} was deleted successfully",
    "all_items_moved_successfully": "All items moved successfully",
    "destination_path_is_undefined": "Destination path is undefined"
  },
  "accountData": {
    "account_info": "Account Information",
    "name": "Name",
    "email": "E-Mail",
    "school": "Schule",
    "role": "Role",
    "classes": "Classes",
    "change_password": "Change Password",
    "my_information": "My Information",
    "mail_alias": "Mail-Alias",
    "change_my_data": "Change my data",
    "school_classes": "School Classes"
  },
  "groupsPage": {
    "classes": "Classes"
  }
}<|MERGE_RESOLUTION|>--- conflicted
+++ resolved
@@ -112,21 +112,16 @@
   "settings": {
     "title": "SETTINGS",
     "sidebar": "Settings",
-<<<<<<< HEAD
     "addApp": {
       "title": "Add app",
       "description": "Please select an app:"
     },
-    "description": "Here you can make all settings."
-=======
-    "addApp": { "title": "Add app", "description": "Please select an app:" },
     "description": "Here you can make all settings.",
     "appconfig": {
       "update": { "success": "Appliste saved successfully", "failed": "Update failed" },
       "delete": { "success": "App removed", "failed": "App deletion failed" },
       "create": { "success": "App created", "failed": "App creation failed" }
     }
->>>>>>> f42c5658
   },
   "forwardingpage": {
     "action": "This link will take you to the external site of the provider.",
