{
  "welcome": "Welcome to the application",
  "changeLang": "Change Language",
  "heading": "Welcome {{givenName}} {{familyName}}",
  "content": "Here is your personal edulution.io dashboard. The place where all your digital education operation applications are gathered.",
  "preparing": "preparing...",
  "closeEditingWindow": "Close editing window",
  "bulletinboard": {
    "settings": "Settings",
    "categoryIsRequired": "Selecting a category is required",
    "createdFrom": "by {{ createdBy }}, updated on {{ lastUpdated }}",
    "createdFromAndUpdatedBy": "by {{ createdBy }}, updated by {{ lastUpdatedBy }} on {{ lastUpdated }}",
    "deleteBulletinCategory": "Delete category",
    "confirmSingleCategoryDelete": "Do you really want to delete this category?",
    "confirmSingleCategoryDeleteWarning": "Warning: All bulletins in this category will also be deleted!",
    "isVisibleStartDate": "Active from",
    "isVisibleEndDate": "Active until",
    "isActiveOrExpired": "Active/Expired",
    "activeFrom": "Active from",
    "activeUntil": "Active until",
    "appTitle": "Bulletin Board",
    "description": "Manage your bulletins",
    "sidebar": "Bulletin Board",
    "newCategorie": "New category",
    "category": "Category",
    "name": "Name",
    "visibleFor": "Visible for",
    "visibleForUsers": "Visible for users",
    "visibleForGroups": "Visible for groups",
    "editableByUsers": "Editable for users",
    "editableByGroups": "Editable for groups",
    "editCategorie": "Edit category",
    "editorialAccess": "Editorial access",
    "isActive": "Active",
    "isPermanentlyActive": "Permanently active",
    "error": "Error",
    "filterPlaceHolderText": "Search for categoriename",
    "manageCategories": "Manage categories",
    "manageBulletins": "Manage bulletins",
    "placeholderCategoryName": "Name",
    "categoryName": "Category name",
    "bulletinUpdatedSuccessfully": "Bulletin updated successfully",
    "bulletinCreatedSuccessfully": "Bulletin created successfully",
    "bulletinsDeletedSuccessfully": "Bulletins deleted successfully",
    "categoryCreatedSuccessfully": "Category created successfully",
    "categoryUpdatedSuccessfully": "Category updated successfully",
    "categoryDeletedSuccessfully": "Category deleted successfully",
    "delete": "Delete",
    "deleteBulletin": "Delete bulletin",
    "deleteBulletins": "Delete {{count}} bulletins",
    "editBulletin": "Edit bulletin",
    "createBulletin": "Create bulletin",
    "confirmSingleDelete": "Do you really want to delete this bulletin?",
    "confirmMultiDelete": "Do you really want to delete these bulletins?",
    "rowsSelected": "{{selected}} out of {{total}} bulletins selected",
    "rowSelected": "{{selected}} out of {{total}} bulletin selected",
    "cancel": "Cancel",
    "title": "Title",
    "content": "Content",
    "editCategory": "Edit category",
    "createNewCategory": "Create category",
    "categories": {
      "visibleByUsersAndGroups": "This category with its bulletins is visible to users and groups on the homepage",
      "visibleByUsersAndGroupsTitle": "Homepage",
      "editableByUsersAndGroups": "This category is editable by users and groups in the Bulletin Board app",
      "editableByUsersAndGroupsTitle": "Manage Bulletins"
    },
    "errors": {
      "categoryNotFound": "Category not found",
      "categoryDeleteFailed": "Failed to delete category",
      "attachmentUploadFailed": "Failed to upload attachment",
      "fileNotProvided": "File not provided",
      "fileNotFound": "File not found",
      "invalidCategory": "Invalid category",
      "invalidFileType": "Invalid file type",
      "bulletinNotFound": "Bulletin not found",
      "unauthorizedUpdateBulletin": "Unauthorized to update this bulletin",
      "unauthorizedDeleteBulletin": "Unauthorized to delete this bulletin",
      "categoryNameAlreadyExists": "Category name already exists",
      "unauthorizedCreateBulletin": "No permission to create this bulletin",
      "unauthorizedCreateCategory": "No permission to create this category",
      "unauthorizedDeleteCategory": "No permission to delete this category",
      "unauthorizedUpdateCategory": "No permission to update this category",
      "attachmentDeletionFailed": "Failed to delete an attachment"
    }
  },
  "dashboard": {
    "mobileAccess": {
      "title": "Mobile File Access",
      "manual": "Manual",
      "accessData": "Login data",
      "content": "You can access the school server from many mobile devices. Click on Manual to start.",
      "scanAccessInfo": "To transfer the access data, please scan the following QR code with the edulution.io app.",
      "scanAppStoreLink": "Scan the QR code with your mobile device to download the edultion-io app from the AppStore.",
      "nextStepPreview": "In the next step you can transfer the access data.",
      "copyCredentials": "Or enter manually:",
      "downloadDirect": "Or download the app directly:",
      "downloadApp": "Download the edulution-io app here:"
    },
    "quota": {
      "title": "Quotas",
      "globalQuota": "Cloud quota calculated",
      "mailQuota": "Mail quota calculated",
      "mibibyte": "MiB"
    }
  },
  "auth": {
    "errors": {
      "TokenExpired": "Session expired.",
      "SessionExpiring": "You will be logged off in less than a minute.",
      "Unauthorized": "You are not authorized.",
      "Unknown": "User not found.",
      "TotpMissing": "Totp missing.",
      "TotpInvalid": "Totp invalid."
    }
  },
  "lmnApi": {
    "errors": {
      "ToggleSchoolClassJoinedFailed": "Failed to join or leave the classroom",
      "ToggleProjectJoinedFailed": "Failed to join or leave the project",
      "TogglePrinterJoinedFailed": "Failed to add or remove the printer",
      "GetUserSessionsFailed": "Get user session failed",
      "AddUserSessionsFailed": "Add user session failed",
      "GetPrintersFailed": "Fetching printers failed",
      "RemoveUserSessionsFailed": "Remove user session failed",
      "UpdateUserSessionsFailed": "Update user session failed",
      "StartExamModeFailed": "Start exam mode failed",
      "PrintPasswordsFailed": "Print passwords failed",
      "StopExamModeFailed": "Stop exam mode failed",
      "RemoveManagementGroupFailed": "Remove management group failed",
      "AddManagementGroupFailed": "Add management group failed",
      "GetUserSchoolClassesFailed": "Get user school classes failed",
      "GetUserSchoolClassFailed": "Get user school class failed",
      "GetUserProjectsFailed": "Get user projects failed",
      "GetUserFailed": "Fetching failed",
      "UpdateUserFailed": "Update failed",
      "GetCurrentUserRoomFailed": "Get current user room failed",
      "CreateProjectFailed": "Create project failed",
      "RemoveProjectFailed": "Remove project failed",
      "UpdateProjectFailed": "Update project failed",
      "SearchUsersOrGroupsFailed": "Search users or groups failed",
      "GetProjectFailed": "Get project failed",
      "PasswordMismatch": "The current password is wrong",
      "PasswordChangeFailed": "Password change failed",
      "GetUsersQuotaFailed": "Get users quota failed"
    }
  },
  "ticketsystem": {
    "title": "TICKET SYSTEM",
    "sidebar": "Ticket System"
  },
  "mail": {
    "title": "MAIL",
    "sidebar": "Mail",
    "importer": {
      "filterPlaceHolderText": "Search for importername",
      "title": "Email Importer",
      "provider": "Email Provider",
      "configName": "Configuration name",
      "hostname": "Hostname",
      "port": "Port",
      "encryption": "Encryption",
      "interval": "Sync Interval",
      "isActive": "Active",
      "syncJobsTable": "Importer Jobs",
      "rowsSelected": "{{selected}} of {{total}} jobs selected",
      "rowSelected": "{{selected}} of {{total}} job selected",
      "mailAddress": "Email address",
      "noMailConfigured": "Mail app is not active. Please contact your system administrator."
    }
  },
  "chat": {
    "title": "CHAT",
    "sidebar": "Chat"
  },
  "errors": {
    "automaticLoginFailed": "Automatic login failed",
    "unexpectedError": "An unexpected error occurred",
    "uploadOrFetchAttachmentFailed": "Error uploading or fetching attachment"
  },
  "conferences": {
    "errors": {
      "MeetingNotFound": "A meeting with this ID was not found",
      "BbbServerNotReachable": "The external BBB is not reachable",
      "CouldNotStartConference": "The conference could not be started",
      "CouldNotStopConference": "The conference could not be stopped",
      "BbbUnauthorized": "You are not authorized at external BBB server",
      "AppNotProperlyConfigured": "The conferencing app is not properly configured, contact your system administrator",
      "YouAreNotTheCreator": "You are not the creator of the conference",
      "AlreadyInAnotherMeeting": "You are already in a conference. Please leave the current conference before joining another one.",
      "DBAccessFailed": "Database access failed",
      "WrongPassword": "The entered password is wrong",
      "ConferenceIsNotRunning": "Conference is not running",
      "MissingMandatoryParameters": "Request failed because of missing parameters"
    },
    "filterPlaceHolderText": "Search for conference name",
    "started": "Conference started",
    "stopped": "Conference stopped",
    "conferenceFetchedSuccessfully": "Conferences successfully fetched",
    "tryManually": "Join manually",
    "changeUser": "Change user",
    "joinAgain": "Join again",
    "passwordOfConference": "Password of conference",
    "orContinueWithoutAccount": "Or continue without account",
    "conferenceIsNotStartedYet": "The conference was not started. Currently you are in the waiting room and you will be automatically redirected once the conference starts.",
    "conferenceIsPasswordProtected": "This conference is password protected, please enter it to join.",
    "pleaseEnterYourFullName": "To join the conference enter your full name.",
    "yourFullName": "Your full name",
    "isNotPublicOrDoesNotExist": "The conference could not be found.",
    "publicConference": "Public conference",
    "joinUrl": "Join URL",
    "isPublic": "Access Restriction",
    "isPublicTrue": "Public",
    "isPublicFalse": "Private",
    "title": "CONFERENCES",
    "description": "The conference tool enables audio and video conferencing and supports presentations with advanced whiteboard functions.",
    "sidebar": "Conferences",
    "create": "Create conference",
    "creator": "Creator",
    "delete": "Delete",
    "deleteConference": "Delete conference",
    "deleteConferences": "Delete {count}} conferences",
    "editConference": "Edit conference",
    "conferenceUpdatedSuccessfully": "Conference updated successfully",
    "conferenceCreatedSuccessfully": "Conference created successfully",
    "confirmSingleDelete": "Should this conference really be deleted?",
    "confirmMultiDelete": "Should these conferences really be deleted?",
    "name": "Name of conference",
    "conference": "Conference",
    "password": "Password",
    "attendee": "Attendee",
    "attendees": "Attendees",
    "invitedAttendees": "Invited",
    "joinedAttendees": "Joined",
    "privacyStatus": "Access",
    "public": "Public",
    "private": "Private",
    "rowsSelected": "{{selected}} of {{total}} conferences selected",
    "rowSelected": "{{selected}} of {{total}} conference selected",
    "cancel": "Cancel",
    "password_required": "No Password entered",
    "error": "Error",
    "action": "Action",
    "start": "Start",
    "stop": "Stop",
    "join": "Join",
    "minimize": "Minimize",
    "maximize": "Maximize",
    "close": "Leave conference"
  },
  "delete": "Delete",
  "knowledgebase": {
    "title": "KNOWLEDGEBASE",
    "sidebar": "Knowledgebase"
  },
  "feed": {
    "title": "Current affairs",
    "noConferences": "No running conference",
    "noMails": "No unread mail",
    "noSurveys": "No open survey"
  },
  "filesharing": {
    "filterPlaceHolderText": "Search for filename",
    "title": "FILE SHARING",
    "sidebar": "File Sharing",
    "previewTitle": "File Preview",
    "fileEditor": "File editor",
    "saveFile": "Save file",
    "loadingDocument": "Loading document...",
    "closeEditor": "Close editor",
    "rowsSelected": "{{selected}} of {{total}} files selected",
    "rowSelected": "{{selected}} of {{total}} file selected",
    "errors": {
      "FileNotFound": "File not found",
      "MountPointsNotFound": "Mount points not found",
      "FolderNotFound": "Folder not found",
      "UploadFailed": "File could not be added",
      "DeletionFailed": "Deletion failed",
      "RenameFailed": "Rename failed",
      "MoveFailed": "Move failed",
      "CreationFailed": "Creation failed",
      "DbAccessFailed": "Database access failed",
      "WebDavError": "Data server access failed",
      "DownloadFailed": "Download failed",
      "FolderCreationFailed": "Folder creation failed",
      "DeleteFromServerFailed": "Delete from server failed",
      "SaveFailed": "Save failed",
      "DuplicateFailed": "Copy failed",
      "AppNotProperlyConfigured": "OnlyOffice is not properly configured, contact your system administrator.",
      "CollectingFailed": "Collecting files failed",
      "SharingFailed": "Sharing files failed"
    },
    "tooltips": {
      "folderNameRequired": "Folder name is required",
      "FileNameRequired": "File name is required",
      "NewFileNameRequired": "New file name is required",
      "NameRequired": "Name is required"
    }
  },
  "forums": {
    "title": "FORUMS",
    "sidebar": "Forums"
  },
  "learningmanagement": {
    "title": "LEARNING MANAGEMENT",
    "sidebar": "Learning Management"
  },
  "schoolinformation": {
    "title": "SCHOOL INFORMATION",
    "sidebar": "School Information"
  },
  "schoolclass": "School Class",
  "project": "Project",
  "unknown": "Unknown",
  "device": "Device",
  "globalbinduser": "System User",
  "globaladministrator": "Global Administrator",
  "schoolbinduser": "System User",
  "schooladministrator": "School Administrator",
  "classroom-studentcomputer": "Classroom Student Computer",
  "server": "Server",
  "loginname": "Login name",
  "classmanagement": {
    "title": "CLASS ROOM",
    "sidebar": "Class Room",
    "detailsprinters": "Details of printer",
    "classes": "Classes",
    "name": "Name",
    "notMemberOfClass": "You are no member of a class.",
    "noGroupsToShow": "No groups available.",
    "overview": "Overview",
    "lesson": "Lesson",
    "enrol": "Enrol",
    "printPasswords": "Print passwords",
    "Printers": "Printers",
    "projects": "Projects",
    "editmyProjects": "Edit project",
    "createmyProjects": "Create project",
    "detailsmyProjects": "Details of project",
    "myClasses": "My classes",
    "detailsmyClasses": "Details of school class",
    "session": "Session",
    "startSession": "Start session",
    "mySessions": "My sessions",
    "closeSession": "Close",
    "editmySessions": "Edit session",
    "createmySessions": "Create a session",
    "addsessions": "Create session",
    "myProjects": "My Projects",
    "members": "Members",
    "member": "Member",
    "noneAvailable": "None available",
    "isJoinable": "Users can join",
    "joinclass": "Join class to share files",
    "hide": "Hide for other users",
    "teacher": "Teacher",
    "typeToSearchUsersGroupsProjects": "Type to add students, classes or projects",
    "typeToSearchUsersGroupsProjectsToNewSession": "Type to add students, classes or projects to a new session",
    "itsNotPossibleToEditOtherTeacher": "At the moment it is not possible to create the directory for sharing in another teacher's home directory or to manage the administration groups.",
    "itsNotPossibleToEditOtherSchoolStudents": "At the moment it is not possible to create the directory for sharing in a student's home directory of another school or to manage the administration groups.",
    "usersInThisSession": "Users in this session",
    "webfilter": "Webfilter",
    "internet": "Internet",
    "noStudentsForAction": "There are no students to whom this action can be applied.",
    "wifi": "Wifi",
    "exammode": "Exam mode",
    "exam": "Exam",
    "printPasswordsPageDescription": "Create files to print the passwords of individual classes or select classes to print several at the same time.",
    "userPasswordDialogTitle": "Password of {{displayName}}",
    "firstPassword": "Standard password",
    "currentPassword": "Current password",
    "restoreFirstPassword": "Restore standard password",
    "setRandom": "Set random",
    "currentPasswordChangedSuccessfully": "Current password changed successfully",
    "firstPasswordChangedSuccessfully": "First password changed successfully",
    "passwordRequirements": "Use upper case letters, lower case letters and special characters or numbers.",
    "projectsPageDescription": "Here you will find an overview of all projects in which you are an admin.",
    "typeToFilter": "Type to filter...",
    "systemName": "System name",
    "printing": "Printing",
    "veyon": "Veyon",
    "enable": "enable",
    "disable": "disable",
    "featureIsStillInDevelopment": "The feature is still under development and will be implemented in the next version.",
    "collect": "Collect",
    "CollectFilesDescription": "Here you will collect all files.",
    "showcollectedfiles": "Show files",
    "share": "Hand out",
    "exammodeDescription": "Toggle the exam mode for {{count}} students",
    "wifiDescription": "Toggle the Wifi for {{count}} students",
    "webfilterDescription": "Toggle the webfilter for {{count}} students",
    "internetDescription": "Toggle the internet for {{count}} students",
    "printingDescription": "Toggle the printing for {{count}} students",
    "collectDescription": "Collect the files for {{count}} students",
    "shareDescription": "Share the files with {{count}} students",
    "showcollectedfilesDescription": "Show the collected files of {{count}} students",
    "deactivate": "Deactivate",
    "activate": "Activate",
    "passwordoptions": "Password options",
    "createFile": "file creation",
    "pdf": "PDF",
    "csv": "CSV",
    "usePdfLatexInsteadOfLatex": "Use pdfLatex instead of Latex",
    "pdfDescription": "Create a PDF file to print the passwords for these school classes",
    "csvDescription": "Create a CSV file to print the passwords for these school classes",
    "printOneItemPerPage": "Print one password per page",
    "selectSavedSession": "Select from saved sessions",
    "saveSession": "Save session",
    "myRoom": "My room",
    "sharedMailBox": "Shared mailbox",
    "enrolPageDescription": "Select the classes and projects that you want to enrol yourself by checking the checkboxes."
  },
  "select": "Select",
  "selectAll": "Select all",
  "details": "Details",
  "quickAccess": "Quick access",
  "options": "Options",
  "downloadFile": "Download file",
  "cancel": "Cancel",
  "survey": {
    "filterPlaceHolderText": "Search for surveyname",
    "newTitle": "New survey",
    "created": "Created",
    "creationDate": "Creation date",
    "expires": "Expires",
    "expirationDate": "Expiration date",
    "notFound": "Survey not found",
    "noFormula": "The formula of the survey is not readable",
    "noAnswer": "No answer available",
    "canSubmitMultiple": "Allow multiple submission",
    "editor": {
      "new": "New (blank)",
      "abort": "Revert all changes",
      "addDescription": "Add a description",
      "expectingUserInput": "Expecting the user to answer here, ... "
    },
    "errors": {
      "updateOrCreateError": "Neither able to update a survey nor to create a new one",
      "deleteError": "Not able to delete the surveys",
      "noAnswerError": "No answers available jet",
      "noFormulaError": "The formula of the survey is not readable",
      "noBackendLimitersError": "In order to use this functionality you have to define limiters inside of the editor",
      "notFoundError": "Survey not found",
      "surveyFormulaStructuralError": "The formula of the survey has structural issues.",
      "participationErrorUserNotAssigned": "User is no participant of the survey",
      "participationErrorAlreadyParticipated": "User has already participated in the survey",
      "participationErrorSurveyExpired": "Survey has already expired",
      "idTypeError": "Missing survey id",
      "missingAnswerError": "Please, provide an answer for the submission"
    }
  },
  "survey-answer": {
    "errors": {
      "notAbleToFindOrCreateSurveyAnswerError": "Neither able to find nor to create the users survey answer entry in database",
      "notAbleToFindSurveyAnswerError": "Survey answers not found",
      "notAbleToUpdateSurveyAnswerError": "Not able to update the submitted survey answer",
      "notAbleToCreateSurveyAnswerError": "Not able to create the users survey answer",
      "notAbleToDeleteSurveyAnswerError": "Not able to delete the users survey answer"
    }
  },
  "surveys": {
    "rowsSelected": "{{selected}} of {{total}} surveys selected",
    "rowSelected": "{{selected}} of {{total}} survey selected",
    "title": "SURVEYS",
    "sidebar": "Surveys",
    "view": {
      "open": {
        "menu": "Open Surveys",
        "title": "Open Surveys",
        "description": "Here you find the surveys you were invited to participate."
      },
      "created": {
        "menu": "Own Surveys",
        "title": "Own Surveys",
        "description": "Here you find the surveys that you have created by yourself."
      },
      "answered": {
        "menu": "Answered Surveys",
        "title": "Answered Surveys",
        "description": "Here you find the surveys that you have already participated in."
      },
      "editor": {
        "menu": "Create new"
      }
    },
    "actions": {
      "showResultsChart": "Chart",
      "showResultsTable": "Table",
      "showSubmittedAnswers": "Answers"
    },
    "submittedAnswersDialog": {
      "title": "Submitted survey answer"
    },
    "saveDialog": {
      "title": "Save and assign to participants",
      "settingsFlags": "Options",
      "isAnonymous": "Should the survey be anonymous?",
      "isPublic": "Should the survey be public?",
      "canSubmitMultipleAnswers": "Should the survey still be visible after participation?"
    },
    "sharePublicSurveyDialog": {
      "title": "Share survey",
      "description": "Here you can share the survey with external people. Please copy the link and send it to the participants.",
      "savedToClipboard": "Saved to clipboard",
      "savedToClipboardError": "Unable to save into clipboard"
    },
    "participateDialog": {
      "title": "Participate in the survey"
    },
    "resultChartDialog": {
      "title": "Results - Chart"
    },
    "resultTableDialog": {
      "title": "Results - Table"
    }
  },
  "printer": {
    "title": "PRINTER",
    "sidebar": "Printer"
  },
  "network": {
    "title": "NETWORK",
    "sidebar": "Network"
  },
  "locationservices": {
    "title": "LOCATION SERVICES",
    "sidebar": "Location Services"
  },
  "desktopdeployment": {
    "title": "DESKTOP",
    "topic": "Desktop Deployment",
    "description": "Here you can connect to your virtual desktop.",
    "sidebar": "Desktop",
    "close": "Close connection",
    "connect": "Connect",
    "reload": "Reload",
    "error": {
      "title": "Connection error",
      "description": "Please check your network connection and try again."
    },
    "win10": "Windows 10",
    "win11": "Windows 11",
    "ubuntu": "Ubuntu",
    "clients": "Clients available",
    "client": "Client available",
    "errors": {
      "GuacamoleNotResponding": "RDP service not available.",
      "GuacamoleUserNotFound": "Username or password could not be found.",
      "LmnVdiApiNotResponding": "Linuxmuster VDI service does not respond.",
      "SessionNotFound": "Session not found."
    }
  },
  "wlan": {
    "title": "WLAN",
    "sidebar": "Wlan"
  },
  "mobiledevices": {
    "title": "MOBILE DEVICES",
    "sidebar": "Mobile Devices"
  },
  "virtualization": {
    "title": "VIRTUALIZATION",
    "sidebar": "Virtualization"
  },
  "firewall": {
    "title": "FIREWALL",
    "sidebar": "Firewall"
  },
  "antimalware": {
    "title": "ANTI-MALWARE",
    "sidebar": "Anti-Malware"
  },
  "backup": {
    "title": "BACKUP",
    "sidebar": "Backup"
  },
  "aichat": {
    "title": "KI CHAT",
    "sidebar": "KI Chat"
  },
  "roombooking": {
    "sidebar": "Room booking"
  },
  "settings": {
    "title": "SETTINGS",
    "sidebar": "Settings",
    "addApp": {
      "title": "Add app",
      "description": "Please select an app:"
    },
    "deleteApp": {
      "title": "Delete App",
      "description": "Are you sure you want to delete this app?"
    },
    "delete": "Remove",
    "description": {
      "ticketsystem": "Here you can make all the settings.",
      "mail": "Here you can make all the settings.",
      "chat": "Here you can make all the settings.",
      "conferences": "Here you can make all the settings.",
      "surveys": "Here you can make all the settings.",
      "knowledgebase": "Here you can make all the settings.",
      "filesharing": "Here you can make all the settings.",
      "forums": "Here you can make all the settings.",
      "roombooking": "Here you can make all the settings.",
      "learningmanagement": "Here you can make all the settings.",
      "schoolinformation": "Here you can make all the settings.",
      "classmanagement": "Here you can make all the settings.",
      "printer": "Here you can make all the settings.",
      "network": "Here you can make all the settings.",
      "locationservices": "Here you can make all the settings.",
      "desktopdeployment": "Here you can make all the settings.",
      "wlan": "Here you can make all the settings.",
      "mobiledevices": "Here you can make all the settings.",
      "virtualization": "Here you can make all the settings.",
      "firewall": "Here you can make all the settings.",
      "antimalware": "Here you can make all the settings.",
      "backup": "Here you can make all the settings.",
      "aichat": "Here you can make all the settings.",
      "linuxmuster": "Here you can make all the settings.",
      "whiteboard": "Here you can make all the settings.",
      "bulletinboard": "Configure the user groups that have access to the Blackboard Editor app here. The categories can be used to control for which users and groups the notice board with the messages is displayed instead of the classic dashboard."
    },
    "appconfig": {
      "sections": {
        "onlyOffice": {
          "title": "Only Office Integration",
          "description": ""
        },
        "imapMailFeed": {
          "title": "IMAP Integration",
          "description": ""
        },
        "bulletinBoard": {
          "title": "Categories",
          "description": "Add new categories or edit existing ones to control for which users and groups the bulletin board should be displayed instead of the classic dashboard."
        },
        "general": {
          "title": "General",
          "description": ""
        }
      },
      "update": {
        "success": "App saved successfully",
        "failed": "Update failed"
      },
      "delete": {
        "success": "App removed",
        "failed": "App deletion failed"
      },
      "create": {
        "success": "App created",
        "failed": "App creation failed"
      }
    },
    "errors": {
      "WriteAppConfigFailed": "Save app failed",
      "ReadAppConfigFailed": "Read app failed",
      "DisableAppConfigFailed": "Disable app failed",
      "WriteTraefikConfigFailed": "Write traefik config failed",
      "ReadTraefikConfigFailed": "Read traefik config failed"
    },
    "yamleditor": {
      "invalidYaml": "Wrong YAML syntax",
      "placeholder": "Enter your Traefik config here"
    }
  },
  "usersettings": {
    "title": "MY PROFILE",
    "sidebar": "My Profile",
    "details": {
      "title": "User details",
      "description": "Here you see and edit some of your personal information.",
      "userInformation": "User related information",
      "dateOfBirth": "Date of birth",
      "givenName": "Given name",
      "displayName": "Display name",
      "name": "Username",
      "role": "Role",
      "schoolName": "School name",
      "schoolSubjects": "School subjects",
      "sophomorixState": "Status",
      "quotas": "Quotas",
      "proxyAddresses": "Mail Proxies",
      "addNew": "Type to add",
      "badgeAlreadyExists": "This entry exists already",
      "sophomorixCustom1_teacher": "Schoolsubject 1",
      "sophomorixCustom2_teacher": "Schoolsubject 2",
      "sophomorixCustomMulti1_teacher": "Coffee-brands"
    },
    "security": {
      "title": "Security",
      "sidebar": "Security",
      "description": "Configure here the security settings of your account",
      "changePassword": {
        "title": "Change Password",
        "currentPassword": "Current password",
        "newPassword": "New Password",
        "confirmPassword": "Confirm Password",
        "confirm": "Change Password",
        "passwordChangedSuccessfully": "Password changed successfully"
      }
    },
    "mails": {
      "title": "Email"
    },
    "faq": "FAQ",
    "externalIntegration": "External Integration",
    "config": {
      "mfa": "Two-Factor-Authentication",
      "mfaInfo": "Currently the Two-Factor-Authentication is",
      "enabled": "enabled",
      "enable": "Enable",
      "disabled": "disabled",
      "disable": "Disable"
    },
    "language": {
      "title": "Language",
      "description": "Please select the language for the user interface.",
      "german": "German",
      "english": "English",
      "system": "System language"
    },
    "addTotp": {
      "title": "QR-Code",
      "description": "Please scan the QR-Code and enter the TOTP:"
    },
    "errors": {
      "currentPasswordRequired": "Current password is required",
      "newPasswordRequired": "New password is required",
      "confirmPasswordRequired": "Repeat the new password for the confirmation",
      "passwordsDoNotMatch": "Passwords do not match",
      "passwordLength": "Password must be at least 8 characters long"
    }
  },
  "forwardingpage": {
    "action": "This link will take you to the external site of the provider.",
    "description": "The application opens in a new window. No further authorization is required.",
    "missing_link": "Missing link"
  },
  "menu": "Menu",
  "home": "Home",
  "projects": "Projects",
  "iso": "ISO",
  "program": "Programs",
  "share": "Share",
  "teacher": "Teacher",
  "student": "Student",
  "students": "Students",
  "user": "User",
  "login": {
    "username_too_long": "Username to long",
    "password_too_long": "Password to long",
    "forgot_password": "Forgot password?",
    "remember_me": "Remember me"
  },
  "edit": "Edit",
  "common": {
    "errors": {
      "startDateBeforeEndDate": "The start date must be before the end date",
      "dbAccessFailed": "Database access failed",
      "envAccessError": "Not able to read environment variables"
    },
    "checking": "Checking",
    "options": "Options",
    "columns": "Columns",
    "copy": {
      "success": "Successfully copied to clipboard",
      "error": "Copy to clipboard failed",
      "doCopy": "Copy",
      "link": "Copy link"
    },
    "from": "from",
    "youAreCurrentlyNotLoggedIn": "You are currently not logged in",
    "toLogin": "To login",
    "name": "Name",
    "join": "Join",
    "details": "Details",
    "createdAt": "Created at",
    "updatedAt": "Updated at",
    "actions": "Actions",
    "forward": "Forward",
    "showOptions": "Show options",
    "open": "Open",
    "and": "and",
    "yes": "Yes",
    "no": "No",
    "title": "Title",
    "add": "Add",
    "reload": "Reload",
    "stop": "Stop",
    "logout": "Logout",
    "selected": "selected",
    "save": "Save",
    "successful": "Successful",
    "failed": "Failed",
    "login": "Login",
    "username": "Username",
    "password": "Password",
    "loading": "Loading...",
    "overview": "Overview",
    "create": "Create",
    "icon": "Icon",
    "group": "Group",
    "groups": "Groups",
    "min_chars": "Minimum {{count}} characters",
    "max_chars": "Maximum {{count}} characters",
    "groupAdmins": "Group administrators",
    "admins": "Administrators",
    "adminsShort": "Admins",
    "adminShort": "Admin",
    "admin": "Administrator",
    "teacher": "Teacher",
    "users": "Users",
    "groupUsers": "Group users",
    "description": "Description",
    "school": "School",
    "properties": "Properties",
    "type": "Type",
    "creationDate": "Creation date",
    "schoolName": "School name",
    "mailList": "Mailing List",
    "invalid_chars": "Contains invalid characters",
    "clearSelection": "Clear selection",
    "start": "Start",
    "close": "Close",
    "delete": "Delete",
    "connect": "Connect",
    "custom": "Custom",
    "select": "Select...",
    "none": "None",
    "edit": "Edit",
    "participate": "Participate",
    "participated": "Participated",
    "not-available": "Not available",
    "date": "Date",
    "time": "Time",
    "revert": "Revert"
  },
  "form": {
    "path": "Path",
    "pathDescription": "Please enter a valid URL.",
    "apptype": "App type",
    "native": "Native Support",
    "forwarded": "Forwarded",
    "embedded": "Embedded",
    "saved": "Configuration saved!",
    "url": "URL",
    "urlDescription": "Please insert an URL to the application",
    "apiKey": "API Key",
    "apiKeyDescription": "The API Key will be used for authentication",
    "proxyConfig": "Proxy Configuration",
    "proxyConfigDescription": "YAML Editor for the Traefik proxy configuration",
    "expertMode": "Expert mode",
    "proxyPath": "Proxy path",
    "proxyDestination": "Proxy destination",
    "stripPrefix": "Strip prefix"
  },
  "fileOperationSuccessful": "File operation successful",
  "unknownErrorOccurred": "An unknown error occurred",
  "fileSharingTable": {
    "filename": "Filename",
    "size": "Size",
    "lastModified": "Last Modified",
    "type": "Type",
    "filesOrFoldersSelected": "{{selected}} of {{total}} file(s)/folder(s) were selected"
  },
  "filesharingUpload": {
    "title": "Upload Files",
    "upload": "Upload",
    "dataLimitExceeded": "Data limit from 50 MB exceeded",
    "fileSize": "File size",
    "selectFile": "Select up to 5 files at a time",
    "uploadItems": "Upload: {{count}} items",
    "dragDropClick": "Drag files here or click to select files",
    "filesToUpload": "Files to upload",
    "limitExceeded": "Reached the limit of 5 files"
  },
  "linuxmuster": {
    "title": "LINUXMUSTER",
    "sidebar": "Linuxmuster"
  },
  "whiteboard": {
    "title": "WHITEBOARD",
    "sidebar": "Whiteboard"
  },
  "table": {
    "noDataAvailable": "No data available"
  },
  "loadingIndicator": {
    "message": "Please wait..."
  },
  "search": {
    "type-to-search": "Type to search",
    "loading": "Loading",
    "no-results": "No results",
    "usersAdded": "{{ count }} added"
  },
  "fileCategory": {
    "folder": "Folder",
    "document": "Document",
    "image": "Image",
    "video": "Video",
    "audio": "Audio",
    "acrobat": "PDF",
    "presentation": "Presentation",
    "spreadsheet": "Table",
    "vector": "Diagram"
  },
  "fileCreateNewContent": {
    "documentFile": "Create a new document",
    "spreadsheetFile": "Create a new table",
    "presentationFile": "Create a new presentation",
    "textFile": "Create a new textfile",
    "drawIoFile": "Create a new Draw.io-File",
    "fileDialogTitle": "Create a new file",
    "directoryDialogTitle": "Create a new directory",
    "createButtonText": "Create",
    "min_3_chars": "Minimum 3 characters",
    "fileOperationSuccessful": "File creation successful",
    "noMessageAvailable": "No message available",
    "unknownErrorOccurred": "An unknown error occurred",
    "newFileFromType": {
      "drawIoFile": "New Draw.io-File",
      "textFile": "New Textfile",
      "spreadsheetFile": "New Table",
      "presentationFile": "New Presentation",
      "documentFile": "New Document"
    }
  },
  "fileRenameContent": {
    "placeholder": "Enter new name",
    "renameYourDirectory": "Rename your directory",
    "renameYourFile": "Rename your file",
    "to": "to",
    "rename": "Rename",
    "unknownErrorOccurred": "An unknown error occurred"
  },
  "currentDirectory": "Current directory",
  "moveItemDialog": {
    "changeDirectory": "Change directory",
    "currentDirectory": "Current directory",
    "folderName": "Folder name",
    "movingItems": {
      "one": "Moving 1 item",
      "other": "Moving {{count}} items"
    },
    "moveTo": "Move to",
    "move": "Move",
    "unknownErrorOccurred": "An unknown error occurred",
    "selectedItem": "selected item"
  },
  "deleteDialog": {
    "areYouSure": "Are you absolutely sure?",
    "actionCannotBeUndone": "This action cannot be undone. This will permanently delete the files:",
    "selectedItems": "Selected Items:",
    "cancel": "Cancel",
    "continue": "Continue",
    "unknownErrorOccurredDuringDeletion": "An unknown error occurred during deletion",
    "deleteFiles": "Delete files"
  },
  "timeAgo": {
    "justNow": "just now",
    "minuteAgo": "{{count}} minutes ago",
    "hourAgo": "{{count}} hour ago",
    "dayAgo": "{{count}} days ago",
    "invalidDate": "Invalid date"
  },
  "dialog": {
    "close": "Close"
  },
  "tooltip": {
    "upload": "Upload",
    "create": {
      "file": "Create file",
      "folder": "Create folder"
    },
    "rename": "Rename",
    "move": "Move",
    "delete": "Delete",
    "download": "Download"
  },
  "response": {
    "successfully": "Action was successful",
    "error": "Error",
    "move_successful": "Move successful from {{sourcePath}} to {{destinationPath}}",
    "move_failed": "Move failed",
    "unexpected_error_occurred": "Unexpected error occurred",
    "upload_failed_with_status": "Upload failed with status {{status}}",
    "network_error_occurred_during_the_upload": "Network error occurred during the upload",
    "file_uploaded_successfully": "File {{fileName}} uploaded successfully",
    "file_uploaded_failed": "File {{fileName}} could not be uploaded {{status}}",
    "directory_created_successfully": "Directory {{directoryName}} created successfully",
    "file_created_successfully": "File {{fileName}} created successfully",
    "file_was_deleted_successfully": "File {{fileName}} was deleted successfully",
    "files_deleted_successfully": "File was deleted successfully",
    "all_items_moved_successfully": "All items moved successfully",
    "destination_path_is_undefined": "Destination path is undefined"
  },
  "accountData": {
    "account_info": "Account Information",
    "name": "Name",
    "email": "Email",
    "school": "School",
    "role": "Role",
    "classes": "Classes",
    "change_password": "Change Password",
    "my_information": "My Information",
    "mail_alias": "Mail-Alias",
    "change_my_data": "Change my data",
    "school_classes": "School Classes"
  },
  "groups": {
    "errors": {
      "CouldNotGetGroupByPath": "Group could not be found by path",
      "CouldNotGetUsers": "Users could not be found",
      "CouldNotFetchGroupMembers": "Group members could not be found",
      "CouldNotFetchUserById": "User could not be found by ID",
      "CouldNotSearchGroups": "Could not search for groups"
    },
    "classes": "Classes"
  },
  "users": {
    "errors": {
      "notFoundError": "User does not exist",
      "updateError": "Not able to update the user"
    }
  },
  "permission": {
    "groups": "User groups",
    "selectGroupsDescription": "Select the user groups that should have access to the app."
  },
  "appExtendedOptions": {
    "title": "Extensions",
    "onlyOfficeUrl": "Enter the OnlyOffice URL",
    "onlyOfficeUrlTitle": "OnlyOffice URL",
    "onlyOfficeJwtSecretTitle": "OnlyOffice JWT Secret",
    "onlyOfficeJwtSecretDescription": "Enter the OnlyOffice JWT Secret",
    "mailImapUrlTitle": "URL",
    "mailImapUrlDescription": "Enter the FQDN (i.e. 'imap.example.com') of the IMAP-server",
    "mailImapPortTitle": "Port",
    "mailImapPortDescription": "Enter the port number of the IMAP-server (i.e. 993)",
    "mailImapSecureTitle": "Secure Connection",
<<<<<<< HEAD
    "mailImapSecureDescription": "Shall the connection be established via TLS ('secure') or STARTTLS",
    "mailImapRejectUnauthorizedTitle": "Reject Unauthorized",
    "mailImapRejectUnauthorizedDescription": "Should the connection reject self-signed certificates"
=======
    "mailImapSecureDescription": "Enter 'true' if the connection should be established via TLS (more secure), otherwise it's set to 'false' and will use STARTTLS",
    "mailImapRejectUnauthorizedTitle": "Reject Unauthorized",
    "mailImapRejectUnauthorizedDescription": "Enter 'true' if the connection should reject self-signed certificates, otherwise it's set to 'false' to accept them"
>>>>>>> a022daa5
  },
  "mails": {
    "errors": {
      "NotAbleToGetImapOption": "Could not read the configuration for imap",
      "NotAbleToConnectClientError": "Could not connect to the imap server",
      "NotAbleToLockMailboxError": "Could not lock on to the mailbox",
      "NotAbleToFetchMailsError": "Could not fetch mails",
      "NotValidPortTypeError": "The port must be specified as a number",
      "MailProviderNotFound": "Email provider not found",
      "MailcowApiGetSyncJobsFailed": "Not able to get sync jobs",
      "MailcowApiCreateSyncJobFailed": "Not able to create sync job",
      "MailcowApiDeleteSyncJobsFailed": "Not able to delete sync jobs"
    }
  },
  "licensing": {
    "communityLicenseDialog": {
      "title": "Community Edition",
      "description": "Free community edition of edulution.io UI.<br/>Visit us on <link1>{{link}}</link1>.<br/><strong>This version does not provide support.</strong>"
    }
  },
  "preview": {
    "failedToLoadImage": "Failed to load image"
  }
}<|MERGE_RESOLUTION|>--- conflicted
+++ resolved
@@ -1041,15 +1041,9 @@
     "mailImapPortTitle": "Port",
     "mailImapPortDescription": "Enter the port number of the IMAP-server (i.e. 993)",
     "mailImapSecureTitle": "Secure Connection",
-<<<<<<< HEAD
     "mailImapSecureDescription": "Shall the connection be established via TLS ('secure') or STARTTLS",
     "mailImapRejectUnauthorizedTitle": "Reject Unauthorized",
     "mailImapRejectUnauthorizedDescription": "Should the connection reject self-signed certificates"
-=======
-    "mailImapSecureDescription": "Enter 'true' if the connection should be established via TLS (more secure), otherwise it's set to 'false' and will use STARTTLS",
-    "mailImapRejectUnauthorizedTitle": "Reject Unauthorized",
-    "mailImapRejectUnauthorizedDescription": "Enter 'true' if the connection should reject self-signed certificates, otherwise it's set to 'false' to accept them"
->>>>>>> a022daa5
   },
   "mails": {
     "errors": {
