--- conflicted
+++ resolved
@@ -347,12 +347,6 @@
     },
     "progressBox": {
       "info": "Info",
-<<<<<<< HEAD
-      "title": "Distributing files",
-      "processedInfo": "{{processed}} out of {{total}} files distributed successfully",
-      "downloadInfo": "Downloading {{filename}}",
-      "fileInfo": "File {{filename}} is being distributed to {{studentName}}",
-=======
       "titleSharing": "Distributing files",
       "titleCollecting": "Collecting files",
       "titleDeleting": "Files are being deleted",
@@ -362,7 +356,7 @@
       "fileInfoSharing": "File {{filename}} is being distributed to {{studentName}}",
       "fileInfoCollecting": "File {{filename}} is being collected to {{studentName}}",
       "fileInfoDeleting": "File {{filename}} is being deleted",
->>>>>>> 01bf303a
+      "downloadInfo": "Downloading {{filename}}",
       "errorInfo": "{{failed}} files could not be handed out"
     }
   },
