--- conflicted
+++ resolved
@@ -1080,14 +1080,11 @@
     "required": "Required",
     "download": "Download",
     "template": "Template",
-<<<<<<< HEAD
-    "orContinueWithoutAccount": "Or continue without account"
-=======
     "preview": "Preview",
     "format": "Format",
     "upload": "Upload",
-    "mode": "Mode"
->>>>>>> bf9bbcac
+    "mode": "Mode",
+    "orContinueWithoutAccount": "Or continue without account"
   },
   "form": {
     "path": "Path",
