{
  "welcome": "Welcome to the application",
  "changeLang": "Change Language",
  "heading": "Welcome {{givenName}} {{familyName}}",
  "content": "Here is your personal edulution.io dashboard. The place where all your digital education operation applications are gathered.",
  "dashboard": {
    "mobileAccess": {
      "title": "Mobile File Access",
      "manual": "Manual",
      "accessData": "Login data",
      "content": "You can access the school server from many mobile devices. Click on Manual to start.",
      "scanAccessInfo": "To transfer the access data, please scan the following QR code with the edulution.io app.",
      "scanAppStoreLink": "Scan the QR code with your mobile device to download the edultion-io app from the AppStore.",
      "nextStepPreview": "In the next step you can transfer the access data.",
      "copyCredentials": "Or enter manually:",
      "downloadDirect": "Or download the app directly:",
      "downloadApp": "Download the edulution-io app here:"
    }
  },
  "auth": {
    "errors": {
      "TokenExpired": "Session expired.",
      "SessionExpiring": "You will be logged off in less than a minute.",
      "Unauthorized": "You are not authorized.",
      "Unknown": "User not found."
    }
  },
  "ticketsystem": {
    "title": "TICKET SYSTEM",
    "sidebar": "Ticket System"
  },
  "mail": {
    "title": "MAIL",
    "sidebar": "Mail"
  },
  "chat": {
    "title": "CHAT",
    "sidebar": "Chat"
  },
  "errors": {
    "automaticLoginFailed": "Automatic login failed",
    "unexpectedError": "An unexpected error occurred"
  },
  "conferences": {
    "errors": {
      "MeetingNotFound": "A meeting with this ID was not found",
      "BbbServerNotReachable": "The external BBB is not reachable",
      "BbbUnauthorized": "You are not authorized at external BBB server",
      "AppNotProperlyConfigured": "The conferencing app is not properly configured, contact your system administrator",
      "YouAreNotTheCreator": "You are not the creator of the conference",
      "AlreadyInAnotherMeeting": "You are already in a conference. Please leave the current conference before joining another one."
    },
    "title": "CONFERENCES",
    "description": "The conference tool enables audio and video conferencing and supports presentations with advanced whiteboard functions.",
    "sidebar": "Conferences",
    "create": "Create conference",
    "creator": "Creator",
    "delete": "Delete",
    "deleteConference": "Delete conference",
    "deleteConferences": "Delete {count}} conferences",
    "editConference": "Edit conference",
    "confirmSingleDelete": "Should this conference really be deleted?",
    "confirmMultiDelete": "Should these conferences really be deleted?",
    "name": "Name of conference",
    "conference": "Conference",
    "password": "Password",
    "attendees": "Teilnehmer",
    "invitedAttendees": "Invited",
    "joinedAttendees": "Joined",
    "privacyStatus": "Access",
    "public": "Public",
    "private": "Private",
    "selected-x-rows": "{{selected}} of {{total}} selected",
    "cancel": "Cancel",
    "min_3_chars": "Minimum 3 characters",
    "max_30_chars": "Maximum 30 characters",
    "password_required": "No Password entered",
    "error": "Error",
    "action": "Action",
    "start": "Start",
    "stop": "Stop",
    "join": "Join",
    "minimize": "Minimize",
    "maximize": "Maximize",
    "close": "Leave conference"
  },
  "knowledgebase": {
    "title": "KNOWLEDGEBASE",
    "sidebar": "Knowledgebase"
  },
  "feed": {
    "title": "Current affairs",
    "noConferences": "No running conference exists",
    "noMails": "No unread mail exists"
  },
  "filesharing": {
    "title": "FILE SHARING",
    "sidebar": "File Sharing",
    "errors": {
      "FileNotFound": "File not found",
      "MountPointsNotFound": "Mount points not found",
      "FolderNotFound": "Folder not found",
      "UploadFailed": "File could not be added",
      "DeletionFailed": "Deletion failed",
      "RenameFailed": "Rename failed",
      "MoveFailed": "Move failed",
      "CreationFailed": "Creation failed",
      "DbAccessFailed": "Database access failed",
      "WebDavError": "Data server access failed",
      "DownloadFailed": "Download failed",
      "FolderCreationFailed": "Folder creation failed"
    },
    "tooltips": {
      "folderNameRequired": "Folder name is required",
      "FileNameRequired": "File name is required",
      "NewFileNameRequired": "New file name is required",
      "NameRequired": "Name is required"
    }
  },
  "forums": {
    "title": "FORUMS",
    "sidebar": "Forums"
  },
  "learningmanagement": {
    "title": "LEARNING MANAGEMENT",
    "sidebar": "Learning Management"
  },
  "schoolinformation": {
    "title": "SCHOOL INFORMATION",
    "sidebar": "School Information"
  },
  "schoolmanagement": {
    "title": "SCHOOL MANAGEMENT",
    "sidebar": "School Management"
  },
  "printer": {
    "title": "PRINTER",
    "sidebar": "Printe"
  },
  "network": {
    "title": "NETWORK",
    "sidebar": "Network"
  },
  "locationservices": {
    "title": "LOCATION SERVICES",
    "sidebar": "Location Services"
  },
  "desktopdeployment": {
    "title": "DESKTOP",
    "topic": "Desktop Deployment",
    "description": "Here you can connect to your virtual desktop.",
    "sidebar": "Desktop",
    "close": "Close connection",
    "connect": "Connect",
    "reload": "Reload",
    "error": {
      "title": "Connection error",
      "description": "Please check your network connection and try again."
    },
    "win10": "Windows 10",
    "win11": "Windows 11",
    "ubuntu": "Ubuntu",
    "clients": "Clients available",
    "client": "Client available",
    "errors": {
      "GuacamoleNotResponding": "RDP service not available.",
      "GuacamoleUserNotFound": "Username or password could not be found.",
      "LmnVdiApiNotResponding": "Linuxmuster VDI service does not respond.",
      "SessionNotFound": "Session not found."
    }
  },
  "wlan": {
    "title": "WLAN",
    "sidebar": "Wlan"
  },
  "mobiledevices": {
    "title": "MOBILE DEVICES",
    "sidebar": "Mobile Devices"
  },
  "virtualization": {
    "title": "VIRTUALIZATION",
    "sidebar": "Virtualization"
  },
  "firewall": {
    "title": "FIREWALL",
    "sidebar": "Firewall"
  },
  "antimalware": {
    "title": "ANTI-MALWARE",
    "sidebar": "Anti-Malware"
  },
  "backup": {
    "title": "BACKUP",
    "sidebar": "Backup"
  },
  "aichat": {
    "title": "KI CHAT",
    "sidebar": "KI Chat"
  },
  "roombooking": {
    "sidebar": "Room booking"
  },
  "settings": {
    "title": "SETTINGS",
    "sidebar": "Settings",
    "addApp": {
      "title": "Add app",
      "description": "Please select an app:"
    },
    "delete": "Remove",
    "description": "Here you can make all settings.",
    "appconfig": {
      "update": {
        "success": "App saved successfully",
        "failed": "Update failed"
      },
      "delete": {
        "success": "App removed",
        "failed": "App deletion failed"
      },
      "create": {
        "success": "App created",
        "failed": "App creation failed"
      }
    },
    "errors": {
      "WriteAppConfigFailed": "Save app failed",
      "ReadAppConfigFailed": "Read app failed",
      "DisableAppConfigFailed": "Disable app failed"
    }
  },
  "usersettings": {
    "title": "MY PROFILE",
    "sidebar": "My Profile",
    "security": {
      "title": "Security",
      "sidebar": "Security",
      "description": "Configure here the security settings of your account",
      "changePassword": {
        "title": "Change Password",
        "currentPassword": "Current password",
        "newPassword": "New Password",
        "confirmPassword": "Confirm Password",
        "confirm": "Change Password"
      }
    },
    "faq": "FAQ",
    "externalIntegration": "External Integration",
    "config": {
      "mfa": "Setup Two-Factor-Authentication"
    },
    "addTotp": {
      "title": "QR-Code",
      "description": "Please scan the QR-Code and enter the TOTP:"
    },
    "errors": {
      "currentPasswordRequired": "Current password is required",
      "newPasswordRequired": "New password is required",
      "confirmPasswordRequired": "Repeat the new password for the confirmation",
      "passwordsDoNotMatch": "Passwords do not match",
      "passwordLength": "Password must be at least 8 characters long"
    }
  },
  "forwardingpage": {
    "action": "This link will take you to the external site of the provider.",
    "description": "The application opens in a new window. No further authorization is required.",
    "missing_link": "Missing link"
  },
  "menu": "Menu",
  "home": "Home",
  "projects": "Projects",
  "iso": "ISO",
  "program": "Programs",
  "share": "Share",
  "students": "Students",
  "user": "User",
  "login": {
    "forgot_password": "Forgot password?",
    "remember_me": "Remember me"
  },
  "common": {
    "errors": {
      "dbAccessFailed": "Database access failed",
      "envAccessError": "Not able to read environment variables"
    },
    "add": "Add",
    "reload": "Reload",
    "logout": "Logout",
    "save": "Save",
    "successful": "Successful",
    "failed": "Failed",
    "login": "Login",
    "username": "Username",
    "password": "Password",
    "loading": "Loading...",
    "overview": "Overview",
    "create": "Create",
    "icon": "Icon",
    "groups": "Groups",
    "clearSelection": "Clear selection",
    "selected": "Selected",
    "start": "Start",
    "close": "Close",
    "active": "Active",
    "inactive": "Inactive"
  },
  "form": {
    "path": "Path",
    "pathDescription": "Please enter a valid URL.",
    "apptype": "App type",
    "native": "Native Support",
    "forwarded": "Forwarded",
    "embedded": "Embedded",
    "saved": "Configuration saved!",
    "url": "URL",
    "urlDescription": "Please insert an URL to the application",
    "apiKey": "API Key",
    "apiKeyDescription": "The API Key will be used for authentication"
  },
  "fileOperationSuccessful": "File operation successful",
  "unknownErrorOccurred": "An unknown error occurred",
  "fileSharingTable": {
    "filename": "Filename",
    "size": "Size",
    "lastModified": "Last Modified",
    "type": "Type"
  },
  "filesharingUpload": {
    "title": "Upload Files",
    "upload": "Upload",
    "dataLimitExceeded": "Data limit from 50 MB exceeded",
    "fileSize": "File size",
    "selectFile": "Select up to 5 files at a time",
    "uploadItems": "Upload: {{count}} items",
    "dragDropClick": "Drag files here or click to select files",
    "filesToUpload": "Files to upload",
    "limitExceeded": "Reached the limit of 5 files"
  },
  "linuxmuster": {
    "title": "LINUXMUSTER",
    "sidebar": "Linuxmuster"
  },
  "whiteboard": {
    "title": "WHITEBOARD",
    "sidebar": "Whiteboard"
  },
  "table": {
    "rowsSelected": "{{selected}} of {{total}} row(s) selected",
    "noDataAvailable": "No data available"
  },
  "loadingIndicator": {
    "message": "Please wait while we process your request..."
  },
  "search": {
    "type-to-search": "Type to search",
    "loading": "Loading",
    "no-results": "No results",
    "usersAdded": "{{ count }} added"
  },
  "fileCategory": {
    "folder": "Folder",
    "document": "Document",
    "image": "Image",
    "video": "Video",
    "audio": "Audio",
    "acrobat": "PDF",
    "presentation": "Presentation",
    "spreadsheet": "Table",
    "vector": "Diagram"
  },
  "fileCreateNewContent": {
    "documentFile": "Create a new document",
    "spreadsheetFile": "Create a new table",
    "presentationFile": "Create a new presentation",
    "textFile": "Create a new textfile",
    "drawIoFile": "Create a new Draw.io-File",
    "fileDialogTitle": "Create a new file",
    "directoryDialogTitle": "Create a new directory",
    "createButtonText": "Create",
    "fileOperationSuccessful": "File creation successful",
    "noMessageAvailable": "No message available",
    "unknownErrorOccurred": "An unknown error occurred",
    "newFileFromType": {
      "drawIoFile": "New Draw.io-File",
      "textFile": "New Textfile",
      "spreadsheetFile": "New Table",
      "presentationFile": "New Presentation",
      "documentFile": "New Document"
    }
  },
  "fileRenameContent": {
    "placeholder": "Enter new name",
    "renameYourDirectory": "Rename your directory",
    "renameYourFile": "Rename your file",
    "to": "to",
    "rename": "Rename",
    "unknownErrorOccurred": "An unknown error occurred"
  },
  "currentDirectory": "Current directory",
  "moveItemDialog": {
    "changeDirectory": "Change directory",
    "currentDirectory": "Current directory",
    "folderName": "Folder name",
    "movingItems": {
      "one": "Moving 1 item",
      "other": "Moving {{count}} items"
    },
    "moveTo": "Move to",
    "move": "Move",
    "unknownErrorOccurred": "An unknown error occurred",
    "selectedItem": "Ausgewählter Ordner"
  },
  "deleteDialog": {
    "areYouSure": "Are you absolutely sure?",
    "actionCannotBeUndone": "This action cannot be undone. This will permanently delete the files:",
    "selectedItems": "Selected Items:",
    "cancel": "Cancel",
    "continue": "Continue",
    "unknownErrorOccurredDuringDeletion": "An unknown error occurred during deletion",
    "deleteFiles": "Delete files"
  },
  "timeAgo": {
    "justNow": "just now",
    "minuteAgo": "{{count}} minutes ago",
    "hourAgo": "{{count}} hour ago",
    "dayAgo": "{{count}} days ago",
    "invalidDate": "Invalid date"
  },
  "dialog": {
    "close": "Close"
  },
  "tooltip": {
    "upload": "Upload",
    "create": {
      "file": "Create file",
      "folder": "Create folder"
    },
    "rename": "Rename",
    "move": "Move",
    "delete": "Delete",
    "download": "Download"
  },
  "response": {
    "successfully": "Action was successful",
    "error": "Error",
    "move_successful": "Move successful from {{sourcePath}} to {{destinationPath}}",
    "move_failed": "Move failed",
    "unexpected_error_occurred": "Unexpected error occurred",
    "upload_failed_with_status": "Upload failed with status {{status}}",
    "network_error_occurred_during_the_upload": "Network error occurred during the upload",
    "file_uploaded_successfully": "File {{fileName}} uploaded successfully",
    "file_uploaded_failed": "File {{fileName}} could not be uploaded {{status}}",
    "directory_created_successfully": "Directory {{directoryName}} created successfully",
    "file_created_successfully": "File {{fileName}} created successfully",
    "file_was_deleted_successfully": "File {{fileName}} was deleted successfully",
    "files_deleted_successfully": "File was deleted successfully",
    "all_items_moved_successfully": "All items moved successfully",
    "destination_path_is_undefined": "Destination path is undefined"
  },
  "accountData": {
    "account_info": "Account Information",
    "name": "Name",
    "email": "E-Mail",
    "school": "Schule",
    "role": "Role",
    "classes": "Classes",
    "change_password": "Change Password",
    "my_information": "My Information",
    "mail_alias": "Mail-Alias",
    "change_my_data": "Change my data",
    "school_classes": "School Classes"
  },
  "groups": {
    "errors": {
      "CouldNotGetGroupByPath": "Group could not be found by path",
      "CouldNotGetUsers": "Users could not be found",
      "CouldNotFetchGroupMembers": "Group members could not be found",
      "CouldNotFetchUserById": "User could not be found by ID",
      "CouldNotSearchGroups": "Could not search for groups"
    },
    "classes": "Classes"
  },
  "users": {
    "errors": {
      "notFoundError": "User does not exist"
    }
  },
  "permission": {
    "groups": "User groups",
    "selectGroupsDescription": "Select the user groups that should have access to the app."
  },
<<<<<<< HEAD
  "licensing": {
    "title": "LICENSES",
    "sidebar": "Licenses",
    "description": "Here you can see the created licenses. Use the toggle to display the inactive licenses as well.",
    "notAdmin": "You have to be an administrator to view view the licenses.",
    "communityLicenseDialog": {
      "title": "Community version",
      "description": "The Community version allows a license free usage for some parts of the 'edulution.io' software."
    }
  },
  "license": {
    "info": {
      "id": "License ID",
      "validFromUtc": "Valid from",
      "validToUtc": "Valid until",
      "isLicenseActive": "Active/Inactive",
      "showOnlyActiveLicensesOn": "Show all",
      "showOnlyActiveLicensesOff": "Hide inactive"
    },
    "errors": {
      "InvalidLicenseSignature": "The Signature of the License is invalid.",
      "LicenseAlreadyAdded": "The License has already been added.",
      "LicenseValidationPublicKeyMissing": "The License Validation Public Key is missing.",
      "NotALicense": "The provided file is not a license file.",
      "NotAbleToAddLicense": "The License could not be added."
=======
  "mails": {
    "errors": {
      "NotAbleToConnectClientError": "Could not connect to the imap server",
      "NotAbleToLockMailboxError": "Could not lock on to the mailbox",
      "NotAbleToFetchMailsError": "Could not fetch mails",
      "NotValidPortTypeError": "The port must be specified as a number"
>>>>>>> 1076bbd4
    }
  }
}<|MERGE_RESOLUTION|>--- conflicted
+++ resolved
@@ -489,7 +489,14 @@
     "groups": "User groups",
     "selectGroupsDescription": "Select the user groups that should have access to the app."
   },
-<<<<<<< HEAD
+  "mails": {
+    "errors": {
+      "NotAbleToConnectClientError": "Could not connect to the imap server",
+      "NotAbleToLockMailboxError": "Could not lock on to the mailbox",
+      "NotAbleToFetchMailsError": "Could not fetch mails",
+      "NotValidPortTypeError": "The port must be specified as a number"
+    }
+  },
   "licensing": {
     "title": "LICENSES",
     "sidebar": "Licenses",
@@ -515,14 +522,6 @@
       "LicenseValidationPublicKeyMissing": "The License Validation Public Key is missing.",
       "NotALicense": "The provided file is not a license file.",
       "NotAbleToAddLicense": "The License could not be added."
-=======
-  "mails": {
-    "errors": {
-      "NotAbleToConnectClientError": "Could not connect to the imap server",
-      "NotAbleToLockMailboxError": "Could not lock on to the mailbox",
-      "NotAbleToFetchMailsError": "Could not fetch mails",
-      "NotValidPortTypeError": "The port must be specified as a number"
->>>>>>> 1076bbd4
     }
   }
 }