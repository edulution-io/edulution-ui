--- conflicted
+++ resolved
@@ -43,21 +43,15 @@
     "description": "The application opens in a new window. No further authorization is required."
   },
 
-<<<<<<< HEAD
   "menu": "Menu",
   "home": "Home",
   "projects": "Projects",
   "iso": "ISO",
-=======
-
-  "projects": "Projects",
-  "iso": "ISO",
-  "menu": "MENU",
-  "home": "Home",
->>>>>>> 126fa161
   "program": "Programs",
   "share": "Share",
   "students": "Students",
+
+  "login": { "forgot_password": "Forgot password?", "remember_me": "Remember me" },
 
   "common": {
     "add": "Add",
@@ -65,15 +59,11 @@
     "logout": "Logout",
     "save": "Save",
     "successful": "Successful",
-<<<<<<< HEAD
     "failed": "Failed",
     "login": "Login",
     "username": "Username",
     "password": "Password",
     "loading": "Loading..."
-=======
-    "failed": "Failed"
->>>>>>> 126fa161
   },
   "form": {
     "path": "Path",
@@ -181,18 +171,6 @@
   "response": {
     "successfully": "Action was successful",
     "error": "Error",
-<<<<<<< HEAD
-    "move_successful": "Move successful from {sourcePath} to {destinationPath}",
-    "move_failed": "Move failed",
-    "unexpected_error_occurred": "Unexpected error occurred",
-    "upload_failed_with_status": "Upload failed with status {status}",
-    "network_error_occurred_during_the_upload": "Network error occurred during the upload",
-    "file_uploaded_successfully": "File {fileName} uploaded successfully",
-    "file_uploaded_failed": "File {fileName} could not be uploaded {status}",
-    "directory_created_successfully": "Directory {directoryName} created successfully",
-    "file_created_successfully": "File {fileName} created successfully",
-    "file_was_deleted_successfully": "File {fileName} was deleted successfully",
-=======
     "move_successful": "Move successful from {{sourcePath}} to {{destinationPath}}",
     "move_failed": "Move failed",
     "unexpected_error_occurred": "Unexpected error occurred",
@@ -203,7 +181,6 @@
     "directory_created_successfully": "Directory {{directoryName}} created successfully",
     "file_created_successfully": "File {{fileName}} created successfully",
     "file_was_deleted_successfully": "File {{fileName}} was deleted successfully",
->>>>>>> 126fa161
     "all_items_moved_successfully": "All items moved successfully",
     "destination_path_is_undefined": "Destination path is undefined"
   }
