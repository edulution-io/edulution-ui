{
  "welcome": "Welcome to the application",
  "changeLang": "Change Language",
  "heading": "Welcome {{givenName}} {{familyName}}",
  "closeEditingWindow": "Close editing window",
  "framebufferImage": "Framebuffer image",
  "previewImage": "Image preview",
  "not-set": "Not set",
  "imprint": "Imprint",
  "public": "Public",
  "bulletinboard": {
    "settings": "Settings",
    "noBulletinsToShow": "There are currently no messages to display, so check back later!",
    "categoryIsRequired": "Selecting a category is required",
    "createdFrom": "by {{ createdBy }}, updated on {{ lastUpdated }}",
    "createdFromAndUpdatedBy": "by {{ createdBy }}, updated by {{ lastUpdatedBy }} on {{ lastUpdated }}",
    "deleteBulletinCategory": "Delete category",
    "confirmSingleCategoryDelete": "Do you really want to delete this category?",
    "confirmSingleCategoryDeleteWarning": "Warning: All bulletins in this category will also be deleted!",
    "isVisibleStartDate": "Active from",
    "isVisibleEndDate": "Active until",
    "isActiveOrExpired": "Active/Expired",
    "activeFrom": "Active from",
    "activeUntil": "Active until",
    "appTitle": "Info Board",
    "description": "Here you find your latest bulletins",
    "sidebar": "Info Board",
    "newCategorie": "New category",
    "category": "Category",
    "categoryPositionChanged": "Position of the category changed",
    "name": "Name",
    "visibleFor": "Visible for",
    "visibleForUsers": "Visible for users",
    "visibleForGroups": "Visible for groups",
    "editableByUsers": "Editable for users",
    "editableByGroups": "Editable for groups",
    "editCategorie": "Edit category",
    "editorialAccess": "Editorial access",
    "isActive": "Active",
    "isPermanentlyActive": "Permanently active",
    "error": "Error",
    "filterPlaceHolderText": "Search for categoriename",
    "manageCategories": "Manage categories",
    "manageBulletins": "Manage bulletins",
    "placeholderCategoryName": "Name",
    "categoryName": "Category name",
    "bulletinUpdatedSuccessfully": "Bulletin updated successfully",
    "bulletinCreatedSuccessfully": "Bulletin created successfully",
    "bulletinsDeletedSuccessfully": "Bulletins deleted successfully",
    "categoryCreatedSuccessfully": "Category created successfully",
    "categoryUpdatedSuccessfully": "Category updated successfully",
    "categoryDeletedSuccessfully": "Category deleted successfully",
    "delete": "Delete",
    "deleteBulletin": "Delete bulletin",
    "deleteBulletins": "Delete {{count}} bulletins",
    "editBulletin": "Edit bulletin",
    "createBulletin": "Create bulletin",
    "confirmSingleDelete": "Do you really want to delete this bulletin?",
    "confirmMultiDelete": "Do you really want to delete these bulletins?",
    "rowsSelected": "{{selected}} out of {{total}} bulletins selected",
    "rowSelected": "{{selected}} out of {{total}} bulletin selected",
    "cancel": "Cancel",
    "title": "Title",
    "content": "Content",
    "editCategory": "Edit category",
    "createNewCategory": "Create category",
    "categories": {
      "FULLY_VISIBLE": "Fully visible",
      "FULLY_VISIBLE-short": "Visible",
      "ONLY_TITLE": "Show titles only",
      "ONLY_TITLE-short": "Titles only",
      "visibilityState": "Default visibility of bulletins",
      "visibleByUsersAndGroups": "This category with its bulletins is visible to users and groups in the Info Board app",
      "visibleByUsersAndGroupsTitle": "Info Board app",
      "editableByUsersAndGroups": "This category is editable by users and groups in the Info Board app",
      "editableByUsersAndGroupsTitle": "Manage Bulletins"
    },
    "errors": {
      "categoryNotFound": "Category not found",
      "categoryDeleteFailed": "Failed to delete category",
      "invalidCategory": "Invalid category",
      "bulletinNotFound": "Bulletin not found",
      "unauthorizedUpdateBulletin": "Unauthorized to update this bulletin",
      "unauthorizedDeleteBulletin": "Unauthorized to delete this bulletin",
      "categoryNameAlreadyExists": "Category name already exists",
      "unauthorizedCreateBulletin": "No permission to create this bulletin",
      "unauthorizedCreateCategory": "No permission to create this category",
      "unauthorizedDeleteCategory": "No permission to delete this category",
      "unauthorizedUpdateCategory": "No permission to update this category",
      "attachmentDeletionFailed": "Failed to delete an attachment"
    }
  },
  "mountpoints": {
    "home": "Home",
    "examusers": "Exams",
    "projects": "Projects",
    "iso": "ISO",
    "programs": "Programs",
    "shares": "Shares",
    "students-home": "Students-Home"
  },
  "appstore": {
    "title": "App Store",
    "description": "Here you can add {{ applicationName }} apps.",
    "chooseIcon": "Choose icon",
    "uploadIcon": "Upload icon",
    "dropIconDescription": "Drag an image here or click to select an image. Supported formats: SVG, WEBP"
  },
  "forwarding": {
    "sidebar": "Forwarding"
  },
  "frame": {
    "sidebar": "Frame"
  },
  "embedded": {
    "sidebar": "Embedded"
  },
  "dashboard": {
    "description": "Here is your personal {{ applicationName }} dashboard. The place where all your applications for digital teaching are collected.",
    "pageTitle": "Dashboard",
    "mobileAccess": {
      "title": "Mobile Access",
      "manual": "Setup",
      "manualSetup": "Manual setup",
      "setupWithQrCode": "Setup with QR code",
      "accessData": "Login data",
      "content": "You can access the school server from many mobile devices. Click on Manual to start.",
      "scanAccessInfo": "To transfer the access data, please scan the following QR code with the {{ applicationName }} app.",
      "manualAccessInfo": "Enter your login details manually in the {{ applicationName }} app. The example below shows how to fill in each field.",
      "nextStepPreview": "In the next step you can transfer the access data.",
      "downloadDirect": "Or download the app directly:",
      "downloadApp": "Download the {{ applicationName }} app here:"
    },
    "quota": {
      "title": "Quotas",
      "globalQuota": "Cloud quota calculated",
      "mailQuota": "E-Mail quota calculated",
      "mibibyte": "MiB",
      "remainingLow": "Remaining quota low – {{free}} %",
      "remainingVeryLow": "Remaining quota very low – {{free}} %"
    }
  },
  "auth": {
    "errors": {
      "TokenExpired": "Session expired.",
      "tokenIsNotActive": "Session is no longer active.",
      "SessionExpiring": "You will be logged off in less than a minute.",
      "Unauthorized": "You are not authorized.",
      "Unknown": "User not found.",
      "TotpMissing": "Totp missing.",
      "TotpInvalid": "Totp invalid.",
      "LmnConnectionFailed": "Connection to school server failed.",
      "KeycloakConnectionFailed": "Connection to authentication server failed.",
      "EdulutionConnectionFailed": "Connection to edulution server failed. Please try again later."
    },
    "logout": {
      "success": "Logout successful"
    }
  },
  "lmnApi": {
    "errors": {
      "ToggleSchoolClassJoinedFailed": "Failed to join or leave the classroom",
      "ToggleProjectJoinedFailed": "Failed to join or leave the project",
      "TogglePrinterJoinedFailed": "Failed to add or remove the printer",
      "GetUserSessionsFailed": "Get user session failed",
      "AddUserSessionsFailed": "Add user session failed",
      "GetPrintersFailed": "Fetching printers failed",
      "RemoveUserSessionsFailed": "Remove user session failed",
      "UpdateUserSessionsFailed": "Update user session failed",
      "StartExamModeFailed": "Start exam mode failed",
      "PrintPasswordsFailed": "Print passwords failed",
      "StopExamModeFailed": "Stop exam mode failed",
      "RemoveManagementGroupFailed": "Remove management group failed",
      "AddManagementGroupFailed": "Add management group failed",
      "GetUserSchoolClassesFailed": "Get user school classes failed",
      "GetUserSchoolClassFailed": "Get user school class failed",
      "GetUserProjectsFailed": "Get user projects failed",
      "GetUserFailed": "Fetching failed",
      "UpdateUserFailed": "Update failed",
      "GetCurrentUserRoomFailed": "Get current user room failed",
      "CreateProjectFailed": "Create project failed",
      "RemoveProjectFailed": "Remove project failed",
      "UpdateProjectFailed": "Update project failed",
      "SearchUsersOrGroupsFailed": "Search users or groups failed",
      "GetProjectFailed": "Get project failed",
      "PasswordMismatch": "The current password is wrong",
      "PasswordChangeFailed": "Password change failed",
      "GetUsersQuotaFailed": "Get users quota failed"
    }
  },
  "ticketsystem": {
    "title": "TICKETS",
    "sidebar": "Tickets"
  },
  "mail": {
    "title": "E-MAILS",
    "sidebar": "E-Mails",
    "configName": "Configuration name",
    "hostname": "Hostname",
    "port": "Port",
    "portPlaceholder": "e.g. 993",
    "encryption": "Encryption",
    "rowsSelected": "{{selected}} of {{total}} jobs selected",
    "rowSelected": "{{selected}} of {{total}} job selected",
    "importer": {
      "filterPlaceHolderText": "Search for username",
      "title": "E-Mail Sync",
      "provider": "E-Mail Provider",
      "interval": "Sync Interval",
      "isActive": "Active",
      "syncJobsTable": "Sync Jobs",
      "mailAddress": "E-Mail address",
      "noMailConfigured": "E-Mail app is not active. Please contact your system administrator.",
      "syncAccountAdded": "Account for sync job added.",
      "syncAccountDeleted": "Account for sync job deleted."
    }
  },
  "chat": {
    "title": "CHAT",
    "sidebar": "Chat"
  },
  "errors": {
    "automaticLoginFailed": "Automatic login failed",
    "unexpectedError": "An unexpected error occurred",
    "uploadOrFetchAttachmentFailed": "Error uploading or fetching attachment",
    "fileGenerationFailed": "File generation failed",
    "requestTooLarge": "Your request is too large. If you have attached media, try compressing or removing it"
  },
  "conferences": {
    "errors": {
      "MeetingNotFound": "A meeting with this ID was not found",
      "BbbServerNotReachable": "The external BBB is not reachable",
      "CouldNotStartConference": "The conference could not be started",
      "CouldNotStopConference": "The conference could not be stopped",
      "BbbUnauthorized": "You are not authorized at external BBB server",
      "AppNotProperlyConfigured": "The conferencing app is not properly configured, contact your system administrator",
      "YouAreNotTheCreator": "You are not the creator of the conference",
      "AlreadyInAnotherMeeting": "You are already in a conference. Please leave the current conference before joining another one.",
      "DBAccessFailed": "Database access failed",
      "WrongPassword": "The entered password is wrong",
      "ConferenceIsNotRunning": "Conference is not running",
      "MissingMandatoryParameters": "Request failed because of missing parameters"
    },
    "sharePublicDialog": {
      "title": "Share Conference",
      "description": "Here you can copy and share the link to the conference."
    },
    "joinThisConference": "Join this conference",
    "filterPlaceHolderText": "Search for conference name",
    "started": "Conference started",
    "stopped": "Conference stopped",
    "isStarting": "Conference is starting",
    "isStopping": "Conference is stopping",
    "conferenceFetchedSuccessfully": "Conferences successfully fetched",
    "tryManually": "Join manually",
    "changeUser": "Change user",
    "joinAgain": "Join again",
    "passwordOfConference": "Password of conference",
    "conferenceIsNotStartedYet": "The conference was not started. Currently you are in the waiting room and you will be automatically redirected once the conference starts.",
    "conferenceIsPasswordProtected": "This conference is password protected, please enter it to join.",
    "pleaseEnterYourFullName": "To join the conference enter your full name.",
    "yourFullName": "Your full name",
    "isNotPublicOrDoesNotExist": "The conference could not be found.",
    "publicConference": "Public conference",
    "joinUrl": "Join URL",
    "isPublic": "Access Restriction",
    "isPublicTrue": "Public",
    "isPublicFalse": "Private",
    "title": "CONFERENCES",
    "description": "The conference tool enables audio and video conferencing and supports presentations with advanced whiteboard functions.",
    "sidebar": "Conferences",
    "create": "Create conference",
    "delete": "Delete",
    "deleteConference": "Delete conference",
    "deleteConferences": "Delete {count}} conferences",
    "editConference": "Edit conference",
    "conferenceUpdatedSuccessfully": "Conference updated successfully",
    "conferenceCreatedSuccessfully": "Conference created successfully",
    "confirmSingleDelete": "Should this conference really be deleted?",
    "confirmMultiDelete": "Should these conferences really be deleted?",
    "name": "Name of conference",
    "conference": "Conference",
    "password": "Password",
    "attendee": "Attendee",
    "attendees": "Attendees",
    "invitedAttendees": "Invited",
    "joinedAttendees": "Joined",
    "privacyStatus": "Access",
    "public": "Public",
    "private": "Private",
    "rowsSelected": "{{selected}} of {{total}} conferences selected",
    "rowSelected": "{{selected}} of {{total}} conference selected",
    "cancel": "Cancel",
    "password_required": "No Password entered",
    "error": "Error",
    "action": "Action",
    "start": "Start",
    "stop": "Stop",
    "join": "Join",
    "minimize": "Minimize",
    "maximize": "Maximize",
    "close": "Leave conference"
  },
  "delete": "Delete",
  "knowledgebase": {
    "title": "KNOWLEDGEBASE",
    "sidebar": "Knowledgebase"
  },
  "feed": {
    "title": "Current affairs",
    "noconferences": "No running conference",
    "nomail": "No unread mail",
    "nosurveys": "No open survey",
    "nobulletinboard": "No new bulletins"
  },
  "filesharing": {
    "filterPlaceHolderText": "Search for filename",
    "title": "FILES",
    "sidebar": "Files",
    "previewTitle": "File Preview",
    "fileEditor": "File editor",
    "selectFile": "Select file",
    "filePreview": "File preview",
    "saveFile": "Save file",
    "loadingDocument": "Loading document...",
    "closeEditor": "Close editor",
    "rowsSelected": "{{selected}} of {{total}} files selected",
    "rowSelected": "{{selected}} of {{total}} file selected",
    "fileWithSameNameAlreadyExists": "A file with the same name already exists.",
    "folderWithSameNameAlreadyExists": "A folder with the same name already exists.",
    "errors": {
      "FileNotFound": "File not found",
      "MountPointsNotFound": "Mount points not found",
      "FolderNotFound": "Folder not found",
      "UploadFailed": "File could not be added",
      "DeletionFailed": "Deletion failed",
      "RenameFailed": "Rename failed",
      "MoveFailed": "Move failed",
      "CreationFailed": "Creation failed",
      "DbAccessFailed": "Database access failed",
      "WebDavError": "Data server access failed",
      "DownloadFailed": "Download failed",
      "FolderCreationFailed": "Folder creation failed",
      "CreateCollectFolderForStudentFailed": "Creating the collect folder for student failed",
      "DeleteFromServerFailed": "Delete from server failed",
      "SaveFailed": "Save failed",
      "DuplicateFailed": "Duplicate failed",
      "AppNotProperlyConfigured": "OnlyOffice is not properly configured, contact your system administrator.",
      "CollectingFailed": "Collecting files failed",
      "MissingCallbackURL": "Missing callback URL",
      "SharingFailed": "Sharing files failed",
      "CopyFailed": "Copy failed"
    },
    "tooltips": {
      "folderNameRequired": "Folder name is required",
      "FileNameRequired": "File name is required",
      "NewFileNameRequired": "New file name is required",
      "NameRequired": "Name is required",
      "NameExceedsCharacterLimit": "Name exceeds character limit",
      "NameMustNotEndWithDot": "The name must not end with a dot."
    },
    "progressBox": {
      "info": "Info",
      "titleSharing": "Distributing files",
      "titleCollecting": "Collecting files",
      "titleMoving": "Moving files",
      "titleDeleting": "Files are being deleted",
      "titleCopying": "Copying files",
      "processedSharingInfo": "{{processed}} out of {{total}} files distributed successfully",
      "processedCollectingInfo": "{{processed}} out of {{total}} files collected successfully",
      "processedDeletingInfo": "{{processed}} out of {{total}} files deleted successfully",
      "processedMovingInfo": "{{processed}} out of {{total}} files moved successfully",
      "processedCopyingInfo": "{{processed}} out of {{total}} files copied successfully",
      "fileInfoSharing": "File {{filename}} is being distributed to {{username}}",
      "fileInfoCollecting": "File {{filename}} is being collected to {{username}}",
      "fileInfoCopying": "File {{filename}} is being copied",
      "fileInfoMoving": "File {{filename}} is being moved",
      "fileInfoDeleting": "File {{filename}} is being deleted",
      "downloadInfo": "Downloading {{filename}}",
      "errorInfo": "{{failed}} files could not be handed out",
      "fileStructureIsCreating": "File structure is creating",
      "zipFilesAreUploading": "Files are uploading",
      "fileIsUploading": "{{filename}} is uploading"
    },

    "publicShareFilesPage": {
      "title": "Shared Files",
      "description": "Here you will find all the files you have shared. Please note: Anyone who has the share link and the corresponding password can download these files."
    },

    "publicFileSharing": {
      "fileName": "Filename",
      "selectedFile": "Selected file: ",
      "searchSharedFiles": "Search for shared files",
      "actions": "Actions",
      "createdAt": "Created at",
      "validUntil": "Valid until",
      "isActive": "Active",
      "fileLink": "Share link",
      "selectPersonsOrGroupsWhoCanAccess": "Restrict persons or groups who can access the file",
      "invitedAttendees": "Invited",
      "isAccessibleBy": "Accessible by",
      "publiclyAccessible": "Publicly accessible",
      "confirmMultiDelete": "Should these share links for the following contents really be deleted?",
      "confirmSingleDelete": "Should this share link for the following content really be deleted?",
      "deleteFileLink": "Delete share links",
      "deleteFileLinks": "Delete share links",
      "isPasswordProtected": "Password",
      "qrCodePublicShareFile": "QR Code for public share link",
      "createNewFileLink": "Create new share link",
      "editPublicShareFile": "Edit share link",
      "sharePublicFile": "Share public content",
      "sharedBy": "Shared by: ",
      "getFileAccess": "Please enter the password for this share to access the contents.",
      "downloadPublicFile": "Download content",
      "nameOfContent": "Content name:",
      "errors": {
        "PublicFileDeletionFailed": "Failed to delete share links",
        "PublicFileIsOnlyDeletableByOwner": "The share link can only be deleted by the owner of this conent.",
        "PublicFileNotFound": "Share link not found",
        "PublicFileIsRestricted": "This share link is restricted to specific users or groups.",
        "PublicIsRestrictedByInvalidToken": "The share link cannot be accessed because the token is invalid.",
        "PublicFileWrongPassword": "The password for the sharing is incorrect.",
        "FileCouldNotBeFound": "The requested content could not be found. Please check the share link or contact the owner of this content.",
        "PublicFileDownloadFailed": "Downloading the file failed. Please try again later."
      },
      "success": {
        "PublicFileLinkCreated": "Share link created successfully",
        "PublicFileLinkDeleted": "Share link deleted successfully",
        "PublicFileLinkUpdated": "Share link updated successfully"
      },
      "scope": {
        "public": "Public",
        "publicHint": "Anyone with the share link can access this content.",
        "restricted": "Restricted",
        "restrictedHint": "Only selected users or groups can access this content."
      }
    },

    "expiry": {
      "select": "Select expiry time",
      "selectedItemPrefix": "Selected content that is shared:",
      "noInviteesWarning": "⚠️  WARNING: Anyone with the share link will be able to download this content.",
      "inviteesWarning": "⚠️  WARNING: Anyone within the selected groups or users will be able to download this content."
    },

    "eta": {
      "fewSeconds": "a few seconds remaining",
      "lessThanMinute": "less than a minute remaining",
      "aboutOneMinute": "about one minute remaining",
      "aboutMinutes_one": "about {{count}} minute remaining",
      "aboutMinutes_other": "about {{count}} minutes remaining",
      "aboutHours_one": "about {{count}} hour remaining",
      "aboutHours_other": "about {{count}} hours remaining",
      "moreThanHours_one": "more than {{count}} hour remaining",
      "moreThanHours_other": "more than {{count}} hours remaining",
      "aboutDays_one": "about {{count}} day remaining",
      "aboutDays_other": "about {{count}} days remaining",
      "moreThanDays_one": "more than {{count}} day remaining",
      "moreThanDays_other": "more than {{count}} days remaining"
    }
  },
  "forums": {
    "title": "FORUMS",
    "sidebar": "Forums"
  },
  "learningmanagement": {
    "title": "LEARNING MANAGEMENT",
    "sidebar": "Learning Management"
  },
  "schoolinformation": {
    "title": "SCHOOL INFORMATION",
    "sidebar": "School Information"
  },
  "schoolclass": "School Class",
  "project": "Project",
  "unknown": "Unknown",
  "device": "Device",
  "globalbinduser": "System User",
  "globaladministrator": "Global Administrator",
  "schoolbinduser": "System User",
  "schooladministrator": "School Administrator",
  "classroom-studentcomputer": "Classroom Student Computer",
  "server": "Server",
  "loginname": "Login name",
  "classmanagement": {
    "title": "CLASS ROOM",
    "sidebar": "Class Room",
    "invalidProxyAddresses": "Proxy E-Mail-Addresses must be written comma separated without spaces",
    "invalidQuota": "The quota must be specified according to the documentation",
    "invalidMailQuota": "The E-Mail quota must be specified as a number in MB",
    "mailQuota": "E-Mail Quota (MB)",
    "proxyAddresses": "Proxy E-Mail-Adresses",
    "descriptionPlaceholder": "Short description of the project",
    "proxyAddressesPlaceholder": "info@email1.de,kontakt@email2.com",
    "quotaPlaceholder": "[{\"share\":\"default-school\",\"quota\":50}]",
    "quota": "Quota (MB)",
    "detailsprinters": "Details of printer",
    "classes": "Classes",
    "name": "Name",
    "notMemberOfClass": "You are no member of a class.",
    "noGroupsToShow": "No groups available.",
    "overview": "Overview",
    "lesson": "Lesson",
    "enrol": "Enrol",
    "printPasswords": "Print passwords",
    "Printers": "Printers",
    "projects": "Projects",
    "editmyProjects": "Edit project",
    "createmyProjects": "Create project",
    "detailsmyProjects": "Details of project",
    "myClasses": "My classes",
    "detailsmyClasses": "Details of school class",
    "session": "Session",
    "startSession": "Start session",
    "mySessions": "My sessions",
    "closeSession": "Close",
    "editmySessions": "Edit session",
    "createmySessions": "Create a session",
    "addsessions": "Create session",
    "myProjects": "My Projects",
    "members": "Members",
    "member": "Member",
    "noneAvailable": "None available",
    "isJoinable": "Users can join",
    "joinclass": "Join class",
    "hide": "Hide for other users",
    "teacher": "Teacher",
    "typeToSearchUsersGroupsProjects": "Type to add students, classes or projects",
    "typeToSearchUsersGroupsProjectsToNewSession": "Type to add students, classes or projects to a new session",
    "itsNotPossibleToEditExternalStudents": "It is not possible to control students from other classes. Please join the student's class.",
    "itsNotPossibleToEditOtherSchoolStudents": "At the moment it is not possible to create the directory for sharing in a student's home directory of another school or to manage the administration groups.",
    "usersInThisSession": "Users in this session",
    "webfilter": "Webfilter",
    "internet": "Internet",
    "noStudentsForAction": "There are no students to whom this action can be applied.",
    "wifi": "Wifi",
    "exammode": "Exam mode",
    "exam": "Exam",
    "printPasswordsPageDescription": "Create files to print the passwords of individual classes or select classes to print several at the same time.",
    "userPasswordDialogTitle": "Password of {{displayName}}",
    "firstPassword": "Initial password",
    "firstPasswordNotSet": "Initial password is not set",
    "currentPassword": "Current password",
    "restoreFirstPassword": "Restore initial password",
    "setRandom": "Set random",
    "currentPasswordChangedSuccessfully": "Current password changed successfully",
    "firstPasswordChangedSuccessfully": "Initial password changed successfully",
    "firstPasswordIsCurrentlySet": "The initial password is set as current password.",
    "firstPasswordIsCurrentlyNotSet": "The initial password is not set as current password.",
    "passwordRequirements": "Use upper case letters, lower case letters and special characters or numbers.",
    "projectsPageDescription": "Here you will find an overview of all projects in which you are an admin.",
    "typeToFilter": "Type to filter...",
    "systemName": "System name",
    "printing": "Printing",
    "veyon": "Veyon",
    "enable": "enable",
    "disable": "disable",
    "featureIsStillInDevelopment": "The feature is still under development and will be implemented in the next version.",
    "collect": "Collect",
    "CollectFilesDescription": "Here you will collect all files.",
    "showcollectedfiles": "Show files",
    "share": "Hand out",
    "exammodeDescription": "Toggle the exam mode for {{count}} students",
    "wifiDescription": "Toggle the Wifi for {{count}} students",
    "webfilterDescription": "Toggle the webfilter for {{count}} students",
    "internetDescription": "Toggle the internet for {{count}} students",
    "printingDescription": "Toggle the printing for {{count}} students",
    "collectDescription": "Collect the files for {{count}} students",
    "shareDescription": "Share the files with {{count}} students",
    "showcollectedfilesDescription": "Show the collected files of {{count}} students",
    "deactivate": "Deactivate",
    "activate": "Activate",
    "passwordoptions": "Password options",
    "createFile": "file creation",
    "pdf": "PDF",
    "csv": "CSV",
    "usePdfLatexInsteadOfLatex": "Use pdfLatex instead of Latex",
    "pdfDescription": "Create a PDF file to print the passwords for these school classes",
    "csvDescription": "Create a CSV file to print the passwords for these school classes",
    "printOneItemPerPage": "Print one password per page",
    "selectSavedSession": "Select from saved sessions",
    "saveSession": "Save session",
    "editSession": "Edit session",
    "myRoom": "My room",
    "sharedMailBox": "Shared mailbox",
    "enrolPageDescription": "Select the classes and projects that you want to enrol yourself by checking the checkboxes.",
    "failDialog": {
      "title": "The file {{file}} could not be shared",
      "reasonMissing": "The file may no longer exist or has been renamed.",
      "reasonAlreadyReceived": "The recipient already has the file.",
      "reasonDuplicate": "The file name is duplicated.",
      "affectedPersons": "The following persons did not receive the file:",
      "affectedPerson": "The following person did not receive the file:",
      "filenameAdvice": "If you try to share again, the file will be shared under the name {{filename}}",
      "retryButton": "Retry"
    },
    "veyonConfigTable": {
      "id": "ID",
      "subnet": "Subnet",
      "subnetDescription": "Subnet in CIDR notation (10.0.0.0/24)",
      "subnetPlaceholder": "10.0.0.0/24",
      "proxyAdress": "Proxy Adress",
      "proxyAdressDescription": "URL of the Veyon-WebAPI-Proxy",
      "proxyAdressPlaceholder": "http://localhost:11080",
      "createConfig": "Create config",
      "editConfig": "Edit config"
    },
    "copyOrCut": "Would you like to cut or copy the files?",
    "filesShared": "Files shared",
    "filesSharingStarted": "Sharing files started",
    "filesCollectingStarted": "Collecting files started"
  },
  "select": "Select",
  "selectAll": "Select all",
  "details": "Details",
  "quickAccess": "Quick access",
  "options": "Options",
  "downloadFile": "Download file",
  "cancel": "Cancel",
  "survey": {
    "attendee": "Attendee",
    "attendees": "Attendees",
    "filterPlaceHolderText": "Search for surveyname",
    "invitedAttendees": "Invited",
    "publicSurvey": "Public survey",
    "isPublic": "Publicly displayed (?)",
    "isPublicTrue": "Public",
    "isPublicFalse": "Private",
    "newTitle": "New survey",
    "created": "Created",
    "creationDate": "Creation date",
    "expires": "Expires",
    "expirationDate": "Expiration date",
    "finished": "You successfully completed the survey.",
    "thanks": "Thank you for your participation.",
    "noAnswer": "No answers available jet.",
    "notFound": "Survey could not be found.",
    "noFormula": "The formula of the survey is not readable.",
    "canSubmitMultiple": "Allow multiple submission",
    "editor": {
      "inputFieldTitle": "Input field",
      "new": "New (blank)",
      "fileUploadSuccess": "Saved the image successfully.",
      "fileUploadError": "Error on Image Upload, please retry later.",
      "saveSurveySuccess": "Saved the survey.",
      "reset": "Reset",
      "addDescription": "Add a description",
      "expectingUserInput": "Expecting the user to answer here, ... ",
      "templates": "Templates",
      "templateMenu": {
        "submit": "Save Survey as template.",
        "title": "Templates:",
        "userMessage": "Here you can load a template that is available to you.",
        "adminMessage": "Here you can either load a template or update/create the template of the current survey, for later usage.",
        "emptyMessage": "There are no templates available yet",
        "deletion": {
          "title": "Delete template",
          "message": "Are you sure you want to delete this template?",
          "success": "Template deleted successfully",
          "error": "Failed to delete template"
        }
      },
      "questionSettings": {
        "settings": "Settings",
        "title": "Question settings",
        "questionTitle": "Title",
        "addQuestionTitle": "Add a title",
        "questionDescription": "Description",
        "addQuestionDescription": "Add a description",
        "limit": "Limit",
        "nullLimit": "An upper limit of 0 means, that the option selectable, infinitely often",
        "backendLimiters": "Option limits",
        "addBackendLimiters": "Define options with limiters, to limit the number of times the option can be selected",
        "useOtherItem": "Enable users to add user defined options",
        "addBackendLimiterForOtherItem": "This is the limit, for how often the option will be selectable",
        "upperLimit": "Limit",
        "upperBackendLimiters": "Choices with an upper limit",
        "addChoice": "Add",
        "filterPlaceHolderText": "Search for option"
      }
    },
    "participate": {
      "saveAnswerSuccess": "Saved the answer.",
      "username": "User name",
      "pleaseEnterYourFullName": "You may participate in the survey by entering your full name, use the participation-ID if you want to change your submission.",
      "yourFullName": "Your full name",
      "invalidUsername": "Username is invalid (permitted are letters, number, and [. -])",
      "idHeader": "Your participation ID (optional)",
      "idText": "Pls copy this for later",
      "idParagraph": "To view your former answer or to edit it, if configured, you can use the participation-ID here.",
      "usernameRequired": "User name is required",
      "completeMessage": "Thank you very much for participating in this survey"
    },
    "errors": {
      "submitAnswerError": "The answer could not be submitted.",
      "updateOrCreateError": "Neither able to update a survey nor to create a new one.",
      "deleteError": "The surveys could not be deleted.",
      "noAnswerError": "No answers available jet.",
      "noFormulaError": "The formula of the survey is not readable.",
      "noBackendLimitersError": "In order to use this functionality you have to define limiters inside of the editor.",
      "notFoundError": "Survey not found.",
      "surveyFormulaStructuralError": "The formula of the survey has structural issues.",
      "participationErrorUserNotAssigned": "User is no participant of the survey.",
      "participationErrorAlreadyParticipated": "User has already participated in the survey.",
      "participationErrorSurveyExpired": "Survey has already expired.",
      "missingIdError": "Missing survey ID.",
      "missingAnswerError": "Please provide an answer before submitting."
    }
  },
  "survey-answer": {
    "errors": {
      "notAbleToFindOrCreateSurveyAnswerError": "Neither able to find nor to create the users survey answer entry in database.",
      "notAbleToFindSurveyAnswerError": "Survey answers not found.",
      "notAbleToUpdateSurveyAnswerError": "Not able to update the submitted survey answer.",
      "notAbleToCreateSurveyAnswerError": "Not able to create the users survey answer.",
      "notAbleToDeleteSurveyAnswerError": "Not able to delete the users survey answer.",
      "notAbleToCountChoices": "Not able to count the choices."
    }
  },
  "surveys": {
    "rowsSelected": "{{selected}} of {{total}} surveys selected",
    "rowSelected": "{{selected}} of {{total}} survey selected",
    "confirmMultiDelete": "Should these surveys really be deleted?",
    "confirmSingleDelete": "Should this survey really be deleted?",
    "deleteSurveys": "Delete {{count}} surveys",
    "deletedSurveys": "Deleted {{count}} surveys",
    "deleteSurvey": "Delete survey",
    "deletedSurvey": "Survey deleted",
    "title": "SURVEYS",
    "sidebar": "Surveys",
    "view": {
      "open": {
        "menu": "Open Surveys",
        "title": "Open Surveys",
        "description": "Here you find the surveys you were invited to participate."
      },
      "created": {
        "menu": "Own Surveys",
        "title": "Self-created Surveys",
        "description": "Here you find the surveys that you have created by yourself."
      },
      "answered": {
        "menu": "Answered Surveys",
        "title": "Answered Surveys",
        "description": "Here you find the surveys that you have already participated in."
      },
      "editor": {
        "menu": "Create new"
      }
    },
    "actions": {
      "showResultsChart": "Chart",
      "showResultsTable": "Table",
      "showSubmittedAnswers": "Answers"
    },
    "submittedAnswersDialog": {
      "title": "Submitted survey answer"
    },
    "saveDialog": {
      "title": "Save and assign to participants",
      "settingsFlags": "Options",
      "isAnonymous": "Should the survey be anonymous?",
      "isPublic": "Should the survey be public?",
      "canSubmitMultipleAnswers": "Should a participant be allowed to answer the survey multiple times?",
      "canUpdateFormerAnswer": "Should answers be editable afterwards?"
    },
    "sharePublicSurveyDialog": {
      "title": "Share survey",
      "description": "Here you can share the survey with external people. Please copy the link and send it to the participants."
    },
    "participateDialog": {
      "title": "Participate in the survey"
    },
    "resultChartDialog": {
      "title": "Results - Chart"
    },
    "resultTableDialog": {
      "title": "Results - Table"
    }
  },
  "printer": {
    "title": "PRINTER",
    "sidebar": "Printer"
  },
  "network": {
    "title": "NETWORK",
    "sidebar": "Network"
  },
  "locationservices": {
    "title": "LOCATION SERVICES",
    "sidebar": "Location Services"
  },
  "desktopdeployment": {
    "title": "DESKTOP",
    "topic": "Desktop Deployment",
    "description": "Here you can connect to your virtual desktop.",
    "sidebar": "Desktop",
    "close": "Close connection",
    "connect": "Connect",
    "reload": "Reload",
    "error": {
      "title": "Connection error",
      "description": "Please check your network connection and try again."
    },
    "win10": "Windows 10",
    "win11": "Windows 11",
    "ubuntu": "Ubuntu",
    "clients": "Clients available",
    "client": "Client available",
    "errors": {
      "GuacamoleNotResponding": "RDP service not available.",
      "GuacamoleUserNotFound": "Username or password could not be found.",
      "LmnVdiApiNotResponding": "Linuxmuster VDI service does not respond.",
      "SessionNotFound": "Session not found.",
      "AppNotProperlyConfigured": "Guacamole is not properly configured, contact your system administrator."
    }
  },
  "wlan": {
    "title": "WLAN",
    "sidebar": "Wlan"
  },
  "mobiledevices": {
    "title": "MOBILE DEVICES",
    "sidebar": "Mobile Devices"
  },
  "virtualization": {
    "title": "VIRTUALIZATION",
    "sidebar": "Virtualization"
  },
  "firewall": {
    "title": "FIREWALL",
    "sidebar": "Firewall"
  },
  "antimalware": {
    "title": "ANTI-MALWARE",
    "sidebar": "Anti-Malware"
  },
  "backup": {
    "title": "BACKUP",
    "sidebar": "Backup"
  },
  "aichat": {
    "title": "KI CHAT",
    "sidebar": "KI Chat"
  },
  "roombooking": {
    "sidebar": "Room booking"
  },
  "mobileAccessSetup": {
    "connectionTitle": "Configure Connection",
    "pleaseEnterCredentials": "Please enter your server credentials",
    "scanQrCode": "Scan QR Code",
    "orText": "OR",
    "yourPassword": "Your Password",
    "addButton": "Add"
  },
  "ctrlKey": "Ctrl",
  "enterKey": "Enter",
  "launcher": {
    "title": "App Launcher",
    "searchApps": "Type to filter apps...",
    "pressShortKey": "To open launcher press",
    "pressEnterToStartApp": "To launch first app press",
    "noSearchResults": "No app found"
  },
  "settings": {
    "title": "SETTINGS",
    "sidebar": "Settings",
    "addApp": {
      "title": "Add app",
      "description": "Please select an app:"
    },
    "deleteApp": {
      "title": "Delete App",
      "description": "Are you sure you want to delete this app?"
    },
    "delete": "Remove",
    "description": {
      "ticketsystem": "Here you can make all the settings.",
      "mail": "Here you can make all the settings.",
      "chat": "Here you can make all the settings.",
      "conferences": "Here you can make all the settings.",
      "surveys": "Here you can make all the settings.",
      "knowledgebase": "Here you can make all the settings.",
      "filesharing": "Here you can make all the settings.",
      "forums": "Here you can make all the settings.",
      "roombooking": "Here you can make all the settings.",
      "learningmanagement": "Here you can make all the settings.",
      "schoolinformation": "Here you can make all the settings.",
      "classmanagement": "Here you can make all the settings.",
      "printer": "Here you can make all the settings.",
      "network": "Here you can make all the settings.",
      "locationservices": "Here you can make all the settings.",
      "desktopdeployment": "Here you can make all the settings.",
      "wlan": "Here you can make all the settings.",
      "mobiledevices": "Here you can make all the settings.",
      "virtualization": "Here you can make all the settings.",
      "firewall": "Here you can make all the settings.",
      "antimalware": "Here you can make all the settings.",
      "backup": "Here you can make all the settings.",
      "aichat": "Here you can make all the settings.",
      "linuxmuster": "Here you can make all the settings.",
      "whiteboard": "Here you can make all the settings.",
      "bulletinboard": "Configure the user groups that have access to the Info Board app here. The categories can be used to control which messages are displayed to users.",
      "forwarded": "Forwarding: Simply enter the link to the web application under URL.",
      "framed": "Frame: Simply enter the link to the web application under URL.",
      "embedded": "Embedded: Here you can create your own web application in the editor."
    },
    "globalSettings": {
      "title": "Global Settings",
      "security": "Security",
      "general": "General",
      "defaultLandingPageTitle": "Standard application after login",
      "defaultLandingPageDescription": "Here you can specify which application should be displayed to users by default after login.",
      "defaultLandingPageSwitchDescription": "When enabled, users will be redirected upon successful login not to the dashboard, but to the application configured here.",
      "multiFactorAuthentication": "Two-factor authentication",
      "mfaDescription": "Here you can specify the user groups for which two-factor authentication is to be enforced.",
      "selectUserGroups": "Select user groups for which the MFA setup is enforced.",
      "updateSuccessful": "Setting updated successfully",
      "errors": {
        "updateError": "Settings could not be updated.",
        "notFoundError": "Settings could not be loaded."
      },
      "deploymentTarget": "Target platform",
      "ldap": {
        "title": "LDAP",
        "edulution-binduser-description": "Here you can configure the LDAP access data required for group synchronization.",
        "edulution-binduser-dn": "Distinguished Name (DN)",
        "edulution-binduser-password": "Password"
      }
    },
    "userAdministration": {
      "title": "User Administration",
      "resetMfaForm": "Reset Two-Factor Authentication",
      "resetMfaFormDescription": "Here you can reset the two-factor authentication for users.",
      "selectUsersTitle": "Select Users",
      "selectUsersDescription": "Select the users for whom you want to reset the two-factor authentication.",
      "totpResetSuccess": "TOTP for user {{username}} has been disabled successfully."
    },
    "info": {
      "title": "Info"
    },
    "appconfig": {
      "position": {
        "title": "Sorting",
        "description": "At which position should the app be displayed in the app bar and in the settings?"
      },
      "sections": {
        "onlyOffice": {
          "title": "Only Office Integration",
          "description": ""
        },
        "imapMailFeed": {
          "title": "IMAP Integration",
          "description": ""
        },
        "bulletinBoard": {
          "title": "Categories",
          "description": "Add new categories or edit existing ones to control for which users and groups notifications should be displayed."
        },
        "general": {
          "title": "General",
          "description": ""
        },
        "fileSharing": {
          "title": "General settings",
          "description": ""
        },
        "docker": {
          "title": "Docker Applications",
          "description": "To be able to use the extended services, the required container applications must be started here."
        },
        "veyon": {
          "title": "Veyon Proxy",
          "description": "Here you can configure the Veyon WebAPI proxies.",
          "filterPlaceHolderText": "Search for proxy",
          "invalidCidrFormat": "Invalid CIDR notation",
          "invalidUrlFormat": "Invalid URL"
        },
        "webdavShare": {
          "title": "WebDAV-Share",
          "description": "Here you can set up your own WebDAV shares.",
          "filterPlaceHolderText": "Search for share"
        },
        "files": {
          "title": "Files",
          "description": "The files that are displayed in the app can be managed here.",
          "uploadSuccess": "Upload successful",
          "uploadFailed": "Upload failed",
          "rowSelected": "{{selected}} of {{total}} files selected",
          "rowsSelected": "{{selected}} of {{total}} files selected"
        },
        "editor": {
          "title": "Editor",
          "description": "Here in the editor you can design your own web applications or integrate existing content. You can create websites, format and customize content. Existing applications or external content can also be inserted and conveniently linked to your own content. This creates a flexible area in which you can easily display content or offer interactive applications. Start by selecting the mode in which the web application is to be launched.",
          "sandboxMode": "Separate Layout",
          "nativeMode": "Integrated Layout",
          "sandboxModeDescription": "In “Sparate layout” mode, the content is displayed as a separate page, similar to a window within the application. In addition to the actual content, additional design elements or functions can also be loaded from other sources. This means that the design is independent of the application and could therefore look or behave differently. Here, the content must be uploaded as an HTML file.",
          "nativeModeDescription": "In “Integrated layout” mode, on the other hand, the content is inserted directly into the user interface of the application. This means that the content looks exactly like the application itself and fits in seamlessly. However, no additional external design elements or functions can be added dynamically here. However, static elements such as images can be uploaded and used here.",
          "visibilityDescription": "Here you can specify whether the app should be publicly accessible. Active means public, inactive means that only configured user groups have access. Making the app publicly accessible creates a link in the footer. To make the app visible to registered users in the sidebar, their access must be configured via the user groups."
        }
      },
      "update": {
        "success": "App saved successfully",
        "failed": "Update failed"
      },
      "delete": {
        "success": "App removed",
        "failed": "App deletion failed"
      },
      "create": {
        "success": "App created",
        "failed": "App creation failed"
      }
    },
    "errors": {
      "WriteAppConfigFailed": "Save app failed",
      "ReadAppConfigFailed": "Read app failed",
      "DisableAppConfigFailed": "Disable app failed",
      "WriteTraefikConfigFailed": "Write traefik config failed",
      "ReadTraefikConfigFailed": "Read traefik config failed",
      "forbiddenProxyPath": "Forbidden proxy path",
      "fieldRequired": "This field is required",
      "maxChars": "Maximum {{count}} characters",
      "nameAlreadyExists": "App with this name already exists",
      "nameIsNotAllowed": "This app name is not allowed"
    },
    "yamleditor": {
      "invalidYaml": "Wrong YAML syntax",
      "placeholder": "Enter your Traefik config here"
    },
    "rowsSelected": "{{selected}} of {{total}} Container selected",
    "rowSelected": "{{selected}} of {{total}} Container selected",
    "license": {
      "title": "License Overview",
      "customerId": "Customer No",
      "licenseId": "License ID",
      "numberOfUsers": "Number of users",
      "validFromUtc": "Valid from",
      "validToUtc": "Valid to",
      "licenseStatus": "License status",
      "register": "Register",
      "registerLicense": "Register license",
      "licenseKey": "License key",
      "licenseKeyDescription": "Enter the license key you received with your purchase.",
      "licenseSignedSuccessfully": "License registered successfully",
      "noLicenseRegistered": "No license registered",
      "errors": {
        "signingFailed": "Registration failed",
        "verificationFailed": "Token verification failed"
      }
    }
  },
  "usersettings": {
    "title": "MY PROFILE",
    "sidebar": "My Profile",
    "rowSelected": "{{selected}} of {{total}} accounts selected",
    "rowsSelected": "{{selected}} of {{total}} accounts selected",
    "details": {
      "title": "User details",
      "description": "Here you see and edit some of your personal information.",
      "userInformation": "User related information",
      "dateOfBirth": "Date of birth",
      "givenName": "Given name",
      "displayName": "Display name",
      "name": "Username",
      "role": "Role",
      "schoolName": "School name",
      "schoolSubjects": "School subjects",
      "sophomorixState": "Status",
      "quotas": "Quotas",
      "proxyAddresses": "E-Mail Proxies",
      "addNew": "Type to add",
      "badgeAlreadyExists": "This entry exists already",
      "sophomorixCustom1_teacher": "Schoolsubject 1",
      "sophomorixCustom2_teacher": "Schoolsubject 2",
      "sophomorixCustomMulti1_teacher": "Coffee-brands",
      "userimageconfig": "Profile picture"
    },
    "security": {
      "title": "Security",
      "sidebar": "Security",
      "description": "Configure here the security settings of your account",
      "changePassword": {
        "title": "Change Password",
        "currentPassword": "Current password",
        "newPassword": "New Password",
        "confirmPassword": "Confirm Password",
        "confirm": "Change Password",
        "passwordChangedSuccessfully": "Password changed successfully"
      },
      "filterPlaceHolderText": "Search for App",
      "passwordSafe": "Password Safe",
      "passwordSafeInfo": "Here you can save your access data for various applications. These are encrypted and are only visible to you.",
      "addUserAccount": "Add account",
      "accountId": "Account ID",
      "accountData": "Login Data",
      "safePin": "Safe PIN",
      "firstEnterSafePin": "Please set the safe PIN.",
      "enterSavePin": "Please enter your safe PIN.",
      "wrongSafePin": "Wrong PIN Number",
      "enterSafePin": "Please enter your PIN number for decryption",
      "safePinDescription": "A PIN is required to encrypt the access data. This PIN isn't visible for anyone else and is not saved."
    },
    "mails": {
      "title": "E-Mail"
    },
    "mobileAccess": {
      "title": "Mobile Access",
      "description": "Here you can set up the {{ applicationName }} app for mobile access to your files. Currently only available for Apple iOS."
    },
    "faq": "FAQ",
    "externalIntegration": "External Integration",
    "config": {
      "mfa": "Two-Factor-Authentication",
      "mfaInfo": "Currently the Two-Factor-Authentication is",
      "enabled": "enabled",
      "enable": "Enable",
      "disabled": "disabled",
      "disable": "Disable"
    },
    "language": {
      "title": "Language",
      "description": "Please select the language for the user interface.",
      "german": "German",
      "english": "English",
      "french": "French",
      "system": "System language"
    },
    "addTotp": {
      "title": "Set up Two-Factor Authentication",
      "qrCodeInstructions": "Scan the QR code with an authenticator app that supports TOTP (Time-based One-Time Password).",
      "copyTotpSecretInstructions": "If no camera is available, the secret can be copied here:",
      "totpCodeInstructions": "Then enter the generated code here and save it:",
      "mfaSetupRequired": "The global guidelines require two-factor authentication to be set up:",
      "mfaSetupSuccess": "Two-factor authentication has been successfully set up."
    },
    "errors": {
      "currentPasswordRequired": "Current password is required",
      "newPasswordRequired": "New password is required",
      "confirmPasswordRequired": "Repeat the new password for the confirmation",
      "passwordsDoNotMatch": "Passwords do not match",
      "passwordLength": "Password must be at least 8 characters long",
      "notSupportedFileFormat": "Not supported file format",
      "notAbleToCompressImage": "Not able to compress the image"
    }
  },
  "forwardingpage": {
    "action": "This link will take you to the external site of the provider.",
    "description": "The application opens in a new window. No further authorization is required.",
    "missing_link": "Missing link"
  },
  "menu": "Menu",
  "home": "Home",
  "projects": "Projects",
  "iso": "ISO",
  "program": "Programs",
  "share": "Share",
  "teacher": "Teacher",
  "student": "Student",
  "students": "Students",
  "parent": "Parent",
  "staff": "Staff",
  "user": "User",
  "login": {
    "pageTitle": "Login",
    "username_too_long": "Username to long",
    "username_too_short": "Username to short",
    "username_not_regex": "Invalid username/participation-ID",
    "publicUsername_notExisting": "There is no submission with the given participation-ID",
    "password_too_long": "Password to long",
    "forgot_password": "Forgot password?",
    "remember_me": "Remember me",
    "enterMultiFactorCode": "Two-Factor Authentication",
    "loginWithApp": "Login with QR-Login",
    "loginWithQrDescription": "Open the edulution.io APP to simply log in with the QR code.",
    "infoQrCodeExpired": "Time for login with edulution.io APP expired."
  },
  "edit": "Edit",
  "common": {
    "showMore": "Show more",
    "visibility": "Vsibility",
    "offline": "Offline",
    "guest": "Guest",
    "ok": "OK",
    "next": "Next",
    "back": "Back",
    "of": "of",
    "confirm": "Confirm",
    "creator": "Creator",
    "share": "Share",
    "answers": "Answers",
    "error": "Error",
    "errors": {
      "dbAccessFailed": "Database access failed",
      "directoryNotCreated": "Failed to create directory",
      "fileUploadFailed": "Failed to upload the file",
      "fileDeletionFailed": "Failed to delete the file",
      "fileWritingFailed": "Failed to write the file",
      "fileMoveFailed": "Failed to move the file",
      "fileNotFound": "File not found",
      "fileNotProvided": "File not provided",
      "invalidFileType": "Invalid file type",
      "startDateBeforeEndDate": "The start date must be before the end date",
      "wrongServerConfig": "Incorrect server configuration"
    },
    "cut": "Cut",
    "sortOrder": "Sort order",
    "checking": "Checking",
    "options": "Options",
    "cancel": "Cancel",
    "columns": "Columns",
    "table": "Table",
    "copy": {
      "success": "Successfully copied to clipboard",
      "error": "Copy to clipboard failed",
      "doCopy": "Copy",
      "link": "Copy link",
      "url": "Copy URL"
    },
    "openInNewTab": "Open in new tab",
    "maximize": "Maximize",
    "minimize": "Minimize",
    "restore": "Restore",
    "dock": "Dock",
    "undock": "Undock",
    "from": "from",
    "youAreCurrentlyNotLoggedIn": "You are currently not logged in",
    "toLogin": "To login",
    "name": "Name",
    "join": "Join",
    "details": "Details",
    "createdAt": "Created at",
    "updatedAt": "Updated at",
    "actions": "Actions",
    "forward": "Forward",
    "showOptions": "Show options",
    "open": "Open",
    "and": "and",
    "yes": "Yes",
    "no": "No",
    "title": "Title",
    "filename": "File name",
    "add": "Add",
    "reload": "Reload",
    "stop": "Stop",
    "logout": "Logout",
    "selected": "selected",
    "save": "Save",
    "successful": "Successful",
    "failed": "Failed",
    "login": "Login",
    "username": "Username",
    "password": "Password",
    "load": "Load",
    "loading": "Loading...",
    "overview": "Overview",
    "create": "Create",
    "icon": "Icon",
    "group": "Group",
    "groups": "Groups",
    "min_chars": "Minimum {{count}} characters",
    "max_chars": "Maximum {{count}} characters",
    "groupAdmins": "Group administrators",
    "admins": "Administrators",
    "adminsShort": "Admins",
    "adminShort": "Admin",
    "admin": "Administrator",
    "teacher": "Teacher",
    "users": "Users",
    "groupUsers": "Group users",
    "description": "Description",
    "school": "School",
    "properties": "Properties",
    "type": "Type",
    "creationDate": "Creation date",
    "schoolName": "School name",
    "mailList": "Mailing List",
    "invalid_chars": "Contains invalid characters",
    "clearSelection": "Clear selection",
    "start": "Start",
    "close": "Close",
    "delete": "Delete",
    "connect": "Connect",
    "custom": "Custom",
    "select": "Select...",
    "none": "None",
    "edit": "Edit",
    "participate": "Participate",
    "participated": "Participated",
    "not-available": "Not available",
    "date": "Date",
    "time": "Time",
    "revert": "Revert",
    "restart": "Restart",
    "kill": "Kill",
    "install": "Install",
    "update": "Update",
    "progress": "Progress...",
    "pressInstall": "Press Install to start",
    "enable": "Enable",
    "enabled": "Enabled",
    "disable": "Disable",
    "disabled": "Disabled",
    "invalid_url": "Invalid URL",
    "invalid_fqdn": "Invalid FQDN. Please only enter the hostname.",
    "required": "Required",
    "download": "Download",
    "template": "Template",
    "preview": "Preview",
    "format": "Format",
    "upload": "Upload",
    "mode": "Mode",
    "orContinueWithoutAccount": "Or continue without account",
    "application": "Application",
    "reset": "Reset"
  },
  "form": {
    "path": "Path",
    "pathDescription": "Please enter a valid URL.",
    "apptype": "App type",
    "native": "Native Support",
    "forwarded": "Forwarded",
    "embedded": "Embedded",
    "saved": "Configuration saved!",
    "url": "URL",
    "urlDescription": "Please insert an URL to the application",
    "apiKey": "API Key",
    "apiKeyDescription": "The API Key will be used for authentication",
    "proxyConfig": "Proxy Configuration",
    "proxyConfigDescription": "You can store your own proxy configuration for Traefik here. You can either work via the input fields using a template or create a configuration in YAML format directly in expert mode. <br/><strong>Warning:</strong> A wrong configuration could lead to the application being unreachable.",
    "expertMode": "Expert mode",
    "proxyPath": "Proxy path",
    "proxyPathPlaceholder": "e.g. SOGo",
    "proxyDestination": "Proxy destination",
    "proxyDestinationPlaceholder": "e.g. http://localhost:1234/",
    "stripPrefix": "Strip prefix",
    "embeddedPageEditor": "Editor",
    "embeddedPageEditorModeDescription": "Here you can choose between sandbox and native rendering. Sandbox is the safest variant, native the original rendering. Please note that no security precautions can be taken with native rendering. In sandbox mode, the HTML file is read from memory. To do this, upload the file.",
    "sandboxed": "Sandbox",
    "input": {
      "dateTimePicker": {
        "timeSlot": "o'clock",
        "placeholder": "MM/DD/YYYY HH:mm AM/PM"
      }
    },
    "errors": {
      "dateRequired": "Date is required",
      "dateInvalid": "Invalid date format",
      "datePast": "Date must be in the future"
    }
  },
  "fileOperationSuccessful": "File operation successful started",
  "fileOperationStarted": "File operation started",
  "unknownErrorOccurred": "An unknown error occurred",
  "fileSharingTable": {
    "filename": "Filename",
    "size": "Size",
    "lastModified": "Last Modified",
    "type": "Type",
    "isShared": "Shared",
    "filesOrFoldersSelected": "{{selected}} of {{total}} file(s)/folder(s) were selected"
  },
  "filesharingUpload": {
    "title": "Upload Files",
    "upload": "Upload",
    "dataLimitExceeded": "Data limit from 50 MB exceeded",
    "fileSize": "File size",
    "selectFile": "Select up to 5 files at a time",
    "uploadItems": "Upload: {{count}} items",
    "dragDropClick": "Drag files here or click to select files",
    "dropHere": "Drop here",
    "filesToUpload": "Files to upload",
    "overwriteWarningTitleFile": "Warning: File already exists",
    "overwriteWarningTitleFiles": "Warning: Files already exist",
    "overwriteWarningDescriptionFile": "The following file will be overwritten:",
    "overwriteWarningDescriptionFiles": "The following files will be overwritten:",
    "oversizedFilesDetected": "Oversized files detected",
    "oversizedFileDetected": "Oversized file detected!",
    "folderTooLargeTitle": "Too many files in the folder",
    "folderTooLargeDescription": "The folder contains more then 100 files. Please select another folder or reduce the number of files.",
    "cannotUploadOversized": "Files larger than 50 MB cannot be uploaded.",
    "addFiles": "Add files",
    "addFolder": "Add folder",
    "preparingFolder": "Preparing folder"
  },
  "warnings": {
    "colorMayConflictWithTheme": "Manual setting of the color can lead to problems with other themes (light/dark) in the future. It is recommended to always set the color of the font at the same time as the background color."
  },
  "linuxmuster": {
    "title": "LINUXMUSTER",
    "sidebar": "Linuxmuster"
  },
  "whiteboard": {
    "title": "WHITEBOARD",
    "sidebar": "Whiteboard",
<<<<<<< HEAD
    "saveAsTlFile": "Save Whiteboard as.tldraw file",
    "openTlFile": "Open",
    "file": "File"
=======
    "saveAsTlFile": "Save Whiteboard as .tldr file"
>>>>>>> 8cdb36c9
  },
  "whiteboard-collaboration": {
    "title": "WHITEBOARD",
    "sidebar": "Collaborative Whiteboard",
    "privateRoom": "Private room",
    "dropdownPlaceholder": "Choose your current room",
    "historyTitle": "History",
    "historyNoMore": "No more entries"
  },
  "table": {
    "noDataAvailable": "No data available"
  },
  "loadingIndicator": {
    "message": "Please wait..."
  },
  "search": {
    "type-to-search": "Type to search",
    "loading": "Loading",
    "no-results": "No results",
    "usersAdded": "{{ count }} added"
  },
  "copyItemDialog": {
    "copyFilesOrDirectoriesToDirectory": "Copy files or directories into a directory",
    "copy": "Copy"
  },
  "fileCategory": {
    "folder": "Folder",
    "document": "Document",
    "image": "Image",
    "video": "Video",
    "audio": "Audio",
    "acrobat": "PDF",
    "presentation": "Presentation",
    "spreadsheet": "Table",
    "vector": "Diagram",
    "compressed": "Archive"
  },
  "fileCreateNewContent": {
    "documentFile": "Create a new document",
    "spreadsheetFile": "Create a new table",
    "presentationFile": "Create a new presentation",
    "textFile": "Create a new textfile",
    "drawIoFile": "Create a new Draw.io-File",
    "fileDialogTitle": "Create a new file",
    "directoryDialogTitle": "Create a new directory",
    "createButtonText": "Create",
    "min_3_chars": "Minimum 3 characters",
    "max_30_chars": "Maximum 30 characters",
    "fileOperationSuccessful": "File creation successful",
    "noMessageAvailable": "No message available",
    "unknownErrorOccurred": "An unknown error occurred",
    "newFileFromType": {
      "drawIoFile": "New Draw.io-File",
      "textFile": "New Textfile",
      "spreadsheetFile": "New Table",
      "presentationFile": "New Presentation",
      "documentFile": "New Document"
    }
  },
  "fileRenameContent": {
    "placeholder": "Enter new name",
    "renameYourDirectory": "Rename your directory",
    "renameYourFile": "Rename your file",
    "to": "to",
    "rename": "Rename",
    "unknownErrorOccurred": "An unknown error occurred"
  },
  "currentDirectory": "Current directory",

  "saveExternalFileDialogBody": {
    "saveExternalFile": "Save external file",
    "destinationFolder": "Destination folder",
    "filename": "Filename",
    "filenamePlaceholder": "Enter filename here",
    "filenameRequired": "Filename cannot be empty"
  },

  "fileSelectorDialogBody": {
    "title": "Select a file to open",
    "selectFile": "Selected file"
  },

  "moveItemDialog": {
    "changeDirectory": "Change directory",
    "currentDirectory": "Current directory",
    "folderName": "Folder name",
    "movingItems": {
      "one": "Moving 1 item",
      "other": "Moving {{count}} items"
    },
    "moveTo": "Move to",
    "move": "Move",
    "unknownErrorOccurred": "An unknown error occurred",
    "selectedItem": "selected item"
  },

  "shareDialog": {
    "shareFilesOrDirectories": "Share files",
    "share": "Share"
  },

  "deleteDialog": {
    "areYouSure": "Are you absolutely sure?",
    "actionCannotBeUndone": "This action cannot be undone. This will permanently delete the files:",
    "selectedItems": "Selected Items:",
    "cancel": "Cancel",
    "continue": "Continue",
    "unknownErrorOccurredDuringDeletion": "An unknown error occurred during deletion",
    "deleteFiles": "Delete files"
  },
  "timeAgo": {
    "justNow": "just now",
    "minuteAgo": "{{count}} minutes ago",
    "hourAgo": "{{count}} hour ago",
    "dayAgo": "{{count}} days ago",
    "invalidDate": "Invalid date"
  },
  "dialog": {
    "close": "Close"
  },
  "tooltip": {
    "upload": "Upload",
    "create": {
      "file": "Create file",
      "folder": "Create folder"
    },
    "rename": "Rename",
    "move": "Move",
    "delete": "Delete",
    "download": "Download",
    "copy": "Copy",
    "share": "Share",
    "back": "Back"
  },
  "response": {
    "successfully": "Action was successful",
    "error": "Error",
    "move_successful": "Move successful from {{sourcePath}} to {{destinationPath}}",
    "move_failed": "Move failed",
    "unexpected_error_occurred": "Unexpected error occurred",
    "upload_failed_with_status": "Upload failed with status {{status}}",
    "network_error_occurred_during_the_upload": "Network error occurred during the upload",
    "file_uploaded_successfully": "File {{fileName}} uploaded successfully",
    "file_uploaded_failed": "File {{fileName}} could not be uploaded {{status}}",
    "directory_created_successfully": "Directory {{directoryName}} created successfully",
    "file_created_successfully": "File {{fileName}} created successfully",
    "file_was_deleted_successfully": "File {{fileName}} was deleted successfully",
    "files_deleted_successfully": "File was deleted successfully",
    "all_items_moved_successfully": "All items moved successfully",
    "destination_path_is_undefined": "Destination path is undefined"
  },
  "accountData": {
    "account_info": "Account Information",
    "name": "Name",
    "email": "E-Mail",
    "school": "School",
    "role": "Role",
    "classes": "Classes",
    "change_password": "Change Password",
    "my_information": "My Information",
    "mail_alias": "E-Mail-Alias",
    "change_my_data": "Change my data",
    "school_classes": "School Classes"
  },
  "groups": {
    "errors": {
      "CouldNotGetGroupByPath": "Group could not be found by path",
      "CouldNotGetUsers": "Users could not be found",
      "CouldNotGetCurrentUser": "Current user could not be found",
      "CouldNotGetAllGroups": "Failed to find all groups",
      "CouldNotFetchGroupMembers": "Group members could not be found",
      "CouldNotFetchUserById": "User could not be found by ID",
      "CouldNotSearchGroups": "Could not search for groups"
    },
    "classes": "Classes"
  },
  "users": {
    "errors": {
      "notFoundError": "User does not exist",
      "updateError": "Not able to update the user"
    }
  },
  "permission": {
    "groups": "User groups",
    "selectGroupsDescription": "Select the user groups that should have access to the app."
  },
  "appExtendedOptions": {
    "title": "Extensions",
    "onlyOfficeUrl": "Enter the OnlyOffice URL",
    "onlyOfficeUrlTitle": "OnlyOffice URL",
    "onlyOfficeJwtSecretTitle": "OnlyOffice JWT Secret",
    "onlyOfficeJwtSecretDescription": "Enter the OnlyOffice JWT Secret",
    "overrideDocumentVendorMSWithOOTitle": "Use OpenDocument as the standard document format",
    "overrideDocumentVendorMSWithOODescription": "Should the format used by OpenOffice (odt, ods, odp) be used instead of Microsoft Office (docx, pptx, xlsx) formats?",
    "mailImapUrlTitle": "URL",
    "mailImapUrlDescription": "Enter the FQDN (i.e. 'imap.example.com') of the IMAP-server",
    "mailImapPortTitle": "Port",
    "mailImapPortDescription": "Enter the port number of the IMAP-server (i.e. 993)",
    "mailImapSecureTitle": "Secure Connection",
    "mailImapSecureDescription": "Should the connection be established via TLS or STARTTLS",
    "mailImapRejectUnauthorizedTitle": "Reject Unauthorized",
    "mailImapRejectUnauthorizedDescription": "Should a certificate check be carried out for this connection?"
  },
  "mails": {
    "errors": {
      "NotAbleToGetImapOption": "Could not read the configuration for imap",
      "NotAbleToConnectClientError": "Could not connect to the imap server",
      "NotAbleToLockMailboxError": "Could not lock on to the mailbox",
      "NotAbleToFetchMailsError": "Could not fetch mails",
      "NotValidPortTypeError": "The port must be specified as a number",
      "MailProviderNotFound": "E-Mail provider not found",
      "MailcowApiGetSyncJobsFailed": "Not able to get sync jobs",
      "MailcowApiCreateSyncJobFailed": "Not able to create sync job",
      "MailcowApiDeleteSyncJobsFailed": "Not able to delete sync jobs"
    }
  },
  "licensing": {
    "communityLicenseDialog": {
      "title": "Community Edition",
      "description": "Free community edition of {{ applicationName }} UI.<br/>Visit us on <link1>{{link}}</link1>.<br/><strong>This version does not provide support.</strong>"
    }
  },
  "preview": {
    "image": "Image preview",
    "failedToLoadImage": "Failed to load image"
  },
  "containerApplication": {
    "dialogTitle": "{{applicationName}}-Plugins Installer",
    "EDULUTION_MAIL_HOSTNAME": {
      "title": "Hostname",
      "description": "Hostname of the mail server. This could be different from the edulution domain name."
    }
  },
  "dockerOverview": {
    "title": "Container Overview",
    "containerName": "Container Name",
    "state": "State",
    "status": "Status",
    "state-badge": "Badge",
    "imageName": "Image",
    "filterPlaceHolderText": "Search for container name",
    "port": "Port",
    "created": "Created at",
    "container-view": "Container"
  },
  "docker": {
    "error": {
      "dockerConnectionError": "Docker connection failed",
      "dockerImageNotFound": "Docker Image could not be found",
      "dockerCreationError": "Docker Container could not be created",
      "dockerCommandExecutionError": "Docker command could not be executed",
      "dockerContainerDeletionError": "Docker Container could not be deleted"
    },
    "events": {
      "pullingImage": "Pulling docker image...",
      "checkingImage": "Checking if image already exists...",
      "creatingContainer": "Creating docker container...",
      "containerCreated": "Container created.",
      "startContainer": "Container started.",
      "stopContainer": "Container stopped.",
      "restartContainer": "Restart Container.",
      "killContainer": "Container killed.",
      "containerCreationSuccessful": "Container successfully created.",
      "containerCreationFailed": "Container could not be created."
    },
    "status": {
      "running": "running",
      "created": "created",
      "restarting": "restarting",
      "paused": "paused",
      "exited": "exited",
      "dead": "dead"
    }
  },
  "version": {
    "newVersionAvailable": "A new version of {{ appName }} is available.",
    "update": "Refresh"
  },
  "veyon": {
    "lockScreen": "Lock screen",
    "unlockScreen": "Unlock screen",
    "lockInputDevices": "Lock input",
    "unlockInputDevices": "Unlock input",
    "rebootSystem": "Reboot system",
    "powerDown": "Shutdown system",
    "errors": {
      "AppNotProperlyConfigured": "Veyon is not properly configured, contact the system administrator.",
      "VeyonAuthFailed": "Veyon authentication failed.",
      "GetUserFailed": "User could not be retrieved.",
      "VeyonApiNotReachable": "The external Veyon server is not reachable."
    }
  },
  "Invalid user credentials": "Username or password incorrect.",
  "For more on this error consult the server log at the debug level.": "Connection to AD server failed. Please try again later.",
  "Failed to fetch": "Connection to edulution server failed. Please try again later.",
  "Invalid client or Invalid client credentials": "Invalid server configuration. Please check the client ID or the client secret.",
  "Not Found (404)": "Connection to edulution server failed. Please try again later.",
  "NetworkError when attempting to fetch resource.": "Network error when attempting to fetch resource.",
  "deploymentTarget": {
    "title": "Selection",
    "description": "Here you can select the platform to which {{ appName }} will be connected.",
    "linuxmuster": "Linuxmuster",
    "generic": "Generic"
  },
  "webdavShare": {
    "displayName": "Display name",
    "accessGroups": {
      "title": "User groups",
      "description": "Select the user groups that should have access to the WebDAV share."
    },
    "type": {
      "title": "WebDAV Server Schema",
      "description": "Here you can select the type of WebDAV server schema.",
      "linuxmuster": "Linuxmuster",
      "edu-file-proxy": "edulution File Proxy",
      "generic": "Generic"
    }
  }
}<|MERGE_RESOLUTION|>--- conflicted
+++ resolved
@@ -1395,13 +1395,9 @@
   "whiteboard": {
     "title": "WHITEBOARD",
     "sidebar": "Whiteboard",
-<<<<<<< HEAD
-    "saveAsTlFile": "Save Whiteboard as.tldraw file",
+    "saveAsTlFile": "Save Whiteboard as .tldr file",
     "openTlFile": "Open",
     "file": "File"
-=======
-    "saveAsTlFile": "Save Whiteboard as .tldr file"
->>>>>>> 8cdb36c9
   },
   "whiteboard-collaboration": {
     "title": "WHITEBOARD",
