{
  "welcome": "Welcome to the application",
  "changeLang": "Change Language",
  "heading": "Welcome {{givenName}} {{familyName}}",
  "content": "Here is your personal edulution.io dashboard. The place where all your digital education operation applications are gathered.",
  "dashboard": {
    "mobileAccess": {
      "title": "MOBILE DATA ACCESS",
      "manual": "Manual",
      "content": "You can access the school server from many mobile devices. Select your operating system to see how it works."
    }
  },
  "ticketsystem": {
    "title": "TICKET SYSTEM",
    "sidebar": "Ticket System"
  },
  "mail": {
    "title": "MAIL",
    "sidebar": "Mail"
  },
  "chat": {
    "title": "CHAT",
    "sidebar": "Chat"
  },
  "conferences": {
    "title": "CONFERENCES",
    "description": "The conference tool enables audio and video conferencing and supports presentations with advanced whiteboard functions.",
    "sidebar": "Conferences",
    "create": "Create conference",
    "creator": "Creator",
    "delete": "Delete",
    "deleteConference": "Delete conference",
    "deleteConferences": "Delete {count}} conferences",
    "editConference": "Edit conference",
    "confirmSingleDelete": "Should this conference really be deleted?",
    "confirmMultiDelete": "Should these conferences really be deleted?",
    "name": "Name of conference",
    "conference": "Conference",
    "password": "Password",
    "attendees": "Teilnehmer",
    "invitedAttendees": "Invited",
    "joinedAttendees": "Joined",
    "privacyStatus": "Access",
    "public": "Public",
    "private": "Private",
    "selected-x-rows": "{{selected}} of {{total}} selected",
    "cancel": "Cancel",
    "min_3_chars": "Minimum 3 characters",
    "max_30_chars": "Maximum 30 characters",
    "password_required": "No Password entered",
    "error": "Error",
    "action": "Action",
    "start": "Start",
    "stop": "Stop",
    "join": "Join",
    "minimize": "Minimize",
    "maximize": "Maximize",
    "close": "Leave conference"
  },
  "knowledgebase": {
    "title": "KNOWLEDGEBASE",
    "sidebar": "Knowledgebase"
  },
  "filesharing": {
    "title": "FILE SHARING",
    "sidebar": "File Sharing"
  },
  "forums": {
    "title": "FORUMS",
    "sidebar": "Forums"
  },
  "roombooking": {
    "title": "ROOM BOOKING",
    "sidebar": "Room Booking",
    "rooms": "Rooms"
  },
  "learningmanagement": {
    "title": "LEARNING MANAGEMENT",
    "sidebar": "Learning Management"
  },
  "schoolinformation": {
    "title": "SCHOOL INFORMATION",
    "sidebar": "School Information"
  },
  "schoolmanagement": {
    "title": "SCHOOL MANAGEMENT",
    "sidebar": "School Management"
  },
  "survey": {
    "creationDate": "Creation date",
    "expirationDate": "Deadline",
    "editor": {
      "new": "New (blank)",
      "abort": "Revert all changes"
    },
    "noFormula": "The formula of the survey is not readable",
    "noAnswer": "No answer available"
  },
  "surveys": {
    "title": "SURVEYS",
    "sidebar": "Surveys",
    "description": "Here you can create and manage surveys or to participate on surveys of the others",
    "view": {
      "management": "Survey Management",
      "open": "Open Surveys",
      "created": "Owned Surveys",
      "answered": "Answered Surveys",
      "editor": "Create new"
    },
    "actions": {
      "showResultsChart": "Result (Chart)",
      "showResultsTable": "Result (Table)",
      "showCommittedAnswers": "Commited Answers"
    },
    "saveDialog": {
      "title": "Save and assign to participants",
      "expires": "Deadline",
      "flags": "Options",
      "isAnonymous": "Should the survey be anonymous?",
      "canSubmitMultipleAnswers": "Should the survey still be visible after user has participated?"
    }
  },
  "printer": {
    "title": "PRINTER",
    "sidebar": "Printe"
  },
  "network": {
    "title": "NETWORK",
    "sidebar": "Network"
  },
  "locationservices": {
    "title": "LOCATION SERVICES",
    "sidebar": "Location Services"
  },
  "desktopdeployment": {
    "title": "DESKTOP DEPLOYMENT",
    "sidebar": "Desktop Deployment"
  },
  "wlan": {
    "title": "WLAN",
    "sidebar": "Wlan"
  },
  "mobiledevices": {
    "title": "MOBILE DEVICES",
    "sidebar": "Mobile Devices"
  },
  "virtualization": {
    "title": "VIRTUALIZATION",
    "sidebar": "Virtualization"
  },
  "firewall": {
    "title": "FIREWALL",
    "sidebar": "Firewall"
  },
  "antimalware": {
    "title": "ANTI-MALWARE",
    "sidebar": "Anti-Malware"
  },
  "backup": {
    "title": "BACKUP",
    "sidebar": "Backup"
  },
  "aichat": {
    "title": "KI CHAT",
    "sidebar": "KI Chat"
  },
  "settings": {
    "title": "SETTINGS",
    "sidebar": "Settings",
    "addApp": {
      "title": "Add app",
      "description": "Please select an app:"
    },
    "description": "Here you can make all settings.",
    "appconfig": {
      "update": {
        "success": "Appliste saved successfully",
        "failed": "Update failed"
      },
      "delete": {
        "success": "App removed",
        "failed": "App deletion failed"
      },
      "create": {
        "success": "App created",
        "failed": "App creation failed"
      }
    }
  },
  "forwardingpage": {
    "action": "This link will take you to the external site of the provider.",
    "description": "The application opens in a new window. No further authorization is required.",
    "missing_link": "Missing link"
  },
  "menu": "Menu",
  "home": "Home",
  "projects": "Projects",
  "iso": "ISO",
  "program": "Programs",
  "share": "Share",
  "students": "Students",
  "login": {
    "forgot_password": "Forgot password?",
    "remember_me": "Remember me"
  },
  "common": {
    "add": "Add",
    "reload": "Reload",
    "logout": "Logout",
    "save": "Save",
    "successful": "Successful",
    "failed": "Failed",
    "login": "Login",
    "username": "Username",
    "password": "Password",
    "loading": "Loading...",
    "overview": "Overview",
    "create": "Create",
    "edit": "Edit",
    "delete": "Delete",
    "participate": "Participate",
<<<<<<< HEAD
    "not-available": "'Not available'",
    "date": "Date",
    "time": "Time"
=======
    "not-available": "'Not available'"
    "icon": "Icon"
>>>>>>> 6031e360
  },
  "form": {
    "path": "Path",
    "pathDescription": "Please enter a valid URL.",
    "apptype": "Link Type",
    "native": "Native Support",
    "forwarded": "Forwarded",
    "embedded": "Embedded",
    "saved": "Configuration saved!",
    "url": "URL",
    "urlDescription": "Please insert an URL to the application",
    "apiKey": "API Key",
    "apiKeyDescription": "The API Key will be used for authentication"
  },
  "fileOperationSuccessful": "File operation successful",
  "unknownErrorOccurred": "An unknown error occurred",
  "fileSharingTable": {
    "filename": "File Name",
    "size": "Size",
    "lastModified": "Last Modified",
    "type": "Type"
  },
  "filesharingUpload": {
    "title": "Upload Files",
    "upload": "Upload",
    "selectFile": "Select up to 5 files at a time",
    "uploadItems": "Upload: {{count}} items",
    "dragDropClick": "Drag files here or click to select files",
    "filesToUpload": "Files to upload"
  },
  "table": {
    "rowsSelected": "{{selected}} of {{total}} row(s) selected",
    "noDataAvailable": "No data available"
  },
  "loadingIndicator": {
    "message": "Please wait while we process your request..."
  },
  "search": {
    "type-to-search": "Type to search",
    "loading": "Loading",
    "no-results": "No results"
  },
  "fileCategory": {
    "folder": "Folder",
    "document": "Document",
    "image": "Image",
    "video": "Video",
    "audio": "Audio",
    "acrobat": "PDF"
  },
  "fileCreateNewContent": {
    "fileDialogTitle": "Create a new file",
    "directoryDialogTitle": "Create a new directory",
    "createButtonText": "Create",
    "fileOperationSuccessful": "File creation successful",
    "noMessageAvailable": "No message available",
    "unknownErrorOccurred": "An unknown error occurred"
  },
  "fileRenameContent": {
    "placeholder": "Enter new name",
    "renameYourDirectory": "Rename your directory",
    "renameYourFile": "Rename your file",
    "to": "to",
    "rename": "Rename",
    "unknownErrorOccurred": "An unknown error occurred"
  },
  "currentDirectory": "Current directory",
  "moveItemDialog": {
    "changeDirectory": "Change directory",
    "currentDirectory": "Current directory",
    "folderName": "Folder name",
    "movingItems": {
      "one": "Moving 1 item",
      "other": "Moving {{count}} items"
    },
    "moveTo": "Move to",
    "move": "Move",
    "unknownErrorOccurred": "An unknown error occurred",
    "selectedItem": "Ausgewählter Ordner"
  },
  "deleteDialog": {
    "areYouSure": "Are you absolutely sure?",
    "actionCannotBeUndone": "This action cannot be undone. This will permanently delete the files:",
    "selectedItems": "Selected Items:",
    "cancel": "Cancel",
    "continue": "Continue",
    "unknownErrorOccurredDuringDeletion": "An unknown error occurred during deletion",
    "deleteFiles": "Delete files"
  },
  "timeAgo": {
    "justNow": "just now",
    "minuteAgo": "{{count}} minutes ago",
    "hourAgo": "{{count}} hour ago",
    "dayAgo": "{{count}} days ago",
    "invalidDate": "Invalid date"
  },
  "dialog": {
    "close": "Close"
  },
  "tooltip": {
    "upload": "Upload",
    "create": {
      "file": "Create file",
      "folder": "Create folder"
    },
    "rename": "Rename",
    "move": "Move",
    "delete": "Delete",
    "download": "Download"
  },
  "response": {
    "successfully": "Action was successful",
    "error": "Error",
    "move_successful": "Move successful from {{sourcePath}} to {{destinationPath}}",
    "move_failed": "Move failed",
    "unexpected_error_occurred": "Unexpected error occurred",
    "upload_failed_with_status": "Upload failed with status {{status}}",
    "network_error_occurred_during_the_upload": "Network error occurred during the upload",
    "file_uploaded_successfully": "File {{fileName}} uploaded successfully",
    "file_uploaded_failed": "File {{fileName}} could not be uploaded {{status}}",
    "directory_created_successfully": "Directory {{directoryName}} created successfully",
    "file_created_successfully": "File {{fileName}} created successfully",
    "file_was_deleted_successfully": "File {{fileName}} was deleted successfully",
    "all_items_moved_successfully": "All items moved successfully",
    "destination_path_is_undefined": "Destination path is undefined"
  },
  "accountData": {
    "account_info": "Account Information",
    "name": "Name",
    "email": "E-Mail",
    "school": "Schule",
    "role": "Role",
    "classes": "Classes",
    "change_password": "Change Password",
    "my_information": "My Information",
    "mail_alias": "Mail-Alias",
    "change_my_data": "Change my data",
    "school_classes": "School Classes"
  },
  "groupsPage": {
    "classes": "Classes"
  }
}<|MERGE_RESOLUTION|>--- conflicted
+++ resolved
@@ -219,14 +219,10 @@
     "edit": "Edit",
     "delete": "Delete",
     "participate": "Participate",
-<<<<<<< HEAD
     "not-available": "'Not available'",
     "date": "Date",
-    "time": "Time"
-=======
-    "not-available": "'Not available'"
+    "time": "Time",
     "icon": "Icon"
->>>>>>> 6031e360
   },
   "form": {
     "path": "Path",
