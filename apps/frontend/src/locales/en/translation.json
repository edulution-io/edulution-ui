--- conflicted
+++ resolved
@@ -374,11 +374,8 @@
   "downloadFile": "Download file",
   "cancel": "Cancel",
   "survey": {
-<<<<<<< HEAD
     "filterPlaceHolderText": "Search for surveyname",
-=======
     "newTitle": "New survey",
->>>>>>> 26604838
     "created": "Created",
     "creationDate": "Creation date",
     "expires": "Expires",
