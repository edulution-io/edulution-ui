--- conflicted
+++ resolved
@@ -86,7 +86,6 @@
     "title": "SCHOOL MANAGEMENT",
     "sidebar": "School Management"
   },
-<<<<<<< HEAD
   "add": "Add",
   "DATE": "Date",
   "days": "Days",
@@ -144,11 +143,10 @@
   "surveys": {
     "title": "SURVEYS",
     "sidebar": "Surveys"
-=======
+  },
   "whiteboard": {
     "title": "WHITEBOARD",
     "sidebar": "Whiteboard"
->>>>>>> 7e0320e0
   },
   "printer": {
     "title": "PRINTER",
@@ -423,16 +421,10 @@
     "initialPasswordHint": "You can print the password of a class directly via the icon or select several classes to print them all at the same time.",
     "projectPage": "Here you can create a new project. You can also see all projects that have already been created.",
     "downloadInitPassword": "Download initial password",
-<<<<<<< HEAD
     "createProject": "Create Project",
     "newProject": "New Project",
     "createGroup": "Create Group",
     "newGroup": "New Group"
-=======
-      "createProject": "Create Project",
-      "newProject": "New Project",
-      "createGroup": "Create Group",
-      "newGroup": "New Group"
   },
   "fileEditingPage": {
     "fileNotFound": "File not found",
@@ -441,6 +433,5 @@
     "maximize": "Open full screen",
     "minimize": "minimalize",
     "close": "Close full screen"
->>>>>>> 7e0320e0
   }
 }