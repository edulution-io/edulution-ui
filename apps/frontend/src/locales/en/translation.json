{
  "welcome": "Welcome to the application",
  "changeLang": "Change Language",
  "heading": "Welcome {{givenName}} {{familyName}}",
  "content": "Here is your personal edulution.io dashboard. The place where all your digital education operation applications are gathered.",
  "dashboard": {
    "mobileAccess": {
      "title": "Mobile File Access",
      "manual": "Manual",
      "accessData": "Login data",
      "content": "You can access the school server from many mobile devices. Click on Manual to start.",
      "scanAccessInfo": "To transfer the access data, please scan the following QR code with the edulution.io app.",
      "scanAppStoreLink": "Scan the QR code with your mobile device to download the edultion-io app from the AppStore.",
      "nextStepPreview": "In the next step you can transfer the access data.",
      "copyCredentials": "Or enter manually:",
      "downloadDirect": "Or download the app directly:",
      "downloadApp": "Download the edulution-io app here:"
    }
  },
  "auth": {
    "errors": {
      "TokenExpired": "Session expired.",
      "SessionExpiring": "You will be logged off in less than a minute.",
      "Unauthorized": "You are not authorized.",
      "Unknown": "User not found."
    }
  },
  "ticketsystem": {
    "title": "TICKET SYSTEM",
    "sidebar": "Ticket System"
  },
  "mail": {
    "title": "MAIL",
    "sidebar": "Mail"
  },
  "chat": {
    "title": "CHAT",
    "sidebar": "Chat"
  },
  "errors": {
    "automaticLoginFailed": "Automatic login failed",
    "unexpectedError": "An unexpected error occurred"
  },
  "conferences": {
    "errors": {
      "MeetingNotFound": "A meeting with this ID was not found",
      "BbbServerNotReachable": "The external BBB is not reachable",
      "BbbUnauthorized": "You are not authorized at external BBB server",
      "AppNotProperlyConfigured": "The conferencing app is not properly configured, contact your system administrator",
      "YouAreNotTheCreator": "You are not the creator of the conference",
      "AlreadyInAnotherMeeting": "You are already in a conference. Please leave the current conference before joining another one."
    },
    "title": "CONFERENCES",
    "description": "The conference tool enables audio and video conferencing and supports presentations with advanced whiteboard functions.",
    "sidebar": "Conferences",
    "create": "Create conference",
    "creator": "Creator",
    "delete": "Delete",
    "deleteConference": "Delete conference",
    "deleteConferences": "Delete {count}} conferences",
    "editConference": "Edit conference",
    "confirmSingleDelete": "Should this conference really be deleted?",
    "confirmMultiDelete": "Should these conferences really be deleted?",
    "name": "Name of conference",
    "conference": "Conference",
    "password": "Password",
    "attendees": "Teilnehmer",
    "invitedAttendees": "Invited",
    "joinedAttendees": "Joined",
    "privacyStatus": "Access",
    "public": "Public",
    "private": "Private",
    "selected-x-rows": "{{selected}} of {{total}} selected",
    "cancel": "Cancel",
    "min_3_chars": "Minimum 3 characters",
    "max_30_chars": "Maximum 30 characters",
    "password_required": "No Password entered",
    "error": "Error",
    "action": "Action",
    "start": "Start",
    "stop": "Stop",
    "join": "Join",
    "minimize": "Minimize",
    "maximize": "Maximize",
    "close": "Leave conference"
  },
  "knowledgebase": {
    "title": "KNOWLEDGEBASE",
    "sidebar": "Knowledgebase"
  },
  "feed": {
    "title": "Current affairs",
    "noConferences": "No running conferences were found"
  },
  "filesharing": {
    "title": "FILE SHARING",
    "sidebar": "File Sharing",
    "errors": {
      "FileNotFound": "File not found",
      "MountPointsNotFound": "Mount points not found",
      "FolderNotFound": "Folder not found",
      "UploadFailed": "File could not be added",
      "DeletionFailed": "Deletion failed",
      "RenameFailed": "Rename failed",
      "MoveFailed": "Move failed",
      "CreationFailed": "Creation failed",
      "DbAccessFailed": "Database access failed",
      "WebDavError": "Data server access failed",
      "DownloadFailed": "Download failed",
      "FolderCreationFailed": "Folder creation failed"
    },
    "tooltips": {
      "folderNameRequired": "Folder name is required",
      "FileNameRequired": "File name is required",
      "NewFileNameRequired": "New file name is required",
      "NameRequired": "Name is required"
    }
  },
  "forums": {
    "title": "FORUMS",
    "sidebar": "Forums"
  },
  "learningmanagement": {
    "title": "LEARNING MANAGEMENT",
    "sidebar": "Learning Management"
  },
  "schoolinformation": {
    "title": "SCHOOL INFORMATION",
    "sidebar": "School Information"
  },
  "schoolmanagement": {
    "title": "SCHOOL MANAGEMENT",
    "sidebar": "School Management"
  },
  "printer": {
    "title": "PRINTER",
    "sidebar": "Printe"
  },
  "network": {
    "title": "NETWORK",
    "sidebar": "Network"
  },
  "locationservices": {
    "title": "LOCATION SERVICES",
    "sidebar": "Location Services"
  },
  "desktopdeployment": {
    "title": "DESKTOP",
    "topic": "Desktop Deployment",
    "description": "Here you can connect to your virtual desktop.",
    "sidebar": "Desktop",
    "close": "Close connection",
    "connect": "Connect",
    "reload": "Reload",
    "error": {
      "title": "Connection error",
      "description": "Please check your network connection and try again."
    },
    "win10": "Windows 10",
    "win11": "Windows 11",
    "ubuntu": "Ubuntu",
    "clients": "Clients available",
    "client": "Client available",
    "errors": {
      "GuacamoleNotResponding": "RDP service not available.",
      "GuacamoleUserNotFound": "Username or password could not be found.",
      "LmnVdiApiNotResponding": "Linuxmuster VDI service does not respond.",
      "SessionNotFound": "Session not found."
    }
  },
  "wlan": {
    "title": "WLAN",
    "sidebar": "Wlan"
  },
  "mobiledevices": {
    "title": "MOBILE DEVICES",
    "sidebar": "Mobile Devices"
  },
  "virtualization": {
    "title": "VIRTUALIZATION",
    "sidebar": "Virtualization"
  },
  "firewall": {
    "title": "FIREWALL",
    "sidebar": "Firewall"
  },
  "antimalware": {
    "title": "ANTI-MALWARE",
    "sidebar": "Anti-Malware"
  },
  "backup": {
    "title": "BACKUP",
    "sidebar": "Backup"
  },
  "aichat": {
    "title": "KI CHAT",
    "sidebar": "KI Chat"
  },
  "roombooking": {
    "sidebar": "Room booking"
  },
  "settings": {
    "title": "SETTINGS",
    "sidebar": "Settings",
    "addApp": {
      "title": "Add app",
      "description": "Please select an app:"
    },
    "delete": "Remove",
    "description": "Here you can make all settings.",
    "appconfig": {
      "update": {
        "success": "App saved successfully",
        "failed": "Update failed"
      },
      "delete": {
        "success": "App removed",
        "failed": "App deletion failed"
      },
      "create": {
        "success": "App created",
        "failed": "App creation failed"
      }
    },
    "errors": {
      "WriteAppConfigFailed": "Save app failed",
      "ReadAppConfigFailed": "Read app failed",
      "DisableAppConfigFailed": "Disable app failed"
    }
  },
  "usersettings": {
    "title": "MY PROFILE",
    "sidebar": "My Profile",
    "security": {
      "title": "Security",
      "sidebar": "Security",
      "description": "Configure here the security settings of your account",
      "changePassword": {
        "title": "Change Password",
        "currentPassword": "Current password",
        "newPassword": "New Password",
        "confirmPassword": "Confirm Password",
        "confirm": "Change Password"
      }
    },
    "faq": "FAQ",
    "externalIntegration": "External Integration",
    "config": {
      "mfa": "Setup Two-Factor-Authentication"
    },
    "addTotp": {
      "title": "QR-Code",
      "description": "Please scan the QR-Code and enter the TOTP:"
    },
    "errors": {
      "currentPasswordRequired": "Current password is required",
      "newPasswordRequired": "New password is required",
      "confirmPasswordRequired": "Repeat the new password for the confirmation",
      "passwordsDoNotMatch": "Passwords do not match",
      "passwordLength": "Password must be at least 8 characters long"
    }
  },
  "forwardingpage": {
    "action": "This link will take you to the external site of the provider.",
    "description": "The application opens in a new window. No further authorization is required.",
    "missing_link": "Missing link"
  },
  "menu": "Menu",
  "home": "Home",
  "projects": "Projects",
  "iso": "ISO",
  "program": "Programs",
  "share": "Share",
  "students": "Students",
  "user": "User",
  "login": {
    "forgot_password": "Forgot password?",
    "remember_me": "Remember me"
  },
  "common": {
    "errors": {
      "dbAccessFailed": "Database access failed",
      "envAccessError": "Not able to read environment variables"
    },
    "add": "Add",
    "reload": "Reload",
    "logout": "Logout",
    "save": "Save",
    "successful": "Successful",
    "failed": "Failed",
    "login": "Login",
    "username": "Username",
    "password": "Password",
    "loading": "Loading...",
    "overview": "Overview",
    "create": "Create",
    "icon": "Icon",
    "groups": "Groups",
    "clearSelection": "Clear selection",
    "selected": "Selected",
    "start": "Start",
    "close": "Close",
    "active": "Active",
    "inactive": "Inactive"
  },
  "form": {
    "path": "Path",
    "pathDescription": "Please enter a valid URL.",
    "apptype": "App type",
    "native": "Native Support",
    "forwarded": "Forwarded",
    "embedded": "Embedded",
    "saved": "Configuration saved!",
    "url": "URL",
    "urlDescription": "Please insert an URL to the application",
    "apiKey": "API Key",
    "apiKeyDescription": "The API Key will be used for authentication"
  },
  "fileOperationSuccessful": "File operation successful",
  "unknownErrorOccurred": "An unknown error occurred",
  "fileSharingTable": {
    "filename": "Filename",
    "size": "Size",
    "lastModified": "Last Modified",
    "type": "Type"
  },
  "filesharingUpload": {
    "title": "Upload Files",
    "upload": "Upload",
    "dataLimitExceeded": "Data limit from 50 MB exceeded",
    "fileSize": "File size",
    "selectFile": "Select up to 5 files at a time",
    "uploadItems": "Upload: {{count}} items",
    "dragDropClick": "Drag files here or click to select files",
    "filesToUpload": "Files to upload",
    "limitExceeded": "Reached the limit of 5 files"
  },
  "linuxmuster": {
    "title": "LINUXMUSTER",
    "sidebar": "Linuxmuster"
  },
  "whiteboard": {
    "title": "WHITEBOARD",
    "sidebar": "Whiteboard"
  },
  "table": {
    "rowsSelected": "{{selected}} of {{total}} row(s) selected",
    "noDataAvailable": "No data available"
  },
  "loadingIndicator": {
    "message": "Please wait while we process your request..."
  },
  "search": {
    "type-to-search": "Type to search",
    "loading": "Loading",
    "no-results": "No results",
    "usersAdded": "{{ count }} added"
  },
  "fileCategory": {
    "folder": "Folder",
    "document": "Document",
    "image": "Image",
    "video": "Video",
    "audio": "Audio",
    "acrobat": "PDF",
    "presentation": "Presentation",
    "spreadsheet": "Table",
    "vector": "Diagram"
  },
  "fileCreateNewContent": {
    "documentFile": "Create a new document",
    "spreadsheetFile": "Create a new table",
    "presentationFile": "Create a new presentation",
    "textFile": "Create a new textfile",
    "drawIoFile": "Create a new Draw.io-File",
    "fileDialogTitle": "Create a new file",
    "directoryDialogTitle": "Create a new directory",
    "createButtonText": "Create",
    "fileOperationSuccessful": "File creation successful",
    "noMessageAvailable": "No message available",
    "unknownErrorOccurred": "An unknown error occurred",
    "newFileFromType": {
      "drawIoFile": "New Draw.io-File",
      "textFile": "New Textfile",
      "spreadsheetFile": "New Table",
      "presentationFile": "New Presentation",
      "documentFile": "New Document"
    }
  },
  "fileRenameContent": {
    "placeholder": "Enter new name",
    "renameYourDirectory": "Rename your directory",
    "renameYourFile": "Rename your file",
    "to": "to",
    "rename": "Rename",
    "unknownErrorOccurred": "An unknown error occurred"
  },
  "currentDirectory": "Current directory",
  "moveItemDialog": {
    "changeDirectory": "Change directory",
    "currentDirectory": "Current directory",
    "folderName": "Folder name",
    "movingItems": {
      "one": "Moving 1 item",
      "other": "Moving {{count}} items"
    },
    "moveTo": "Move to",
    "move": "Move",
    "unknownErrorOccurred": "An unknown error occurred",
    "selectedItem": "Ausgewählter Ordner"
  },
  "deleteDialog": {
    "areYouSure": "Are you absolutely sure?",
    "actionCannotBeUndone": "This action cannot be undone. This will permanently delete the files:",
    "selectedItems": "Selected Items:",
    "cancel": "Cancel",
    "continue": "Continue",
    "unknownErrorOccurredDuringDeletion": "An unknown error occurred during deletion",
    "deleteFiles": "Delete files"
  },
  "timeAgo": {
    "justNow": "just now",
    "minuteAgo": "{{count}} minutes ago",
    "hourAgo": "{{count}} hour ago",
    "dayAgo": "{{count}} days ago",
    "invalidDate": "Invalid date"
  },
  "dialog": {
    "close": "Close"
  },
  "tooltip": {
    "upload": "Upload",
    "create": {
      "file": "Create file",
      "folder": "Create folder"
    },
    "rename": "Rename",
    "move": "Move",
    "delete": "Delete",
    "download": "Download"
  },
  "response": {
    "successfully": "Action was successful",
    "error": "Error",
    "move_successful": "Move successful from {{sourcePath}} to {{destinationPath}}",
    "move_failed": "Move failed",
    "unexpected_error_occurred": "Unexpected error occurred",
    "upload_failed_with_status": "Upload failed with status {{status}}",
    "network_error_occurred_during_the_upload": "Network error occurred during the upload",
    "file_uploaded_successfully": "File {{fileName}} uploaded successfully",
    "file_uploaded_failed": "File {{fileName}} could not be uploaded {{status}}",
    "directory_created_successfully": "Directory {{directoryName}} created successfully",
    "file_created_successfully": "File {{fileName}} created successfully",
    "file_was_deleted_successfully": "File {{fileName}} was deleted successfully",
    "files_deleted_successfully": "File was deleted successfully",
    "all_items_moved_successfully": "All items moved successfully",
    "destination_path_is_undefined": "Destination path is undefined"
  },
  "accountData": {
    "account_info": "Account Information",
    "name": "Name",
    "email": "E-Mail",
    "school": "Schule",
    "role": "Role",
    "classes": "Classes",
    "change_password": "Change Password",
    "my_information": "My Information",
    "mail_alias": "Mail-Alias",
    "change_my_data": "Change my data",
    "school_classes": "School Classes"
  },
  "groups": {
    "errors": {
      "CouldNotGetGroupByPath": "Group could not be found by path",
      "CouldNotGetUsers": "Users could not be found",
      "CouldNotFetchGroupMembers": "Group members could not be found",
      "CouldNotFetchUserById": "User could not be found by ID",
      "CouldNotSearchGroups": "Could not search for groups"
    },
    "classes": "Classes"
  },
<<<<<<< HEAD
  "licensing": {
    "title": "LICENSES",
    "sidebar": "Licenses",
    "description": "Here you can see the created licenses. Use the toggle to display the inactive licenses as well.",
    "notAdmin": "You have to be an administrator to view view the licenses.",
    "communityLicenseDialog": {
      "title": "Community version",
      "description": "The Community version allows a license free usage for some parts of the 'edulution.io' software."
    }
  },
  "license": {
    "info": {
      "id": "License ID",
      "validFromUtc": "Valid from",
      "validToUtc": "Valid until",
      "isLicenseActive": "Active/Inactive",
      "showOnlyActiveLicensesOn": "Show all",
      "showOnlyActiveLicensesOff": "Hide inactive"
    },
    "errors": {
      "InvalidLicenseSignature": "The Signature of the License is invalid.",
      "LicenseAlreadyAdded": "The License has already been added.",
      "LicenseValidationPublicKeyMissing": "The License Validation Public Key is missing.",
      "NotALicense": "The provided file is not a license file.",
      "NotAbleToAddLicense": "The License could not be added.",
      "MismatchingLicensePlatformFrontendUrl": "The Platform Frontend URL of the License does not match the Frontend URL of this Platform (The correct Platform Frontend URL is '{{{expectedPlatformFrontendURL}}}')."
    }
=======
  "users": {
    "errors": {
      "notFoundError": "User does not exist"
    }
  },
  "permission": {
    "groups": "User groups",
    "selectGroupsDescription": "Select the user groups that should have access to the app."
>>>>>>> 5d6b970c
  }
}<|MERGE_RESOLUTION|>--- conflicted
+++ resolved
@@ -479,7 +479,15 @@
     },
     "classes": "Classes"
   },
-<<<<<<< HEAD
+  "users": {
+    "errors": {
+      "notFoundError": "User does not exist"
+    }
+  },
+  "permission": {
+    "groups": "User groups",
+    "selectGroupsDescription": "Select the user groups that should have access to the app."
+  },
   "licensing": {
     "title": "LICENSES",
     "sidebar": "Licenses",
@@ -507,15 +515,5 @@
       "NotAbleToAddLicense": "The License could not be added.",
       "MismatchingLicensePlatformFrontendUrl": "The Platform Frontend URL of the License does not match the Frontend URL of this Platform (The correct Platform Frontend URL is '{{{expectedPlatformFrontendURL}}}')."
     }
-=======
-  "users": {
-    "errors": {
-      "notFoundError": "User does not exist"
-    }
-  },
-  "permission": {
-    "groups": "User groups",
-    "selectGroupsDescription": "Select the user groups that should have access to the app."
->>>>>>> 5d6b970c
   }
 }