--- conflicted
+++ resolved
@@ -1,12 +1,7 @@
 {
   "welcome": "Welcome to the application",
   "changeLang": "Change Language",
-<<<<<<< HEAD
   "heading": "Welcome {{givenName}} {{familyName}}",
-  "content": "Here is your personal edulution.io dashboard. The place where all your applications for digital education are collected.",
-  "dashboard": { "mobileAccess": { "title": "MOBILER DATENZUGRIFF", "manual": "Manual" } },
-=======
-  "heading": "Welcome Mrs. Mustermann",
   "content": "Here is your personal edulution.io dashboard. The place where all your digital education operation applications are gathered.",
   "dashboard": {
     "mobileAccess": {
@@ -47,7 +42,6 @@
     "action": "This link will take you to the external site of the provider.",
     "description": "The application opens in a new window. No further authorization is required."
   },
->>>>>>> 0b9798d7
 
   "menu": "MENU",
   "home": "Home",
@@ -55,17 +49,10 @@
   "share": "Share",
   "students": "Students",
 
-<<<<<<< HEAD
-  "common": {
-    "add": "Add",
-    "reload": "Reload",
-    "logout": "Logout",
-    "login": "Login",
-    "username": "Username",
-    "password": "Password",
-    "loading": "Loading..."
-=======
-  "common": { "add": "Add", "reload": "Reload", "logout": "Logout", "save": "Save" },
+  "common": { "add": "Add", "reload": "Reload", "logout": "Logout", "save": "Save",  "login": "Login",
+  "username": "Username",
+  "password": "Password",
+  "loading": "Loading..." },
   "form": {
     "path": "Path",
     "pathDescription": "Please enter a valid URL.",
@@ -140,6 +127,5 @@
     "cancel": "Cancel",
     "continue": "Continue",
     "unknownErrorOccurredDuringDeletion": "An unknown error occurred during deletion"
->>>>>>> 0b9798d7
   }
 }