{
  "welcome": "Welcome to the application",
  "changeLang": "Change Language",
  "heading": "Welcome {{givenName}} {{familyName}}",
  "content": "Here is your personal edulution.io dashboard. The place where all your digital education operation applications are gathered.",
  "preparing": "preparing...",
  "dashboard": {
    "mobileAccess": {
      "title": "Mobile File Access",
      "manual": "Manual",
      "accessData": "Login data",
      "content": "You can access the school server from many mobile devices. Click on Manual to start.",
      "scanAccessInfo": "To transfer the access data, please scan the following QR code with the edulution.io app.",
      "scanAppStoreLink": "Scan the QR code with your mobile device to download the edultion-io app from the AppStore.",
      "nextStepPreview": "In the next step you can transfer the access data.",
      "copyCredentials": "Or enter manually:",
      "downloadDirect": "Or download the app directly:",
      "downloadApp": "Download the edulution-io app here:"
    }
  },
  "auth": {
    "errors": {
      "TokenExpired": "Session expired.",
      "SessionExpiring": "You will be logged off in less than a minute.",
      "Unauthorized": "You are not authorized.",
      "Unknown": "User not found."
    }
  },
  "ticketsystem": {
    "title": "TICKET SYSTEM",
    "sidebar": "Ticket System"
  },
  "mail": {
    "title": "MAIL",
    "sidebar": "Mail"
  },
  "chat": {
    "title": "CHAT",
    "sidebar": "Chat"
  },
  "errors": {
    "automaticLoginFailed": "Automatic login failed",
    "unexpectedError": "An unexpected error occurred"
  },
  "conferences": {
    "errors": {
      "MeetingNotFound": "A meeting with this ID was not found",
      "BbbServerNotReachable": "The external BBB is not reachable",
      "BbbUnauthorized": "You are not authorized at external BBB server",
      "AppNotProperlyConfigured": "The conferencing app is not properly configured, contact your system administrator",
      "YouAreNotTheCreator": "You are not the creator of the conference",
      "AlreadyInAnotherMeeting": "You are already in a conference. Please leave the current conference before joining another one."
    },
    "title": "CONFERENCES",
    "description": "The conference tool enables audio and video conferencing and supports presentations with advanced whiteboard functions.",
    "sidebar": "Conferences",
    "create": "Create conference",
    "creator": "Creator",
    "delete": "Delete",
    "deleteConference": "Delete conference",
    "deleteConferences": "Delete {count}} conferences",
    "editConference": "Edit conference",
    "confirmSingleDelete": "Should this conference really be deleted?",
    "confirmMultiDelete": "Should these conferences really be deleted?",
    "name": "Name of conference",
    "conference": "Conference",
    "password": "Password",
    "attendees": "Teilnehmer",
    "invitedAttendees": "Invited",
    "joinedAttendees": "Joined",
    "privacyStatus": "Access",
    "public": "Public",
    "private": "Private",
    "selected-x-rows": "{{selected}} of {{total}} selected",
    "cancel": "Cancel",
    "min_3_chars": "Minimum 3 characters",
    "max_30_chars": "Maximum 30 characters",
    "password_required": "No Password entered",
    "error": "Error",
    "action": "Action",
    "start": "Start",
    "stop": "Stop",
    "join": "Join",
    "minimize": "Minimize",
    "maximize": "Maximize",
    "close": "Leave conference"
  },
  "knowledgebase": {
    "title": "KNOWLEDGEBASE",
    "sidebar": "Knowledgebase"
  },
  "feed": {
    "title": "Current affairs",
    "noConferences": "No running conference exists",
    "noMails": "No unread mail exists"
  },
  "filesharing": {
    "title": "FILE SHARING",
    "sidebar": "File Sharing",
    "previewTitle": "File Preview",
    "saveFile": "Save file",
    "loadingDocument": "Loading document...",
    "closeEditor": "Close editor",
    "errors": {
      "FileNotFound": "File not found",
      "MountPointsNotFound": "Mount points not found",
      "FolderNotFound": "Folder not found",
      "UploadFailed": "File could not be added",
      "DeletionFailed": "Deletion failed",
      "RenameFailed": "Rename failed",
      "MoveFailed": "Move failed",
      "CreationFailed": "Creation failed",
      "DbAccessFailed": "Database access failed",
      "WebDavError": "Data server access failed",
      "DownloadFailed": "Download failed",
      "FolderCreationFailed": "Folder creation failed"
    },
    "tooltips": {
      "folderNameRequired": "Folder name is required",
      "FileNameRequired": "File name is required",
      "NewFileNameRequired": "New file name is required",
      "NameRequired": "Name is required"
    }
  },
  "forums": {
    "title": "FORUMS",
    "sidebar": "Forums"
  },
  "learningmanagement": {
    "title": "LEARNING MANAGEMENT",
    "sidebar": "Learning Management"
  },
  "schoolinformation": {
    "title": "SCHOOL INFORMATION",
    "sidebar": "School Information"
  },
  "schoolmanagement": {
    "title": "SCHOOL MANAGEMENT",
    "sidebar": "School Management"
  },
  "printer": {
    "title": "PRINTER",
    "sidebar": "Printe"
  },
  "network": {
    "title": "NETWORK",
    "sidebar": "Network"
  },
  "locationservices": {
    "title": "LOCATION SERVICES",
    "sidebar": "Location Services"
  },
  "desktopdeployment": {
    "title": "DESKTOP",
    "topic": "Desktop Deployment",
    "description": "Here you can connect to your virtual desktop.",
    "sidebar": "Desktop",
    "close": "Close connection",
    "connect": "Connect",
    "reload": "Reload",
    "error": {
      "title": "Connection error",
      "description": "Please check your network connection and try again."
    },
    "win10": "Windows 10",
    "win11": "Windows 11",
    "ubuntu": "Ubuntu",
    "clients": "Clients available",
    "client": "Client available",
    "errors": {
      "GuacamoleNotResponding": "RDP service not available.",
      "GuacamoleUserNotFound": "Username or password could not be found.",
      "LmnVdiApiNotResponding": "Linuxmuster VDI service does not respond.",
      "SessionNotFound": "Session not found."
    }
  },
  "wlan": {
    "title": "WLAN",
    "sidebar": "Wlan"
  },
  "mobiledevices": {
    "title": "MOBILE DEVICES",
    "sidebar": "Mobile Devices"
  },
  "virtualization": {
    "title": "VIRTUALIZATION",
    "sidebar": "Virtualization"
  },
  "firewall": {
    "title": "FIREWALL",
    "sidebar": "Firewall"
  },
  "antimalware": {
    "title": "ANTI-MALWARE",
    "sidebar": "Anti-Malware"
  },
  "backup": {
    "title": "BACKUP",
    "sidebar": "Backup"
  },
  "aichat": {
    "title": "KI CHAT",
    "sidebar": "KI Chat"
  },
  "roombooking": {
    "sidebar": "Room booking"
  },
  "settings": {
    "title": "SETTINGS",
    "sidebar": "Settings",
    "addApp": {
      "title": "Add app",
      "description": "Please select an app:"
    },
    "delete": "Remove",
    "description": "Here you can make all settings.",
    "appconfig": {
      "update": {
        "success": "App saved successfully",
        "failed": "Update failed"
      },
      "delete": {
        "success": "App removed",
        "failed": "App deletion failed"
      },
      "create": {
        "success": "App created",
        "failed": "App creation failed"
      }
    },
    "errors": {
      "WriteAppConfigFailed": "Save app failed",
      "ReadAppConfigFailed": "Read app failed",
      "DisableAppConfigFailed": "Disable app failed"
    }
  },
  "usersettings": {
    "title": "MY PROFILE",
    "sidebar": "My Profile",
    "security": {
      "title": "Security",
      "sidebar": "Security",
      "description": "Configure here the security settings of your account",
      "changePassword": {
        "title": "Change Password",
        "currentPassword": "Current password",
        "newPassword": "New Password",
        "confirmPassword": "Confirm Password",
        "confirm": "Change Password"
      }
    },
    "faq": "FAQ",
    "externalIntegration": "External Integration",
    "config": {
      "mfa": "Setup Two-Factor-Authentication"
    },
    "addTotp": {
      "title": "QR-Code",
      "description": "Please scan the QR-Code and enter the TOTP:"
    },
    "errors": {
      "currentPasswordRequired": "Current password is required",
      "newPasswordRequired": "New password is required",
      "confirmPasswordRequired": "Repeat the new password for the confirmation",
      "passwordsDoNotMatch": "Passwords do not match",
      "passwordLength": "Password must be at least 8 characters long"
    }
  },
  "forwardingpage": {
    "action": "This link will take you to the external site of the provider.",
    "description": "The application opens in a new window. No further authorization is required.",
    "missing_link": "Missing link"
  },
  "menu": "Menu",
  "home": "Home",
  "projects": "Projects",
  "iso": "ISO",
  "program": "Programs",
  "share": "Share",
  "students": "Students",
  "user": "User",
  "login": {
    "forgot_password": "Forgot password?",
    "remember_me": "Remember me"
  },
  "common": {
    "errors": {
      "dbAccessFailed": "Database access failed",
      "envAccessError": "Not able to read environment variables"
    },
    "add": "Add",
    "reload": "Reload",
    "logout": "Logout",
    "save": "Save",
    "successful": "Successful",
    "failed": "Failed",
    "login": "Login",
    "username": "Username",
    "password": "Password",
    "loading": "Loading...",
    "overview": "Overview",
    "create": "Create",
    "icon": "Icon",
    "groups": "Groups",
    "clearSelection": "Clear selection",
    "start": "Start",
    "close": "Close"
  },
  "form": {
    "path": "Path",
    "pathDescription": "Please enter a valid URL.",
    "apptype": "App type",
    "native": "Native Support",
    "forwarded": "Forwarded",
    "embedded": "Embedded",
    "saved": "Configuration saved!",
    "url": "URL",
    "urlDescription": "Please insert an URL to the application",
    "apiKey": "API Key",
    "apiKeyDescription": "The API Key will be used for authentication"
  },
  "fileOperationSuccessful": "File operation successful",
  "unknownErrorOccurred": "An unknown error occurred",
  "fileSharingTable": {
    "filename": "Filename",
    "size": "Size",
    "lastModified": "Last Modified",
    "type": "Type"
  },
  "filesharingUpload": {
    "title": "Upload Files",
    "upload": "Upload",
    "dataLimitExceeded": "Data limit from 50 MB exceeded",
    "fileSize": "File size",
    "selectFile": "Select up to 5 files at a time",
    "uploadItems": "Upload: {{count}} items",
    "dragDropClick": "Drag files here or click to select files",
    "filesToUpload": "Files to upload",
    "limitExceeded": "Reached the limit of 5 files"
  },
  "linuxmuster": {
    "title": "LINUXMUSTER",
    "sidebar": "Linuxmuster"
  },
  "whiteboard": {
    "title": "WHITEBOARD",
    "sidebar": "Whiteboard"
  },
  "table": {
    "rowsSelected": "{{selected}} of {{total}} row(s) selected",
    "noDataAvailable": "No data available"
  },
  "loadingIndicator": {
    "message": "Please wait while we process your request..."
  },
  "search": {
    "type-to-search": "Type to search",
    "loading": "Loading",
    "no-results": "No results",
    "usersAdded": "{{ count }} added"
  },
  "fileCategory": {
    "folder": "Folder",
    "document": "Document",
    "image": "Image",
    "video": "Video",
    "audio": "Audio",
    "acrobat": "PDF",
    "presentation": "Presentation",
    "spreadsheet": "Table",
    "vector": "Diagram"
  },
  "fileCreateNewContent": {
    "documentFile": "Create a new document",
    "spreadsheetFile": "Create a new table",
    "presentationFile": "Create a new presentation",
    "textFile": "Create a new textfile",
    "drawIoFile": "Create a new Draw.io-File",
    "fileDialogTitle": "Create a new file",
    "directoryDialogTitle": "Create a new directory",
    "createButtonText": "Create",
    "fileOperationSuccessful": "File creation successful",
    "noMessageAvailable": "No message available",
    "unknownErrorOccurred": "An unknown error occurred",
    "newFileFromType": {
      "drawIoFile": "New Draw.io-File",
      "textFile": "New Textfile",
      "spreadsheetFile": "New Table",
      "presentationFile": "New Presentation",
      "documentFile": "New Document"
    }
  },
  "fileRenameContent": {
    "placeholder": "Enter new name",
    "renameYourDirectory": "Rename your directory",
    "renameYourFile": "Rename your file",
    "to": "to",
    "rename": "Rename",
    "unknownErrorOccurred": "An unknown error occurred"
  },
  "currentDirectory": "Current directory",
  "moveItemDialog": {
    "changeDirectory": "Change directory",
    "currentDirectory": "Current directory",
    "folderName": "Folder name",
    "movingItems": {
      "one": "Moving 1 item",
      "other": "Moving {{count}} items"
    },
    "moveTo": "Move to",
    "move": "Move",
    "unknownErrorOccurred": "An unknown error occurred",
    "selectedItem": "Ausgewählter Ordner"
  },
  "deleteDialog": {
    "areYouSure": "Are you absolutely sure?",
    "actionCannotBeUndone": "This action cannot be undone. This will permanently delete the files:",
    "selectedItems": "Selected Items:",
    "cancel": "Cancel",
    "continue": "Continue",
    "unknownErrorOccurredDuringDeletion": "An unknown error occurred during deletion",
    "deleteFiles": "Delete files"
  },
  "timeAgo": {
    "justNow": "just now",
    "minuteAgo": "{{count}} minutes ago",
    "hourAgo": "{{count}} hour ago",
    "dayAgo": "{{count}} days ago",
    "invalidDate": "Invalid date"
  },
  "dialog": {
    "close": "Close"
  },
  "tooltip": {
    "upload": "Upload",
    "create": {
      "file": "Create file",
      "folder": "Create folder"
    },
    "rename": "Rename",
    "move": "Move",
    "delete": "Delete",
    "download": "Download"
  },
  "response": {
    "successfully": "Action was successful",
    "error": "Error",
    "move_successful": "Move successful from {{sourcePath}} to {{destinationPath}}",
    "move_failed": "Move failed",
    "unexpected_error_occurred": "Unexpected error occurred",
    "upload_failed_with_status": "Upload failed with status {{status}}",
    "network_error_occurred_during_the_upload": "Network error occurred during the upload",
    "file_uploaded_successfully": "File {{fileName}} uploaded successfully",
    "file_uploaded_failed": "File {{fileName}} could not be uploaded {{status}}",
    "directory_created_successfully": "Directory {{directoryName}} created successfully",
    "file_created_successfully": "File {{fileName}} created successfully",
    "file_was_deleted_successfully": "File {{fileName}} was deleted successfully",
    "files_deleted_successfully": "File was deleted successfully",
    "all_items_moved_successfully": "All items moved successfully",
    "destination_path_is_undefined": "Destination path is undefined"
  },
  "accountData": {
    "account_info": "Account Information",
    "name": "Name",
    "email": "E-Mail",
    "school": "Schule",
    "role": "Role",
    "classes": "Classes",
    "change_password": "Change Password",
    "my_information": "My Information",
    "mail_alias": "Mail-Alias",
    "change_my_data": "Change my data",
    "school_classes": "School Classes"
  },
  "groups": {
    "errors": {
      "CouldNotGetGroupByPath": "Group could not be found by path",
      "CouldNotGetUsers": "Users could not be found",
      "CouldNotFetchGroupMembers": "Group members could not be found",
      "CouldNotFetchUserById": "User could not be found by ID",
      "CouldNotSearchGroups": "Could not search for groups"
    },
    "classes": "Classes"
  },
  "users": {
    "errors": {
      "notFoundError": "User does not exist"
    }
  },
  "permission": {
    "groups": "User groups",
    "selectGroupsDescription": "Select the user groups that should have access to the app."
  },
<<<<<<< HEAD
  "appExtendedOptions": {
    "title": "Extensions",
    "onlyOfficeUrl": "Please enter the OnlyOffice URL",
    "onlyOfficeUrlTitle": "OnlyOffice URL",
    "onlyOfficeJwtSecretTitle": "OnlyOffice JWT Secret",
    "onlyOfficeJwtSecretDescription": "Please enter the OnlyOffice JWT Secret"
=======
  "mails": {
    "errors": {
      "NotAbleToConnectClientError": "Could not connect to the imap server",
      "NotAbleToLockMailboxError": "Could not lock on to the mailbox",
      "NotAbleToFetchMailsError": "Could not fetch mails",
      "NotValidPortTypeError": "The port must be specified as a number"
    }
>>>>>>> 1076bbd4
  }
}<|MERGE_RESOLUTION|>--- conflicted
+++ resolved
@@ -491,14 +491,13 @@
     "groups": "User groups",
     "selectGroupsDescription": "Select the user groups that should have access to the app."
   },
-<<<<<<< HEAD
   "appExtendedOptions": {
     "title": "Extensions",
     "onlyOfficeUrl": "Please enter the OnlyOffice URL",
     "onlyOfficeUrlTitle": "OnlyOffice URL",
     "onlyOfficeJwtSecretTitle": "OnlyOffice JWT Secret",
     "onlyOfficeJwtSecretDescription": "Please enter the OnlyOffice JWT Secret"
-=======
+  },
   "mails": {
     "errors": {
       "NotAbleToConnectClientError": "Could not connect to the imap server",
@@ -506,6 +505,5 @@
       "NotAbleToFetchMailsError": "Could not fetch mails",
       "NotValidPortTypeError": "The port must be specified as a number"
     }
->>>>>>> 1076bbd4
   }
 }