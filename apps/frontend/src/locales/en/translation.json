{
  "welcome": "Welcome to the application",
  "changeLang": "Change Language",
  "heading": "Welcome {{givenName}} {{familyName}}",
  "content": "Here is your personal edulution.io dashboard. The place where all your digital education operation applications are gathered.",
  "dashboard": {
    "mobileAccess": {
      "title": "MOBILE DATA ACCESS",
      "manual": "Manual",
      "content": "You can access the school server from many mobile devices. Select your operating system to see how it works."
    }
  },
  "ticketsystem": {
    "title": "TICKET SYSTEM",
    "sidebar": "Ticket System"
  },
  "mail": {
    "title": "MAIL",
    "sidebar": "Mail"
  },
  "chat": {
    "title": "CHAT",
    "sidebar": "Chat"
  },
  "errors": {
    "automaticLoginFailed": "Automatic login failed",
    "unexpectedError": "An unexpected error occurred"
  },
  "conferences": {
    "errors": {
      "MeetingNotFound": "A meeting with this ID was not found",
      "BbbServerNotReachable": "The external BBB is not reachable",
      "BbbUnauthorized": "You are not authorized at external BBB server",
      "AppNotProperlyConfigured": "The conferencing app is not properly configured, contact your system administrator",
      "YouAreNotTheCreator": "You are not the creator of the conference"
    },
    "title": "CONFERENCES",
    "description": "The conference tool enables audio and video conferencing and supports presentations with advanced whiteboard functions.",
    "sidebar": "Conferences",
    "create": "Create conference",
    "creator": "Creator",
    "delete": "Delete",
    "deleteConference": "Delete conference",
    "deleteConferences": "Delete {count}} conferences",
    "editConference": "Edit conference",
    "confirmSingleDelete": "Should this conference really be deleted?",
    "confirmMultiDelete": "Should these conferences really be deleted?",
    "name": "Name of conference",
    "conference": "Conference",
    "password": "Password",
    "attendees": "Teilnehmer",
    "invitedAttendees": "Invited",
    "joinedAttendees": "Joined",
    "privacyStatus": "Access",
    "public": "Public",
    "private": "Private",
    "selected-x-rows": "{{selected}} of {{total}} selected",
    "cancel": "Cancel",
    "min_3_chars": "Minimum 3 characters",
    "max_30_chars": "Maximum 30 characters",
    "password_required": "No Password entered",
    "error": "Error",
    "action": "Action",
    "start": "Start",
    "stop": "Stop",
    "join": "Join",
    "minimize": "Minimize",
    "maximize": "Maximize",
    "close": "Leave conference"
  },
  "knowledgebase": {
    "title": "KNOWLEDGEBASE",
    "sidebar": "Knowledgebase"
  },
  "feed": {
    "title": "Current affairs",
    "noConferences": "No running conferences were found"
  },
  "filesharing": {
    "title": "FILE SHARING",
    "sidebar": "File Sharing"
  },
  "forums": {
    "title": "FORUMS",
    "sidebar": "Forums"
  },
  "roombooking": {
    "title": "ROOM BOOKING",
    "sidebar": "Room Booking",
    "rooms": "Rooms"
  },
  "learningmanagement": {
    "title": "LEARNING MANAGEMENT",
    "sidebar": "Learning Management"
  },
  "schoolinformation": {
    "title": "SCHOOL INFORMATION",
    "sidebar": "School Information"
  },
  "schoolmanagement": {
    "title": "SCHOOL MANAGEMENT",
    "sidebar": "School Management"
  },
  "survey": {
    "creationDate": "Creation date",
    "expirationDate": "Deadline",
    "noFormula": "The formula of the survey is not readable",
    "noAnswer": "No answer available",
    "editor": {
<<<<<<< HEAD
      "new": "New (blank)",
      "abort": "Revert all changes"
=======
      "new": "New (blank)"
>>>>>>> 12fab507
    },
    "errors": {
      "neitherAbleToUpdateNorToCreateSurveyError": "Did not find the survey in order to update it. Neither could a new survey be created",
      "notAbleToCreateSurveyError": "Not able to create the survey",
<<<<<<< HEAD
      "notAbleToDeleteSurveyError": "Not able to delete survey",
      "notAbleToFindSurveyAnswerError": "Survey answers not found",
=======
      "notAbleToDeleteSurveyError": "Not able to delete surveys",
>>>>>>> 12fab507
      "notAbleToFindSurveyError": "Survey not found",
      "notAbleToFindSurveysError": "Did not find a single survey",
      "notAbleToParticipateNotAnParticipantError": "User is no participant of the survey",
      "notAbleToParticipateAlreadyParticipatedError": "User has already participated in the survey",
      "notAbleToUpdateSurveyError": "Not able to update the survey",
      "notValidSurveyIdIsNoMongooseObjectId": "The survey id must convertable into a valid mongo id"
    }
  },
  "surveys": {
    "title": "SURVEYS",
    "sidebar": "Surveys",
    "description": "Here you can create and manage surveys or to participate on surveys of the others",
    "view": {
      "management": "Survey Management",
      "open": "Open Surveys",
      "created": "Owned Surveys",
      "answered": "Answered Surveys",
      "editor": "Create new"
    },
    "actions": {
      "showResultsChart": "Result (Chart)",
      "showResultsTable": "Result (Table)",
      "showCommittedAnswers": "Commited Answers"
    },
    "saveDialog": {
      "title": "Save and assign to participants",
      "expires": "Deadline",
      "flags": "Options",
      "isAnonymous": "Should the survey be anonymous?",
      "canSubmitMultipleAnswers": "Should the survey still be visible after user has participated?"
    },
    "resultChartDialog": {
      "title": "A chart that visualize the public answers of the survey"
    },
    "resultTableDialog": {
      "title": "A table in which all the public answers are listed"
    }
  },
  "printer": {
    "title": "PRINTER",
    "sidebar": "Printe"
  },
  "network": {
    "title": "NETWORK",
    "sidebar": "Network"
  },
  "locationservices": {
    "title": "LOCATION SERVICES",
    "sidebar": "Location Services"
  },
  "desktopdeployment": {
    "title": "DESKTOP DEPLOYMENT",
    "sidebar": "Desktop Deployment"
  },
  "wlan": {
    "title": "WLAN",
    "sidebar": "Wlan"
  },
  "mobiledevices": {
    "title": "MOBILE DEVICES",
    "sidebar": "Mobile Devices"
  },
  "virtualization": {
    "title": "VIRTUALIZATION",
    "sidebar": "Virtualization"
  },
  "firewall": {
    "title": "FIREWALL",
    "sidebar": "Firewall"
  },
  "antimalware": {
    "title": "ANTI-MALWARE",
    "sidebar": "Anti-Malware"
  },
  "backup": {
    "title": "BACKUP",
    "sidebar": "Backup"
  },
  "aichat": {
    "title": "KI CHAT",
    "sidebar": "KI Chat"
  },
  "settings": {
    "title": "SETTINGS",
    "sidebar": "Settings",
    "addApp": {
      "title": "Add app",
      "description": "Please select an app:"
    },
    "description": "Here you can make all settings.",
    "appconfig": {
      "update": {
        "success": "Appliste saved successfully",
        "failed": "Update failed"
      },
      "delete": {
        "success": "App removed",
        "failed": "App deletion failed"
      },
      "create": {
        "success": "App created",
        "failed": "App creation failed"
      }
    }
  },
  "forwardingpage": {
    "action": "This link will take you to the external site of the provider.",
    "description": "The application opens in a new window. No further authorization is required.",
    "missing_link": "Missing link"
  },
  "menu": "Menu",
  "home": "Home",
  "projects": "Projects",
  "iso": "ISO",
  "program": "Programs",
  "share": "Share",
  "students": "Students",
  "login": {
    "forgot_password": "Forgot password?",
    "remember_me": "Remember me"
  },
  "common": {
    "add": "Add",
    "reload": "Reload",
    "logout": "Logout",
    "save": "Save",
    "successful": "Successful",
    "failed": "Failed",
    "login": "Login",
    "username": "Username",
    "password": "Password",
    "loading": "Loading...",
    "overview": "Overview",
    "create": "Create",
    "edit": "Edit",
    "delete": "Delete",
    "participate": "Participate",
    "not-available": "'Not available'",
    "date": "Date",
    "time": "Time",
    "icon": "Icon"
  },
  "form": {
    "path": "Path",
    "pathDescription": "Please enter a valid URL.",
    "apptype": "Link Type",
    "native": "Native Support",
    "forwarded": "Forwarded",
    "embedded": "Embedded",
    "saved": "Configuration saved!",
    "url": "URL",
    "urlDescription": "Please insert an URL to the application",
    "apiKey": "API Key",
    "apiKeyDescription": "The API Key will be used for authentication"
  },
  "fileOperationSuccessful": "File operation successful",
  "unknownErrorOccurred": "An unknown error occurred",
  "fileSharingTable": {
    "filename": "File Name",
    "size": "Size",
    "lastModified": "Last Modified",
    "type": "Type"
  },
  "filesharingUpload": {
    "title": "Upload Files",
    "upload": "Upload",
    "selectFile": "Select up to 5 files at a time",
    "uploadItems": "Upload: {{count}} items",
    "dragDropClick": "Drag files here or click to select files",
    "filesToUpload": "Files to upload"
  },
  "linuxmuster": {
    "title": "LINUXMUSTER",
    "sidebar": "Linuxmuster"
  },
  "table": {
    "rowsSelected": "{{selected}} of {{total}} row(s) selected",
    "noDataAvailable": "No data available"
  },
  "loadingIndicator": {
    "message": "Please wait while we process your request..."
  },
  "search": {
    "type-to-search": "Type to search",
    "loading": "Loading",
    "no-results": "No results"
  },
  "fileCategory": {
    "folder": "Folder",
    "document": "Document",
    "image": "Image",
    "video": "Video",
    "audio": "Audio",
    "acrobat": "PDF"
  },
  "fileCreateNewContent": {
    "fileDialogTitle": "Create a new file",
    "directoryDialogTitle": "Create a new directory",
    "createButtonText": "Create",
    "fileOperationSuccessful": "File creation successful",
    "noMessageAvailable": "No message available",
    "unknownErrorOccurred": "An unknown error occurred"
  },
  "fileRenameContent": {
    "placeholder": "Enter new name",
    "renameYourDirectory": "Rename your directory",
    "renameYourFile": "Rename your file",
    "to": "to",
    "rename": "Rename",
    "unknownErrorOccurred": "An unknown error occurred"
  },
  "currentDirectory": "Current directory",
  "moveItemDialog": {
    "changeDirectory": "Change directory",
    "currentDirectory": "Current directory",
    "folderName": "Folder name",
    "movingItems": {
      "one": "Moving 1 item",
      "other": "Moving {{count}} items"
    },
    "moveTo": "Move to",
    "move": "Move",
    "unknownErrorOccurred": "An unknown error occurred",
    "selectedItem": "Ausgewählter Ordner"
  },
  "deleteDialog": {
    "areYouSure": "Are you absolutely sure?",
    "actionCannotBeUndone": "This action cannot be undone. This will permanently delete the files:",
    "selectedItems": "Selected Items:",
    "cancel": "Cancel",
    "continue": "Continue",
    "unknownErrorOccurredDuringDeletion": "An unknown error occurred during deletion",
    "deleteFiles": "Delete files"
  },
  "timeAgo": {
    "justNow": "just now",
    "minuteAgo": "{{count}} minutes ago",
    "hourAgo": "{{count}} hour ago",
    "dayAgo": "{{count}} days ago",
    "invalidDate": "Invalid date"
  },
  "dialog": {
    "close": "Close"
  },
  "tooltip": {
    "upload": "Upload",
    "create": {
      "file": "Create file",
      "folder": "Create folder"
    },
    "rename": "Rename",
    "move": "Move",
    "delete": "Delete",
    "download": "Download"
  },
  "response": {
    "successfully": "Action was successful",
    "error": "Error",
    "move_successful": "Move successful from {{sourcePath}} to {{destinationPath}}",
    "move_failed": "Move failed",
    "unexpected_error_occurred": "Unexpected error occurred",
    "upload_failed_with_status": "Upload failed with status {{status}}",
    "network_error_occurred_during_the_upload": "Network error occurred during the upload",
    "file_uploaded_successfully": "File {{fileName}} uploaded successfully",
    "file_uploaded_failed": "File {{fileName}} could not be uploaded {{status}}",
    "directory_created_successfully": "Directory {{directoryName}} created successfully",
    "file_created_successfully": "File {{fileName}} created successfully",
    "file_was_deleted_successfully": "File {{fileName}} was deleted successfully",
    "all_items_moved_successfully": "All items moved successfully",
    "destination_path_is_undefined": "Destination path is undefined"
  },
  "accountData": {
    "account_info": "Account Information",
    "name": "Name",
    "email": "E-Mail",
    "school": "Schule",
    "role": "Role",
    "classes": "Classes",
    "change_password": "Change Password",
    "my_information": "My Information",
    "mail_alias": "Mail-Alias",
    "change_my_data": "Change my data",
    "school_classes": "School Classes"
  },
  "groupsPage": {
    "classes": "Classes"
  },
  "user": {
    "errors": {
      "notAbleToFindUserError": "User not found",
      "notAbleToUpdateUserError": "Not able to update the user"
    }
  }
}<|MERGE_RESOLUTION|>--- conflicted
+++ resolved
@@ -107,22 +107,14 @@
     "noFormula": "The formula of the survey is not readable",
     "noAnswer": "No answer available",
     "editor": {
-<<<<<<< HEAD
       "new": "New (blank)",
       "abort": "Revert all changes"
-=======
-      "new": "New (blank)"
->>>>>>> 12fab507
     },
     "errors": {
       "neitherAbleToUpdateNorToCreateSurveyError": "Did not find the survey in order to update it. Neither could a new survey be created",
       "notAbleToCreateSurveyError": "Not able to create the survey",
-<<<<<<< HEAD
       "notAbleToDeleteSurveyError": "Not able to delete survey",
       "notAbleToFindSurveyAnswerError": "Survey answers not found",
-=======
-      "notAbleToDeleteSurveyError": "Not able to delete surveys",
->>>>>>> 12fab507
       "notAbleToFindSurveyError": "Survey not found",
       "notAbleToFindSurveysError": "Did not find a single survey",
       "notAbleToParticipateNotAnParticipantError": "User is no participant of the survey",
