--- conflicted
+++ resolved
@@ -324,7 +324,8 @@
     "create": "Create",
     "icon": "Icon",
     "groups": "Groups",
-<<<<<<< HEAD
+    "start": "Start",
+    "close": "Close",
     "select": "Select...",
     "clearSelection": "Clear selection",
     "edit": "Edit",
@@ -334,11 +335,6 @@
     "not-available": "'Not available'",
     "date": "Date",
     "time": "Time"
-=======
-    "clearSelection": "Clear selection",
-    "start": "Start",
-    "close": "Close"
->>>>>>> f96ec879
   },
   "form": {
     "path": "Path",
