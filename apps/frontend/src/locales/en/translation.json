--- conflicted
+++ resolved
@@ -1166,11 +1166,8 @@
       "fileNotProvided": "File not provided",
       "invalidFileType": "Invalid file type",
       "startDateBeforeEndDate": "The start date must be before the end date",
-<<<<<<< HEAD
-      "invalidRequestData": "Invalid request data"
-=======
+      "invalidRequestData": "Invalid request data",
       "wrongServerConfig": "Incorrect server configuration"
->>>>>>> 005bac45
     },
     "cut": "Cut",
     "sortOrder": "Sort order",
