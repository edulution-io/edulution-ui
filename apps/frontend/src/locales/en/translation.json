--- conflicted
+++ resolved
@@ -179,7 +179,6 @@
   "usersettings": {
     "title": "USER",
     "sidebar": "Settings",
-<<<<<<< HEAD
     "security": {
       "title": "Security",
       "sidebar": "Security",
@@ -192,19 +191,16 @@
         "confirm": "Change Password"
       }
     },
+    "faq": "FAQ",
+    "externalIntegration": "External Integration",
+    "config": { "mfa": "Setup Two-Factor-Authentication" },
+    "addTotp": { "title": "QR-Code", "description": "Please scan the QR-Code and enter the TOTP:" },
     "errors": {
       "currentPasswordRequired": "Current password is required",
       "newPasswordRequired": "New password is required",
       "passwordsDoNotMatch": "Passwords do not match",
       "passwordLength": "Password must be at least 8 characters long"
     }
-=======
-    "security": "Security",
-    "faq": "FAQ",
-    "externalIntegration": "External Integration",
-    "config": { "mfa": "Setup Two-Factor-Authentication" },
-    "addTotp": { "title": "QR-Code", "description": "Please scan the QR-Code and enter the TOTP:" }
->>>>>>> ef9a2a56
   },
   "forwardingpage": {
     "action": "This link will take you to the external site of the provider.",
