--- conflicted
+++ resolved
@@ -1234,13 +1234,8 @@
     "usersAdded": "{{ count }} added"
   },
   "copyItemDialog": {
-<<<<<<< HEAD
-    "copyFilesToDirectory": "Dateien in Verzeichnis kopieren",
-    "copy": "Kopieren"
-=======
     "copyFilesOrDirectoriesToDirectory": "Copy files or directories into a directory",
     "copy": "Copy"
->>>>>>> c7b2a103
   },
   "fileCategory": {
     "folder": "Folder",
