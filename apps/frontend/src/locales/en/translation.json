{
  "welcome": "Welcome to the application",
  "changeLang": "Change Language",
  "heading": "Welcome {{givenName}} {{familyName}}",
  "closeEditingWindow": "Close editing window",
  "framebufferImage": "Framebuffer image",
  "previewImage": "Image preview",
  "bulletinboard": {
    "settings": "Settings",
    "noBulletinsToShow": "There are currently no messages to display, so check back later!",
    "categoryIsRequired": "Selecting a category is required",
    "createdFrom": "by {{ createdBy }}, updated on {{ lastUpdated }}",
    "createdFromAndUpdatedBy": "by {{ createdBy }}, updated by {{ lastUpdatedBy }} on {{ lastUpdated }}",
    "deleteBulletinCategory": "Delete category",
    "confirmSingleCategoryDelete": "Do you really want to delete this category?",
    "confirmSingleCategoryDeleteWarning": "Warning: All bulletins in this category will also be deleted!",
    "isVisibleStartDate": "Active from",
    "isVisibleEndDate": "Active until",
    "isActiveOrExpired": "Active/Expired",
    "activeFrom": "Active from",
    "activeUntil": "Active until",
    "appTitle": "Info Board",
    "description": "Here you find your latest bulletins",
    "sidebar": "Info Board",
    "newCategorie": "New category",
    "category": "Category",
    "categoryPositionChanged": "Position of the category changed",
    "name": "Name",
    "visibleFor": "Visible for",
    "visibleForUsers": "Visible for users",
    "visibleForGroups": "Visible for groups",
    "editableByUsers": "Editable for users",
    "editableByGroups": "Editable for groups",
    "editCategorie": "Edit category",
    "editorialAccess": "Editorial access",
    "isActive": "Active",
    "isPermanentlyActive": "Permanently active",
    "error": "Error",
    "filterPlaceHolderText": "Search for categoriename",
    "manageCategories": "Manage categories",
    "manageBulletins": "Manage bulletins",
    "placeholderCategoryName": "Name",
    "categoryName": "Category name",
    "bulletinUpdatedSuccessfully": "Bulletin updated successfully",
    "bulletinCreatedSuccessfully": "Bulletin created successfully",
    "bulletinsDeletedSuccessfully": "Bulletins deleted successfully",
    "categoryCreatedSuccessfully": "Category created successfully",
    "categoryUpdatedSuccessfully": "Category updated successfully",
    "categoryDeletedSuccessfully": "Category deleted successfully",
    "delete": "Delete",
    "deleteBulletin": "Delete bulletin",
    "deleteBulletins": "Delete {{count}} bulletins",
    "editBulletin": "Edit bulletin",
    "createBulletin": "Create bulletin",
    "confirmSingleDelete": "Do you really want to delete this bulletin?",
    "confirmMultiDelete": "Do you really want to delete these bulletins?",
    "rowsSelected": "{{selected}} out of {{total}} bulletins selected",
    "rowSelected": "{{selected}} out of {{total}} bulletin selected",
    "cancel": "Cancel",
    "title": "Title",
    "content": "Content",
    "editCategory": "Edit category",
    "createNewCategory": "Create category",
    "categories": {
      "visibleByUsersAndGroups": "This category with its bulletins is visible to users and groups on the homepage",
      "visibleByUsersAndGroupsTitle": "Homepage",
      "editableByUsersAndGroups": "This category is editable by users and groups in the Info Board app",
      "editableByUsersAndGroupsTitle": "Manage Bulletins"
    },
    "errors": {
      "categoryNotFound": "Category not found",
      "categoryDeleteFailed": "Failed to delete category",
      "invalidCategory": "Invalid category",
      "bulletinNotFound": "Bulletin not found",
      "unauthorizedUpdateBulletin": "Unauthorized to update this bulletin",
      "unauthorizedDeleteBulletin": "Unauthorized to delete this bulletin",
      "categoryNameAlreadyExists": "Category name already exists",
      "unauthorizedCreateBulletin": "No permission to create this bulletin",
      "unauthorizedCreateCategory": "No permission to create this category",
      "unauthorizedDeleteCategory": "No permission to delete this category",
      "unauthorizedUpdateCategory": "No permission to update this category",
      "attachmentDeletionFailed": "Failed to delete an attachment"
    }
  },
  "mountpoints": {
    "home": "Home",
    "examusers": "Exams",
    "projects": "Projects",
    "iso": "ISO",
    "programs": "Programs",
    "shares": "Shares",
    "students-home": "Students-Home"
  },
  "appstore": {
    "title": "App Store",
    "description": "Here you can add {{ applicationName }} apps.",
    "chooseIcon": "Choose icon",
    "uploadIcon": "Upload icon",
    "dropIconDescription": "Drag an image here or click to select an image. Supported formats: SVG, WEBP"
  },
  "forwarding": {
    "sidebar": "Forwarding"
  },
  "frame": {
    "sidebar": "Frame"
  },
  "embedded": {
    "sidebar": "Embedded"
  },
  "dashboard": {
    "description": "Here is your personal {{ applicationName }} dashboard. The place where all your applications for digital teaching are collected.",
    "pageTitle": "Dashboard",
    "mobileAccess": {
      "title": "Mobile Access",
      "manual": "Setup",
      "manualSetup": "Manual setup",
      "setupWithQrCode": "Setup with QR code",
      "accessData": "Login data",
      "content": "You can access the school server from many mobile devices. Click on Manual to start.",
      "scanAccessInfo": "To transfer the access data, please scan the following QR code with the {{ applicationName }} app.",
      "manualAccessInfo": "Enter your login details manually in the {{ applicationName }} app. The example below shows how to fill in each field.",
      "nextStepPreview": "In the next step you can transfer the access data.",
      "downloadDirect": "Or download the app directly:",
      "downloadApp": "Download the {{ applicationName }} app here:"
    },
    "quota": {
      "title": "Quotas",
      "globalQuota": "Cloud quota calculated",
      "mailQuota": "E-Mail quota calculated",
      "mibibyte": "MiB",
      "remainingLow": "Remaining quota low – {{free}} %",
      "remainingVeryLow": "Remaining quota very low – {{free}} %"
    }
  },
  "auth": {
    "errors": {
      "TokenExpired": "Session expired.",
      "tokenIsNotActive": "Session is no longer active.",
      "SessionExpiring": "You will be logged off in less than a minute.",
      "Unauthorized": "You are not authorized.",
      "Unknown": "User not found.",
      "TotpMissing": "Totp missing.",
      "TotpInvalid": "Totp invalid.",
      "LmnConnectionFailed": "Connection to school server failed.",
      "KeycloakConnectionFailed": "Connection to authentication server failed.",
      "EdulutionConnectionFailed": "Connection to edulution server failed. Please try again later."
    },
    "logout": {
      "success": "Logout successful"
    }
  },
  "lmnApi": {
    "errors": {
      "ToggleSchoolClassJoinedFailed": "Failed to join or leave the classroom",
      "ToggleProjectJoinedFailed": "Failed to join or leave the project",
      "TogglePrinterJoinedFailed": "Failed to add or remove the printer",
      "GetUserSessionsFailed": "Get user session failed",
      "AddUserSessionsFailed": "Add user session failed",
      "GetPrintersFailed": "Fetching printers failed",
      "RemoveUserSessionsFailed": "Remove user session failed",
      "UpdateUserSessionsFailed": "Update user session failed",
      "StartExamModeFailed": "Start exam mode failed",
      "PrintPasswordsFailed": "Print passwords failed",
      "StopExamModeFailed": "Stop exam mode failed",
      "RemoveManagementGroupFailed": "Remove management group failed",
      "AddManagementGroupFailed": "Add management group failed",
      "GetUserSchoolClassesFailed": "Get user school classes failed",
      "GetUserSchoolClassFailed": "Get user school class failed",
      "GetUserProjectsFailed": "Get user projects failed",
      "GetUserFailed": "Fetching failed",
      "UpdateUserFailed": "Update failed",
      "GetCurrentUserRoomFailed": "Get current user room failed",
      "CreateProjectFailed": "Create project failed",
      "RemoveProjectFailed": "Remove project failed",
      "UpdateProjectFailed": "Update project failed",
      "SearchUsersOrGroupsFailed": "Search users or groups failed",
      "GetProjectFailed": "Get project failed",
      "PasswordMismatch": "The current password is wrong",
      "PasswordChangeFailed": "Password change failed",
      "GetUsersQuotaFailed": "Get users quota failed"
    }
  },
  "ticketsystem": {
    "title": "TICKETS",
    "sidebar": "Tickets"
  },
  "mail": {
    "title": "E-MAILS",
    "sidebar": "E-Mails",
    "configName": "Configuration name",
    "hostname": "Hostname",
    "port": "Port",
    "portPlaceholder": "e.g. 993",
    "encryption": "Encryption",
    "rowsSelected": "{{selected}} of {{total}} jobs selected",
    "rowSelected": "{{selected}} of {{total}} job selected",
    "importer": {
      "filterPlaceHolderText": "Search for username",
      "title": "E-Mail Sync",
      "provider": "E-Mail Provider",
      "interval": "Sync Interval",
      "isActive": "Active",
      "syncJobsTable": "Sync Jobs",
      "mailAddress": "E-Mail address",
      "noMailConfigured": "E-Mail app is not active. Please contact your system administrator.",
      "syncAccountAdded": "Account for sync job added.",
      "syncAccountDeleted": "Account for sync job deleted."
    }
  },
  "chat": {
    "title": "CHAT",
    "sidebar": "Chat"
  },
  "errors": {
    "automaticLoginFailed": "Automatic login failed",
    "unexpectedError": "An unexpected error occurred",
    "uploadOrFetchAttachmentFailed": "Error uploading or fetching attachment",
    "fileGenerationFailed": "File generation failed",
    "requestTooLarge": "Your request is too large. If you have attached media, try compressing or removing it"
  },
  "conferences": {
    "errors": {
      "MeetingNotFound": "A meeting with this ID was not found",
      "BbbServerNotReachable": "The external BBB is not reachable",
      "CouldNotStartConference": "The conference could not be started",
      "CouldNotStopConference": "The conference could not be stopped",
      "BbbUnauthorized": "You are not authorized at external BBB server",
      "AppNotProperlyConfigured": "The conferencing app is not properly configured, contact your system administrator",
      "YouAreNotTheCreator": "You are not the creator of the conference",
      "AlreadyInAnotherMeeting": "You are already in a conference. Please leave the current conference before joining another one.",
      "DBAccessFailed": "Database access failed",
      "WrongPassword": "The entered password is wrong",
      "ConferenceIsNotRunning": "Conference is not running",
      "MissingMandatoryParameters": "Request failed because of missing parameters"
    },
    "sharePublicDialog": {
      "title": "Share Conference",
      "description": "Here you can copy and share the link to the conference."
    },
    "joinThisConference": "Join this conference",
    "filterPlaceHolderText": "Search for conference name",
    "started": "Conference started",
    "stopped": "Conference stopped",
    "isStarting": "Conference is starting",
    "isStopping": "Conference is stopping",
    "conferenceFetchedSuccessfully": "Conferences successfully fetched",
    "tryManually": "Join manually",
    "changeUser": "Change user",
    "joinAgain": "Join again",
    "passwordOfConference": "Password of conference",
    "conferenceIsNotStartedYet": "The conference was not started. Currently you are in the waiting room and you will be automatically redirected once the conference starts.",
    "conferenceIsPasswordProtected": "This conference is password protected, please enter it to join.",
    "pleaseEnterYourFullName": "To join the conference enter your full name.",
    "yourFullName": "Your full name",
    "isNotPublicOrDoesNotExist": "The conference could not be found.",
    "publicConference": "Public conference",
    "joinUrl": "Join URL",
    "isPublic": "Access Restriction",
    "isPublicTrue": "Public",
    "isPublicFalse": "Private",
    "title": "CONFERENCES",
    "description": "The conference tool enables audio and video conferencing and supports presentations with advanced whiteboard functions.",
    "sidebar": "Conferences",
    "create": "Create conference",
    "delete": "Delete",
    "deleteConference": "Delete conference",
    "deleteConferences": "Delete {count}} conferences",
    "editConference": "Edit conference",
    "conferenceUpdatedSuccessfully": "Conference updated successfully",
    "conferenceCreatedSuccessfully": "Conference created successfully",
    "confirmSingleDelete": "Should this conference really be deleted?",
    "confirmMultiDelete": "Should these conferences really be deleted?",
    "name": "Name of conference",
    "conference": "Conference",
    "password": "Password",
    "attendee": "Attendee",
    "attendees": "Attendees",
    "invitedAttendees": "Invited",
    "joinedAttendees": "Joined",
    "privacyStatus": "Access",
    "public": "Public",
    "private": "Private",
    "rowsSelected": "{{selected}} of {{total}} conferences selected",
    "rowSelected": "{{selected}} of {{total}} conference selected",
    "cancel": "Cancel",
    "password_required": "No Password entered",
    "error": "Error",
    "action": "Action",
    "start": "Start",
    "stop": "Stop",
    "join": "Join",
    "minimize": "Minimize",
    "maximize": "Maximize",
    "close": "Leave conference"
  },
  "delete": "Delete",
  "knowledgebase": {
    "title": "KNOWLEDGEBASE",
    "sidebar": "Knowledgebase"
  },
  "feed": {
    "title": "Current affairs",
    "noconferences": "No running conference",
    "nomail": "No unread mail",
    "nosurveys": "No open survey",
    "nobulletinboard": "No new bulletins"
  },
  "filesharing": {
    "filterPlaceHolderText": "Search for filename",
    "title": "FILES",
    "sidebar": "Files",
    "previewTitle": "File Preview",
    "fileEditor": "File editor",
    "selectFile": "Select file",
    "filePreview": "File preview",
    "saveFile": "Save file",
    "loadingDocument": "Loading document...",
    "closeEditor": "Close editor",
    "rowsSelected": "{{selected}} of {{total}} files selected",
    "rowSelected": "{{selected}} of {{total}} file selected",
    "fileWithSameNameAlreadyExists": "A file with the same name already exists.",
    "folderWithSameNameAlreadyExists": "A folder with the same name already exists.",
    "errors": {
      "FileNotFound": "File not found",
      "MountPointsNotFound": "Mount points not found",
      "FolderNotFound": "Folder not found",
      "UploadFailed": "File could not be added",
      "DeletionFailed": "Deletion failed",
      "RenameFailed": "Rename failed",
      "MoveFailed": "Move failed",
      "CreationFailed": "Creation failed",
      "DbAccessFailed": "Database access failed",
      "WebDavError": "Data server access failed",
      "DownloadFailed": "Download failed",
      "FolderCreationFailed": "Folder creation failed",
      "CreateCollectFolderForStudentFailed": "Creating the collect folder for student failed",
      "DeleteFromServerFailed": "Delete from server failed",
      "SaveFailed": "Save failed",
      "DuplicateFailed": "Duplicate failed",
      "AppNotProperlyConfigured": "OnlyOffice is not properly configured, contact your system administrator.",
      "CollectingFailed": "Collecting files failed",
      "MissingCallbackURL": "Missing callback URL",
      "SharingFailed": "Sharing files failed",
      "CopyFailed": "Copy failed"
    },
    "tooltips": {
      "folderNameRequired": "Folder name is required",
      "FileNameRequired": "File name is required",
      "NewFileNameRequired": "New file name is required",
      "NameRequired": "Name is required"
    },
    "progressBox": {
      "info": "Info",
      "titleSharing": "Distributing files",
      "titleCollecting": "Collecting files",
      "titleMoving": "Moving files",
      "titleDeleting": "Files are being deleted",
      "titleCopying": "Copying files",
      "processedSharingInfo": "{{processed}} out of {{total}} files distributed successfully",
      "processedCollectingInfo": "{{processed}} out of {{total}} files collected successfully",
      "processedDeletingInfo": "{{processed}} out of {{total}} files deleted successfully",
      "processedMovingInfo": "{{processed}} out of {{total}} files moved successfully",
      "processedCopyingInfo": "{{processed}} out of {{total}} files copied successfully",
      "fileInfoSharing": "File {{filename}} is being distributed to {{username}}",
      "fileInfoCollecting": "File {{filename}} is being collected to {{username}}",
      "fileInfoCopying": "File {{filename}} is being copied",
      "fileInfoMoving": "File {{filename}} is being moved",
      "fileInfoDeleting": "File {{filename}} is being deleted",
      "downloadInfo": "Downloading {{filename}}",
      "errorInfo": "{{failed}} files could not be handed out",
      "fileStructureIsCreating": "File structure is creating",
      "zipFilesAreUploading": "Files are uploading"
    },

    "publicShareFilesPage": {
      "title": "Shared Files",
      "description": "Here you will find all the files you have shared. Please note: Anyone who has the share link and the corresponding password can download these files."
    },

    "publicFileSharing": {
      "fileName": "Filename",
      "selectedFile": "Selected file: ",
      "searchSharedFiles": "Search for shared files",
      "actions": "Actions",
      "createdAt": "Created at",
      "validUntil": "Valid until",
      "isActive": "Active",
      "fileLink": "Share link",
      "selectPersonsOrGroupsWhoCanAccess": "Restrict persons or groups who can access the file",
      "invitedAttendees": "Invited",
      "isAccessibleBy": "Accessible by",
      "publiclyAccessible": "Publicly accessible",
      "confirmMultiDelete": "Should these share links for the following contents really be deleted?",
      "confirmSingleDelete": "Should this share link for the following content really be deleted?",
      "deleteFileLink": "Delete share links",
      "deleteFileLinks": "Delete share links",
      "isPasswordProtected": "Password",
      "qrCodePublicShareFile": "QR Code for public share link",
      "createNewFileLink": "Create new share link",
      "editPublicShareFile": "Edit share link",
      "sharePublicFile": "Share public content",
      "sharedBy": "Shared by: ",
      "getFileAccess": "Please enter the password for this share to access the contents.",
      "downloadPublicFile": "Download content",
      "nameOfContent": "Content name:",
      "errors": {
        "PublicFileDeletionFailed": "Failed to delete share links",
        "PublicFileIsOnlyDeletableByOwner": "The share link can only be deleted by the owner of this conent.",
        "PublicFileNotFound": "Share link not found",
        "PublicFileIsRestricted": "This share link is restricted to specific users or groups.",
        "PublicIsRestrictedByInvalidToken": "The share link cannot be accessed because the token is invalid.",
        "PublicFileWrongPassword": "The password for the sharing is incorrect.",
        "FileCouldNotBeFound": "The requested content could not be found. Please check the share link or contact the owner of this content."
      },
      "success": {
        "PublicFileLinkCreated": "Share link created successfully",
        "PublicFileLinkDeleted": "Share link deleted successfully",
        "PublicFileLinkUpdated": "Share link updated successfully"
      },
      "scope": {
        "public": "Public",
        "publicHint": "Anyone with the share link can access this content.",
        "restricted": "Restricted",
        "restrictedHint": "Only selected users or groups can access this content."
      }
    },

    "expiry": {
      "select": "Select expiry time",
      "selectedItemPrefix": "Selected content that is shared:",
      "noInviteesWarning": "⚠️  WARNING: Anyone with the share link will be able to download this content.",
      "inviteesWarning": "⚠️  WARNING: Anyone within the selected groups or users will be able to download this content."
    }
  },
  "forums": {
    "title": "FORUMS",
    "sidebar": "Forums"
  },
  "learningmanagement": {
    "title": "LEARNING MANAGEMENT",
    "sidebar": "Learning Management"
  },
  "schoolinformation": {
    "title": "SCHOOL INFORMATION",
    "sidebar": "School Information"
  },
  "schoolclass": "School Class",
  "project": "Project",
  "unknown": "Unknown",
  "device": "Device",
  "globalbinduser": "System User",
  "globaladministrator": "Global Administrator",
  "schoolbinduser": "System User",
  "schooladministrator": "School Administrator",
  "classroom-studentcomputer": "Classroom Student Computer",
  "server": "Server",
  "loginname": "Login name",
  "classmanagement": {
    "title": "CLASS ROOM",
    "sidebar": "Class Room",
    "invalidProxyAddresses": "Proxy E-Mail-Addresses must be written comma separated without spaces",
    "invalidQuota": "The quota must be specified according to the documentation",
    "invalidMailQuota": "The E-Mail quota must be specified as a number in MB",
    "mailQuota": "E-Mail Quota (MB)",
    "proxyAddresses": "Proxy E-Mail-Adresses",
    "descriptionPlaceholder": "Short description of the project",
    "proxyAddressesPlaceholder": "info@email1.de,kontakt@email2.com",
    "quotaPlaceholder": "[{\"share\":\"default-school\",\"quota\":50}]",
    "quota": "Quota (MB)",
    "detailsprinters": "Details of printer",
    "classes": "Classes",
    "name": "Name",
    "notMemberOfClass": "You are no member of a class.",
    "noGroupsToShow": "No groups available.",
    "overview": "Overview",
    "lesson": "Lesson",
    "enrol": "Enrol",
    "printPasswords": "Print passwords",
    "Printers": "Printers",
    "projects": "Projects",
    "editmyProjects": "Edit project",
    "createmyProjects": "Create project",
    "detailsmyProjects": "Details of project",
    "myClasses": "My classes",
    "detailsmyClasses": "Details of school class",
    "session": "Session",
    "startSession": "Start session",
    "mySessions": "My sessions",
    "closeSession": "Close",
    "editmySessions": "Edit session",
    "createmySessions": "Create a session",
    "addsessions": "Create session",
    "myProjects": "My Projects",
    "members": "Members",
    "member": "Member",
    "noneAvailable": "None available",
    "isJoinable": "Users can join",
    "joinclass": "Join class",
    "hide": "Hide for other users",
    "teacher": "Teacher",
    "typeToSearchUsersGroupsProjects": "Type to add students, classes or projects",
    "typeToSearchUsersGroupsProjectsToNewSession": "Type to add students, classes or projects to a new session",
    "itsNotPossibleToEditExternalStudents": "It is not possible to control students from other classes. Please join the student's class.",
    "itsNotPossibleToEditOtherSchoolStudents": "At the moment it is not possible to create the directory for sharing in a student's home directory of another school or to manage the administration groups.",
    "usersInThisSession": "Users in this session",
    "webfilter": "Webfilter",
    "internet": "Internet",
    "noStudentsForAction": "There are no students to whom this action can be applied.",
    "wifi": "Wifi",
    "exammode": "Exam mode",
    "exam": "Exam",
    "printPasswordsPageDescription": "Create files to print the passwords of individual classes or select classes to print several at the same time.",
    "userPasswordDialogTitle": "Password of {{displayName}}",
    "firstPassword": "Initial password",
    "firstPasswordNotSet": "Initial password is not set",
    "currentPassword": "Current password",
    "restoreFirstPassword": "Restore initial password",
    "setRandom": "Set random",
    "currentPasswordChangedSuccessfully": "Current password changed successfully",
    "firstPasswordChangedSuccessfully": "Initial password changed successfully",
    "firstPasswordIsCurrentlySet": "The initial password is set as current password.",
    "firstPasswordIsCurrentlyNotSet": "The initial password is not set as current password.",
    "passwordRequirements": "Use upper case letters, lower case letters and special characters or numbers.",
    "projectsPageDescription": "Here you will find an overview of all projects in which you are an admin.",
    "typeToFilter": "Type to filter...",
    "systemName": "System name",
    "printing": "Printing",
    "veyon": "Veyon",
    "enable": "enable",
    "disable": "disable",
    "featureIsStillInDevelopment": "The feature is still under development and will be implemented in the next version.",
    "collect": "Collect",
    "CollectFilesDescription": "Here you will collect all files.",
    "showcollectedfiles": "Show files",
    "share": "Hand out",
    "exammodeDescription": "Toggle the exam mode for {{count}} students",
    "wifiDescription": "Toggle the Wifi for {{count}} students",
    "webfilterDescription": "Toggle the webfilter for {{count}} students",
    "internetDescription": "Toggle the internet for {{count}} students",
    "printingDescription": "Toggle the printing for {{count}} students",
    "collectDescription": "Collect the files for {{count}} students",
    "shareDescription": "Share the files with {{count}} students",
    "showcollectedfilesDescription": "Show the collected files of {{count}} students",
    "deactivate": "Deactivate",
    "activate": "Activate",
    "passwordoptions": "Password options",
    "createFile": "file creation",
    "pdf": "PDF",
    "csv": "CSV",
    "usePdfLatexInsteadOfLatex": "Use pdfLatex instead of Latex",
    "pdfDescription": "Create a PDF file to print the passwords for these school classes",
    "csvDescription": "Create a CSV file to print the passwords for these school classes",
    "printOneItemPerPage": "Print one password per page",
    "selectSavedSession": "Select from saved sessions",
    "saveSession": "Save session",
    "editSession": "Edit session",
    "myRoom": "My room",
    "sharedMailBox": "Shared mailbox",
    "enrolPageDescription": "Select the classes and projects that you want to enrol yourself by checking the checkboxes.",
    "failDialog": {
      "title": "The file {{file}} could not be shared",
      "reasonMissing": "The file may no longer exist or has been renamed.",
      "reasonAlreadyReceived": "The recipient already has the file.",
      "reasonDuplicate": "The file name is duplicated.",
      "affectedPersons": "The following persons did not receive the file:",
      "affectedPerson": "The following person did not receive the file:",
      "filenameAdvice": "If you try to share again, the file will be shared under the name {{filename}}",
      "retryButton": "Retry"
    },
    "veyonConfigTable": {
      "id": "ID",
      "subnet": "Subnet",
      "subnetDescription": "Subnet in CIDR notation (10.0.0.0/24)",
      "subnetPlaceholder": "10.0.0.0/24",
      "proxyAdress": "Proxy Adress",
      "proxyAdressDescription": "URL of the Veyon-WebAPI-Proxy",
      "proxyAdressPlaceholder": "http://localhost:11080",
      "createConfig": "Create config",
      "editConfig": "Edit config"
    },
    "copyOrCut": "Would you like to cut or copy the files?",
    "filesShared": "Files shared",
    "filesSharingStarted": "Sharing files started",
    "filesCollectingStarted": "Collecting files started"
  },
  "select": "Select",
  "selectAll": "Select all",
  "details": "Details",
  "quickAccess": "Quick access",
  "options": "Options",
  "downloadFile": "Download file",
  "cancel": "Cancel",
  "survey": {
    "attendee": "Attendee",
    "attendees": "Attendees",
    "filterPlaceHolderText": "Search for surveyname",
    "invitedAttendees": "Invited",
    "publicSurvey": "Public survey",
    "isPublic": "Publicly displayed (?)",
    "isPublicTrue": "Public",
    "isPublicFalse": "Private",
    "newTitle": "New survey",
    "created": "Created",
    "creationDate": "Creation date",
    "expires": "Expires",
    "expirationDate": "Expiration date",
    "finished": "You successfully completed the survey.",
    "thanks": "Thank you for your participation.",
    "noAnswer": "No answers available jet.",
    "notFound": "Survey could not be found.",
    "noFormula": "The formula of the survey is not readable.",
    "canSubmitMultiple": "Allow multiple submission",
    "editor": {
      "new": "New (blank)",
      "fileUploadSuccess": "Saved the image successfully.",
      "fileUploadError": "Error on Image Upload, please retry later.",
      "saveSurveySuccess": "Saved the survey.",
      "reset": "Reset",
      "addDescription": "Add a description",
      "expectingUserInput": "Expecting the user to answer here, ... ",
      "templates": "Templates",
      "templateMenu": {
        "submit": "Save Survey as template.",
        "title": "Templates:",
        "userMessage": "Here you can load a template that is available to you.",
        "adminMessage": "Here you can either load a template or update/create the template of the current survey, for later usage.",
        "emptyMessage": "There are no templates available yet",
        "deletion": {
          "title": "Delete template",
          "message": "Are you sure you want to delete this template?",
          "success": "Template deleted successfully",
          "error": "Failed to delete template"
        }
      },
      "questionSettings": {
        "settings": "Settings",
        "title": "Question settings",
        "questionTitle": "Title",
        "addQuestionTitle": "Add a title",
        "questionDescription": "Description",
        "addQuestionDescription": "Add a description",
        "limit": "Limit",
        "nullLimit": "An upper limit of 0 means, that the option selectable, infinitely often",
        "backendLimiters": "Option limits",
        "addBackendLimiters": "Define options with limiters, to limit the number of times the option can be selected",
        "useOtherItem": "Enable users to add user defined options",
        "addBackendLimiterForOtherItem": "This is the limit, for how often the option will be selectable",
        "upperLimit": "Limit",
        "upperBackendLimiters": "Choices with an upper limit",
        "addChoice": "Add",
        "filterPlaceHolderText": "Search for option"
      }
    },
    "participate": {
      "saveAnswerSuccess": "Saved the answer.",
      "username": "User name",
      "pleaseEnterYourFullName": "You may participate in the survey by entering your full name, use the participation-ID if you want to change your submission.",
      "yourFullName": "Your full name",
      "invalidUsername": "Username is invalid (permitted are letters, number, and [. -])",
      "idHeader": "Your participation ID (optional)",
      "idText": "Pls copy this for later",
      "idParagraph": "To view your former answer or to edit it, if configured, you can use the participation-ID here.",
      "usernameRequired": "User name is required",
      "completeMessage": "Thank you very much for participating in this survey"
    },
    "errors": {
      "submitAnswerError": "The answer could not be submitted.",
      "updateOrCreateError": "Neither able to update a survey nor to create a new one.",
      "deleteError": "The surveys could not be deleted.",
      "noAnswerError": "No answers available jet.",
      "noFormulaError": "The formula of the survey is not readable.",
      "noBackendLimitersError": "In order to use this functionality you have to define limiters inside of the editor.",
      "notFoundError": "Survey not found.",
      "surveyFormulaStructuralError": "The formula of the survey has structural issues.",
      "participationErrorUserNotAssigned": "User is no participant of the survey.",
      "participationErrorAlreadyParticipated": "User has already participated in the survey.",
      "participationErrorSurveyExpired": "Survey has already expired.",
      "missingIdError": "Missing survey ID.",
      "missingAnswerError": "Please provide an answer before submitting."
    }
  },
  "survey-answer": {
    "errors": {
      "notAbleToFindOrCreateSurveyAnswerError": "Neither able to find nor to create the users survey answer entry in database.",
      "notAbleToFindSurveyAnswerError": "Survey answers not found.",
      "notAbleToUpdateSurveyAnswerError": "Not able to update the submitted survey answer.",
      "notAbleToCreateSurveyAnswerError": "Not able to create the users survey answer.",
      "notAbleToDeleteSurveyAnswerError": "Not able to delete the users survey answer."
    }
  },
  "surveys": {
    "rowsSelected": "{{selected}} of {{total}} surveys selected",
    "rowSelected": "{{selected}} of {{total}} survey selected",
    "confirmMultiDelete": "Should these surveys really be deleted?",
    "confirmSingleDelete": "Should this survey really be deleted?",
    "deleteSurveys": "Delete {{count}} surveys",
    "deletedSurveys": "Deleted {{count}} surveys",
    "deleteSurvey": "Delete survey",
    "deletedSurvey": "Survey deleted",
    "title": "SURVEYS",
    "sidebar": "Surveys",
    "view": {
      "open": {
        "menu": "Open Surveys",
        "title": "Open Surveys",
        "description": "Here you find the surveys you were invited to participate."
      },
      "created": {
        "menu": "Own Surveys",
        "title": "Self-created Surveys",
        "description": "Here you find the surveys that you have created by yourself."
      },
      "answered": {
        "menu": "Answered Surveys",
        "title": "Answered Surveys",
        "description": "Here you find the surveys that you have already participated in."
      },
      "editor": {
        "menu": "Create new"
      }
    },
    "actions": {
      "showResultsChart": "Chart",
      "showResultsTable": "Table",
      "showSubmittedAnswers": "Answers"
    },
    "submittedAnswersDialog": {
      "title": "Submitted survey answer"
    },
    "saveDialog": {
      "title": "Save and assign to participants",
      "settingsFlags": "Options",
      "isAnonymous": "Should the survey be anonymous?",
      "isPublic": "Should the survey be public?",
      "canSubmitMultipleAnswers": "Should a participant be allowed to answer the survey multiple times?",
      "canUpdateFormerAnswer": "Should answers be editable afterwards?"
    },
    "sharePublicSurveyDialog": {
      "title": "Share survey",
      "description": "Here you can share the survey with external people. Please copy the link and send it to the participants."
    },
    "participateDialog": {
      "title": "Participate in the survey"
    },
    "resultChartDialog": {
      "title": "Results - Chart"
    },
    "resultTableDialog": {
      "title": "Results - Table"
    }
  },
  "printer": {
    "title": "PRINTER",
    "sidebar": "Printer"
  },
  "network": {
    "title": "NETWORK",
    "sidebar": "Network"
  },
  "locationservices": {
    "title": "LOCATION SERVICES",
    "sidebar": "Location Services"
  },
  "desktopdeployment": {
    "title": "DESKTOP",
    "topic": "Desktop Deployment",
    "description": "Here you can connect to your virtual desktop.",
    "sidebar": "Desktop",
    "close": "Close connection",
    "connect": "Connect",
    "reload": "Reload",
    "error": {
      "title": "Connection error",
      "description": "Please check your network connection and try again."
    },
    "win10": "Windows 10",
    "win11": "Windows 11",
    "ubuntu": "Ubuntu",
    "clients": "Clients available",
    "client": "Client available",
    "errors": {
      "GuacamoleNotResponding": "RDP service not available.",
      "GuacamoleUserNotFound": "Username or password could not be found.",
      "LmnVdiApiNotResponding": "Linuxmuster VDI service does not respond.",
      "SessionNotFound": "Session not found.",
      "AppNotProperlyConfigured": "Guacamole is not properly configured, contact your system administrator."
    }
  },
  "wlan": {
    "title": "WLAN",
    "sidebar": "Wlan"
  },
  "mobiledevices": {
    "title": "MOBILE DEVICES",
    "sidebar": "Mobile Devices"
  },
  "virtualization": {
    "title": "VIRTUALIZATION",
    "sidebar": "Virtualization"
  },
  "firewall": {
    "title": "FIREWALL",
    "sidebar": "Firewall"
  },
  "antimalware": {
    "title": "ANTI-MALWARE",
    "sidebar": "Anti-Malware"
  },
  "backup": {
    "title": "BACKUP",
    "sidebar": "Backup"
  },
  "aichat": {
    "title": "KI CHAT",
    "sidebar": "KI Chat"
  },
  "roombooking": {
    "sidebar": "Room booking"
  },
  "mobileAccessSetup": {
    "connectionTitle": "Configure Connection",
    "pleaseEnterCredentials": "Please enter your server credentials",
    "scanQrCode": "Scan QR Code",
    "orText": "OR",
    "yourPassword": "Your Password",
    "addButton": "Add"
  },
  "ctrlKey": "Ctrl",
  "enterKey": "Enter",
  "launcher": {
    "title": "App Launcher",
    "searchApps": "Type to filter apps...",
    "pressShortKey": "To open launcher press",
    "pressEnterToStartApp": "To launch first app press",
    "noSearchResults": "No app found"
  },
  "settings": {
    "title": "SETTINGS",
    "sidebar": "Settings",
    "addApp": {
      "title": "Add app",
      "description": "Please select an app:"
    },
    "deleteApp": {
      "title": "Delete App",
      "description": "Are you sure you want to delete this app?"
    },
    "delete": "Remove",
    "description": {
      "ticketsystem": "Here you can make all the settings.",
      "mail": "Here you can make all the settings.",
      "chat": "Here you can make all the settings.",
      "conferences": "Here you can make all the settings.",
      "surveys": "Here you can make all the settings.",
      "knowledgebase": "Here you can make all the settings.",
      "filesharing": "Here you can make all the settings.",
      "forums": "Here you can make all the settings.",
      "roombooking": "Here you can make all the settings.",
      "learningmanagement": "Here you can make all the settings.",
      "schoolinformation": "Here you can make all the settings.",
      "classmanagement": "Here you can make all the settings.",
      "printer": "Here you can make all the settings.",
      "network": "Here you can make all the settings.",
      "locationservices": "Here you can make all the settings.",
      "desktopdeployment": "Here you can make all the settings.",
      "wlan": "Here you can make all the settings.",
      "mobiledevices": "Here you can make all the settings.",
      "virtualization": "Here you can make all the settings.",
      "firewall": "Here you can make all the settings.",
      "antimalware": "Here you can make all the settings.",
      "backup": "Here you can make all the settings.",
      "aichat": "Here you can make all the settings.",
      "linuxmuster": "Here you can make all the settings.",
      "whiteboard": "Here you can make all the settings.",
      "bulletinboard": "Configure the user groups that have access to the Info Board app here. The categories can be used to control which messages are displayed to users.",
      "forwarded": "Forwarding: Simply enter the link to the web application under URL.",
      "framed": "Frame: Simply enter the link to the web application under URL.",
      "embedded": "Embedded: Here you can create your own web application in the editor."
    },
    "globalSettings": {
      "title": "Global Settings",
      "security": "Security",
      "general": "General",
      "defaultLandingPageTitle": "Standard application after login",
      "defaultLandingPageDescription": "Here you can specify which application should be displayed to users by default after login.",
      "defaultLandingPageSwitchDescription": "When enabled, users will be redirected upon successful login not to the dashboard, but to the application configured here.",
      "multiFactorAuthentication": "Two-factor authentication",
      "mfaDescription": "Here you can specify the user groups for which two-factor authentication is to be enforced.",
      "selectUserGroups": "Select user groups for which the MFA setup is enforced.",
      "updateSuccessful": "Setting updated successfully",
      "errors": {
        "updateError": "Settings could not be updated.",
        "notFoundError": "Settings could not be loaded."
      },
      "deploymentTarget": "Target platform"
    },
    "userAdministration": {
      "title": "User Administration",
      "resetMfaForm": "Reset Two-Factor Authentication",
      "resetMfaFormDescription": "Here you can reset the two-factor authentication for users.",
      "selectUsersTitle": "Select Users",
      "selectUsersDescription": "Select the users for whom you want to reset the two-factor authentication.",
      "totpResetSuccess": "TOTP for user {{username}} has been disabled successfully."
    },
    "info": {
      "title": "Info"
    },
    "appconfig": {
      "position": {
        "title": "Sorting",
        "description": "At which position should the app be displayed in the app bar and in the settings?"
      },
      "sections": {
        "onlyOffice": {
          "title": "Only Office Integration",
          "description": ""
        },
        "imapMailFeed": {
          "title": "IMAP Integration",
          "description": ""
        },
        "bulletinBoard": {
          "title": "Categories",
          "description": "Add new categories or edit existing ones to control for which users and groups notifications should be displayed."
        },
        "general": {
          "title": "General",
          "description": ""
        },
        "fileSharing": {
          "title": "General settings",
          "description": ""
        },
        "docker": {
          "title": "Docker Applications",
          "description": "To be able to use the extended services, the required container applications must be started here."
        },
        "veyon": {
          "title": "Veyon Proxy",
          "description": "Here you can configure the Veyon WebAPI proxies.",
          "filterPlaceHolderText": "Search for proxy",
          "invalidCidrFormat": "Invalid CIDR notation",
          "invalidUrlFormat": "Invalid URL"
        },
        "files": {
          "title": "Files",
          "description": "The files that are displayed in the app can be managed here.",
          "uploadSuccess": "Upload successful",
          "uploadFailed": "Upload failed",
          "rowSelected": "{{selected}} of {{total}} files selected",
          "rowsSelected": "{{selected}} of {{total}} files selected"
        },
        "editor": {
          "title": "Editor",
          "description": "Here in the editor you can design your own web applications or integrate existing content. You can create websites, format and customize content. Existing applications or external content can also be inserted and conveniently linked to your own content. This creates a flexible area in which you can easily display content or offer interactive applications. Start by selecting the mode in which the web application is to be launched.",
          "sandboxMode": "Separate Layout",
          "nativeMode": "Integrated Layout",
          "sandboxModeDescription": "In “Sparate layout” mode, the content is displayed as a separate page, similar to a window within the application. In addition to the actual content, additional design elements or functions can also be loaded from other sources. This means that the design is independent of the application and could therefore look or behave differently. Here, the content must be uploaded as an HTML file.",
          "nativeModeDescription": "In “Integrated layout” mode, on the other hand, the content is inserted directly into the user interface of the application. This means that the content looks exactly like the application itself and fits in seamlessly. However, no additional external design elements or functions can be added dynamically here. However, static elements such as images can be uploaded and used here."
        }
      },
      "update": {
        "success": "App saved successfully",
        "failed": "Update failed"
      },
      "delete": {
        "success": "App removed",
        "failed": "App deletion failed"
      },
      "create": {
        "success": "App created",
        "failed": "App creation failed"
      }
    },
    "errors": {
      "WriteAppConfigFailed": "Save app failed",
      "ReadAppConfigFailed": "Read app failed",
      "DisableAppConfigFailed": "Disable app failed",
      "WriteTraefikConfigFailed": "Write traefik config failed",
      "ReadTraefikConfigFailed": "Read traefik config failed",
      "forbiddenProxyPath": "Forbidden proxy path",
      "fieldRequired": "This field is required",
      "maxChars": "Maximum {{count}} characters",
      "nameAlreadyExists": "App with this name already exists",
      "nameIsNotAllowed": "This app name is not allowed"
    },
    "yamleditor": {
      "invalidYaml": "Wrong YAML syntax",
      "placeholder": "Enter your Traefik config here"
    },
    "rowsSelected": "{{selected}} of {{total}} Container selected",
    "rowSelected": "{{selected}} of {{total}} Container selected",
    "license": {
      "title": "License Overview",
      "customerId": "Customer No",
      "licenseId": "License ID",
      "numberOfUsers": "Number of users",
      "validFromUtc": "Valid from",
      "validToUtc": "Valid to",
      "licenseStatus": "License status",
      "register": "Register",
      "registerLicense": "Register license",
      "licenseKey": "License key",
      "licenseKeyDescription": "Enter the license key you received with your purchase.",
      "licenseSignedSuccessfully": "License registered successfully",
      "noLicenseRegistered": "No license registered",
      "errors": {
        "signingFailed": "Registration failed",
        "verificationFailed": "Token verification failed"
      }
    }
  },
  "usersettings": {
    "title": "MY PROFILE",
    "sidebar": "My Profile",
    "rowSelected": "{{selected}} of {{total}} accounts selected",
    "rowsSelected": "{{selected}} of {{total}} accounts selected",
    "details": {
      "title": "User details",
      "description": "Here you see and edit some of your personal information.",
      "userInformation": "User related information",
      "dateOfBirth": "Date of birth",
      "givenName": "Given name",
      "displayName": "Display name",
      "name": "Username",
      "role": "Role",
      "schoolName": "School name",
      "schoolSubjects": "School subjects",
      "sophomorixState": "Status",
      "quotas": "Quotas",
      "proxyAddresses": "E-Mail Proxies",
      "addNew": "Type to add",
      "badgeAlreadyExists": "This entry exists already",
      "sophomorixCustom1_teacher": "Schoolsubject 1",
      "sophomorixCustom2_teacher": "Schoolsubject 2",
      "sophomorixCustomMulti1_teacher": "Coffee-brands",
      "userimageconfig": "Profile picture"
    },
    "security": {
      "title": "Security",
      "sidebar": "Security",
      "description": "Configure here the security settings of your account",
      "changePassword": {
        "title": "Change Password",
        "currentPassword": "Current password",
        "newPassword": "New Password",
        "confirmPassword": "Confirm Password",
        "confirm": "Change Password",
        "passwordChangedSuccessfully": "Password changed successfully"
      },
      "filterPlaceHolderText": "Search for App",
      "passwordSafe": "Password Safe",
      "passwordSafeInfo": "Here you can save your access data for various applications. These are encrypted and are only visible to you.",
      "addUserAccount": "Add account",
      "accountId": "Account ID",
      "accountData": "Login Data",
      "safePin": "Safe PIN",
      "firstEnterSafePin": "Please set the safe PIN.",
      "enterSavePin": "Please enter your safe PIN.",
      "wrongSafePin": "Wrong PIN Number",
      "enterSafePin": "Please enter your PIN number for decryption",
      "safePinDescription": "A PIN is required to encrypt the access data. This PIN isn't visible for anyone else and is not saved."
    },
    "mails": {
      "title": "E-Mail"
    },
    "mobileAccess": {
      "title": "Mobile Access",
      "description": "Here you can set up the {{ applicationName }} app for mobile access to your files. Currently only available for Apple iOS."
    },
    "faq": "FAQ",
    "externalIntegration": "External Integration",
    "config": {
      "mfa": "Two-Factor-Authentication",
      "mfaInfo": "Currently the Two-Factor-Authentication is",
      "enabled": "enabled",
      "enable": "Enable",
      "disabled": "disabled",
      "disable": "Disable"
    },
    "language": {
      "title": "Language",
      "description": "Please select the language for the user interface.",
      "german": "German",
      "english": "English",
      "french": "French",
      "system": "System language"
    },
    "addTotp": {
      "title": "Set up Two-Factor Authentication",
      "qrCodeInstructions": "Scan the QR code with an authenticator app that supports TOTP (Time-based One-Time Password).",
      "copyTotpSecretInstructions": "If no camera is available, the secret can be copied here:",
      "totpCodeInstructions": "Then enter the generated code here and save it:",
      "mfaSetupRequired": "The global guidelines require two-factor authentication to be set up:",
      "mfaSetupSuccess": "Two-factor authentication has been successfully set up."
    },
    "errors": {
      "currentPasswordRequired": "Current password is required",
      "newPasswordRequired": "New password is required",
      "confirmPasswordRequired": "Repeat the new password for the confirmation",
      "passwordsDoNotMatch": "Passwords do not match",
      "passwordLength": "Password must be at least 8 characters long",
      "notSupportedFileFormat": "Not supported file format",
      "notAbleToCompressImage": "Not able to compress the image"
    }
  },
  "forwardingpage": {
    "action": "This link will take you to the external site of the provider.",
    "description": "The application opens in a new window. No further authorization is required.",
    "missing_link": "Missing link"
  },
  "menu": "Menu",
  "home": "Home",
  "projects": "Projects",
  "iso": "ISO",
  "program": "Programs",
  "share": "Share",
  "teacher": "Teacher",
  "student": "Student",
  "students": "Students",
  "user": "User",
  "login": {
    "pageTitle": "Login",
    "username_too_long": "Username to long",
    "username_too_short": "Username to short",
    "username_not_regex": "Invalid username/participation-ID",
    "publicUsername_notExisting": "There is no submission with the given participation-ID",
    "password_too_long": "Password to long",
    "forgot_password": "Forgot password?",
    "remember_me": "Remember me",
    "enterMultiFactorCode": "Two-Factor Authentication",
    "loginWithApp": "Login with QR-Login",
    "loginWithQrDescription": "Open the edulution.io APP to simply log in with the QR code.",
    "infoQrCodeExpired": "Time for login with edulution.io APP expired."
  },
  "edit": "Edit",
  "common": {
    "offline": "Offline",
    "guest": "Guest",
    "ok": "OK",
    "next": "Next",
    "back": "Back",
    "confirm": "Confirm",
    "creator": "Creator",
    "share": "Share",
    "answers": "Answers",
    "error": "Error",
    "errors": {
      "dbAccessFailed": "Database access failed",
      "directoryNotCreated": "Failed to create directory",
      "fileUploadFailed": "Failed to upload the file",
      "fileDeletionFailed": "Failed to delete the file",
      "fileWritingFailed": "Failed to write the file",
      "fileMoveFailed": "Failed to move the file",
      "fileNotFound": "File not found",
      "fileNotProvided": "File not provided",
      "invalidFileType": "Invalid file type",
      "startDateBeforeEndDate": "The start date must be before the end date",
<<<<<<< HEAD
      "wrongConfig": "Incorrect server configuration"
=======
      "wrongServerConfig": "Incorrect server configuration"
>>>>>>> 00ea3b35
    },
    "cut": "Cut",
    "sortOrder": "Sort order",
    "checking": "Checking",
    "options": "Options",
    "cancel": "Cancel",
    "columns": "Columns",
    "table": "Table",
    "copy": {
      "success": "Successfully copied to clipboard",
      "error": "Copy to clipboard failed",
      "doCopy": "Copy",
      "link": "Copy link",
      "url": "Copy URL"
    },
    "openInNewTab": "Open in new tab",
    "maximize": "Maximize",
    "minimize": "Minimize",
    "restore": "Restore",
    "dock": "Dock",
    "undock": "Undock",
    "from": "from",
    "youAreCurrentlyNotLoggedIn": "You are currently not logged in",
    "toLogin": "To login",
    "name": "Name",
    "join": "Join",
    "details": "Details",
    "createdAt": "Created at",
    "updatedAt": "Updated at",
    "actions": "Actions",
    "forward": "Forward",
    "showOptions": "Show options",
    "open": "Open",
    "and": "and",
    "yes": "Yes",
    "no": "No",
    "title": "Title",
    "filename": "File name",
    "add": "Add",
    "reload": "Reload",
    "stop": "Stop",
    "logout": "Logout",
    "selected": "selected",
    "save": "Save",
    "successful": "Successful",
    "failed": "Failed",
    "login": "Login",
    "username": "Username",
    "password": "Password",
    "load": "Load",
    "loading": "Loading...",
    "overview": "Overview",
    "create": "Create",
    "icon": "Icon",
    "group": "Group",
    "groups": "Groups",
    "min_chars": "Minimum {{count}} characters",
    "max_chars": "Maximum {{count}} characters",
    "groupAdmins": "Group administrators",
    "admins": "Administrators",
    "adminsShort": "Admins",
    "adminShort": "Admin",
    "admin": "Administrator",
    "teacher": "Teacher",
    "users": "Users",
    "groupUsers": "Group users",
    "description": "Description",
    "school": "School",
    "properties": "Properties",
    "type": "Type",
    "creationDate": "Creation date",
    "schoolName": "School name",
    "mailList": "Mailing List",
    "invalid_chars": "Contains invalid characters",
    "clearSelection": "Clear selection",
    "start": "Start",
    "close": "Close",
    "delete": "Delete",
    "connect": "Connect",
    "custom": "Custom",
    "select": "Select...",
    "none": "None",
    "edit": "Edit",
    "participate": "Participate",
    "participated": "Participated",
    "not-available": "Not available",
    "date": "Date",
    "time": "Time",
    "revert": "Revert",
    "restart": "Restart",
    "kill": "Kill",
    "install": "Install",
    "update": "Update",
    "progress": "Progress...",
    "pressInstall": "Press Install to start",
    "enable": "Enable",
    "enabled": "Enabled",
    "disable": "Disable",
    "disabled": "Disabled",
    "invalid_url": "Invalid URL",
    "invalid_fqdn": "Invalid FQDN. Please only enter the hostname.",
    "required": "Required",
    "download": "Download",
    "template": "Template",
    "preview": "Preview",
    "format": "Format",
    "upload": "Upload",
    "mode": "Mode",
    "orContinueWithoutAccount": "Or continue without account",
    "application": "Application",
    "reset": "Reset"
  },
  "form": {
    "path": "Path",
    "pathDescription": "Please enter a valid URL.",
    "apptype": "App type",
    "native": "Native Support",
    "forwarded": "Forwarded",
    "embedded": "Embedded",
    "saved": "Configuration saved!",
    "url": "URL",
    "urlDescription": "Please insert an URL to the application",
    "apiKey": "API Key",
    "apiKeyDescription": "The API Key will be used for authentication",
    "proxyConfig": "Proxy Configuration",
    "proxyConfigDescription": "You can store your own proxy configuration for Traefik here. You can either work via the input fields using a template or create a configuration in YAML format directly in expert mode. <br/><strong>Warning:</strong> A wrong configuration could lead to the application being unreachable.",
    "expertMode": "Expert mode",
    "proxyPath": "Proxy path",
    "proxyPathPlaceholder": "e.g. SOGo",
    "proxyDestination": "Proxy destination",
    "proxyDestinationPlaceholder": "e.g. http://localhost:1234/",
    "stripPrefix": "Strip prefix",
    "embeddedPageEditor": "Editor",
    "embeddedPageEditorModeDescription": "Here you can choose between sandbox and native rendering. Sandbox is the safest variant, native the original rendering. Please note that no security precautions can be taken with native rendering. In sandbox mode, the HTML file is read from memory. To do this, upload the file.",
    "sandboxed": "Sandbox",
    "input": {
      "dateTimePicker": {
        "timeSlot": "o'clock",
        "placeholder": "MM/DD/YYYY HH:mm AM/PM"
      }
    },
    "errors": {
      "dateRequired": "Date is required",
      "dateInvalid": "Invalid date format",
      "datePast": "Date must be in the future"
    }
  },
  "fileOperationSuccessful": "File operation successful started",
  "fileOperationStarted": "File operation started",
  "unknownErrorOccurred": "An unknown error occurred",
  "fileSharingTable": {
    "filename": "Filename",
    "size": "Size",
    "lastModified": "Last Modified",
    "type": "Type",
    "isShared": "Shared",
    "filesOrFoldersSelected": "{{selected}} of {{total}} file(s)/folder(s) were selected"
  },
  "filesharingUpload": {
    "title": "Upload Files",
    "upload": "Upload",
    "dataLimitExceeded": "Data limit from 50 MB exceeded",
    "fileSize": "File size",
    "selectFile": "Select up to 5 files at a time",
    "uploadItems": "Upload: {{count}} items",
    "dragDropClick": "Drag files here or click to select files",
    "dropHere": "Drop here",
    "filesToUpload": "Files to upload",
    "overwriteWarningTitleFile": "Warning: File already exists",
    "overwriteWarningTitleFiles": "Warning: Files already exist",
    "overwriteWarningDescriptionFile": "The following file will be overwritten:",
    "overwriteWarningDescriptionFiles": "The following files will be overwritten:",
    "oversizedFilesDetected": "Oversized files detected",
    "oversizedFileDetected": "Oversized file detected!",
    "cannotUploadOversized": "Files larger than 50 MB cannot be uploaded.",
    "addFiles": "Add files",
    "addFolder": "Add folder",
    "preparingFolder": "Preparing folder"
  },
  "warnings": {
    "colorMayConflictWithTheme": "Manual setting of the color can lead to problems with other themes (light/dark) in the future. It is recommended to always set the color of the font at the same time as the background color."
  },
  "linuxmuster": {
    "title": "LINUXMUSTER",
    "sidebar": "Linuxmuster"
  },
  "whiteboard": {
    "title": "WHITEBOARD",
    "sidebar": "Whiteboard"
  },
  "whiteboard-collaboration": {
    "title": "WHITEBOARD",
    "sidebar": "Collaborative Whiteboard"
  },
  "table": {
    "noDataAvailable": "No data available"
  },
  "loadingIndicator": {
    "message": "Please wait..."
  },
  "search": {
    "type-to-search": "Type to search",
    "loading": "Loading",
    "no-results": "No results",
    "usersAdded": "{{ count }} added"
  },
  "copyItemDialog": {
    "copyFilesOrDirectoriesToDirectory": "Copy files or directories into a directory",
    "copy": "Copy"
  },
  "fileCategory": {
    "folder": "Folder",
    "document": "Document",
    "image": "Image",
    "video": "Video",
    "audio": "Audio",
    "acrobat": "PDF",
    "presentation": "Presentation",
    "spreadsheet": "Table",
    "vector": "Diagram",
    "compressed": "Archive"
  },
  "fileCreateNewContent": {
    "documentFile": "Create a new document",
    "spreadsheetFile": "Create a new table",
    "presentationFile": "Create a new presentation",
    "textFile": "Create a new textfile",
    "drawIoFile": "Create a new Draw.io-File",
    "fileDialogTitle": "Create a new file",
    "directoryDialogTitle": "Create a new directory",
    "createButtonText": "Create",
    "min_3_chars": "Minimum 3 characters",
    "max_30_chars": "Maximum 30 characters",
    "fileOperationSuccessful": "File creation successful",
    "noMessageAvailable": "No message available",
    "unknownErrorOccurred": "An unknown error occurred",
    "newFileFromType": {
      "drawIoFile": "New Draw.io-File",
      "textFile": "New Textfile",
      "spreadsheetFile": "New Table",
      "presentationFile": "New Presentation",
      "documentFile": "New Document"
    }
  },
  "fileRenameContent": {
    "placeholder": "Enter new name",
    "renameYourDirectory": "Rename your directory",
    "renameYourFile": "Rename your file",
    "to": "to",
    "rename": "Rename",
    "unknownErrorOccurred": "An unknown error occurred"
  },
  "currentDirectory": "Current directory",
  "moveItemDialog": {
    "changeDirectory": "Change directory",
    "currentDirectory": "Current directory",
    "folderName": "Folder name",
    "movingItems": {
      "one": "Moving 1 item",
      "other": "Moving {{count}} items"
    },
    "moveTo": "Move to",
    "move": "Move",
    "unknownErrorOccurred": "An unknown error occurred",
    "selectedItem": "selected item"
  },

  "shareDialog": {
    "shareFilesOrDirectories": "Share files",
    "share": "Share"
  },

  "deleteDialog": {
    "areYouSure": "Are you absolutely sure?",
    "actionCannotBeUndone": "This action cannot be undone. This will permanently delete the files:",
    "selectedItems": "Selected Items:",
    "cancel": "Cancel",
    "continue": "Continue",
    "unknownErrorOccurredDuringDeletion": "An unknown error occurred during deletion",
    "deleteFiles": "Delete files"
  },
  "timeAgo": {
    "justNow": "just now",
    "minuteAgo": "{{count}} minutes ago",
    "hourAgo": "{{count}} hour ago",
    "dayAgo": "{{count}} days ago",
    "invalidDate": "Invalid date"
  },
  "dialog": {
    "close": "Close"
  },
  "tooltip": {
    "upload": "Upload",
    "create": {
      "file": "Create file",
      "folder": "Create folder"
    },
    "rename": "Rename",
    "move": "Move",
    "delete": "Delete",
    "download": "Download",
    "copy": "Copy",
    "share": "Share"
  },
  "response": {
    "successfully": "Action was successful",
    "error": "Error",
    "move_successful": "Move successful from {{sourcePath}} to {{destinationPath}}",
    "move_failed": "Move failed",
    "unexpected_error_occurred": "Unexpected error occurred",
    "upload_failed_with_status": "Upload failed with status {{status}}",
    "network_error_occurred_during_the_upload": "Network error occurred during the upload",
    "file_uploaded_successfully": "File {{fileName}} uploaded successfully",
    "file_uploaded_failed": "File {{fileName}} could not be uploaded {{status}}",
    "directory_created_successfully": "Directory {{directoryName}} created successfully",
    "file_created_successfully": "File {{fileName}} created successfully",
    "file_was_deleted_successfully": "File {{fileName}} was deleted successfully",
    "files_deleted_successfully": "File was deleted successfully",
    "all_items_moved_successfully": "All items moved successfully",
    "destination_path_is_undefined": "Destination path is undefined"
  },
  "accountData": {
    "account_info": "Account Information",
    "name": "Name",
    "email": "E-Mail",
    "school": "School",
    "role": "Role",
    "classes": "Classes",
    "change_password": "Change Password",
    "my_information": "My Information",
    "mail_alias": "E-Mail-Alias",
    "change_my_data": "Change my data",
    "school_classes": "School Classes"
  },
  "groups": {
    "errors": {
      "CouldNotGetGroupByPath": "Group could not be found by path",
      "CouldNotGetUsers": "Users could not be found",
      "CouldNotFetchGroupMembers": "Group members could not be found",
      "CouldNotFetchUserById": "User could not be found by ID",
      "CouldNotSearchGroups": "Could not search for groups"
    },
    "classes": "Classes"
  },
  "users": {
    "errors": {
      "notFoundError": "User does not exist",
      "updateError": "Not able to update the user"
    }
  },
  "permission": {
    "groups": "User groups",
    "selectGroupsDescription": "Select the user groups that should have access to the app."
  },
  "appExtendedOptions": {
    "title": "Extensions",
    "onlyOfficeUrl": "Enter the OnlyOffice URL",
    "onlyOfficeUrlTitle": "OnlyOffice URL",
    "onlyOfficeJwtSecretTitle": "OnlyOffice JWT Secret",
    "onlyOfficeJwtSecretDescription": "Enter the OnlyOffice JWT Secret",
    "overrideDocumentVendorMSWithOOTitle": "Use OpenDocument as the standard document format",
    "overrideDocumentVendorMSWithOODescription": "Should the format used by OpenOffice (odt, ods, odp) be used instead of Microsoft Office (docx, pptx, xlsx) formats?",
    "mailImapUrlTitle": "URL",
    "mailImapUrlDescription": "Enter the FQDN (i.e. 'imap.example.com') of the IMAP-server",
    "mailImapPortTitle": "Port",
    "mailImapPortDescription": "Enter the port number of the IMAP-server (i.e. 993)",
    "mailImapSecureTitle": "Secure Connection",
    "mailImapSecureDescription": "Should the connection be established via TLS or STARTTLS",
    "mailImapRejectUnauthorizedTitle": "Reject Unauthorized",
    "mailImapRejectUnauthorizedDescription": "Should a certificate check be carried out for this connection?"
  },
  "mails": {
    "errors": {
      "NotAbleToGetImapOption": "Could not read the configuration for imap",
      "NotAbleToConnectClientError": "Could not connect to the imap server",
      "NotAbleToLockMailboxError": "Could not lock on to the mailbox",
      "NotAbleToFetchMailsError": "Could not fetch mails",
      "NotValidPortTypeError": "The port must be specified as a number",
      "MailProviderNotFound": "E-Mail provider not found",
      "MailcowApiGetSyncJobsFailed": "Not able to get sync jobs",
      "MailcowApiCreateSyncJobFailed": "Not able to create sync job",
      "MailcowApiDeleteSyncJobsFailed": "Not able to delete sync jobs"
    }
  },
  "licensing": {
    "communityLicenseDialog": {
      "title": "Community Edition",
      "description": "Free community edition of {{ applicationName }} UI.<br/>Visit us on <link1>{{link}}</link1>.<br/><strong>This version does not provide support.</strong>"
    }
  },
  "preview": {
    "image": "Image preview",
    "failedToLoadImage": "Failed to load image"
  },
  "containerApplication": {
    "dialogTitle": "{{applicationName}}-Plugins Installer",
    "EDULUTION_MAIL_HOSTNAME": {
      "title": "Hostname",
      "description": "Hostname of the mail server. This could be different from the edulution domain name."
    }
  },
  "dockerOverview": {
    "title": "Container Overview",
    "containerName": "Container Name",
    "state": "State",
    "status": "Status",
    "state-badge": "Badge",
    "imageName": "Image",
    "filterPlaceHolderText": "Search for container name",
    "port": "Port",
    "created": "Created at",
    "container-view": "Container"
  },
  "docker": {
    "error": {
      "dockerConnectionError": "Docker connection failed",
      "dockerImageNotFound": "Docker Image could not be found",
      "dockerCreationError": "Docker Container could not be created",
      "dockerCommandExecutionError": "Docker command could not be executed",
      "dockerContainerDeletionError": "Docker Container could not be deleted"
    },
    "events": {
      "pullingImage": "Pulling docker image...",
      "checkingImage": "Checking if image already exists...",
      "creatingContainer": "Creating docker container...",
      "containerCreated": "Container created.",
      "startContainer": "Container started.",
      "stopContainer": "Container stopped.",
      "restartContainer": "Restart Container.",
      "killContainer": "Container killed.",
      "containerCreationSuccessful": "Container successfully created.",
      "containerCreationFailed": "Container could not be created."
    },
    "status": {
      "running": "running",
      "created": "created",
      "restarting": "restarting",
      "paused": "paused",
      "exited": "exited",
      "dead": "dead"
    }
  },
  "version": {
    "newVersionAvailable": "A new version of {{ appName }} is available.",
    "update": "Refresh"
  },
  "veyon": {
    "lockScreen": "Lock screen",
    "unlockScreen": "Unlock screen",
    "lockInputDevices": "Lock input",
    "unlockInputDevices": "Unlock input",
    "rebootSystem": "Reboot system",
    "powerDown": "Shutdown system",
    "errors": {
      "AppNotProperlyConfigured": "Veyon is not properly configured, contact the system administrator.",
      "VeyonAuthFailed": "Veyon authentication failed.",
      "GetUserFailed": "User could not be retrieved.",
      "VeyonApiNotReachable": "The external Veyon server is not reachable."
    }
  },
  "Invalid user credentials": "Username or password incorrect.",
  "For more on this error consult the server log at the debug level.": "Connection to AD server failed. Please try again later.",
  "Failed to fetch": "Connection to edulution server failed. Please try again later.",
  "Invalid client or Invalid client credentials": "Invalid server configuration. Please check the client ID or the client secret.",
  "Not Found (404)": "Connection to edulution server failed. Please try again later.",
  "NetworkError when attempting to fetch resource.": "Network error when attempting to fetch resource.",
  "deploymentTarget": {
    "title": "Selection",
    "description": "Here you can select the platform to which {{ appName }} will be connected.",
    "linuxmuster": "Linuxmuster",
    "generic": "Generic"
  }
}<|MERGE_RESOLUTION|>--- conflicted
+++ resolved
@@ -1156,11 +1156,7 @@
       "fileNotProvided": "File not provided",
       "invalidFileType": "Invalid file type",
       "startDateBeforeEndDate": "The start date must be before the end date",
-<<<<<<< HEAD
-      "wrongConfig": "Incorrect server configuration"
-=======
       "wrongServerConfig": "Incorrect server configuration"
->>>>>>> 00ea3b35
     },
     "cut": "Cut",
     "sortOrder": "Sort order",
