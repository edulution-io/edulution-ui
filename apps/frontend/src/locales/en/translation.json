{
  "welcome": "Welcome to the application",
  "changeLang": "Change Language",
  "heading": "Welcome {{givenName}} {{familyName}}",
  "content": "Here is your personal edulution.io dashboard. The place where all your digital education operation applications are gathered.",
  "preparing": "preparing...",
  "closeEditingWindow": "Close editing window",
  "framebufferImage": "Framebuffer image",
  "previewImage": "Image preview",
  "bulletinboard": {
    "settings": "Settings",
    "noBulletinsToShow": "There are currently no messages to display, so check back later!",
    "categoryIsRequired": "Selecting a category is required",
    "createdFrom": "by {{ createdBy }}, updated on {{ lastUpdated }}",
    "createdFromAndUpdatedBy": "by {{ createdBy }}, updated by {{ lastUpdatedBy }} on {{ lastUpdated }}",
    "deleteBulletinCategory": "Delete category",
    "confirmSingleCategoryDelete": "Do you really want to delete this category?",
    "confirmSingleCategoryDeleteWarning": "Warning: All bulletins in this category will also be deleted!",
    "isVisibleStartDate": "Active from",
    "isVisibleEndDate": "Active until",
    "isActiveOrExpired": "Active/Expired",
    "activeFrom": "Active from",
    "activeUntil": "Active until",
    "appTitle": "Bulletin Board",
    "description": "Here you find your latest bulletins",
    "sidebar": "Bulletin Board",
    "newCategorie": "New category",
    "category": "Category",
    "categoryPositionChanged": "Position of the category changed",
    "name": "Name",
    "visibleFor": "Visible for",
    "visibleForUsers": "Visible for users",
    "visibleForGroups": "Visible for groups",
    "editableByUsers": "Editable for users",
    "editableByGroups": "Editable for groups",
    "editCategorie": "Edit category",
    "editorialAccess": "Editorial access",
    "isActive": "Active",
    "isPermanentlyActive": "Permanently active",
    "error": "Error",
    "filterPlaceHolderText": "Search for categoriename",
    "manageCategories": "Manage categories",
    "manageBulletins": "Manage bulletins",
    "placeholderCategoryName": "Name",
    "categoryName": "Category name",
    "bulletinUpdatedSuccessfully": "Bulletin updated successfully",
    "bulletinCreatedSuccessfully": "Bulletin created successfully",
    "bulletinsDeletedSuccessfully": "Bulletins deleted successfully",
    "categoryCreatedSuccessfully": "Category created successfully",
    "categoryUpdatedSuccessfully": "Category updated successfully",
    "categoryDeletedSuccessfully": "Category deleted successfully",
    "delete": "Delete",
    "deleteBulletin": "Delete bulletin",
    "deleteBulletins": "Delete {{count}} bulletins",
    "editBulletin": "Edit bulletin",
    "createBulletin": "Create bulletin",
    "confirmSingleDelete": "Do you really want to delete this bulletin?",
    "confirmMultiDelete": "Do you really want to delete these bulletins?",
    "rowsSelected": "{{selected}} out of {{total}} bulletins selected",
    "rowSelected": "{{selected}} out of {{total}} bulletin selected",
    "cancel": "Cancel",
    "title": "Title",
    "content": "Content",
    "editCategory": "Edit category",
    "createNewCategory": "Create category",
    "categories": {
      "visibleByUsersAndGroups": "This category with its bulletins is visible to users and groups on the homepage",
      "visibleByUsersAndGroupsTitle": "Homepage",
      "editableByUsersAndGroups": "This category is editable by users and groups in the Bulletin Board app",
      "editableByUsersAndGroupsTitle": "Manage Bulletins"
    },
    "errors": {
      "categoryNotFound": "Category not found",
      "categoryDeleteFailed": "Failed to delete category",
      "attachmentUploadFailed": "Failed to upload attachment",
      "fileNotProvided": "File not provided",
      "fileNotFound": "File not found",
      "invalidCategory": "Invalid category",
      "invalidFileType": "Invalid file type",
      "bulletinNotFound": "Bulletin not found",
      "unauthorizedUpdateBulletin": "Unauthorized to update this bulletin",
      "unauthorizedDeleteBulletin": "Unauthorized to delete this bulletin",
      "categoryNameAlreadyExists": "Category name already exists",
      "unauthorizedCreateBulletin": "No permission to create this bulletin",
      "unauthorizedCreateCategory": "No permission to create this category",
      "unauthorizedDeleteCategory": "No permission to delete this category",
      "unauthorizedUpdateCategory": "No permission to update this category",
      "attachmentDeletionFailed": "Failed to delete an attachment"
    }
  },
  "appstore": {
    "title": "App Store",
    "description": "Here you can add edulution.io apps.",
    "chooseIcon": "Choose icon"
  },
  "forwarding": {
    "sidebar": "Forwarding"
  },
  "frame": {
    "sidebar": "Frame"
  },
  "embedded": {
    "sidebar": "Embedded"
  },
  "dashboard": {
    "mobileAccess": {
      "title": "Mobile File Access",
      "manual": "Manual",
      "accessData": "Login data",
      "content": "You can access the school server from many mobile devices. Click on Manual to start.",
      "scanAccessInfo": "To transfer the access data, please scan the following QR code with the edulution.io app.",
      "scanAppStoreLink": "Scan the QR code with your mobile device to download the edultion-io app from the AppStore.",
      "nextStepPreview": "In the next step you can transfer the access data.",
      "copyCredentials": "Or enter manually:",
      "downloadDirect": "Or download the app directly:",
      "downloadApp": "Download the edulution.io app here:"
    },
    "quota": {
      "title": "Quotas",
      "globalQuota": "Cloud quota calculated",
      "mailQuota": "Mail quota calculated",
      "mibibyte": "MiB"
    }
  },
  "auth": {
    "errors": {
      "TokenExpired": "Session expired.",
      "SessionExpiring": "You will be logged off in less than a minute.",
      "Unauthorized": "You are not authorized.",
      "Unknown": "User not found.",
      "TotpMissing": "Totp missing.",
      "TotpInvalid": "Totp invalid."
    }
  },
  "lmnApi": {
    "errors": {
      "ToggleSchoolClassJoinedFailed": "Failed to join or leave the classroom",
      "ToggleProjectJoinedFailed": "Failed to join or leave the project",
      "TogglePrinterJoinedFailed": "Failed to add or remove the printer",
      "GetUserSessionsFailed": "Get user session failed",
      "AddUserSessionsFailed": "Add user session failed",
      "GetPrintersFailed": "Fetching printers failed",
      "RemoveUserSessionsFailed": "Remove user session failed",
      "UpdateUserSessionsFailed": "Update user session failed",
      "StartExamModeFailed": "Start exam mode failed",
      "PrintPasswordsFailed": "Print passwords failed",
      "StopExamModeFailed": "Stop exam mode failed",
      "RemoveManagementGroupFailed": "Remove management group failed",
      "AddManagementGroupFailed": "Add management group failed",
      "GetUserSchoolClassesFailed": "Get user school classes failed",
      "GetUserSchoolClassFailed": "Get user school class failed",
      "GetUserProjectsFailed": "Get user projects failed",
      "GetUserFailed": "Fetching failed",
      "UpdateUserFailed": "Update failed",
      "GetCurrentUserRoomFailed": "Get current user room failed",
      "CreateProjectFailed": "Create project failed",
      "RemoveProjectFailed": "Remove project failed",
      "UpdateProjectFailed": "Update project failed",
      "SearchUsersOrGroupsFailed": "Search users or groups failed",
      "GetProjectFailed": "Get project failed",
      "PasswordMismatch": "The current password is wrong",
      "PasswordChangeFailed": "Password change failed",
      "GetUsersQuotaFailed": "Get users quota failed"
    }
  },
  "ticketsystem": {
    "title": "TICKET SYSTEM",
    "sidebar": "Ticket System"
  },
  "mail": {
    "title": "MAIL",
    "sidebar": "Mail",
    "configName": "Configuration name",
    "hostname": "Hostname",
    "port": "Port",
    "encryption": "Encryption",
    "rowsSelected": "{{selected}} of {{total}} jobs selected",
    "rowSelected": "{{selected}} of {{total}} job selected",
    "importer": {
      "filterPlaceHolderText": "Search for importername",
      "title": "Email Importer",
      "provider": "Email Provider",
      "interval": "Sync Interval",
      "isActive": "Active",
      "syncJobsTable": "Importer Jobs",
      "mailAddress": "Email address",
      "noMailConfigured": "Mail app is not active. Please contact your system administrator."
    }
  },
  "chat": {
    "title": "CHAT",
    "sidebar": "Chat"
  },
  "errors": {
    "automaticLoginFailed": "Automatic login failed",
    "unexpectedError": "An unexpected error occurred",
    "uploadOrFetchAttachmentFailed": "Error uploading or fetching attachment",
    "fileGenerationFailed": "File generation failed",
    "requestTooLarge": "Your request is too large. If you have attached media, try compressing or removing it"
  },
  "conferences": {
    "errors": {
      "MeetingNotFound": "A meeting with this ID was not found",
      "BbbServerNotReachable": "The external BBB is not reachable",
      "CouldNotStartConference": "The conference could not be started",
      "CouldNotStopConference": "The conference could not be stopped",
      "BbbUnauthorized": "You are not authorized at external BBB server",
      "AppNotProperlyConfigured": "The conferencing app is not properly configured, contact your system administrator",
      "YouAreNotTheCreator": "You are not the creator of the conference",
      "AlreadyInAnotherMeeting": "You are already in a conference. Please leave the current conference before joining another one.",
      "DBAccessFailed": "Database access failed",
      "WrongPassword": "The entered password is wrong",
      "ConferenceIsNotRunning": "Conference is not running",
      "MissingMandatoryParameters": "Request failed because of missing parameters"
    },
    "joinThisConference": "Join this conference",
    "filterPlaceHolderText": "Search for conference name",
    "started": "Conference started",
    "stopped": "Conference stopped",
    "isStarting": "Conference is starting",
    "isStopping": "Conference is stopping",
    "conferenceFetchedSuccessfully": "Conferences successfully fetched",
    "tryManually": "Join manually",
    "changeUser": "Change user",
    "joinAgain": "Join again",
    "passwordOfConference": "Password of conference",
    "orContinueWithoutAccount": "Or continue without account",
    "conferenceIsNotStartedYet": "The conference was not started. Currently you are in the waiting room and you will be automatically redirected once the conference starts.",
    "conferenceIsPasswordProtected": "This conference is password protected, please enter it to join.",
    "pleaseEnterYourFullName": "To join the conference enter your full name.",
    "yourFullName": "Your full name",
    "isNotPublicOrDoesNotExist": "The conference could not be found.",
    "publicConference": "Public conference",
    "joinUrl": "Join URL",
    "isPublic": "Access Restriction",
    "isPublicTrue": "Public",
    "isPublicFalse": "Private",
    "title": "CONFERENCES",
    "description": "The conference tool enables audio and video conferencing and supports presentations with advanced whiteboard functions.",
    "sidebar": "Conferences",
    "create": "Create conference",
    "creator": "Creator",
    "delete": "Delete",
    "deleteConference": "Delete conference",
    "deleteConferences": "Delete {count}} conferences",
    "editConference": "Edit conference",
    "conferenceUpdatedSuccessfully": "Conference updated successfully",
    "conferenceCreatedSuccessfully": "Conference created successfully",
    "confirmSingleDelete": "Should this conference really be deleted?",
    "confirmMultiDelete": "Should these conferences really be deleted?",
    "name": "Name of conference",
    "conference": "Conference",
    "password": "Password",
    "attendee": "Attendee",
    "attendees": "Attendees",
    "invitedAttendees": "Invited",
    "joinedAttendees": "Joined",
    "privacyStatus": "Access",
    "public": "Public",
    "private": "Private",
    "rowsSelected": "{{selected}} of {{total}} conferences selected",
    "rowSelected": "{{selected}} of {{total}} conference selected",
    "cancel": "Cancel",
    "password_required": "No Password entered",
    "error": "Error",
    "action": "Action",
    "start": "Start",
    "stop": "Stop",
    "join": "Join",
    "minimize": "Minimize",
    "maximize": "Maximize",
    "close": "Leave conference"
  },
  "delete": "Delete",
  "knowledgebase": {
    "title": "KNOWLEDGEBASE",
    "sidebar": "Knowledgebase"
  },
  "feed": {
    "title": "Current affairs",
    "noconferences": "No running conference",
    "nomail": "No unread mail",
    "nosurveys": "No open survey",
    "nobulletinboard": "No new bulletins"
  },
  "filesharing": {
    "filterPlaceHolderText": "Search for filename",
    "title": "FILE SHARING",
    "sidebar": "File Sharing",
    "previewTitle": "File Preview",
    "fileEditor": "File editor",
    "saveFile": "Save file",
    "loadingDocument": "Loading document...",
    "closeEditor": "Close editor",
    "rowsSelected": "{{selected}} of {{total}} files selected",
    "rowSelected": "{{selected}} of {{total}} file selected",
    "fileWithSameNameAlreadyExists": "A file with the same name already exists.",
    "folderWithSameNameAlreadyExists": "A folder with the same name already exists.",
    "errors": {
      "FileNotFound": "File not found",
      "MountPointsNotFound": "Mount points not found",
      "FolderNotFound": "Folder not found",
      "UploadFailed": "File could not be added",
      "DeletionFailed": "Deletion failed",
      "RenameFailed": "Rename failed",
      "MoveFailed": "Move failed",
      "CreationFailed": "Creation failed",
      "DbAccessFailed": "Database access failed",
      "WebDavError": "Data server access failed",
      "DownloadFailed": "Download failed",
      "FolderCreationFailed": "Folder creation failed",
      "DeleteFromServerFailed": "Delete from server failed",
      "SaveFailed": "Save failed",
      "DuplicateFailed": "Copy failed",
      "AppNotProperlyConfigured": "OnlyOffice is not properly configured, contact your system administrator.",
      "CollectingFailed": "Collecting files failed",
      "SharingFailed": "Sharing files failed",
      "MissingCallbackURL": "Missing callback URL"
    },
    "tooltips": {
      "folderNameRequired": "Folder name is required",
      "FileNameRequired": "File name is required",
      "NewFileNameRequired": "New file name is required",
      "NameRequired": "Name is required"
    }
  },
  "forums": {
    "title": "FORUMS",
    "sidebar": "Forums"
  },
  "learningmanagement": {
    "title": "LEARNING MANAGEMENT",
    "sidebar": "Learning Management"
  },
  "schoolinformation": {
    "title": "SCHOOL INFORMATION",
    "sidebar": "School Information"
  },
  "schoolclass": "School Class",
  "project": "Project",
  "unknown": "Unknown",
  "device": "Device",
  "globalbinduser": "System User",
  "globaladministrator": "Global Administrator",
  "schoolbinduser": "System User",
  "schooladministrator": "School Administrator",
  "classroom-studentcomputer": "Classroom Student Computer",
  "server": "Server",
  "loginname": "Login name",
  "classmanagement": {
    "title": "CLASS ROOM",
    "sidebar": "Class Room",
    "invalidProxyAddresses": "Proxy Email-Addresses must be written comma separated without spaces",
    "invalidQuota": "The quota must be specified according to the documentation",
    "invalidMailQuota": "The mail quota must be specified as a number in MB",
    "mailQuota": "Mail Quota (MB)",
    "proxyAddresses": "Proxy Email-Adresses",
    "descriptionPlaceholder": "Short description of the project",
    "proxyAddressesPlaceholder": "info@email1.de,kontakt@email2.com",
    "quotaPlaceholder": "[{\"share\":\"default-school\",\"quota\":50}]",
    "quota": "Quota (MB)",
    "detailsprinters": "Details of printer",
    "classes": "Classes",
    "name": "Name",
    "notMemberOfClass": "You are no member of a class.",
    "noGroupsToShow": "No groups available.",
    "overview": "Overview",
    "lesson": "Lesson",
    "enrol": "Enrol",
    "printPasswords": "Print passwords",
    "Printers": "Printers",
    "projects": "Projects",
    "editmyProjects": "Edit project",
    "createmyProjects": "Create project",
    "detailsmyProjects": "Details of project",
    "myClasses": "My classes",
    "detailsmyClasses": "Details of school class",
    "session": "Session",
    "startSession": "Start session",
    "mySessions": "My sessions",
    "closeSession": "Close",
    "editmySessions": "Edit session",
    "createmySessions": "Create a session",
    "addsessions": "Create session",
    "myProjects": "My Projects",
    "members": "Members",
    "member": "Member",
    "noneAvailable": "None available",
    "isJoinable": "Users can join",
    "joinclass": "Join class to share files",
    "hide": "Hide for other users",
    "teacher": "Teacher",
    "typeToSearchUsersGroupsProjects": "Type to add students, classes or projects",
    "typeToSearchUsersGroupsProjectsToNewSession": "Type to add students, classes or projects to a new session",
    "itsNotPossibleToEditOtherTeacher": "At the moment it is not possible to create the directory for sharing in another teacher's home directory or to manage the administration groups.",
    "itsNotPossibleToEditOtherSchoolStudents": "At the moment it is not possible to create the directory for sharing in a student's home directory of another school or to manage the administration groups.",
    "usersInThisSession": "Users in this session",
    "webfilter": "Webfilter",
    "internet": "Internet",
    "noStudentsForAction": "There are no students to whom this action can be applied.",
    "wifi": "Wifi",
    "exammode": "Exam mode",
    "exam": "Exam",
    "printPasswordsPageDescription": "Create files to print the passwords of individual classes or select classes to print several at the same time.",
    "userPasswordDialogTitle": "Password of {{displayName}}",
    "firstPassword": "Initial password",
    "firstPasswordNotSet": "Initial password is not set",
    "currentPassword": "Current password",
    "restoreFirstPassword": "Restore initial password",
    "setRandom": "Set random",
    "currentPasswordChangedSuccessfully": "Current password changed successfully",
    "firstPasswordChangedSuccessfully": "Initial password changed successfully",
    "firstPasswordIsCurrentlySet": "The initial password is set as current password.",
    "firstPasswordIsCurrentlyNotSet": "The initial password is not set as current password.",
    "passwordRequirements": "Use upper case letters, lower case letters and special characters or numbers.",
    "projectsPageDescription": "Here you will find an overview of all projects in which you are an admin.",
    "typeToFilter": "Type to filter...",
    "systemName": "System name",
    "printing": "Printing",
    "veyon": "Veyon",
    "enable": "enable",
    "disable": "disable",
    "featureIsStillInDevelopment": "The feature is still under development and will be implemented in the next version.",
    "collect": "Collect",
    "CollectFilesDescription": "Here you will collect all files.",
    "showcollectedfiles": "Show files",
    "share": "Hand out",
    "exammodeDescription": "Toggle the exam mode for {{count}} students",
    "wifiDescription": "Toggle the Wifi for {{count}} students",
    "webfilterDescription": "Toggle the webfilter for {{count}} students",
    "internetDescription": "Toggle the internet for {{count}} students",
    "printingDescription": "Toggle the printing for {{count}} students",
    "collectDescription": "Collect the files for {{count}} students",
    "shareDescription": "Share the files with {{count}} students",
    "showcollectedfilesDescription": "Show the collected files of {{count}} students",
    "deactivate": "Deactivate",
    "activate": "Activate",
    "passwordoptions": "Password options",
    "createFile": "file creation",
    "pdf": "PDF",
    "csv": "CSV",
    "usePdfLatexInsteadOfLatex": "Use pdfLatex instead of Latex",
    "pdfDescription": "Create a PDF file to print the passwords for these school classes",
    "csvDescription": "Create a CSV file to print the passwords for these school classes",
    "printOneItemPerPage": "Print one password per page",
    "selectSavedSession": "Select from saved sessions",
    "saveSession": "Save session",
    "editSession": "Edit session",
    "myRoom": "My room",
    "sharedMailBox": "Shared mailbox",
    "enrolPageDescription": "Select the classes and projects that you want to enrol yourself by checking the checkboxes.",
    "veyonConfigTable": {
      "id": "ID",
      "subnet": "Subnet",
      "subnetDescription": "Subnet in CIDR notation (10.0.0.0/24)",
      "subnetPlaceholder": "10.0.0.0/24",
      "proxyAdress": "Proxy Adress",
      "proxyAdressDescription": "URL of the Veyon-WebAPI-Proxy",
      "proxyAdressPlaceholder": "http://localhost:11080",
      "createConfig": "Create config",
      "editConfig": "Edit config"
    }
  },
  "select": "Select",
  "selectAll": "Select all",
  "details": "Details",
  "quickAccess": "Quick access",
  "options": "Options",
  "downloadFile": "Download file",
  "cancel": "Cancel",
  "survey": {
    "attendee": "Attendee",
    "attendees": "Attendees",
    "filterPlaceHolderText": "Search for surveyname",
    "invitedAttendees": "Invited",
    "isPublic": "Publicly displayed (?)",
    "isPublicTrue": "Public",
    "isPublicFalse": "Private",
    "newTitle": "New survey",
    "created": "Created",
    "creationDate": "Creation date",
    "expires": "Expires",
    "expirationDate": "Expiration date",
    "finished": "You successfully completed the survey.",
    "thanks": "Thank you for your participation.",
    "noAnswer": "No answers available jet.",
    "notFound": "Survey could not be found.",
    "noFormula": "The formula of the survey is not readable.",
    "canSubmitMultiple": "Allow multiple submission",
    "editor": {
      "new": "New (blank)",
      "saveSurveySuccess": "Saved the survey.",
      "abort": "Revert all changes",
      "addDescription": "Add a description",
      "expectingUserInput": "Expecting the user to answer here, ... "
    },
    "participate": {
      "saveAnswerSuccess": "Saved the answer."
    },
    "errors": {
<<<<<<< HEAD
      "surveyTooBig": "The survey is too big.",
      "answerTooBig": "The answer is too big.",
      "submitAnswerError": "Not able to submit the answer.",
=======
>>>>>>> a2e7f7ad
      "updateOrCreateError": "Neither able to update a survey nor to create a new one.",
      "deleteError": "Not able to delete the surveys.",
      "noAnswerError": "No answers available jet.",
      "noFormulaError": "The formula of the survey is not readable.",
      "noBackendLimitersError": "In order to use this functionality you have to define limiters inside of the editor.",
      "notFoundError": "Survey not found.",
      "surveyFormulaStructuralError": "The formula of the survey has structural issues.",
      "participationErrorUserNotAssigned": "User is no participant of the survey.",
      "participationErrorAlreadyParticipated": "User has already participated in the survey.",
      "participationErrorSurveyExpired": "Survey has already expired.",
      "idTypeError": "Missing survey id.",
      "missingAnswerError": "Please provide an answer before submitting."
    }
  },
  "survey-answer": {
    "errors": {
      "notAbleToFindOrCreateSurveyAnswerError": "Neither able to find nor to create the users survey answer entry in database.",
      "notAbleToFindSurveyAnswerError": "Survey answers not found.",
      "notAbleToUpdateSurveyAnswerError": "Not able to update the submitted survey answer.",
      "notAbleToCreateSurveyAnswerError": "Not able to create the users survey answer.",
      "notAbleToDeleteSurveyAnswerError": "Not able to delete the users survey answer."
    }
  },
  "surveys": {
    "rowsSelected": "{{selected}} of {{total}} surveys selected",
    "rowSelected": "{{selected}} of {{total}} survey selected",
    "confirmMultiDelete": "Should these surveys really be deleted?",
    "confirmSingleDelete": "Should this survey really be deleted?",
    "deleteSurveys": "Delete {{count}} surveys",
    "deleteSurvey": "Delete survey",
    "title": "SURVEYS",
    "sidebar": "Surveys",
    "view": {
      "open": {
        "menu": "Open Surveys",
        "title": "Open Surveys",
        "description": "Here you find the surveys you were invited to participate."
      },
      "created": {
        "menu": "Own Surveys",
        "title": "Own Surveys",
        "description": "Here you find the surveys that you have created by yourself."
      },
      "answered": {
        "menu": "Answered Surveys",
        "title": "Answered Surveys",
        "description": "Here you find the surveys that you have already participated in."
      },
      "editor": {
        "menu": "Create new"
      }
    },
    "actions": {
      "showResultsChart": "Chart",
      "showResultsTable": "Table",
      "showSubmittedAnswers": "Answers"
    },
    "submittedAnswersDialog": {
      "title": "Submitted survey answer"
    },
    "saveDialog": {
      "title": "Save and assign to participants",
      "settingsFlags": "Options",
      "isAnonymous": "Should the survey be anonymous?",
      "isPublic": "Should the survey be public?",
      "canSubmitMultipleAnswers": "Should a participant be allowed to answer the survey multiple times?",
      "canUpdateFormerAnswer": "Should answers be editable afterwards?"
    },
    "sharePublicSurveyDialog": {
      "title": "Share survey",
      "description": "Here you can share the survey with external people. Please copy the link and send it to the participants.",
      "savedToClipboard": "Saved to clipboard.",
      "savedToClipboardError": "Unable to save into clipboard."
    },
    "participateDialog": {
      "title": "Participate in the survey"
    },
    "resultChartDialog": {
      "title": "Results - Chart"
    },
    "resultTableDialog": {
      "title": "Results - Table"
    }
  },
  "printer": {
    "title": "PRINTER",
    "sidebar": "Printer"
  },
  "network": {
    "title": "NETWORK",
    "sidebar": "Network"
  },
  "locationservices": {
    "title": "LOCATION SERVICES",
    "sidebar": "Location Services"
  },
  "desktopdeployment": {
    "title": "DESKTOP",
    "topic": "Desktop Deployment",
    "description": "Here you can connect to your virtual desktop.",
    "sidebar": "Desktop",
    "close": "Close connection",
    "connect": "Connect",
    "reload": "Reload",
    "error": {
      "title": "Connection error",
      "description": "Please check your network connection and try again."
    },
    "win10": "Windows 10",
    "win11": "Windows 11",
    "ubuntu": "Ubuntu",
    "clients": "Clients available",
    "client": "Client available",
    "errors": {
      "GuacamoleNotResponding": "RDP service not available.",
      "GuacamoleUserNotFound": "Username or password could not be found.",
      "LmnVdiApiNotResponding": "Linuxmuster VDI service does not respond.",
      "SessionNotFound": "Session not found.",
      "AppNotProperlyConfigured": "Guacamole is not properly configured, contact your system administrator."
    }
  },
  "wlan": {
    "title": "WLAN",
    "sidebar": "Wlan"
  },
  "mobiledevices": {
    "title": "MOBILE DEVICES",
    "sidebar": "Mobile Devices"
  },
  "virtualization": {
    "title": "VIRTUALIZATION",
    "sidebar": "Virtualization"
  },
  "firewall": {
    "title": "FIREWALL",
    "sidebar": "Firewall"
  },
  "antimalware": {
    "title": "ANTI-MALWARE",
    "sidebar": "Anti-Malware"
  },
  "backup": {
    "title": "BACKUP",
    "sidebar": "Backup"
  },
  "aichat": {
    "title": "KI CHAT",
    "sidebar": "KI Chat"
  },
  "roombooking": {
    "sidebar": "Room booking"
  },
  "settings": {
    "title": "SETTINGS",
    "sidebar": "Settings",
    "addApp": {
      "title": "Add app",
      "description": "Please select an app:"
    },
    "deleteApp": {
      "title": "Delete App",
      "description": "Are you sure you want to delete this app?"
    },
    "delete": "Remove",
    "description": {
      "ticketsystem": "Here you can make all the settings.",
      "mail": "Here you can make all the settings.",
      "chat": "Here you can make all the settings.",
      "conferences": "Here you can make all the settings.",
      "surveys": "Here you can make all the settings.",
      "knowledgebase": "Here you can make all the settings.",
      "filesharing": "Here you can make all the settings.",
      "forums": "Here you can make all the settings.",
      "roombooking": "Here you can make all the settings.",
      "learningmanagement": "Here you can make all the settings.",
      "schoolinformation": "Here you can make all the settings.",
      "classmanagement": "Here you can make all the settings.",
      "printer": "Here you can make all the settings.",
      "network": "Here you can make all the settings.",
      "locationservices": "Here you can make all the settings.",
      "desktopdeployment": "Here you can make all the settings.",
      "wlan": "Here you can make all the settings.",
      "mobiledevices": "Here you can make all the settings.",
      "virtualization": "Here you can make all the settings.",
      "firewall": "Here you can make all the settings.",
      "antimalware": "Here you can make all the settings.",
      "backup": "Here you can make all the settings.",
      "aichat": "Here you can make all the settings.",
      "linuxmuster": "Here you can make all the settings.",
      "whiteboard": "Here you can make all the settings.",
      "bulletinboard": "Configure the user groups that have access to the Bulletin Board app here. The categories can be used to control which messages are displayed to users."
    },
    "appconfig": {
      "sections": {
        "onlyOffice": {
          "title": "Only Office Integration",
          "description": ""
        },
        "imapMailFeed": {
          "title": "IMAP Integration",
          "description": ""
        },
        "bulletinBoard": {
          "title": "Categories",
          "description": "Add new categories or edit existing ones to control for which users and groups notifications should be displayed."
        },
        "general": {
          "title": "General",
          "description": ""
        },
        "fileSharing": {
          "title": "General settings",
          "description": ""
        },
        "docker": {
          "title": "Docker Applications",
          "description": "To be able to use the extended services, the required container applications must be started here."
        },
        "veyon": {
          "title": "Veyon Proxy",
          "description": "Here you can configure the Veyon WebAPI proxies.",
          "filterPlaceHolderText": "Search for proxy",
          "invalidCidrFormat": "Invalid CIDR notation",
          "invalidUrlFormat": "Invalid URL"
        }
      },
      "update": {
        "success": "App saved successfully",
        "failed": "Update failed"
      },
      "delete": {
        "success": "App removed",
        "failed": "App deletion failed"
      },
      "create": {
        "success": "App created",
        "failed": "App creation failed"
      }
    },
    "errors": {
      "WriteAppConfigFailed": "Save app failed",
      "ReadAppConfigFailed": "Read app failed",
      "DisableAppConfigFailed": "Disable app failed",
      "WriteTraefikConfigFailed": "Write traefik config failed",
      "ReadTraefikConfigFailed": "Read traefik config failed",
      "forbiddenProxyPath": "Forbidden proxy path",
      "fieldRequired": "This field is required",
      "maxChars": "Maximum {{count}} characters",
      "nameAlreadyExists": "App with this name already exists"
    },
    "yamleditor": {
      "invalidYaml": "Wrong YAML syntax",
      "placeholder": "Enter your Traefik config here"
    },
    "rowsSelected": "{{selected}} of {{total}} Container selected",
    "rowSelected": "{{selected}} of {{total}} Container selected"
  },
  "usersettings": {
    "title": "MY PROFILE",
    "sidebar": "My Profile",
    "details": {
      "title": "User details",
      "description": "Here you see and edit some of your personal information.",
      "userInformation": "User related information",
      "dateOfBirth": "Date of birth",
      "givenName": "Given name",
      "displayName": "Display name",
      "name": "Username",
      "role": "Role",
      "schoolName": "School name",
      "schoolSubjects": "School subjects",
      "sophomorixState": "Status",
      "quotas": "Quotas",
      "proxyAddresses": "Mail Proxies",
      "addNew": "Type to add",
      "badgeAlreadyExists": "This entry exists already",
      "sophomorixCustom1_teacher": "Schoolsubject 1",
      "sophomorixCustom2_teacher": "Schoolsubject 2",
      "sophomorixCustomMulti1_teacher": "Coffee-brands",
      "userimageconfig": "Profile picture"
    },
    "security": {
      "title": "Security",
      "sidebar": "Security",
      "description": "Configure here the security settings of your account",
      "changePassword": {
        "title": "Change Password",
        "currentPassword": "Current password",
        "newPassword": "New Password",
        "confirmPassword": "Confirm Password",
        "confirm": "Change Password",
        "passwordChangedSuccessfully": "Password changed successfully"
      }
    },
    "mails": {
      "title": "Email"
    },
    "mobileAccess": {
      "title": "Mobile Access",
      "description": "Here you can set up the edulution.io app for mobile access to your files. Currently only available for Apple iOS."
    },
    "faq": "FAQ",
    "externalIntegration": "External Integration",
    "config": {
      "mfa": "Two-Factor-Authentication",
      "mfaInfo": "Currently the Two-Factor-Authentication is",
      "enabled": "enabled",
      "enable": "Enable",
      "disabled": "disabled",
      "disable": "Disable"
    },
    "language": {
      "title": "Language",
      "description": "Please select the language for the user interface.",
      "german": "German",
      "english": "English",
      "system": "System language"
    },
    "addTotp": {
      "title": "QR-Code",
      "description": "Please scan the QR-Code and enter the TOTP:"
    },
    "errors": {
      "currentPasswordRequired": "Current password is required",
      "newPasswordRequired": "New password is required",
      "confirmPasswordRequired": "Repeat the new password for the confirmation",
      "passwordsDoNotMatch": "Passwords do not match",
      "passwordLength": "Password must be at least 8 characters long",
      "notSupportedFileFormat": "Not supported file format",
      "notAbleToCompressImage": "Not able to compress the image"
    }
  },
  "forwardingpage": {
    "action": "This link will take you to the external site of the provider.",
    "description": "The application opens in a new window. No further authorization is required.",
    "missing_link": "Missing link"
  },
  "menu": "Menu",
  "home": "Home",
  "projects": "Projects",
  "iso": "ISO",
  "program": "Programs",
  "share": "Share",
  "teacher": "Teacher",
  "student": "Student",
  "students": "Students",
  "user": "User",
  "login": {
    "username_too_long": "Username to long",
    "password_too_long": "Password to long",
    "forgot_password": "Forgot password?",
    "remember_me": "Remember me"
  },
  "edit": "Edit",
  "common": {
    "answers": "Answers",
    "error": "Error",
    "errors": {
      "startDateBeforeEndDate": "The start date must be before the end date",
      "dbAccessFailed": "Database access failed",
      "envAccessError": "Not able to read environment variables"
    },
    "sortOrder": "Sort order",
    "checking": "Checking",
    "options": "Options",
    "cancel": "Cancel",
    "columns": "Columns",
    "table": "Table",
    "copy": {
      "success": "Successfully copied to clipboard",
      "error": "Copy to clipboard failed",
      "doCopy": "Copy",
      "link": "Copy link"
    },
    "openInNewTab": "Open in new tab",
    "from": "from",
    "youAreCurrentlyNotLoggedIn": "You are currently not logged in",
    "toLogin": "To login",
    "name": "Name",
    "join": "Join",
    "details": "Details",
    "createdAt": "Created at",
    "updatedAt": "Updated at",
    "actions": "Actions",
    "forward": "Forward",
    "showOptions": "Show options",
    "open": "Open",
    "and": "and",
    "yes": "Yes",
    "no": "No",
    "title": "Title",
    "add": "Add",
    "reload": "Reload",
    "stop": "Stop",
    "logout": "Logout",
    "selected": "selected",
    "save": "Save",
    "successful": "Successful",
    "failed": "Failed",
    "login": "Login",
    "username": "Username",
    "password": "Password",
    "loading": "Loading...",
    "overview": "Overview",
    "create": "Create",
    "icon": "Icon",
    "group": "Group",
    "groups": "Groups",
    "min_chars": "Minimum {{count}} characters",
    "max_chars": "Maximum {{count}} characters",
    "groupAdmins": "Group administrators",
    "admins": "Administrators",
    "adminsShort": "Admins",
    "adminShort": "Admin",
    "admin": "Administrator",
    "teacher": "Teacher",
    "users": "Users",
    "groupUsers": "Group users",
    "description": "Description",
    "school": "School",
    "properties": "Properties",
    "type": "Type",
    "creationDate": "Creation date",
    "schoolName": "School name",
    "mailList": "Mailing List",
    "invalid_chars": "Contains invalid characters",
    "clearSelection": "Clear selection",
    "start": "Start",
    "close": "Close",
    "delete": "Delete",
    "connect": "Connect",
    "custom": "Custom",
    "select": "Select...",
    "none": "None",
    "edit": "Edit",
    "participate": "Participate",
    "participated": "Participated",
    "not-available": "Not available",
    "date": "Date",
    "time": "Time",
    "revert": "Revert",
    "restart": "Restart",
    "kill": "Kill",
    "install": "Install",
    "update": "Update",
    "progress": "Progress...",
    "pressInstall": "Press Install to start",
    "disabled": "Disabled",
    "invalid_url": "Invalid URL",
    "invalid_fqdn": "Invalid FQDN. Please only enter the hostname.",
    "required": "Required"
  },
  "form": {
    "path": "Path",
    "pathDescription": "Please enter a valid URL.",
    "apptype": "App type",
    "native": "Native Support",
    "forwarded": "Forwarded",
    "embedded": "Embedded",
    "saved": "Configuration saved!",
    "url": "URL",
    "urlDescription": "Please insert an URL to the application",
    "apiKey": "API Key",
    "apiKeyDescription": "The API Key will be used for authentication",
    "proxyConfig": "Proxy Configuration",
    "proxyConfigDescription": "YAML Editor for the Traefik proxy configuration",
    "expertMode": "Expert mode",
    "proxyPath": "Proxy path",
    "proxyPathPlaceholder": "e.g. SOGo",
    "proxyDestination": "Proxy destination",
    "proxyDestinationPlaceholder": "e.g. http://localhost:1234/",
    "stripPrefix": "Strip prefix",
    "input": {
      "dateTimePicker": "Datum und Uhrzeit auswählen"
    }
  },
  "fileOperationSuccessful": "File operation successful",
  "unknownErrorOccurred": "An unknown error occurred",
  "fileSharingTable": {
    "filename": "Filename",
    "size": "Size",
    "lastModified": "Last Modified",
    "type": "Type",
    "filesOrFoldersSelected": "{{selected}} of {{total}} file(s)/folder(s) were selected"
  },
  "filesharingUpload": {
    "title": "Upload Files",
    "upload": "Upload",
    "dataLimitExceeded": "Data limit from 50 MB exceeded",
    "fileSize": "File size",
    "selectFile": "Select up to 5 files at a time",
    "uploadItems": "Upload: {{count}} items",
    "dragDropClick": "Drag files here or click to select files",
    "dropHere": "Drop here",
    "filesToUpload": "Files to upload",
    "limitExceeded": "Reached the limit of 5 files"
  },
  "linuxmuster": {
    "title": "LINUXMUSTER",
    "sidebar": "Linuxmuster"
  },
  "whiteboard": {
    "title": "WHITEBOARD",
    "sidebar": "Whiteboard"
  },
  "table": {
    "noDataAvailable": "No data available"
  },
  "loadingIndicator": {
    "message": "Please wait...",
    "previewLoading": "Preview loading"
  },
  "search": {
    "type-to-search": "Type to search",
    "loading": "Loading",
    "no-results": "No results",
    "usersAdded": "{{ count }} added"
  },
  "fileCategory": {
    "folder": "Folder",
    "document": "Document",
    "image": "Image",
    "video": "Video",
    "audio": "Audio",
    "acrobat": "PDF",
    "presentation": "Presentation",
    "spreadsheet": "Table",
    "vector": "Diagram"
  },
  "fileCreateNewContent": {
    "documentFile": "Create a new document",
    "spreadsheetFile": "Create a new table",
    "presentationFile": "Create a new presentation",
    "textFile": "Create a new textfile",
    "drawIoFile": "Create a new Draw.io-File",
    "fileDialogTitle": "Create a new file",
    "directoryDialogTitle": "Create a new directory",
    "createButtonText": "Create",
    "min_3_chars": "Minimum 3 characters",
    "max_30_chars": "Maximum 30 characters",
    "fileOperationSuccessful": "File creation successful",
    "noMessageAvailable": "No message available",
    "unknownErrorOccurred": "An unknown error occurred",
    "newFileFromType": {
      "drawIoFile": "New Draw.io-File",
      "textFile": "New Textfile",
      "spreadsheetFile": "New Table",
      "presentationFile": "New Presentation",
      "documentFile": "New Document"
    }
  },
  "fileRenameContent": {
    "placeholder": "Enter new name",
    "renameYourDirectory": "Rename your directory",
    "renameYourFile": "Rename your file",
    "to": "to",
    "rename": "Rename",
    "unknownErrorOccurred": "An unknown error occurred"
  },
  "currentDirectory": "Current directory",
  "moveItemDialog": {
    "changeDirectory": "Change directory",
    "currentDirectory": "Current directory",
    "folderName": "Folder name",
    "movingItems": {
      "one": "Moving 1 item",
      "other": "Moving {{count}} items"
    },
    "moveTo": "Move to",
    "move": "Move",
    "unknownErrorOccurred": "An unknown error occurred",
    "selectedItem": "selected item"
  },
  "deleteDialog": {
    "areYouSure": "Are you absolutely sure?",
    "actionCannotBeUndone": "This action cannot be undone. This will permanently delete the files:",
    "selectedItems": "Selected Items:",
    "cancel": "Cancel",
    "continue": "Continue",
    "unknownErrorOccurredDuringDeletion": "An unknown error occurred during deletion",
    "deleteFiles": "Delete files"
  },
  "timeAgo": {
    "justNow": "just now",
    "minuteAgo": "{{count}} minutes ago",
    "hourAgo": "{{count}} hour ago",
    "dayAgo": "{{count}} days ago",
    "invalidDate": "Invalid date"
  },
  "dialog": {
    "close": "Close"
  },
  "tooltip": {
    "upload": "Upload",
    "create": {
      "file": "Create file",
      "folder": "Create folder"
    },
    "rename": "Rename",
    "move": "Move",
    "delete": "Delete",
    "download": "Download"
  },
  "response": {
    "successfully": "Action was successful",
    "error": "Error",
    "move_successful": "Move successful from {{sourcePath}} to {{destinationPath}}",
    "move_failed": "Move failed",
    "unexpected_error_occurred": "Unexpected error occurred",
    "upload_failed_with_status": "Upload failed with status {{status}}",
    "network_error_occurred_during_the_upload": "Network error occurred during the upload",
    "file_uploaded_successfully": "File {{fileName}} uploaded successfully",
    "file_uploaded_failed": "File {{fileName}} could not be uploaded {{status}}",
    "directory_created_successfully": "Directory {{directoryName}} created successfully",
    "file_created_successfully": "File {{fileName}} created successfully",
    "file_was_deleted_successfully": "File {{fileName}} was deleted successfully",
    "files_deleted_successfully": "File was deleted successfully",
    "all_items_moved_successfully": "All items moved successfully",
    "destination_path_is_undefined": "Destination path is undefined"
  },
  "accountData": {
    "account_info": "Account Information",
    "name": "Name",
    "email": "Email",
    "school": "School",
    "role": "Role",
    "classes": "Classes",
    "change_password": "Change Password",
    "my_information": "My Information",
    "mail_alias": "Mail-Alias",
    "change_my_data": "Change my data",
    "school_classes": "School Classes"
  },
  "groups": {
    "errors": {
      "CouldNotGetGroupByPath": "Group could not be found by path",
      "CouldNotGetUsers": "Users could not be found",
      "CouldNotFetchGroupMembers": "Group members could not be found",
      "CouldNotFetchUserById": "User could not be found by ID",
      "CouldNotSearchGroups": "Could not search for groups"
    },
    "classes": "Classes"
  },
  "users": {
    "errors": {
      "notFoundError": "User does not exist",
      "updateError": "Not able to update the user"
    }
  },
  "permission": {
    "groups": "User groups",
    "selectGroupsDescription": "Select the user groups that should have access to the app."
  },
  "appExtendedOptions": {
    "title": "Extensions",
    "onlyOfficeUrl": "Enter the OnlyOffice URL",
    "onlyOfficeUrlTitle": "OnlyOffice URL",
    "onlyOfficeJwtSecretTitle": "OnlyOffice JWT Secret",
    "onlyOfficeJwtSecretDescription": "Enter the OnlyOffice JWT Secret",
    "overrideDocumentVendorMSWithOOTitle": "Use OpenDocument as the standard document format",
    "overrideDocumentVendorMSWithOODescription": "Should the format used by OpenOffice (odt, ods, odp) be used instead of Microsoft Office (docx, pptx, xlsx) formats?",
    "mailImapUrlTitle": "URL",
    "mailImapUrlDescription": "Enter the FQDN (i.e. 'imap.example.com') of the IMAP-server",
    "mailImapPortTitle": "Port",
    "mailImapPortDescription": "Enter the port number of the IMAP-server (i.e. 993)",
    "mailImapSecureTitle": "Secure Connection",
    "mailImapSecureDescription": "Should the connection be established via TLS or STARTTLS",
    "mailImapRejectUnauthorizedTitle": "Reject Unauthorized",
    "mailImapRejectUnauthorizedDescription": "Should a certificate check be carried out for this connection?"
  },
  "mails": {
    "errors": {
      "NotAbleToGetImapOption": "Could not read the configuration for imap",
      "NotAbleToConnectClientError": "Could not connect to the imap server",
      "NotAbleToLockMailboxError": "Could not lock on to the mailbox",
      "NotAbleToFetchMailsError": "Could not fetch mails",
      "NotValidPortTypeError": "The port must be specified as a number",
      "MailProviderNotFound": "Email provider not found",
      "MailcowApiGetSyncJobsFailed": "Not able to get sync jobs",
      "MailcowApiCreateSyncJobFailed": "Not able to create sync job",
      "MailcowApiDeleteSyncJobsFailed": "Not able to delete sync jobs"
    }
  },
  "licensing": {
    "communityLicenseDialog": {
      "title": "Community Edition",
      "description": "Free community edition of edulution.io UI.<br/>Visit us on <link1>{{link}}</link1>.<br/><strong>This version does not provide support.</strong>"
    }
  },
  "preview": {
    "image": "Image preview",
    "failedToLoadImage": "Failed to load image"
  },
  "containerApplication": {
    "dialogTitle": "{{applicationName}}-Plugins Installer",
    "EDULUTION_MAIL_HOSTNAME": {
      "title": "Hostname",
      "description": "Hostname of the mail server. This could be different from the edulution domain name."
    }
  },
  "dockerOverview": {
    "title": "Container Overview",
    "containerName": "Container Name",
    "state": "State",
    "status": "Status",
    "state-badge": "Badge",
    "imageName": "Image",
    "filterPlaceHolderText": "Search for container name",
    "port": "Port",
    "created": "Created at"
  },
  "docker": {
    "error": {
      "dockerConnectionError": "Docker connection failed",
      "dockerImageNotFound": "Docker Image could not be found",
      "dockerCreationError": "Docker Container could not be created",
      "dockerCommandExecutionError": "Docker command could not be executed",
      "dockerContainerDeletionError": "Docker Container could not be deleted"
    },
    "events": {
      "pullingImage": "Pulling docker image...",
      "checkingImage": "Checking if image already exists...",
      "creatingContainer": "Creating docker container...",
      "containerCreated": "Container created.",
      "startContainer": "Container started.",
      "stopContainer": "Container stopped.",
      "restartContainer": "Restart Container.",
      "killContainer": "Container killed.",
      "containerCreationSuccessful": "Container successfully created.",
      "containerCreationFailed": "Container could not be created."
    },
    "status": {
      "running": "running",
      "created": "created",
      "restarting": "restarting",
      "paused": "paused",
      "exited": "exited",
      "dead": "dead"
    }
  },
  "veyon": {
    "errors": {
      "AppNotProperlyConfigured": "Veyon is not properly configured, contact the system administrator.",
      "VeyonAuthFailed": "Veyon authentication failed.",
      "GetUserFailed": "User could not be retrieved.",
      "VeyonApiNotReachable": "The external Veyon server is not reachable."
    }
  }
}<|MERGE_RESOLUTION|>--- conflicted
+++ resolved
@@ -498,12 +498,7 @@
       "saveAnswerSuccess": "Saved the answer."
     },
     "errors": {
-<<<<<<< HEAD
-      "surveyTooBig": "The survey is too big.",
-      "answerTooBig": "The answer is too big.",
       "submitAnswerError": "Not able to submit the answer.",
-=======
->>>>>>> a2e7f7ad
       "updateOrCreateError": "Neither able to update a survey nor to create a new one.",
       "deleteError": "Not able to delete the surveys.",
       "noAnswerError": "No answers available jet.",
