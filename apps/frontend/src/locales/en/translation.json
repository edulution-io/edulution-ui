{
  "welcome": "Welcome to the application",
  "changeLang": "Change Language",
  "heading": "Welcome {{givenName}} {{familyName}}",
  "closeEditingWindow": "Close editing window",
  "framebufferImage": "Framebuffer image",
  "previewImage": "Image preview",
  "not-set": "Not set",
  "imprint": "Imprint",
  "public": "Public",
  "bulletinboard": {
    "settings": "Settings",
    "noBulletinsToShow": "There are currently no messages to display, so check back later!",
    "categoryIsRequired": "Selecting a category is required",
    "createdFrom": "by {{ createdBy }}, updated on {{ lastUpdated }}",
    "createdFromAndUpdatedBy": "by {{ createdBy }}, updated by {{ lastUpdatedBy }} on {{ lastUpdated }}",
    "deleteBulletinCategory": "Delete category",
    "confirmSingleCategoryDelete": "Do you really want to delete this category?",
    "confirmSingleCategoryDeleteWarning": "Warning: All bulletins in this category will also be deleted!",
    "isVisibleStartDate": "Active from",
    "isVisibleEndDate": "Active until",
    "isActiveOrExpired": "Active/Expired",
    "activeFrom": "Active from",
    "activeUntil": "Active until",
    "appTitle": "Info Board",
    "description": "Here you find your latest bulletins",
    "sidebar": "Info Board",
    "newCategorie": "New category",
    "category": "Category",
    "categoryPositionChanged": "Position of the category changed",
    "name": "Name",
    "visibleFor": "Visible for",
    "visibleForUsers": "Visible for users",
    "visibleForGroups": "Visible for groups",
    "editableByUsers": "Editable for users",
    "editableByGroups": "Editable for groups",
    "editCategorie": "Edit category",
    "editorialAccess": "Editorial access",
    "isActive": "Active",
    "isPermanentlyActive": "Permanently active",
    "error": "Error",
    "filterPlaceHolderText": "Search for categoriename",
    "manageCategories": "Manage categories",
    "manageBulletins": "Manage bulletins",
    "placeholderCategoryName": "Name",
    "categoryName": "Category name",
    "bulletinUpdatedSuccessfully": "Bulletin updated successfully",
    "bulletinCreatedSuccessfully": "Bulletin created successfully",
    "bulletinsDeletedSuccessfully": "Bulletins deleted successfully",
    "categoryCreatedSuccessfully": "Category created successfully",
    "categoryUpdatedSuccessfully": "Category updated successfully",
    "categoryDeletedSuccessfully": "Category deleted successfully",
    "delete": "Delete",
    "deleteBulletin": "Delete bulletin",
    "deleteBulletins": "Delete {{count}} bulletins",
    "editBulletin": "Edit bulletin",
    "createBulletin": "Create bulletin",
    "confirmSingleDelete": "Do you really want to delete this bulletin?",
    "confirmMultiDelete": "Do you really want to delete these bulletins?",
    "rowsSelected": "{{selected}} out of {{total}} bulletins selected",
    "rowSelected": "{{selected}} out of {{total}} bulletin selected",
    "cancel": "Cancel",
    "title": "Title",
    "content": "Content",
    "editCategory": "Edit category",
    "createNewCategory": "Create category",
    "categories": {
      "FULLY_VISIBLE": "Fully visible",
      "FULLY_VISIBLE-short": "Visible",
      "ONLY_TITLE": "Show titles only",
      "ONLY_TITLE-short": "Titles only",
      "visibilityState": "Default visibility of bulletins",
      "visibleByUsersAndGroups": "This category with its bulletins is visible to users and groups in the Info Board app",
      "visibleByUsersAndGroupsTitle": "Info Board app",
      "editableByUsersAndGroups": "This category is editable by users and groups in the Info Board app",
      "editableByUsersAndGroupsTitle": "Manage Bulletins"
    },
    "errors": {
      "categoryNotFound": "Category not found",
      "categoryDeleteFailed": "Failed to delete category",
      "invalidCategory": "Invalid category",
      "bulletinNotFound": "Bulletin not found",
      "unauthorizedUpdateBulletin": "Unauthorized to update this bulletin",
      "unauthorizedDeleteBulletin": "Unauthorized to delete this bulletin",
      "categoryNameAlreadyExists": "Category name already exists",
      "unauthorizedCreateBulletin": "No permission to create this bulletin",
      "unauthorizedCreateCategory": "No permission to create this category",
      "unauthorizedDeleteCategory": "No permission to delete this category",
      "unauthorizedUpdateCategory": "No permission to update this category",
      "attachmentDeletionFailed": "Failed to delete an attachment"
    }
  },
  "mountpoints": {
    "home": "Home",
    "examusers": "Exams",
    "projects": "Projects",
    "iso": "ISO",
    "programs": "Programs",
    "shares": "Shares",
    "students-home": "Students-Home"
  },
  "appstore": {
    "title": "App Store",
    "description": "Here you can add {{ applicationName }} apps.",
    "chooseIcon": "Choose icon",
    "uploadIcon": "Upload icon",
    "dropIconDescription": "Drag an image here or click to select an image. Supported formats: SVG, WEBP"
  },
  "forwarding": {
    "sidebar": "Forwarding"
  },
  "frame": {
    "sidebar": "Frame"
  },
  "embedded": {
    "sidebar": "Embedded"
  },
  "dashboard": {
    "description": "Here is your personal {{ applicationName }} dashboard. The place where all your applications for digital teaching are collected.",
    "pageTitle": "Dashboard",
    "mobileAccess": {
      "title": "Mobile Access",
      "manual": "Setup",
      "manualSetup": "Manual setup",
      "setupWithQrCode": "Setup with QR code",
      "accessData": "Login data",
      "content": "You can access the school server from many mobile devices. Click on Manual to start.",
      "scanAccessInfo": "To transfer the access data, please scan the following QR code with the {{ applicationName }} app.",
      "manualAccessInfo": "Enter your login details manually in the {{ applicationName }} app. The example below shows how to fill in each field.",
      "nextStepPreview": "In the next step you can transfer the access data.",
      "downloadDirect": "Or download the app directly:",
      "downloadApp": "Download the {{ applicationName }} app here:"
    },
    "quota": {
      "title": "Quotas",
      "globalQuota": "Cloud quota calculated",
      "mailQuota": "E-Mail quota calculated",
      "mibibyte": "MiB",
      "remainingLow": "Remaining quota low – {{free}} %",
      "remainingVeryLow": "Remaining quota very low – {{free}} %"
    }
  },
  "auth": {
    "errors": {
      "TokenExpired": "Session expired.",
      "tokenIsNotActive": "Session is no longer active.",
      "SessionExpiring": "You will be logged off in less than a minute.",
      "Unauthorized": "You are not authorized.",
      "Unknown": "User not found.",
      "TotpMissing": "Totp missing.",
      "TotpInvalid": "Totp invalid.",
      "LmnConnectionFailed": "Connection to school server failed.",
      "KeycloakConnectionFailed": "Connection to authentication server failed.",
      "EdulutionConnectionFailed": "Connection to edulution server failed. Please try again later."
    },
    "logout": {
      "success": "Logout successful"
    }
  },
  "lmnApi": {
    "errors": {
      "ToggleSchoolClassJoinedFailed": "Failed to join or leave the classroom",
      "ToggleProjectJoinedFailed": "Failed to join or leave the project",
      "TogglePrinterJoinedFailed": "Failed to add or remove the printer",
      "GetUserSessionsFailed": "Get user session failed",
      "AddUserSessionsFailed": "Add user session failed",
      "GetPrintersFailed": "Fetching printers failed",
      "RemoveUserSessionsFailed": "Remove user session failed",
      "UpdateUserSessionsFailed": "Update user session failed",
      "StartExamModeFailed": "Start exam mode failed",
      "PrintPasswordsFailed": "Print passwords failed",
      "StopExamModeFailed": "Stop exam mode failed",
      "RemoveManagementGroupFailed": "Remove management group failed",
      "AddManagementGroupFailed": "Add management group failed",
      "GetUserSchoolClassesFailed": "Get user school classes failed",
      "GetUserSchoolClassFailed": "Get user school class failed",
      "GetUserProjectsFailed": "Get user projects failed",
      "GetUserFailed": "Fetching failed",
      "UpdateUserFailed": "Update failed",
      "GetCurrentUserRoomFailed": "Get current user room failed",
      "CreateProjectFailed": "Create project failed",
      "RemoveProjectFailed": "Remove project failed",
      "UpdateProjectFailed": "Update project failed",
      "SearchUsersOrGroupsFailed": "Search users or groups failed",
      "GetProjectFailed": "Get project failed",
      "PasswordMismatch": "The current password is wrong",
      "PasswordChangeFailed": "Password change failed",
      "GetUsersQuotaFailed": "Get users quota failed"
    }
  },
  "ticketsystem": {
    "title": "TICKETS",
    "sidebar": "Tickets"
  },
  "mail": {
    "title": "E-MAILS",
    "sidebar": "E-Mails",
    "configName": "Configuration name",
    "hostname": "Hostname",
    "port": "Port",
    "portPlaceholder": "e.g. 993",
    "encryption": "Encryption",
    "rowsSelected": "{{selected}} of {{total}} jobs selected",
    "rowSelected": "{{selected}} of {{total}} job selected",
    "importer": {
      "filterPlaceHolderText": "Search for username",
      "title": "E-Mail Sync",
      "provider": "E-Mail Provider",
      "interval": "Sync Interval",
      "isActive": "Active",
      "syncJobsTable": "Sync Jobs",
      "mailAddress": "E-Mail address",
      "noMailConfigured": "E-Mail app is not active. Please contact your system administrator.",
      "syncAccountAdded": "Account for sync job added.",
      "syncAccountDeleted": "Account for sync job deleted."
    }
  },
  "chat": {
    "title": "CHAT",
    "sidebar": "Chat"
  },
  "errors": {
    "automaticLoginFailed": "Automatic login failed",
    "unexpectedError": "An unexpected error occurred",
    "uploadOrFetchAttachmentFailed": "Error uploading or fetching attachment",
    "fileGenerationFailed": "File generation failed",
    "requestTooLarge": "Your request is too large. If you have attached media, try compressing or removing it"
  },
  "conferences": {
    "errors": {
      "MeetingNotFound": "A meeting with this ID was not found",
      "BbbServerNotReachable": "The external BBB is not reachable",
      "CouldNotStartConference": "The conference could not be started",
      "CouldNotStopConference": "The conference could not be stopped",
      "BbbUnauthorized": "You are not authorized at external BBB server",
      "AppNotProperlyConfigured": "The conferencing app is not properly configured, contact your system administrator",
      "YouAreNotTheCreator": "You are not the creator of the conference",
      "AlreadyInAnotherMeeting": "You are already in a conference. Please leave the current conference before joining another one.",
      "DBAccessFailed": "Database access failed",
      "WrongPassword": "The entered password is wrong",
      "ConferenceIsNotRunning": "Conference is not running",
      "MissingMandatoryParameters": "Request failed because of missing parameters"
    },
    "sharePublicDialog": {
      "title": "Share Conference",
      "description": "Here you can copy and share the link to the conference."
    },
    "joinThisConference": "Join this conference",
    "filterPlaceHolderText": "Search for conference name",
    "started": "Conference started",
    "stopped": "Conference stopped",
    "isStarting": "Conference is starting",
    "isStopping": "Conference is stopping",
    "conferenceFetchedSuccessfully": "Conferences successfully fetched",
    "tryManually": "Join manually",
    "changeUser": "Change user",
    "joinAgain": "Join again",
    "passwordOfConference": "Password of conference",
    "conferenceIsNotStartedYet": "The conference was not started. Currently you are in the waiting room and you will be automatically redirected once the conference starts.",
    "conferenceIsPasswordProtected": "This conference is password protected, please enter it to join.",
    "pleaseEnterYourFullName": "To join the conference enter your full name.",
    "yourFullName": "Your full name",
    "isNotPublicOrDoesNotExist": "The conference could not be found.",
    "publicConference": "Public conference",
    "joinUrl": "Join URL",
    "isPublic": "Access Restriction",
    "isPublicTrue": "Public",
    "isPublicFalse": "Private",
    "title": "CONFERENCES",
    "description": "The conference tool enables audio and video conferencing and supports presentations with advanced whiteboard functions.",
    "sidebar": "Conferences",
    "create": "Create conference",
    "delete": "Delete",
    "deleteConference": "Delete conference",
    "deleteConferences": "Delete {count}} conferences",
    "editConference": "Edit conference",
    "conferenceUpdatedSuccessfully": "Conference updated successfully",
    "conferenceCreatedSuccessfully": "Conference created successfully",
    "confirmSingleDelete": "Should this conference really be deleted?",
    "confirmMultiDelete": "Should these conferences really be deleted?",
    "name": "Name of conference",
    "conference": "Conference",
    "password": "Password",
    "attendee": "Attendee",
    "attendees": "Attendees",
    "invitedAttendees": "Invited",
    "joinedAttendees": "Joined",
    "privacyStatus": "Access",
    "public": "Public",
    "private": "Private",
    "rowsSelected": "{{selected}} of {{total}} conferences selected",
    "rowSelected": "{{selected}} of {{total}} conference selected",
    "cancel": "Cancel",
    "password_required": "No Password entered",
    "error": "Error",
    "action": "Action",
    "start": "Start",
    "stop": "Stop",
    "join": "Join",
    "minimize": "Minimize",
    "maximize": "Maximize",
    "close": "Leave conference"
  },
  "delete": "Delete",
  "knowledgebase": {
    "title": "KNOWLEDGEBASE",
    "sidebar": "Knowledgebase"
  },
  "feed": {
    "title": "Current affairs",
    "noconferences": "No running conference",
    "nomail": "No unread mail",
    "nosurveys": "No open survey",
    "nobulletinboard": "No new bulletins"
  },
  "filesharing": {
    "filterPlaceHolderText": "Type to search",
    "title": "FILES",
    "sidebar": "Files",
    "previewTitle": "File Preview",
    "fileEditor": "File editor",
    "selectFile": "Select file",
    "filePreview": "File preview",
    "saveFile": "Save file",
    "loadingDocument": "Loading document...",
    "closeEditor": "Close editor",
    "rowsSelected": "{{selected}} of {{total}} files selected",
    "rowSelected": "{{selected}} of {{total}} file selected",
    "fileWithSameNameAlreadyExists": "A file with the same name already exists.",
    "folderWithSameNameAlreadyExists": "A folder with the same name already exists.",
    "errors": {
      "FileNotFound": "File not found",
      "MountPointsNotFound": "Mount points not found",
      "FolderNotFound": "Folder not found",
      "UploadFailed": "File could not be added",
      "DeletionFailed": "Deletion failed",
      "RenameFailed": "Rename failed",
      "MoveFailed": "Move failed",
      "CreationFailed": "Creation failed",
      "DbAccessFailed": "Database access failed",
      "WebDavError": "Data server access failed",
      "DownloadFailed": "Download failed",
      "FolderCreationFailed": "Folder creation failed",
      "CreateCollectFolderForStudentFailed": "Creating the collect folder for student failed",
      "DeleteFromServerFailed": "Delete from server failed",
      "SaveFailed": "Save failed",
      "DuplicateFailed": "Duplicate failed",
      "AppNotProperlyConfigured": "OnlyOffice is not properly configured, contact your system administrator.",
      "CollectingFailed": "Collecting files failed",
      "MissingCallbackURL": "Missing callback URL",
      "SharingFailed": "Sharing files failed",
      "CopyFailed": "Copy failed"
    },
    "tooltips": {
      "folderNameRequired": "Folder name is required",
      "FileNameRequired": "File name is required",
      "NewFileNameRequired": "New file name is required",
      "NameRequired": "Name is required",
      "NameExceedsCharacterLimit": "Name exceeds character limit",
      "NameMustNotEndWithDot": "The name must not end with a dot."
    },
    "progressBox": {
      "info": "Info",
      "titleSharing": "Distributing files",
      "titleCollecting": "Collecting files",
      "titleMoving": "Moving files",
      "titleDeleting": "Files are being deleted",
      "titleCopying": "Copying files",
      "processedSharingInfo": "{{processed}} out of {{total}} files distributed successfully",
      "processedCollectingInfo": "{{processed}} out of {{total}} files collected successfully",
      "processedDeletingInfo": "{{processed}} out of {{total}} files deleted successfully",
      "processedMovingInfo": "{{processed}} out of {{total}} files moved successfully",
      "processedCopyingInfo": "{{processed}} out of {{total}} files copied successfully",
      "fileInfoSharing": "File {{filename}} is being distributed to {{username}}",
      "fileInfoCollecting": "File {{filename}} is being collected to {{username}}",
      "fileInfoCopying": "File {{filename}} is being copied",
      "fileInfoMoving": "File {{filename}} is being moved",
      "fileInfoDeleting": "File {{filename}} is being deleted",
      "downloadInfo": "Downloading {{filename}}",
      "errorInfo": "{{failed}} files could not be handed out",
      "fileStructureIsCreating": "File structure is creating",
      "zipFilesAreUploading": "Files are uploading",
      "fileIsUploading": "{{filename}} is uploading"
    },

    "publicShareFilesPage": {
      "title": "Shared Files",
      "description": "Here you will find all the files you have shared. Please note: Anyone who has the share link and the corresponding password can download these files."
    },

    "publicFileSharing": {
      "fileName": "Filename",
      "selectedFile": "Selected file: ",
      "searchSharedFiles": "Search for shared files",
      "actions": "Actions",
      "createdAt": "Created at",
      "validUntil": "Valid until",
      "isActive": "Active",
      "fileLink": "Share link",
      "selectPersonsOrGroupsWhoCanAccess": "Restrict persons or groups who can access the file",
      "invitedAttendees": "Invited",
      "isAccessibleBy": "Accessible by",
      "publiclyAccessible": "Publicly accessible",
      "confirmMultiDelete": "Should these share links for the following contents really be deleted?",
      "confirmSingleDelete": "Should this share link for the following content really be deleted?",
      "deleteFileLink": "Delete share links",
      "deleteFileLinks": "Delete share links",
      "isPasswordProtected": "Password",
      "qrCodePublicShareFile": "QR Code for public share link",
      "createNewFileLink": "Create new share link",
      "editPublicShareFile": "Edit share link",
      "sharePublicFile": "Share public content",
      "sharedBy": "Shared by: ",
      "getFileAccess": "Please enter the password for this share to access the contents.",
      "downloadPublicFile": "Download content",
      "nameOfContent": "Content name:",
      "errors": {
        "PublicFileDeletionFailed": "Failed to delete share links",
        "PublicFileIsOnlyDeletableByOwner": "The share link can only be deleted by the owner of this conent.",
        "PublicFileNotFound": "Share link not found",
        "PublicFileIsRestricted": "This share link is restricted to specific users or groups.",
        "PublicIsRestrictedByInvalidToken": "The share link cannot be accessed because the token is invalid.",
        "PublicFileWrongPassword": "The password for the sharing is incorrect.",
        "FileCouldNotBeFound": "The requested content could not be found. Please check the share link or contact the owner of this content.",
        "PublicFileDownloadFailed": "Downloading the file failed. Please try again later."
      },
      "success": {
        "PublicFileLinkCreated": "Share link created successfully",
        "PublicFileLinkDeleted": "Share link deleted successfully",
        "PublicFileLinkUpdated": "Share link updated successfully"
      },
      "scope": {
        "public": "Public",
        "publicHint": "Anyone with the share link can access this content.",
        "restricted": "Restricted",
        "restrictedHint": "Only selected users or groups can access this content."
      }
    },

    "expiry": {
      "select": "Select expiry time",
      "selectedItemPrefix": "Selected content that is shared:",
      "noInviteesWarning": "⚠️  WARNING: Anyone with the share link will be able to download this content.",
      "inviteesWarning": "⚠️  WARNING: Anyone within the selected groups or users will be able to download this content."
    },

    "eta": {
      "fewSeconds": "a few seconds remaining",
      "lessThanMinute": "less than a minute remaining",
      "aboutOneMinute": "about one minute remaining",
      "aboutMinutes_one": "about {{count}} minute remaining",
      "aboutMinutes_other": "about {{count}} minutes remaining",
      "aboutHours_one": "about {{count}} hour remaining",
      "aboutHours_other": "about {{count}} hours remaining",
      "moreThanHours_one": "more than {{count}} hour remaining",
      "moreThanHours_other": "more than {{count}} hours remaining",
      "aboutDays_one": "about {{count}} day remaining",
      "aboutDays_other": "about {{count}} days remaining",
      "moreThanDays_one": "more than {{count}} day remaining",
      "moreThanDays_other": "more than {{count}} days remaining"
    }
  },
  "forums": {
    "title": "FORUMS",
    "sidebar": "Forums"
  },
  "learningmanagement": {
    "title": "LEARNING MANAGEMENT",
    "sidebar": "Learning Management"
  },
  "schoolinformation": {
    "title": "SCHOOL INFORMATION",
    "sidebar": "School Information"
  },
  "schoolclass": "School Class",
  "project": "Project",
  "unknown": "Unknown",
  "device": "Device",
  "globalbinduser": "System User",
  "globaladministrator": "Global Administrator",
  "schoolbinduser": "System User",
  "schooladministrator": "School Administrator",
  "classroom-studentcomputer": "Classroom Student Computer",
  "server": "Server",
  "loginname": "Login name",
  "classmanagement": {
    "title": "CLASS ROOM",
    "sidebar": "Class Room",
    "invalidProxyAddresses": "Proxy E-Mail-Addresses must be written comma separated without spaces",
    "invalidQuota": "The quota must be specified according to the documentation",
    "invalidMailQuota": "The E-Mail quota must be specified as a number in MB",
    "mailQuota": "E-Mail Quota (MB)",
    "proxyAddresses": "Proxy E-Mail-Adresses",
    "descriptionPlaceholder": "Short description of the project",
    "proxyAddressesPlaceholder": "info@email1.de,kontakt@email2.com",
    "quotaPlaceholder": "[{\"share\":\"default-school\",\"quota\":50}]",
    "quota": "Quota (MB)",
    "detailsprinters": "Details of printer",
    "classes": "Classes",
    "name": "Name",
    "notMemberOfClass": "You are no member of a class.",
    "noGroupsToShow": "No groups available.",
    "overview": "Overview",
    "lesson": "Lesson",
    "enrol": "Enrol",
    "printPasswords": "Print passwords",
    "Printers": "Printers",
    "projects": "Projects",
    "editmyProjects": "Edit project",
    "createmyProjects": "Create project",
    "detailsmyProjects": "Details of project",
    "myClasses": "My classes",
    "detailsmyClasses": "Details of school class",
    "session": "Session",
    "startSession": "Start session",
    "mySessions": "My sessions",
    "closeSession": "Close",
    "editmySessions": "Edit session",
    "createmySessions": "Create a session",
    "addsessions": "Create session",
    "myProjects": "My Projects",
    "members": "Members",
    "member": "Member",
    "noneAvailable": "None available",
    "isJoinable": "Users can join",
    "joinclass": "Join class",
    "hide": "Hide for other users",
    "teacher": "Teacher",
    "typeToSearchUsersGroupsProjects": "Type to add students, classes or projects",
    "typeToSearchUsersGroupsProjectsToNewSession": "Type to add students, classes or projects to a new session",
    "itsNotPossibleToEditExternalStudents": "It is not possible to control students from other classes. Please join the student's class.",
    "itsNotPossibleToEditOtherSchoolStudents": "At the moment it is not possible to create the directory for sharing in a student's home directory of another school or to manage the administration groups.",
    "usersInThisSession": "Users in this session",
    "webfilter": "Webfilter",
    "internet": "Internet",
    "noStudentsForAction": "There are no students to whom this action can be applied.",
    "wifi": "Wifi",
    "exammode": "Exam mode",
    "exam": "Exam",
    "printPasswordsPageDescription": "Create files to print the passwords of individual classes or select classes to print several at the same time.",
    "userPasswordDialogTitle": "Password of {{displayName}}",
    "firstPassword": "Initial password",
    "firstPasswordNotSet": "Initial password is not set",
    "currentPassword": "Current password",
    "restoreFirstPassword": "Restore initial password",
    "setRandom": "Set random",
    "currentPasswordChangedSuccessfully": "Current password changed successfully",
    "firstPasswordChangedSuccessfully": "Initial password changed successfully",
    "firstPasswordIsCurrentlySet": "The initial password is set as current password.",
    "firstPasswordIsCurrentlyNotSet": "The initial password is not set as current password.",
    "passwordRequirements": "Use upper case letters, lower case letters and special characters or numbers.",
    "projectsPageDescription": "Here you will find an overview of all projects in which you are an admin.",
    "typeToFilter": "Type to filter...",
    "systemName": "System name",
    "printing": "Printing",
    "veyon": "Veyon",
    "enable": "enable",
    "disable": "disable",
    "featureIsStillInDevelopment": "The feature is still under development and will be implemented in the next version.",
    "collect": "Collect",
    "CollectFilesDescription": "Here you will collect all files.",
    "showcollectedfiles": "Show files",
    "share": "Hand out",
    "exammodeDescription": "Toggle the exam mode for {{count}} students",
    "wifiDescription": "Toggle the Wifi for {{count}} students",
    "webfilterDescription": "Toggle the webfilter for {{count}} students",
    "internetDescription": "Toggle the internet for {{count}} students",
    "printingDescription": "Toggle the printing for {{count}} students",
    "collectDescription": "Collect the files for {{count}} students",
    "shareDescription": "Share the files with {{count}} students",
    "showcollectedfilesDescription": "Show the collected files of {{count}} students",
    "deactivate": "Deactivate",
    "activate": "Activate",
    "passwordoptions": "Password options",
    "createFile": "file creation",
    "pdf": "PDF",
    "csv": "CSV",
    "usePdfLatexInsteadOfLatex": "Use pdfLatex instead of Latex",
    "pdfDescription": "Create a PDF file to print the passwords for these school classes",
    "csvDescription": "Create a CSV file to print the passwords for these school classes",
    "printOneItemPerPage": "Print one password per page",
    "selectSavedSession": "Select from saved sessions",
    "saveSession": "Save session",
    "editSession": "Edit session",
    "myRoom": "My room",
    "sharedMailBox": "Shared mailbox",
    "enrolPageDescription": "Select the classes and projects that you want to enrol yourself by checking the checkboxes.",
    "failDialog": {
      "title": "The file {{file}} could not be shared",
      "reasonMissing": "The file may no longer exist or has been renamed.",
      "reasonAlreadyReceived": "The recipient already has the file.",
      "reasonDuplicate": "The file name is duplicated.",
      "affectedPersons": "The following persons did not receive the file:",
      "affectedPerson": "The following person did not receive the file:",
      "filenameAdvice": "If you try to share again, the file will be shared under the name {{filename}}",
      "retryButton": "Retry"
    },
    "veyonConfigTable": {
      "id": "ID",
      "subnet": "Subnet",
      "subnetDescription": "Subnet in CIDR notation (10.0.0.0/24)",
      "subnetPlaceholder": "10.0.0.0/24",
      "proxyAdress": "Proxy Adress",
      "proxyAdressDescription": "URL of the Veyon-WebAPI-Proxy",
      "proxyAdressPlaceholder": "http://localhost:11080",
      "createConfig": "Create config",
      "editConfig": "Edit config"
    },
    "copyOrCut": "Would you like to cut or copy the files?",
    "filesShared": "Files shared",
    "filesSharingStarted": "Sharing files started",
    "filesCollectingStarted": "Collecting files started"
  },
  "select": "Select",
  "selectAll": "Select all",
  "details": "Details",
  "quickAccess": "Quick access",
  "options": "Options",
  "downloadFile": "Download file",
  "cancel": "Cancel",
  "survey": {
    "attendee": "Attendee",
    "attendees": "Attendees",
    "filterPlaceHolderText": "Search for surveyname",
    "invitedAttendees": "Invited",
    "publicSurvey": "Public survey",
    "isPublic": "Publicly displayed (?)",
    "isPublicTrue": "Public",
    "isPublicFalse": "Private",
    "newTitle": "New survey",
    "created": "Created",
    "creationDate": "Creation date",
    "expires": "Expires",
    "expirationDate": "Expiration date",
    "finished": "You successfully completed the survey.",
    "thanks": "Thank you for your participation.",
    "noAnswer": "No answers available jet.",
    "notFound": "Survey could not be found.",
    "noFormula": "The formula of the survey is not readable.",
    "canSubmitMultiple": "Allow multiple submission",
    "editor": {
      "inputFieldTitle": "Input field",
      "new": "New (blank)",
      "fileUploadSuccess": "Saved the image successfully.",
      "fileUploadError": "Error on Image Upload, please retry later.",
      "saveSurveySuccess": "Saved the survey.",
      "reset": "Reset",
      "addDescription": "Add a description",
      "expectingUserInput": "Expecting the user to answer here, ... ",
      "templates": "Templates",
      "templateMenu": {
        "submit": "Save Survey as template.",
        "title": "Templates:",
        "userMessage": "Here you can load a template that is available to you.",
        "adminMessage": "Here you can either load a template or update/create the template of the current survey, for later usage.",
        "emptyMessage": "There are no templates available yet",
        "deletion": {
          "title": "Delete template",
          "message": "Are you sure you want to delete this template?",
          "success": "Template deleted successfully",
          "error": "Failed to delete template"
        }
      },
      "questionSettings": {
        "settings": "Settings",
        "title": "Question settings",
        "questionTitle": "Title",
        "addQuestionTitle": "Add a title",
        "questionDescription": "Description",
        "addQuestionDescription": "Add a description",
        "limit": "Limit",
        "nullLimit": "An upper limit of 0 means, that the option selectable, infinitely often",
        "backendLimiters": "Option limits",
        "addBackendLimiters": "Define options with limiters, to limit the number of times the option can be selected",
        "useOtherItem": "Enable users to add user defined options",
        "addBackendLimiterForOtherItem": "This is the limit, for how often the option will be selectable",
        "upperLimit": "Limit",
        "upperBackendLimiters": "Choices with an upper limit",
        "addChoice": "Add",
        "filterPlaceHolderText": "Search for option"
      }
    },
    "participate": {
      "saveAnswerSuccess": "Saved the answer.",
      "username": "User name",
      "pleaseEnterYourFullName": "You may participate in the survey by entering your full name, use the participation-ID if you want to change your submission.",
      "yourFullName": "Your full name",
      "invalidUsername": "Username is invalid (permitted are letters, number, and [. -])",
      "idHeader": "Your participation ID (optional)",
      "idText": "Pls copy this for later",
      "idParagraph": "To view your former answer or to edit it, if configured, you can use the participation-ID here.",
      "usernameRequired": "User name is required",
      "completeMessage": "Thank you very much for participating in this survey"
    },
    "errors": {
      "submitAnswerError": "The answer could not be submitted.",
      "updateOrCreateError": "Neither able to update a survey nor to create a new one.",
      "deleteError": "The surveys could not be deleted.",
      "noAnswerError": "No answers available jet.",
      "noFormulaError": "The formula of the survey is not readable.",
      "noBackendLimitersError": "In order to use this functionality you have to define limiters inside of the editor.",
      "notFoundError": "Survey not found.",
      "surveyFormulaStructuralError": "The formula of the survey has structural issues.",
      "participationErrorUserNotAssigned": "User is no participant of the survey.",
      "participationErrorAlreadyParticipated": "User has already participated in the survey.",
      "participationErrorSurveyExpired": "Survey has already expired.",
      "missingIdError": "Missing survey ID.",
      "missingAnswerError": "Please provide an answer before submitting."
    }
  },
  "survey-answer": {
    "errors": {
      "notAbleToFindOrCreateSurveyAnswerError": "Neither able to find nor to create the users survey answer entry in database.",
      "notAbleToFindSurveyAnswerError": "Survey answers not found.",
      "notAbleToUpdateSurveyAnswerError": "Not able to update the submitted survey answer.",
      "notAbleToCreateSurveyAnswerError": "Not able to create the users survey answer.",
      "notAbleToDeleteSurveyAnswerError": "Not able to delete the users survey answer.",
      "notAbleToCountChoices": "Not able to count the choices."
    }
  },
  "surveys": {
    "rowsSelected": "{{selected}} of {{total}} surveys selected",
    "rowSelected": "{{selected}} of {{total}} survey selected",
    "confirmMultiDelete": "Should these surveys really be deleted?",
    "confirmSingleDelete": "Should this survey really be deleted?",
    "deleteSurveys": "Delete {{count}} surveys",
    "deletedSurveys": "Deleted {{count}} surveys",
    "deleteSurvey": "Delete survey",
    "deletedSurvey": "Survey deleted",
    "title": "SURVEYS",
    "sidebar": "Surveys",
    "view": {
      "open": {
        "menu": "Open Surveys",
        "title": "Open Surveys",
        "description": "Here you find the surveys you were invited to participate."
      },
      "created": {
        "menu": "Own Surveys",
        "title": "Self-created Surveys",
        "description": "Here you find the surveys that you have created by yourself."
      },
      "answered": {
        "menu": "Answered Surveys",
        "title": "Answered Surveys",
        "description": "Here you find the surveys that you have already participated in."
      },
      "editor": {
        "menu": "Create new"
      }
    },
    "actions": {
      "showResultsChart": "Chart",
      "showResultsTable": "Table",
      "showSubmittedAnswers": "Answers"
    },
    "submittedAnswersDialog": {
      "title": "Submitted survey answer"
    },
    "saveDialog": {
      "title": "Save and assign to participants",
      "settingsFlags": "Options",
      "isAnonymous": "Should the survey be anonymous?",
      "isPublic": "Should the survey be public?",
      "canSubmitMultipleAnswers": "Should a participant be allowed to answer the survey multiple times?",
      "canUpdateFormerAnswer": "Should answers be editable afterwards?"
    },
    "sharePublicSurveyDialog": {
      "title": "Share survey",
      "description": "Here you can share the survey with external people. Please copy the link and send it to the participants."
    },
    "participateDialog": {
      "title": "Participate in the survey"
    },
    "resultChartDialog": {
      "title": "Results - Chart"
    },
    "resultTableDialog": {
      "title": "Results - Table"
    }
  },
  "printer": {
    "title": "PRINTER",
    "sidebar": "Printer"
  },
  "network": {
    "title": "NETWORK",
    "sidebar": "Network"
  },
  "locationservices": {
    "title": "LOCATION SERVICES",
    "sidebar": "Location Services"
  },
  "desktopdeployment": {
    "title": "DESKTOP",
    "topic": "Desktop Deployment",
    "description": "Here you can connect to your virtual desktop.",
    "sidebar": "Desktop",
    "close": "Close connection",
    "connect": "Connect",
    "reload": "Reload",
    "error": {
      "title": "Connection error",
      "description": "Please check your network connection and try again."
    },
    "win10": "Windows 10",
    "win11": "Windows 11",
    "ubuntu": "Ubuntu",
    "clients": "Clients available",
    "client": "Client available",
    "errors": {
      "GuacamoleNotResponding": "RDP service not available.",
      "GuacamoleUserNotFound": "Username or password could not be found.",
      "LmnVdiApiNotResponding": "Linuxmuster VDI service does not respond.",
      "SessionNotFound": "Session not found.",
      "AppNotProperlyConfigured": "Guacamole is not properly configured, contact your system administrator."
    }
  },
  "wlan": {
    "title": "WLAN",
    "sidebar": "Wlan"
  },
  "mobiledevices": {
    "title": "MOBILE DEVICES",
    "sidebar": "Mobile Devices"
  },
  "virtualization": {
    "title": "VIRTUALIZATION",
    "sidebar": "Virtualization"
  },
  "firewall": {
    "title": "FIREWALL",
    "sidebar": "Firewall"
  },
  "antimalware": {
    "title": "ANTI-MALWARE",
    "sidebar": "Anti-Malware"
  },
  "backup": {
    "title": "BACKUP",
    "sidebar": "Backup"
  },
  "aichat": {
    "title": "KI CHAT",
    "sidebar": "KI Chat"
  },
  "roombooking": {
    "sidebar": "Room booking"
  },
  "mobileAccessSetup": {
    "connectionTitle": "Configure Connection",
    "pleaseEnterCredentials": "Please enter your server credentials",
    "scanQrCode": "Scan QR Code",
    "orText": "OR",
    "yourPassword": "Your Password",
    "addButton": "Add"
  },
  "ctrlKey": "Ctrl",
  "enterKey": "Enter",
  "launcher": {
    "title": "App Launcher",
    "searchApps": "Type to filter apps...",
    "pressShortKey": "To open launcher press",
    "pressEnterToStartApp": "To launch first app press",
    "noSearchResults": "No app found"
  },
  "settings": {
    "title": "SETTINGS",
    "sidebar": "Settings",
    "addApp": {
      "title": "Add app",
      "description": "Please select an app:"
    },
    "deleteApp": {
      "title": "Delete App",
      "description": "Are you sure you want to delete this app?"
    },
    "delete": "Remove",
    "description": {
      "ticketsystem": "Here you can make all the settings.",
      "mail": "Here you can make all the settings.",
      "chat": "Here you can make all the settings.",
      "conferences": "Here you can make all the settings.",
      "surveys": "Here you can make all the settings.",
      "knowledgebase": "Here you can make all the settings.",
      "filesharing": "Here you can make all the settings.",
      "forums": "Here you can make all the settings.",
      "roombooking": "Here you can make all the settings.",
      "learningmanagement": "Here you can make all the settings.",
      "schoolinformation": "Here you can make all the settings.",
      "classmanagement": "Here you can make all the settings.",
      "printer": "Here you can make all the settings.",
      "network": "Here you can make all the settings.",
      "locationservices": "Here you can make all the settings.",
      "desktopdeployment": "Here you can make all the settings.",
      "wlan": "Here you can make all the settings.",
      "mobiledevices": "Here you can make all the settings.",
      "virtualization": "Here you can make all the settings.",
      "firewall": "Here you can make all the settings.",
      "antimalware": "Here you can make all the settings.",
      "backup": "Here you can make all the settings.",
      "aichat": "Here you can make all the settings.",
      "linuxmuster": "Here you can make all the settings.",
      "whiteboard": "Here you can make all the settings.",
      "bulletinboard": "Configure the user groups that have access to the Info Board app here. The categories can be used to control which messages are displayed to users.",
      "forwarded": "Forwarding: Simply enter the link to the web application under URL.",
      "framed": "Frame: Simply enter the link to the web application under URL.",
      "embedded": "Embedded: Here you can create your own web application in the editor."
    },
    "globalSettings": {
      "title": "Global Settings",
      "security": "Security",
      "general": "General",
      "defaultLandingPageTitle": "Standard application after login",
      "defaultLandingPageDescription": "Here you can specify which application should be displayed to users by default after login.",
      "defaultLandingPageSwitchDescription": "When enabled, users will be redirected upon successful login not to the dashboard, but to the application configured here.",
      "multiFactorAuthentication": "Two-factor authentication",
      "mfaDescription": "Here you can specify the user groups for which two-factor authentication is to be enforced.",
      "selectUserGroups": "Select user groups for which the MFA setup is enforced.",
      "updateSuccessful": "Setting updated successfully",
      "errors": {
        "updateError": "Settings could not be updated.",
        "notFoundError": "Settings could not be loaded."
      },
      "deploymentTarget": "Target platform",
      "ldap": {
        "title": "LDAP",
        "edulution-binduser-description": "Here you can configure the LDAP access data required for group synchronization.",
        "edulution-binduser-dn": "Distinguished Name (DN)",
        "edulution-binduser-password": "Password"
      }
    },
    "userAdministration": {
      "title": "User Administration",
      "resetMfaForm": "Reset Two-Factor Authentication",
      "resetMfaFormDescription": "Here you can reset the two-factor authentication for users.",
      "selectUsersTitle": "Select Users",
      "selectUsersDescription": "Select the users for whom you want to reset the two-factor authentication.",
      "totpResetSuccess": "TOTP for user {{username}} has been disabled successfully."
    },
    "info": {
      "title": "Info"
    },
    "appconfig": {
      "position": {
        "title": "Sorting",
        "description": "At which position should the app be displayed in the app bar and in the settings?"
      },
      "sections": {
        "onlyOffice": {
          "title": "Only Office Integration",
          "description": ""
        },
        "imapMailFeed": {
          "title": "IMAP Integration",
          "description": ""
        },
        "bulletinBoard": {
          "title": "Categories",
          "description": "Add new categories or edit existing ones to control for which users and groups notifications should be displayed."
        },
        "general": {
          "title": "General",
          "description": ""
        },
        "fileSharing": {
          "title": "General settings",
          "description": ""
        },
        "docker": {
          "title": "Docker Applications",
          "description": "To be able to use the extended services, the required container applications must be started here."
        },
        "veyon": {
          "title": "Veyon Proxy",
          "description": "Here you can configure the Veyon WebAPI proxies.",
          "filterPlaceHolderText": "Search for proxy",
          "invalidCidrFormat": "Invalid CIDR notation",
          "invalidUrlFormat": "Invalid URL"
        },
        "webdavShare": {
          "title": "WebDAV-Share",
          "description": "Here you can set up your own WebDAV shares.",
          "filterPlaceHolderText": "Search for share"
        },
        "files": {
          "title": "Files",
          "description": "The files that are displayed in the app can be managed here.",
          "uploadSuccess": "Upload successful",
          "uploadFailed": "Upload failed",
          "rowSelected": "{{selected}} of {{total}} files selected",
          "rowsSelected": "{{selected}} of {{total}} files selected"
        },
        "editor": {
          "title": "Editor",
          "description": "Here in the editor you can design your own web applications or integrate existing content. You can create websites, format and customize content. Existing applications or external content can also be inserted and conveniently linked to your own content. This creates a flexible area in which you can easily display content or offer interactive applications. Start by selecting the mode in which the web application is to be launched.",
          "sandboxMode": "Separate Layout",
          "nativeMode": "Integrated Layout",
          "sandboxModeDescription": "In “Sparate layout” mode, the content is displayed as a separate page, similar to a window within the application. In addition to the actual content, additional design elements or functions can also be loaded from other sources. This means that the design is independent of the application and could therefore look or behave differently. Here, the content must be uploaded as an HTML file.",
          "nativeModeDescription": "In “Integrated layout” mode, on the other hand, the content is inserted directly into the user interface of the application. This means that the content looks exactly like the application itself and fits in seamlessly. However, no additional external design elements or functions can be added dynamically here. However, static elements such as images can be uploaded and used here.",
          "visibilityDescription": "Here you can specify whether the app should be publicly accessible. Active means public, inactive means that only configured user groups have access. Making the app publicly accessible creates a link in the footer. To make the app visible to registered users in the sidebar, their access must be configured via the user groups."
        }
      },
      "update": {
        "success": "App saved successfully",
        "failed": "Update failed"
      },
      "delete": {
        "success": "App removed",
        "failed": "App deletion failed"
      },
      "create": {
        "success": "App created",
        "failed": "App creation failed"
      }
    },
    "errors": {
      "WriteAppConfigFailed": "Save app failed",
      "ReadAppConfigFailed": "Read app failed",
      "DisableAppConfigFailed": "Disable app failed",
      "WriteTraefikConfigFailed": "Write traefik config failed",
      "ReadTraefikConfigFailed": "Read traefik config failed",
      "forbiddenProxyPath": "Forbidden proxy path",
      "fieldRequired": "This field is required",
      "maxChars": "Maximum {{count}} characters",
      "nameAlreadyExists": "App with this name already exists",
      "nameIsNotAllowed": "This app name is not allowed"
    },
    "yamleditor": {
      "invalidYaml": "Wrong YAML syntax",
      "placeholder": "Enter your Traefik config here"
    },
    "rowsSelected": "{{selected}} of {{total}} Container selected",
    "rowSelected": "{{selected}} of {{total}} Container selected",
    "license": {
      "title": "License Overview",
      "customerId": "Customer No",
      "licenseId": "License ID",
      "numberOfUsers": "Number of users",
      "validFromUtc": "Valid from",
      "validToUtc": "Valid to",
      "licenseStatus": "License status",
      "register": "Register",
      "registerLicense": "Register license",
      "licenseKey": "License key",
      "licenseKeyDescription": "Enter the license key you received with your purchase.",
      "licenseSignedSuccessfully": "License registered successfully",
      "noLicenseRegistered": "No license registered",
      "errors": {
        "signingFailed": "Registration failed",
        "verificationFailed": "Token verification failed"
      }
    }
  },
  "usersettings": {
    "title": "MY PROFILE",
    "sidebar": "My Profile",
    "rowSelected": "{{selected}} of {{total}} accounts selected",
    "rowsSelected": "{{selected}} of {{total}} accounts selected",
    "details": {
      "title": "User details",
      "description": "Here you see and edit some of your personal information.",
      "userInformation": "User related information",
      "dateOfBirth": "Date of birth",
      "givenName": "Given name",
      "displayName": "Display name",
      "name": "Username",
      "role": "Role",
      "schoolName": "School name",
      "schoolSubjects": "School subjects",
      "sophomorixState": "Status",
      "quotas": "Quotas",
      "proxyAddresses": "E-Mail Proxies",
      "addNew": "Type to add",
      "badgeAlreadyExists": "This entry exists already",
      "sophomorixCustom1_teacher": "Schoolsubject 1",
      "sophomorixCustom2_teacher": "Schoolsubject 2",
      "sophomorixCustomMulti1_teacher": "Coffee-brands",
      "userimageconfig": "Profile picture"
    },
    "security": {
      "title": "Security",
      "sidebar": "Security",
      "description": "Configure here the security settings of your account",
      "changePassword": {
        "title": "Change Password",
        "currentPassword": "Current password",
        "newPassword": "New Password",
        "confirmPassword": "Confirm Password",
        "confirm": "Change Password",
        "passwordChangedSuccessfully": "Password changed successfully"
      },
      "filterPlaceHolderText": "Search for App",
      "passwordSafe": "Password Safe",
      "passwordSafeInfo": "Here you can save your access data for various applications. These are encrypted and are only visible to you.",
      "addUserAccount": "Add account",
      "accountId": "Account ID",
      "accountData": "Login Data",
      "safePin": "Safe PIN",
      "firstEnterSafePin": "Please set the safe PIN.",
      "enterSavePin": "Please enter your safe PIN.",
      "wrongSafePin": "Wrong PIN Number",
      "enterSafePin": "Please enter your PIN number for decryption",
      "safePinDescription": "A PIN is required to encrypt the access data. This PIN isn't visible for anyone else and is not saved."
    },
    "mails": {
      "title": "E-Mail"
    },
    "mobileAccess": {
      "title": "Mobile Access",
      "description": "Here you can set up the {{ applicationName }} app for mobile access to your files. Currently only available for Apple iOS."
    },
    "faq": "FAQ",
    "externalIntegration": "External Integration",
    "config": {
      "mfa": "Two-Factor-Authentication",
      "mfaInfo": "Currently the Two-Factor-Authentication is",
      "enabled": "enabled",
      "enable": "Enable",
      "disabled": "disabled",
      "disable": "Disable"
    },
    "language": {
      "title": "Language",
      "description": "Please select the language for the user interface.",
      "german": "German",
      "english": "English",
      "french": "French",
      "system": "System language"
    },
    "addTotp": {
      "title": "Set up Two-Factor Authentication",
      "qrCodeInstructions": "Scan the QR code with an authenticator app that supports TOTP (Time-based One-Time Password).",
      "copyTotpSecretInstructions": "If no camera is available, the secret can be copied here:",
      "totpCodeInstructions": "Then enter the generated code here and save it:",
      "mfaSetupRequired": "The global guidelines require two-factor authentication to be set up:",
      "mfaSetupSuccess": "Two-factor authentication has been successfully set up."
    },
    "errors": {
      "currentPasswordRequired": "Current password is required",
      "newPasswordRequired": "New password is required",
      "confirmPasswordRequired": "Repeat the new password for the confirmation",
      "passwordsDoNotMatch": "Passwords do not match",
      "passwordLength": "Password must be at least 8 characters long",
      "notSupportedFileFormat": "Not supported file format",
      "notAbleToCompressImage": "Not able to compress the image"
    }
  },
  "forwardingpage": {
    "action": "This link will take you to the external site of the provider.",
    "description": "The application opens in a new window. No further authorization is required.",
    "missing_link": "Missing link"
  },
  "menu": "Menu",
  "home": "Home",
  "projects": "Projects",
  "iso": "ISO",
  "program": "Programs",
  "share": "Share",
  "teacher": "Teacher",
  "student": "Student",
  "students": "Students",
  "parent": "Parent",
  "staff": "Staff",
  "user": "User",
  "login": {
    "pageTitle": "Login",
    "username_too_long": "Username to long",
    "username_too_short": "Username to short",
    "username_not_regex": "Invalid username/participation-ID",
    "publicUsername_notExisting": "There is no submission with the given participation-ID",
    "password_too_long": "Password to long",
    "forgot_password": "Forgot password?",
    "remember_me": "Remember me",
    "enterMultiFactorCode": "Two-Factor Authentication",
    "loginWithApp": "Login with QR-Login",
    "loginWithQrDescription": "Open the edulution.io APP to simply log in with the QR code.",
    "infoQrCodeExpired": "Time for login with edulution.io APP expired."
  },
  "edit": "Edit",
  "common": {
    "showMore": "Show more",
    "visibility": "Vsibility",
    "offline": "Offline",
    "guest": "Guest",
    "ok": "OK",
    "next": "Next",
    "back": "Back",
    "of": "of",
    "confirm": "Confirm",
    "creator": "Creator",
    "share": "Share",
    "answers": "Answers",
    "error": "Error",
    "errors": {
      "dbAccessFailed": "Database access failed",
      "directoryNotCreated": "Failed to create directory",
      "fileUploadFailed": "Failed to upload the file",
      "fileDeletionFailed": "Failed to delete the file",
      "fileWritingFailed": "Failed to write the file",
      "fileMoveFailed": "Failed to move the file",
      "fileNotFound": "File not found",
      "fileNotProvided": "File not provided",
      "invalidFileType": "Invalid file type",
      "startDateBeforeEndDate": "The start date must be before the end date",
      "wrongServerConfig": "Incorrect server configuration"
    },
    "cut": "Cut",
    "sortOrder": "Sort order",
    "checking": "Checking",
    "options": "Options",
    "cancel": "Cancel",
    "columns": "Columns",
    "table": "Table",
    "copy": {
      "success": "Successfully copied to clipboard",
      "error": "Copy to clipboard failed",
      "doCopy": "Copy",
      "link": "Copy link",
      "url": "Copy URL"
    },
    "openInNewTab": "Open in new tab",
    "maximize": "Maximize",
    "minimize": "Minimize",
    "restore": "Restore",
    "dock": "Dock",
    "undock": "Undock",
    "from": "from",
    "youAreCurrentlyNotLoggedIn": "You are currently not logged in",
    "toLogin": "To login",
    "name": "Name",
    "join": "Join",
    "details": "Details",
    "createdAt": "Created at",
    "updatedAt": "Updated at",
    "actions": "Actions",
    "forward": "Forward",
    "showOptions": "Show options",
    "open": "Open",
    "and": "and",
    "yes": "Yes",
    "no": "No",
    "title": "Title",
    "filename": "File name",
    "add": "Add",
    "reload": "Reload",
    "stop": "Stop",
    "logout": "Logout",
    "selected": "selected",
    "save": "Save",
    "successful": "Successful",
    "failed": "Failed",
    "login": "Login",
    "username": "Username",
    "password": "Password",
    "load": "Load",
    "loading": "Loading...",
    "overview": "Overview",
    "create": "Create",
    "icon": "Icon",
    "group": "Group",
    "groups": "Groups",
    "min_chars": "Minimum {{count}} characters",
    "max_chars": "Maximum {{count}} characters",
    "groupAdmins": "Group administrators",
    "admins": "Administrators",
    "adminsShort": "Admins",
    "adminShort": "Admin",
    "admin": "Administrator",
    "teacher": "Teacher",
    "users": "Users",
    "groupUsers": "Group users",
    "description": "Description",
    "school": "School",
    "properties": "Properties",
    "type": "Type",
    "creationDate": "Creation date",
    "schoolName": "School name",
    "mailList": "Mailing List",
    "invalid_chars": "Contains invalid characters",
    "clearSelection": "Clear selection",
    "start": "Start",
    "close": "Close",
    "delete": "Delete",
    "connect": "Connect",
    "custom": "Custom",
    "select": "Select...",
    "none": "None",
    "edit": "Edit",
    "participate": "Participate",
    "participated": "Participated",
    "not-available": "Not available",
    "date": "Date",
    "time": "Time",
    "revert": "Revert",
    "restart": "Restart",
    "kill": "Kill",
    "install": "Install",
    "update": "Update",
    "progress": "Progress...",
    "pressInstall": "Press Install to start",
    "enable": "Enable",
    "enabled": "Enabled",
    "disable": "Disable",
    "disabled": "Disabled",
    "invalid_url": "Invalid URL",
    "invalid_fqdn": "Invalid FQDN. Please only enter the hostname.",
    "required": "Required",
    "download": "Download",
    "template": "Template",
    "preview": "Preview",
    "format": "Format",
    "upload": "Upload",
    "mode": "Mode",
    "orContinueWithoutAccount": "Or continue without account",
    "application": "Application",
    "reset": "Reset",
    "file": "File"
  },
  "form": {
    "path": "Path",
    "pathDescription": "Please enter a valid URL.",
    "apptype": "App type",
    "native": "Native Support",
    "forwarded": "Forwarded",
    "embedded": "Embedded",
    "saved": "Configuration saved!",
    "url": "URL",
    "urlDescription": "Please insert an URL to the application",
    "apiKey": "API Key",
    "apiKeyDescription": "The API Key will be used for authentication",
    "proxyConfig": "Proxy Configuration",
    "proxyConfigDescription": "You can store your own proxy configuration for Traefik here. You can either work via the input fields using a template or create a configuration in YAML format directly in expert mode. <br/><strong>Warning:</strong> A wrong configuration could lead to the application being unreachable.",
    "expertMode": "Expert mode",
    "proxyPath": "Proxy path",
    "proxyPathPlaceholder": "e.g. SOGo",
    "proxyDestination": "Proxy destination",
    "proxyDestinationPlaceholder": "e.g. http://localhost:1234/",
    "stripPrefix": "Strip prefix",
    "embeddedPageEditor": "Editor",
    "embeddedPageEditorModeDescription": "Here you can choose between sandbox and native rendering. Sandbox is the safest variant, native the original rendering. Please note that no security precautions can be taken with native rendering. In sandbox mode, the HTML file is read from memory. To do this, upload the file.",
    "sandboxed": "Sandbox",
    "input": {
      "dateTimePicker": {
        "timeSlot": "o'clock",
        "placeholder": "MM/DD/YYYY HH:mm AM/PM"
      }
    },
    "errors": {
      "dateRequired": "Date is required",
      "dateInvalid": "Invalid date format",
      "datePast": "Date must be in the future"
    }
  },
  "fileOperationSuccessful": "File operation successful started",
  "fileOperationStarted": "File operation started",
  "unknownErrorOccurred": "An unknown error occurred",
  "fileSharingTable": {
    "filename": "Filename",
    "size": "Size",
    "lastModified": "Last Modified",
    "type": "Type",
    "isShared": "Shared",
    "filesOrFoldersSelected": "{{selected}} of {{total}} file(s)/folder(s) were selected"
  },
  "filesharingUpload": {
    "title": "Upload Files",
    "upload": "Upload",
    "dataLimitExceeded": "Data limit from 50 MB exceeded",
    "fileSize": "File size",
    "selectFile": "Select up to 5 files at a time",
    "uploadItems": "Upload: {{count}} items",
    "dragDropClick": "Drag files here or click to select files",
    "dropHere": "Drop here",
    "filesToUpload": "Files to upload",
    "overwriteWarningTitleFile": "Warning: File already exists",
    "overwriteWarningTitleFiles": "Warning: Files already exist",
    "overwriteWarningDescriptionFile": "The following file will be overwritten:",
    "overwriteWarningDescriptionFiles": "The following files will be overwritten:",
    "oversizedFilesDetected": "Oversized files detected",
    "oversizedFileDetected": "Oversized file detected!",
    "folderTooLargeTitle": "Too many files in the folder",
    "folderTooLargeDescription": "The folder contains more then 100 files. Please select another folder or reduce the number of files.",
    "cannotUploadOversized": "Files larger than 50 MB cannot be uploaded.",
    "addFiles": "Add files",
    "addFolder": "Add folder",
    "preparingFolder": "Preparing folder"
  },
  "warnings": {
    "colorMayConflictWithTheme": "Manual setting of the color can lead to problems with other themes (light/dark) in the future. It is recommended to always set the color of the font at the same time as the background color."
  },
  "linuxmuster": {
    "title": "LINUXMUSTER",
    "sidebar": "Linuxmuster"
  },
  "whiteboard": {
    "title": "WHITEBOARD",
    "sidebar": "Whiteboard",
    "saveAsTlFile": "Save Whiteboard as .tldr file",
<<<<<<< HEAD
    "openTlFile": "Open",
    "file": "File",
    "openTLFileFailed": "Could not open file",
    "openTLFIleSuccess": "File loaded successfully"
=======
    "openTlFile": "Open .tldr file"
>>>>>>> f3fe7028
  },
  "whiteboard-collaboration": {
    "title": "WHITEBOARD",
    "sidebar": "Collaborative Whiteboard",
    "privateRoom": "Private room",
    "dropdownPlaceholder": "Choose your current room",
    "historyTitle": "History",
    "historyNoMore": "No more entries"
  },
  "table": {
    "noDataAvailable": "No data available"
  },
  "loadingIndicator": {
    "message": "Please wait..."
  },
  "search": {
    "type-to-search": "Type to search",
    "loading": "Loading",
    "no-results": "No results",
    "usersAdded": "{{ count }} added"
  },
  "copyItemDialog": {
    "copyFilesOrDirectoriesToDirectory": "Copy files or directories into a directory",
    "copy": "Copy"
  },
  "fileCategory": {
    "folder": "Folder",
    "document": "Document",
    "image": "Image",
    "video": "Video",
    "audio": "Audio",
    "acrobat": "PDF",
    "presentation": "Presentation",
    "spreadsheet": "Table",
    "vector": "Diagram",
    "compressed": "Archive"
  },
  "fileCreateNewContent": {
    "documentFile": "Create a new document",
    "spreadsheetFile": "Create a new table",
    "presentationFile": "Create a new presentation",
    "textFile": "Create a new textfile",
    "drawIoFile": "Create a new Draw.io-File",
    "fileDialogTitle": "Create a new file",
    "directoryDialogTitle": "Create a new directory",
    "createButtonText": "Create",
    "min_3_chars": "Minimum 3 characters",
    "max_30_chars": "Maximum 30 characters",
    "fileOperationSuccessful": "File creation successful",
    "noMessageAvailable": "No message available",
    "unknownErrorOccurred": "An unknown error occurred",
    "newFileFromType": {
      "drawIoFile": "New Draw.io-File",
      "textFile": "New Textfile",
      "spreadsheetFile": "New Table",
      "presentationFile": "New Presentation",
      "documentFile": "New Document"
    }
  },
  "fileRenameContent": {
    "placeholder": "Enter new name",
    "renameYourDirectory": "Rename your directory",
    "renameYourFile": "Rename your file",
    "to": "to",
    "rename": "Rename",
    "unknownErrorOccurred": "An unknown error occurred"
  },
  "currentDirectory": "Current directory",

  "saveExternalFileDialogBody": {
    "saveExternalFile": "Save external file",
    "destinationFolder": "Destination folder",
    "filename": "Filename",
    "filenamePlaceholder": "Enter filename here",
    "filenameRequired": "Filename cannot be empty",
    "fileSavedSuccessful": "File saved successfully",
    "fileSaveFailed": "File could not be saved"
  },

  "fileSelectorDialogBody": {
    "title": "Select a file to open",
    "selectFile": "Selected file"
  },

  "moveItemDialog": {
    "changeDirectory": "Change directory",
    "currentDirectory": "Current directory",
    "folderName": "Folder name",
    "movingItems": {
      "one": "Moving 1 item",
      "other": "Moving {{count}} items"
    },
    "moveTo": "Move to",
    "move": "Move",
    "unknownErrorOccurred": "An unknown error occurred",
    "selectedItem": "selected item"
  },

  "shareDialog": {
    "shareFilesOrDirectories": "Share files",
    "share": "Share"
  },

  "deleteDialog": {
    "areYouSure": "Are you absolutely sure?",
    "actionCannotBeUndone": "This action cannot be undone. This will permanently delete the files:",
    "selectedItems": "Selected Items:",
    "cancel": "Cancel",
    "continue": "Continue",
    "unknownErrorOccurredDuringDeletion": "An unknown error occurred during deletion",
    "deleteFiles": "Delete files"
  },
  "timeAgo": {
    "justNow": "just now",
    "minuteAgo": "{{count}} minutes ago",
    "hourAgo": "{{count}} hour ago",
    "dayAgo": "{{count}} days ago",
    "invalidDate": "Invalid date"
  },
  "dialog": {
    "close": "Close"
  },
  "tooltip": {
    "upload": "Upload",
    "create": {
      "file": "Create file",
      "folder": "Create folder"
    },
    "rename": "Rename",
    "move": "Move",
    "delete": "Delete",
    "download": "Download",
    "copy": "Copy",
    "share": "Share",
    "back": "Back"
  },
  "response": {
    "successfully": "Action was successful",
    "error": "Error",
    "move_successful": "Move successful from {{sourcePath}} to {{destinationPath}}",
    "move_failed": "Move failed",
    "unexpected_error_occurred": "Unexpected error occurred",
    "upload_failed_with_status": "Upload failed with status {{status}}",
    "network_error_occurred_during_the_upload": "Network error occurred during the upload",
    "file_uploaded_successfully": "File {{fileName}} uploaded successfully",
    "file_uploaded_failed": "File {{fileName}} could not be uploaded {{status}}",
    "directory_created_successfully": "Directory {{directoryName}} created successfully",
    "file_created_successfully": "File {{fileName}} created successfully",
    "file_was_deleted_successfully": "File {{fileName}} was deleted successfully",
    "files_deleted_successfully": "File was deleted successfully",
    "all_items_moved_successfully": "All items moved successfully",
    "destination_path_is_undefined": "Destination path is undefined"
  },
  "accountData": {
    "account_info": "Account Information",
    "name": "Name",
    "email": "E-Mail",
    "school": "School",
    "role": "Role",
    "classes": "Classes",
    "change_password": "Change Password",
    "my_information": "My Information",
    "mail_alias": "E-Mail-Alias",
    "change_my_data": "Change my data",
    "school_classes": "School Classes"
  },
  "groups": {
    "errors": {
      "CouldNotGetGroupByPath": "Group could not be found by path",
      "CouldNotGetUsers": "Users could not be found",
      "CouldNotGetCurrentUser": "Current user could not be found",
      "CouldNotGetAllGroups": "Failed to find all groups",
      "CouldNotFetchGroupMembers": "Group members could not be found",
      "CouldNotFetchUserById": "User could not be found by ID",
      "CouldNotSearchGroups": "Could not search for groups"
    },
    "classes": "Classes"
  },
  "users": {
    "errors": {
      "notFoundError": "User does not exist",
      "updateError": "Not able to update the user"
    }
  },
  "permission": {
    "groups": "User groups",
    "selectGroupsDescription": "Select the user groups that should have access to the app."
  },
  "appExtendedOptions": {
    "title": "Extensions",
    "onlyOfficeUrl": "Enter the OnlyOffice URL",
    "onlyOfficeUrlTitle": "OnlyOffice URL",
    "onlyOfficeJwtSecretTitle": "OnlyOffice JWT Secret",
    "onlyOfficeJwtSecretDescription": "Enter the OnlyOffice JWT Secret",
    "overrideDocumentVendorMSWithOOTitle": "Use OpenDocument as the standard document format",
    "overrideDocumentVendorMSWithOODescription": "Should the format used by OpenOffice (odt, ods, odp) be used instead of Microsoft Office (docx, pptx, xlsx) formats?",
    "mailImapUrlTitle": "URL",
    "mailImapUrlDescription": "Enter the FQDN (i.e. 'imap.example.com') of the IMAP-server",
    "mailImapPortTitle": "Port",
    "mailImapPortDescription": "Enter the port number of the IMAP-server (i.e. 993)",
    "mailImapSecureTitle": "Secure Connection",
    "mailImapSecureDescription": "Should the connection be established via TLS or STARTTLS",
    "mailImapRejectUnauthorizedTitle": "Reject Unauthorized",
    "mailImapRejectUnauthorizedDescription": "Should a certificate check be carried out for this connection?"
  },
  "mails": {
    "errors": {
      "NotAbleToGetImapOption": "Could not read the configuration for imap",
      "NotAbleToConnectClientError": "Could not connect to the imap server",
      "NotAbleToLockMailboxError": "Could not lock on to the mailbox",
      "NotAbleToFetchMailsError": "Could not fetch mails",
      "NotValidPortTypeError": "The port must be specified as a number",
      "MailProviderNotFound": "E-Mail provider not found",
      "MailcowApiGetSyncJobsFailed": "Not able to get sync jobs",
      "MailcowApiCreateSyncJobFailed": "Not able to create sync job",
      "MailcowApiDeleteSyncJobsFailed": "Not able to delete sync jobs"
    }
  },
  "licensing": {
    "communityLicenseDialog": {
      "title": "Community Edition",
      "description": "Free community edition of {{ applicationName }} UI.<br/>Visit us on <link1>{{link}}</link1>.<br/><strong>This version does not provide support.</strong>"
    }
  },
  "preview": {
    "image": "Image preview",
    "failedToLoadImage": "Failed to load image"
  },
  "containerApplication": {
    "dialogTitle": "{{applicationName}}-Plugins Installer",
    "EDULUTION_MAIL_HOSTNAME": {
      "title": "Hostname",
      "description": "Hostname of the mail server. This could be different from the edulution domain name."
    }
  },
  "dockerOverview": {
    "title": "Container Overview",
    "containerName": "Container Name",
    "state": "State",
    "status": "Status",
    "state-badge": "Badge",
    "imageName": "Image",
    "filterPlaceHolderText": "Search for container name",
    "port": "Port",
    "created": "Created at",
    "container-view": "Container"
  },
  "docker": {
    "error": {
      "dockerConnectionError": "Docker connection failed",
      "dockerImageNotFound": "Docker Image could not be found",
      "dockerCreationError": "Docker Container could not be created",
      "dockerCommandExecutionError": "Docker command could not be executed",
      "dockerContainerDeletionError": "Docker Container could not be deleted"
    },
    "events": {
      "pullingImage": "Pulling docker image...",
      "checkingImage": "Checking if image already exists...",
      "creatingContainer": "Creating docker container...",
      "containerCreated": "Container created.",
      "startContainer": "Container started.",
      "stopContainer": "Container stopped.",
      "restartContainer": "Restart Container.",
      "killContainer": "Container killed.",
      "containerCreationSuccessful": "Container successfully created.",
      "containerCreationFailed": "Container could not be created."
    },
    "status": {
      "running": "running",
      "created": "created",
      "restarting": "restarting",
      "paused": "paused",
      "exited": "exited",
      "dead": "dead"
    }
  },
  "version": {
    "newVersionAvailable": "A new version of {{ appName }} is available.",
    "update": "Refresh"
  },
  "veyon": {
    "lockScreen": "Lock screen",
    "unlockScreen": "Unlock screen",
    "lockInputDevices": "Lock input",
    "unlockInputDevices": "Unlock input",
    "rebootSystem": "Reboot system",
    "powerDown": "Shutdown system",
    "errors": {
      "AppNotProperlyConfigured": "Veyon is not properly configured, contact the system administrator.",
      "VeyonAuthFailed": "Veyon authentication failed.",
      "GetUserFailed": "User could not be retrieved.",
      "VeyonApiNotReachable": "The external Veyon server is not reachable."
    }
  },
  "Invalid user credentials": "Username or password incorrect.",
  "For more on this error consult the server log at the debug level.": "Connection to AD server failed. Please try again later.",
  "Failed to fetch": "Connection to edulution server failed. Please try again later.",
  "Invalid client or Invalid client credentials": "Invalid server configuration. Please check the client ID or the client secret.",
  "Not Found (404)": "Connection to edulution server failed. Please try again later.",
  "NetworkError when attempting to fetch resource.": "Network error when attempting to fetch resource.",
  "deploymentTarget": {
    "title": "Selection",
    "description": "Here you can select the platform to which {{ appName }} will be connected.",
    "linuxmuster": "Linuxmuster",
    "generic": "Generic"
  },
  "webdavShare": {
    "displayName": "Display name",
    "accessGroups": {
      "title": "User groups",
      "description": "Select the user groups that should have access to the WebDAV share."
    },
    "type": {
      "title": "WebDAV Server Schema",
      "description": "Here you can select the type of WebDAV server schema.",
      "linuxmuster": "Linuxmuster",
      "edu-file-proxy": "edulution File Proxy",
      "generic": "Generic"
    }
  }
}<|MERGE_RESOLUTION|>--- conflicted
+++ resolved
@@ -1397,14 +1397,10 @@
     "title": "WHITEBOARD",
     "sidebar": "Whiteboard",
     "saveAsTlFile": "Save Whiteboard as .tldr file",
-<<<<<<< HEAD
     "openTlFile": "Open",
     "file": "File",
     "openTLFileFailed": "Could not open file",
     "openTLFIleSuccess": "File loaded successfully"
-=======
-    "openTlFile": "Open .tldr file"
->>>>>>> f3fe7028
   },
   "whiteboard-collaboration": {
     "title": "WHITEBOARD",
