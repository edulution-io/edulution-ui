{
  "welcome": "Welcome to the application",
  "changeLang": "Change Language",
  "heading": "Welcome {{givenName}} {{familyName}}",
  "content": "Here is your personal edulution.io dashboard. The place where all your digital education operation applications are gathered.",
  "dashboard": {
    "mobileAccess": {
      "title": "MOBILE DATA ACCESS",
      "manual": "Manual",
      "content": "You can access the school server from many mobile devices. Select your operating system to see how it works."
    }
  },
  "ticketsystem": {
    "title": "TICKET SYSTEM",
    "sidebar": "Ticket System"
  },
  "mail": {
    "title": "MAIL",
    "sidebar": "Mail"
  },
  "chat": {
    "title": "CHAT",
    "sidebar": "Chat"
  },
  "errors": {
<<<<<<< HEAD
    "unexpectedError": "An unexpected error occurred"
=======
    "automaticLoginFailed": "Automatic login failed"
>>>>>>> ba15de43
  },
  "conferences": {
    "errors": {
      "MeetingNotFound": "A meeting with this ID was not found",
      "BbbServerNotReachable": "The external BBB is not reachable",
      "BbbUnauthorized": "You are not authorized at external BBB server",
      "AppNotProperlyConfigured": "The conferencing app is not properly configured, contact your system administrator",
      "YouAreNotTheCreator": "You are not the creator of the conference"
    },
    "title": "CONFERENCES",
    "description": "The conference tool enables audio and video conferencing and supports presentations with advanced whiteboard functions.",
    "sidebar": "Conferences",
    "create": "Create conference",
    "creator": "Creator",
    "delete": "Delete",
    "deleteConference": "Delete conference",
    "deleteConferences": "Delete {count}} conferences",
    "editConference": "Edit conference",
    "confirmSingleDelete": "Should this conference really be deleted?",
    "confirmMultiDelete": "Should these conferences really be deleted?",
    "name": "Name of conference",
    "conference": "Conference",
    "password": "Password",
    "attendees": "Teilnehmer",
    "invitedAttendees": "Invited",
    "joinedAttendees": "Joined",
    "privacyStatus": "Access",
    "public": "Public",
    "private": "Private",
    "selected-x-rows": "{{selected}} of {{total}} selected",
    "cancel": "Cancel",
    "min_3_chars": "Minimum 3 characters",
    "max_30_chars": "Maximum 30 characters",
    "password_required": "No Password entered",
    "error": "Error",
    "action": "Action",
    "start": "Start",
    "stop": "Stop",
    "join": "Join",
    "minimize": "Minimize",
    "maximize": "Maximize",
    "close": "Leave conference"
  },
  "knowledgebase": {
    "title": "KNOWLEDGEBASE",
    "sidebar": "Knowledgebase"
  },
  "filesharing": {
    "title": "FILE SHARING",
    "sidebar": "File Sharing"
  },
  "forums": {
    "title": "FORUMS",
    "sidebar": "Forums"
  },
  "roombooking": {
    "title": "ROOM BOOKING",
    "sidebar": "Room Booking",
    "rooms": "Rooms"
  },
  "learningmanagement": {
    "title": "LEARNING MANAGEMENT",
    "sidebar": "Learning Management"
  },
  "schoolinformation": {
    "title": "SCHOOL INFORMATION",
    "sidebar": "School Information"
  },
  "schoolmanagement": {
    "title": "SCHOOL MANAGEMENT",
    "sidebar": "School Management"
  },
  "printer": {
    "title": "PRINTER",
    "sidebar": "Printe"
  },
  "network": {
    "title": "NETWORK",
    "sidebar": "Network"
  },
  "locationservices": {
    "title": "LOCATION SERVICES",
    "sidebar": "Location Services"
  },
  "desktopdeployment": {
    "title": "DESKTOP DEPLOYMENT",
    "sidebar": "Desktop Deployment"
  },
  "wlan": {
    "title": "WLAN",
    "sidebar": "Wlan"
  },
  "mobiledevices": {
    "title": "MOBILE DEVICES",
    "sidebar": "Mobile Devices"
  },
  "virtualization": {
    "title": "VIRTUALIZATION",
    "sidebar": "Virtualization"
  },
  "firewall": {
    "title": "FIREWALL",
    "sidebar": "Firewall"
  },
  "antimalware": {
    "title": "ANTI-MALWARE",
    "sidebar": "Anti-Malware"
  },
  "backup": {
    "title": "BACKUP",
    "sidebar": "Backup"
  },
  "aichat": {
    "title": "KI CHAT",
    "sidebar": "KI Chat"
  },
  "settings": {
    "title": "SETTINGS",
    "sidebar": "Settings",
    "addApp": {
      "title": "Add app",
      "description": "Please select an app:"
    },
    "description": "Here you can make all settings.",
    "appconfig": {
      "update": {
        "success": "Appliste saved successfully",
        "failed": "Update failed"
      },
      "delete": {
        "success": "App removed",
        "failed": "App deletion failed"
      },
      "create": {
        "success": "App created",
        "failed": "App creation failed"
      }
    }
  },
  "forwardingpage": {
    "action": "This link will take you to the external site of the provider.",
    "description": "The application opens in a new window. No further authorization is required.",
    "missing_link": "Missing link"
  },
  "menu": "Menu",
  "home": "Home",
  "projects": "Projects",
  "iso": "ISO",
  "program": "Programs",
  "share": "Share",
  "students": "Students",
  "login": {
    "forgot_password": "Forgot password?",
    "remember_me": "Remember me"
  },
  "common": {
    "add": "Add",
    "reload": "Reload",
    "logout": "Logout",
    "save": "Save",
    "successful": "Successful",
    "failed": "Failed",
    "login": "Login",
    "username": "Username",
    "password": "Password",
    "loading": "Loading...",
    "overview": "Overview",
    "create": "Create",
    "icon": "Icon"
  },
  "form": {
    "path": "Path",
    "pathDescription": "Please enter a valid URL.",
    "apptype": "Link Type",
    "native": "Native Support",
    "forwarded": "Forwarded",
    "embedded": "Embedded",
    "saved": "Configuration saved!",
    "url": "URL",
    "urlDescription": "Please insert an URL to the application",
    "apiKey": "API Key",
    "apiKeyDescription": "The API Key will be used for authentication"
  },
  "fileOperationSuccessful": "File operation successful",
  "unknownErrorOccurred": "An unknown error occurred",
  "fileSharingTable": {
    "filename": "File Name",
    "size": "Size",
    "lastModified": "Last Modified",
    "type": "Type"
  },
  "filesharingUpload": {
    "title": "Upload Files",
    "upload": "Upload",
    "selectFile": "Select up to 5 files at a time",
    "uploadItems": "Upload: {{count}} items",
    "dragDropClick": "Drag files here or click to select files",
    "filesToUpload": "Files to upload"
  },
  "linuxmuster": {
    "title": "LINUXMUSTER",
    "sidebar": "Linuxmuster"
  },
  "table": {
    "rowsSelected": "{{selected}} of {{total}} row(s) selected",
    "noDataAvailable": "No data available"
  },
  "loadingIndicator": {
    "message": "Please wait while we process your request..."
  },
  "search": {
    "type-to-search": "Type to search",
    "loading": "Loading",
    "no-results": "No results"
  },
  "fileCategory": {
    "folder": "Folder",
    "document": "Document",
    "image": "Image",
    "video": "Video",
    "audio": "Audio",
    "acrobat": "PDF"
  },
  "fileCreateNewContent": {
    "fileDialogTitle": "Create a new file",
    "directoryDialogTitle": "Create a new directory",
    "createButtonText": "Create",
    "fileOperationSuccessful": "File creation successful",
    "noMessageAvailable": "No message available",
    "unknownErrorOccurred": "An unknown error occurred"
  },
  "fileRenameContent": {
    "placeholder": "Enter new name",
    "renameYourDirectory": "Rename your directory",
    "renameYourFile": "Rename your file",
    "to": "to",
    "rename": "Rename",
    "unknownErrorOccurred": "An unknown error occurred"
  },
  "currentDirectory": "Current directory",
  "moveItemDialog": {
    "changeDirectory": "Change directory",
    "currentDirectory": "Current directory",
    "folderName": "Folder name",
    "movingItems": {
      "one": "Moving 1 item",
      "other": "Moving {{count}} items"
    },
    "moveTo": "Move to",
    "move": "Move",
    "unknownErrorOccurred": "An unknown error occurred",
    "selectedItem": "Ausgewählter Ordner"
  },
  "deleteDialog": {
    "areYouSure": "Are you absolutely sure?",
    "actionCannotBeUndone": "This action cannot be undone. This will permanently delete the files:",
    "selectedItems": "Selected Items:",
    "cancel": "Cancel",
    "continue": "Continue",
    "unknownErrorOccurredDuringDeletion": "An unknown error occurred during deletion",
    "deleteFiles": "Delete files"
  },
  "timeAgo": {
    "justNow": "just now",
    "minuteAgo": "{{count}} minutes ago",
    "hourAgo": "{{count}} hour ago",
    "dayAgo": "{{count}} days ago",
    "invalidDate": "Invalid date"
  },
  "dialog": {
    "close": "Close"
  },
  "tooltip": {
    "upload": "Upload",
    "create": {
      "file": "Create file",
      "folder": "Create folder"
    },
    "rename": "Rename",
    "move": "Move",
    "delete": "Delete",
    "download": "Download"
  },
  "response": {
    "successfully": "Action was successful",
    "error": "Error",
    "move_successful": "Move successful from {{sourcePath}} to {{destinationPath}}",
    "move_failed": "Move failed",
    "unexpected_error_occurred": "Unexpected error occurred",
    "upload_failed_with_status": "Upload failed with status {{status}}",
    "network_error_occurred_during_the_upload": "Network error occurred during the upload",
    "file_uploaded_successfully": "File {{fileName}} uploaded successfully",
    "file_uploaded_failed": "File {{fileName}} could not be uploaded {{status}}",
    "directory_created_successfully": "Directory {{directoryName}} created successfully",
    "file_created_successfully": "File {{fileName}} created successfully",
    "file_was_deleted_successfully": "File {{fileName}} was deleted successfully",
    "all_items_moved_successfully": "All items moved successfully",
    "destination_path_is_undefined": "Destination path is undefined"
  },
  "accountData": {
    "account_info": "Account Information",
    "name": "Name",
    "email": "E-Mail",
    "school": "Schule",
    "role": "Role",
    "classes": "Classes",
    "change_password": "Change Password",
    "my_information": "My Information",
    "mail_alias": "Mail-Alias",
    "change_my_data": "Change my data",
    "school_classes": "School Classes"
  },
  "groupsPage": {
    "classes": "Classes"
  }
}<|MERGE_RESOLUTION|>--- conflicted
+++ resolved
@@ -23,11 +23,8 @@
     "sidebar": "Chat"
   },
   "errors": {
-<<<<<<< HEAD
+    "automaticLoginFailed": "Automatic login failed"
     "unexpectedError": "An unexpected error occurred"
-=======
-    "automaticLoginFailed": "Automatic login failed"
->>>>>>> ba15de43
   },
   "conferences": {
     "errors": {
