{
  "welcome": "Welcome to the application",
  "changeLang": "Change Language",
  "heading": "Welcome {{givenName}} {{familyName}}",
  "content": "Here is your personal edulution.io dashboard. The place where all your digital education operation applications are gathered.",
  "dashboard": {
    "mobileAccess": {
      "title": "Mobile File Access",
      "manual": "Manual",
      "accessData": "Login data",
      "content": "You can access the school server from many mobile devices. Click on Manual to start.",
      "scanAccessInfo": "To transfer the access data, please scan the following QR code with the edulution.io app.",
      "scanAppStoreLink": "Scan the QR code with your mobile device to download the edultion-io app from the AppStore.",
      "nextStepPreview": "In the next step you can transfer the access data.",
      "copyCredentials": "Or enter manually:",
      "downloadDirect": "Or download the app directly:",
      "downloadApp": "Download the edulution-io app here:"
    }
  },
  "auth": {
    "errors": {
      "TokenExpired": "Session expired.",
      "SessionExpiring": "You will be logged off in less than a minute.",
      "Unauthorized": "You are not authorized.",
      "Unknown": "User not found."
    }
  },
  "ticketsystem": {
    "title": "TICKET SYSTEM",
    "sidebar": "Ticket System"
  },
  "mail": {
    "title": "MAIL",
    "sidebar": "Mail"
  },
  "chat": {
    "title": "CHAT",
    "sidebar": "Chat"
  },
  "errors": {
    "automaticLoginFailed": "Automatic login failed",
    "unexpectedError": "An unexpected error occurred"
  },
  "conferences": {
    "errors": {
      "MeetingNotFound": "A meeting with this ID was not found",
      "BbbServerNotReachable": "The external BBB is not reachable",
      "BbbUnauthorized": "You are not authorized at external BBB server",
      "AppNotProperlyConfigured": "The conferencing app is not properly configured, contact your system administrator",
      "YouAreNotTheCreator": "You are not the creator of the conference",
      "AlreadyInAnotherMeeting": "You are already in a conference. Please leave the current conference before joining another one."
    },
    "title": "CONFERENCES",
    "description": "The conference tool enables audio and video conferencing and supports presentations with advanced whiteboard functions.",
    "sidebar": "Conferences",
    "create": "Create conference",
    "creator": "Creator",
    "delete": "Delete",
    "deleteConference": "Delete conference",
    "deleteConferences": "Delete {count}} conferences",
    "editConference": "Edit conference",
    "confirmSingleDelete": "Should this conference really be deleted?",
    "confirmMultiDelete": "Should these conferences really be deleted?",
    "name": "Name of conference",
    "conference": "Conference",
    "password": "Password",
    "attendees": "Teilnehmer",
    "invitedAttendees": "Invited",
    "joinedAttendees": "Joined",
    "privacyStatus": "Access",
    "public": "Public",
    "private": "Private",
    "selected-x-rows": "{{selected}} of {{total}} selected",
    "cancel": "Cancel",
    "min_3_chars": "Minimum 3 characters",
    "max_30_chars": "Maximum 30 characters",
    "password_required": "No Password entered",
    "error": "Error",
    "action": "Action",
    "start": "Start",
    "stop": "Stop",
    "join": "Join",
    "minimize": "Minimize",
    "maximize": "Maximize",
    "close": "Leave conference"
  },
  "knowledgebase": {
    "title": "KNOWLEDGEBASE",
    "sidebar": "Knowledgebase"
  },
  "feed": {
    "title": "Current affairs",
    "noConferences": "No running conferences were found"
  },
  "filesharing": {
    "title": "FILE SHARING",
    "sidebar": "File Sharing",
    "errors": {
      "FileNotFound": "File not found",
      "MountPointsNotFound": "Mount points not found",
      "FolderNotFound": "Folder not found",
      "UploadFailed": "File could not be added",
      "DeletionFailed": "Deletion failed",
      "RenameFailed": "Rename failed",
      "MoveFailed": "Move failed",
      "CreationFailed": "Creation failed",
      "DbAccessFailed": "Database access failed",
      "WebDavError": "Data server access failed",
      "DownloadFailed": "Download failed",
      "FolderCreationFailed": "Folder creation failed"
    },
    "tooltips": {
      "folderNameRequired": "Folder name is required",
      "FileNameRequired": "File name is required",
      "NewFileNameRequired": "New file name is required",
      "NameRequired": "Name is required"
    }
  },
  "forums": {
    "title": "FORUMS",
    "sidebar": "Forums"
  },
  "learningmanagement": {
    "title": "LEARNING MANAGEMENT",
    "sidebar": "Learning Management"
  },
  "schoolinformation": {
    "title": "SCHOOL INFORMATION",
    "sidebar": "School Information"
  },
  "schoolmanagement": {
    "title": "SCHOOL MANAGEMENT",
    "sidebar": "School Management"
  },
  "survey": {
    "editor": {
      "new": "New (blank)",
      "addDescription": "Add a description",
      "expectingUserInput": "Expecting the user to answer here, ... "
    },
    "errors": {
      "neitherAbleToUpdateNorToCreateSurveyError": "Neither able to update a survey nor to create a new one",
      "notAbleToCreateSurveyError": "Not able to create the survey",
      "notAbleToDeleteSurveyError": "Not able to delete the surveys",
      "notAbleToFindSurveyError": "Survey not found",
      "notAbleToFindSurveysError": "Did not find a single survey",
      "notAbleToFindSurveyParameterError": "In order to find a survey you have to provide at least one surveyId",
      "notAbleToParticipateNotAnParticipantError": "User is no participant of the survey",
      "notAbleToParticipateAlreadyParticipatedError": "User has already participated in the survey",
      "notAbleToParticipateSurveyExpiredError": "Survey has already expired",
      "notAbleToUpdateSurveyError": "Not able to update the survey",
      "notValidSurveyIdIsNoMongooseObjectId": "The survey id must convertable into a valid mongo id"
    }
  },
  "survey-answer": {
    "errors": {
      "notAbleToFindOrCreateSurveyAnswerError": "Neither able to find nor to create the users survey answer entry in database",
      "notAbleToFindSurveyAnswerError": "Survey answers not found",
      "notAbleToUpdateSurveyAnswerError": "Not able to update the commited survey answer",
      "notAbleToCreateSurveyAnswerError": "Not able to create the users survey answer",
      "notAbleToDeleteSurveyAnswerError": "Not able to delete the users survey answer"
    }
  },
  "surveys": {
    "title": "SURVEYS",
    "sidebar": "Surveys",
    "description": "Here you can create and manage surveys or to participate on surveys of the others",
    "view": {
      "editor": "Create new"
    }
  },
  "printer": {
    "title": "PRINTER",
    "sidebar": "Printe"
  },
  "network": {
    "title": "NETWORK",
    "sidebar": "Network"
  },
  "locationservices": {
    "title": "LOCATION SERVICES",
    "sidebar": "Location Services"
  },
  "desktopdeployment": {
    "title": "DESKTOP",
    "topic": "Desktop Deployment",
    "description": "Here you can connect to your virtual desktop.",
    "sidebar": "Desktop",
    "close": "Close connection",
    "connect": "Connect",
    "reload": "Reload",
    "error": {
      "title": "Connection error",
      "description": "Please check your network connection and try again."
    },
    "win10": "Windows 10",
    "win11": "Windows 11",
    "ubuntu": "Ubuntu",
    "clients": "Clients available",
    "client": "Client available",
    "errors": {
      "GuacamoleNotResponding": "RDP service not available.",
      "GuacamoleUserNotFound": "Username or password could not be found.",
      "LmnVdiApiNotResponding": "Linuxmuster VDI service does not respond.",
      "SessionNotFound": "Session not found."
    }
  },
  "wlan": {
    "title": "WLAN",
    "sidebar": "Wlan"
  },
  "mobiledevices": {
    "title": "MOBILE DEVICES",
    "sidebar": "Mobile Devices"
  },
  "virtualization": {
    "title": "VIRTUALIZATION",
    "sidebar": "Virtualization"
  },
  "firewall": {
    "title": "FIREWALL",
    "sidebar": "Firewall"
  },
  "antimalware": {
    "title": "ANTI-MALWARE",
    "sidebar": "Anti-Malware"
  },
  "backup": {
    "title": "BACKUP",
    "sidebar": "Backup"
  },
  "aichat": {
    "title": "KI CHAT",
    "sidebar": "KI Chat"
  },
  "roombooking": {
    "sidebar": "Room booking"
  },
  "settings": {
    "title": "SETTINGS",
    "sidebar": "Settings",
    "addApp": {
      "title": "Add app",
      "description": "Please select an app:"
    },
    "delete": "Remove",
    "description": "Here you can make all settings.",
    "appconfig": {
      "update": {
        "success": "App saved successfully",
        "failed": "Update failed"
      },
      "delete": {
        "success": "App removed",
        "failed": "App deletion failed"
      },
      "create": {
        "success": "App created",
        "failed": "App creation failed"
      }
    },
    "errors": {
      "WriteAppConfigFailed": "Save app failed",
      "ReadAppConfigFailed": "Read app failed",
      "DisableAppConfigFailed": "Disable app failed"
    }
  },
  "usersettings": {
    "title": "USER SETTINGS",
    "sidebar": "User settings",
    "split-title": "USER SETTINGS",
    "description": "Here you can view all your user-defined settings and adjust them if necessary.",
    "security": {
      "title": "Security",
      "sidebar": "Security",
      "description": "Configure here the security settings of your account",
      "changePassword": {
        "title": "Change Password",
        "currentPassword": "Current password",
        "newPassword": "New Password",
        "confirmPassword": "Confirm Password",
        "confirm": "Change Password"
      }
    },
    "faq": "FAQ",
    "externalIntegration": "External Integration",
    "config": {
      "mfa": "Setup Two-Factor-Authentication"
    },
    "addTotp": {
      "title": "QR-Code",
      "description": "Please scan the QR-Code and enter the TOTP:"
    },
    "errors": {
      "currentPasswordRequired": "Current password is required",
      "newPasswordRequired": "New password is required",
      "confirmPasswordRequired": "Repeat the new password for the confirmation",
      "passwordsDoNotMatch": "Passwords do not match",
      "passwordLength": "Password must be at least 8 characters long"
    }
  },
  "forwardingpage": {
    "action": "This link will take you to the external site of the provider.",
    "description": "The application opens in a new window. No further authorization is required.",
    "missing_link": "Missing link"
  },
  "menu": "Menu",
  "home": "Home",
  "projects": "Projects",
  "iso": "ISO",
  "program": "Programs",
  "share": "Share",
  "students": "Students",
  "user": "User",
  "login": {
    "forgot_password": "Forgot password?",
    "remember_me": "Remember me"
  },
  "common": {
    "errors": {
      "dbAccessFailed": "Database access failed",
      "envAccessError": "Not able to read environment variables"
    },
    "add": "Add",
    "reload": "Reload",
    "logout": "Logout",
    "save": "Save",
    "successful": "Successful",
    "failed": "Failed",
    "login": "Login",
    "username": "Username",
    "password": "Password",
    "loading": "Loading...",
    "overview": "Overview",
    "create": "Create",
    "icon": "Icon",
    "groups": "Groups",
    "clearSelection": "Clear selection",
    "start": "Start",
    "close": "Close"
  },
  "form": {
    "path": "Path",
    "pathDescription": "Please enter a valid URL.",
    "apptype": "App type",
    "native": "Native Support",
    "forwarded": "Forwarded",
    "embedded": "Embedded",
    "saved": "Configuration saved!",
    "url": "URL",
    "urlDescription": "Please insert an URL to the application",
    "apiKey": "API Key",
    "apiKeyDescription": "The API Key will be used for authentication"
  },
  "fileOperationSuccessful": "File operation successful",
  "unknownErrorOccurred": "An unknown error occurred",
  "fileSharingTable": {
    "filename": "Filename",
    "size": "Size",
    "lastModified": "Last Modified",
    "type": "Type"
  },
  "filesharingUpload": {
    "title": "Upload Files",
    "upload": "Upload",
    "dataLimitExceeded": "Data limit from 50 MB exceeded",
    "fileSize": "File size",
    "selectFile": "Select up to 5 files at a time",
    "uploadItems": "Upload: {{count}} items",
    "dragDropClick": "Drag files here or click to select files",
    "filesToUpload": "Files to upload",
    "limitExceeded": "Reached the limit of 5 files"
  },
  "linuxmuster": {
    "title": "LINUXMUSTER",
    "sidebar": "Linuxmuster"
  },
  "whiteboard": {
    "title": "WHITEBOARD",
    "sidebar": "Whiteboard"
  },
  "table": {
    "rowsSelected": "{{selected}} of {{total}} row(s) selected",
    "noDataAvailable": "No data available"
  },
  "loadingIndicator": {
    "message": "Please wait while we process your request..."
  },
  "search": {
    "type-to-search": "Type to search",
    "loading": "Loading",
    "no-results": "No results",
    "usersAdded": "{{ count }} added"
  },
  "fileCategory": {
    "folder": "Folder",
    "document": "Document",
    "image": "Image",
    "video": "Video",
    "audio": "Audio",
    "acrobat": "PDF",
    "presentation": "Presentation",
    "spreadsheet": "Table",
    "vector": "Diagram"
  },
  "fileCreateNewContent": {
    "documentFile": "Create a new document",
    "spreadsheetFile": "Create a new table",
    "presentationFile": "Create a new presentation",
    "textFile": "Create a new textfile",
    "drawIoFile": "Create a new Draw.io-File",
    "fileDialogTitle": "Create a new file",
    "directoryDialogTitle": "Create a new directory",
    "createButtonText": "Create",
    "fileOperationSuccessful": "File creation successful",
    "noMessageAvailable": "No message available",
    "unknownErrorOccurred": "An unknown error occurred",
    "newFileFromType": {
      "drawIoFile": "New Draw.io-File",
      "textFile": "New Textfile",
      "spreadsheetFile": "New Table",
      "presentationFile": "New Presentation",
      "documentFile": "New Document"
    }
  },
  "fileRenameContent": {
    "placeholder": "Enter new name",
    "renameYourDirectory": "Rename your directory",
    "renameYourFile": "Rename your file",
    "to": "to",
    "rename": "Rename",
    "unknownErrorOccurred": "An unknown error occurred"
  },
  "currentDirectory": "Current directory",
  "moveItemDialog": {
    "changeDirectory": "Change directory",
    "currentDirectory": "Current directory",
    "folderName": "Folder name",
    "movingItems": {
      "one": "Moving 1 item",
      "other": "Moving {{count}} items"
    },
    "moveTo": "Move to",
    "move": "Move",
    "unknownErrorOccurred": "An unknown error occurred",
    "selectedItem": "Ausgewählter Ordner"
  },
  "deleteDialog": {
    "areYouSure": "Are you absolutely sure?",
    "actionCannotBeUndone": "This action cannot be undone. This will permanently delete the files:",
    "selectedItems": "Selected Items:",
    "cancel": "Cancel",
    "continue": "Continue",
    "unknownErrorOccurredDuringDeletion": "An unknown error occurred during deletion",
    "deleteFiles": "Delete files"
  },
  "timeAgo": {
    "justNow": "just now",
    "minuteAgo": "{{count}} minutes ago",
    "hourAgo": "{{count}} hour ago",
    "dayAgo": "{{count}} days ago",
    "invalidDate": "Invalid date"
  },
  "dialog": {
    "close": "Close"
  },
  "tooltip": {
    "upload": "Upload",
    "create": {
      "file": "Create file",
      "folder": "Create folder"
    },
    "rename": "Rename",
    "move": "Move",
    "delete": "Delete",
    "download": "Download"
  },
  "response": {
    "successfully": "Action was successful",
    "error": "Error",
    "move_successful": "Move successful from {{sourcePath}} to {{destinationPath}}",
    "move_failed": "Move failed",
    "unexpected_error_occurred": "Unexpected error occurred",
    "upload_failed_with_status": "Upload failed with status {{status}}",
    "network_error_occurred_during_the_upload": "Network error occurred during the upload",
    "file_uploaded_successfully": "File {{fileName}} uploaded successfully",
    "file_uploaded_failed": "File {{fileName}} could not be uploaded {{status}}",
    "directory_created_successfully": "Directory {{directoryName}} created successfully",
    "file_created_successfully": "File {{fileName}} created successfully",
    "file_was_deleted_successfully": "File {{fileName}} was deleted successfully",
    "files_deleted_successfully": "File was deleted successfully",
    "all_items_moved_successfully": "All items moved successfully",
    "destination_path_is_undefined": "Destination path is undefined"
  },
  "accountData": {
    "account_info": "Account Information",
    "name": "Name",
    "email": "E-Mail",
    "school": "Schule",
    "role": "Role",
    "classes": "Classes",
    "change_password": "Change Password",
    "my_information": "My Information",
    "mail_alias": "Mail-Alias",
    "change_my_data": "Change my data",
    "school_classes": "School Classes"
  },
  "groups": {
    "errors": {
      "CouldNotGetGroupByPath": "Group could not be found by path",
      "CouldNotGetUsers": "Users could not be found",
      "CouldNotFetchGroupMembers": "Group members could not be found",
      "CouldNotFetchUserById": "User could not be found by ID",
      "CouldNotSearchGroups": "Could not search for groups"
    },
    "classes": "Classes"
  },
  "users": {
    "errors": {
<<<<<<< HEAD
      "notAbleToFindUserError": "User not found",
      "notAbleToUpdateUserError": "Not able to update the user"
    }
=======
      "notFoundError": "User does not exist"
    }
  },
  "permission": {
    "groups": "User groups",
    "selectGroupsDescription": "Select the user groups that should have access to the app."
>>>>>>> 73a721bd
  }
}<|MERGE_RESOLUTION|>--- conflicted
+++ resolved
@@ -517,17 +517,12 @@
   },
   "users": {
     "errors": {
-<<<<<<< HEAD
-      "notAbleToFindUserError": "User not found",
-      "notAbleToUpdateUserError": "Not able to update the user"
-    }
-=======
-      "notFoundError": "User does not exist"
+      "notFoundError": "User does not exist",
+      "updateError": "Not able to update the user"
     }
   },
   "permission": {
     "groups": "User groups",
     "selectGroupsDescription": "Select the user groups that should have access to the app."
->>>>>>> 73a721bd
   }
 }