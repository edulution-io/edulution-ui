{
  "welcome": "Welcome to the application",
  "changeLang": "Change Language",
  "heading": "Welcome {{givenName}} {{familyName}}",
  "content": "Here is your personal edulution.io dashboard. The place where all your digital education operation applications are gathered.",
  "dashboard": {
    "mobileAccess": {
      "title": "Mobile File Access",
      "manual": "Manual",
      "accessData": "Login data",
      "content": "You can access the school server from many mobile devices. Click on Manual to start.",
      "scanAccessInfo": "To transfer the access data, please scan the following QR code with the edulution.io app.",
      "scanAppStoreLink": "Scan the QR code with your mobile device to download the edultion-io app from the AppStore.",
      "nextStepPreview": "In the next step you can transfer the access data.",
      "copyCredentials": "Or enter manually:",
      "downloadDirect": "Or download the app directly:",
      "downloadApp": "Download the edulution-io app here:"
    }
  },
  "auth": {
    "errors": {
      "TokenExpired": "Session expired.",
      "SessionExpiring": "You will be logged off in less than a minute.",
      "Unauthorized": "You are not authorized.",
      "Unknown": "User not found."
    }
  },
  "ticketsystem": {
    "title": "TICKET SYSTEM",
    "sidebar": "Ticket System"
  },
  "mail": {
    "title": "MAIL",
    "sidebar": "Mail"
  },
  "chat": {
    "title": "CHAT",
    "sidebar": "Chat"
  },
  "errors": {
    "automaticLoginFailed": "Automatic login failed",
    "unexpectedError": "An unexpected error occurred"
  },
  "conferences": {
    "errors": {
      "MeetingNotFound": "A meeting with this ID was not found",
      "BbbServerNotReachable": "The external BBB is not reachable",
      "BbbUnauthorized": "You are not authorized at external BBB server",
      "AppNotProperlyConfigured": "The conferencing app is not properly configured, contact your system administrator",
      "YouAreNotTheCreator": "You are not the creator of the conference",
      "AlreadyInAnotherMeeting": "You are already in a conference. Please leave the current conference before joining another one."
    },
    "title": "CONFERENCES",
    "description": "The conference tool enables audio and video conferencing and supports presentations with advanced whiteboard functions.",
    "sidebar": "Conferences",
    "create": "Create conference",
    "creator": "Creator",
    "delete": "Delete",
    "deleteConference": "Delete conference",
    "deleteConferences": "Delete {count}} conferences",
    "editConference": "Edit conference",
    "confirmSingleDelete": "Should this conference really be deleted?",
    "confirmMultiDelete": "Should these conferences really be deleted?",
    "name": "Name of conference",
    "conference": "Conference",
    "password": "Password",
    "attendees": "Teilnehmer",
    "invitedAttendees": "Invited",
    "joinedAttendees": "Joined",
    "privacyStatus": "Access",
    "public": "Public",
    "private": "Private",
    "selected-x-rows": "{{selected}} of {{total}} selected",
    "cancel": "Cancel",
    "min_3_chars": "Minimum 3 characters",
    "max_30_chars": "Maximum 30 characters",
    "password_required": "No Password entered",
    "error": "Error",
    "action": "Action",
    "start": "Start",
    "stop": "Stop",
    "join": "Join",
    "minimize": "Minimize",
    "maximize": "Maximize",
    "close": "Leave conference"
  },
  "knowledgebase": {
    "title": "KNOWLEDGEBASE",
    "sidebar": "Knowledgebase"
  },
  "feed": {
    "title": "Current affairs",
    "noConferences": "No running conferences were found"
  },
  "filesharing": {
    "title": "FILE SHARING",
    "sidebar": "File Sharing",
    "errors": {
      "FileNotFound": "File not found",
      "MountPointsNotFound": "Mount points not found",
      "FolderNotFound": "Folder not found",
      "UploadFailed": "File could not be added",
      "DeletionFailed": "Deletion failed",
      "RenameFailed": "Rename failed",
      "MoveFailed": "Move failed",
      "CreationFailed": "Creation failed",
      "DbAccessFailed": "Database access failed",
      "WebDavError": "Data server access failed",
      "DownloadFailed": "Download failed",
      "FolderCreationFailed": "Folder creation failed"
    },
    "tooltips": {
      "folderNameRequired": "Folder name is required",
      "FileNameRequired": "File name is required",
      "NewFileNameRequired": "New file name is required",
      "NameRequired": "Name is required"
    }
  },
  "forums": {
    "title": "FORUMS",
    "sidebar": "Forums"
  },
  "learningmanagement": {
    "title": "LEARNING MANAGEMENT",
    "sidebar": "Learning Management"
  },
  "schoolinformation": {
    "title": "SCHOOL INFORMATION",
    "sidebar": "School Information"
  },
  "schoolmanagement": {
    "title": "SCHOOL MANAGEMENT",
    "sidebar": "School Management"
  },
  "survey": {
    "creationDate": "Creation date",
    "expirationDate": "Expiration date",
    "noFormula": "The formula of the survey is not readable",
    "noAnswer": "No answer available",
    "editor": {
      "new": "New (blank)",
      "abort": "Revert all changes",
      "addDescription": "Add a description",
      "expectingUserInput": "Expecting the user to answer here, ... "
    },
    "errors": {
      "updateOrCreateError": "Neither able to update a survey nor to create a new one",
      "deleteError": "Not able to delete the surveys",
      "notFoundError": "Survey not found",
      "participationErrorUserNotAssigned": "User is no participant of the survey",
      "participationErrorAlreadyParticipated": "User has already participated in the survey",
      "participationErrorSurveyExpired": "Survey has already expired",
      "idTypeError": "Missing survey id",
      "missingAnswerError": "Please, provide an answer for the submission"
    }
  },
  "survey-answer": {
    "errors": {
      "notAbleToFindOrCreateSurveyAnswerError": "Neither able to find nor to create the users survey answer entry in database",
      "notAbleToFindSurveyAnswerError": "Survey answers not found",
      "notAbleToUpdateSurveyAnswerError": "Not able to update the commited survey answer",
      "notAbleToCreateSurveyAnswerError": "Not able to create the users survey answer",
      "notAbleToDeleteSurveyAnswerError": "Not able to delete the users survey answer"
    }
  },
  "surveys": {
    "title": "SURVEYS",
    "sidebar": "Surveys",
    "view": {
      "open": "Open Surveys",
      "created": "Owned Surveys",
      "answered": "Answered Surveys",
      "editor": "Create new"
    },
    "actions": {
      "showResultsChart": "Result (Chart)",
      "showResultsTable": "Result (Table)",
      "showCommittedAnswers": "Commited Answers"
    },
    "commitedAnswersDialog": {
      "title": "Commited survey answer"
    },
    "saveDialog": {
      "title": "Save and assign to participants",
      "settingsFlags": "Options",
      "isAnonymous": "Should the survey be anonymous?",
      "canSubmitMultipleAnswers": "Should the survey still be visible after participation?"
    },
    "participateDialog": {
      "title": "Participate in the survey"
    },
    "resultChartDialog": {
      "title": "Results - Chart"
    },
    "resultTableDialog": {
      "title": "Results - Table"
    }
  },
  "printer": {
    "title": "PRINTER",
    "sidebar": "Printe"
  },
  "network": {
    "title": "NETWORK",
    "sidebar": "Network"
  },
  "locationservices": {
    "title": "LOCATION SERVICES",
    "sidebar": "Location Services"
  },
  "desktopdeployment": {
    "title": "DESKTOP",
    "topic": "Desktop Deployment",
    "description": "Here you can connect to your virtual desktop.",
    "sidebar": "Desktop",
    "close": "Close connection",
    "connect": "Connect",
    "reload": "Reload",
    "error": {
      "title": "Connection error",
      "description": "Please check your network connection and try again."
    },
    "win10": "Windows 10",
    "win11": "Windows 11",
    "ubuntu": "Ubuntu",
    "clients": "Clients available",
    "client": "Client available",
    "errors": {
      "GuacamoleNotResponding": "RDP service not available.",
      "GuacamoleUserNotFound": "Username or password could not be found.",
      "LmnVdiApiNotResponding": "Linuxmuster VDI service does not respond.",
      "SessionNotFound": "Session not found."
    }
  },
  "wlan": {
    "title": "WLAN",
    "sidebar": "Wlan"
  },
  "mobiledevices": {
    "title": "MOBILE DEVICES",
    "sidebar": "Mobile Devices"
  },
  "virtualization": {
    "title": "VIRTUALIZATION",
    "sidebar": "Virtualization"
  },
  "firewall": {
    "title": "FIREWALL",
    "sidebar": "Firewall"
  },
  "antimalware": {
    "title": "ANTI-MALWARE",
    "sidebar": "Anti-Malware"
  },
  "backup": {
    "title": "BACKUP",
    "sidebar": "Backup"
  },
  "aichat": {
    "title": "KI CHAT",
    "sidebar": "KI Chat"
  },
  "roombooking": {
    "sidebar": "Room booking"
  },
  "settings": {
    "title": "SETTINGS",
    "sidebar": "Settings",
    "addApp": {
      "title": "Add app",
      "description": "Please select an app:"
    },
    "delete": "Remove",
    "description": "Here you can make all settings.",
    "appconfig": {
      "update": {
        "success": "App saved successfully",
        "failed": "Update failed"
      },
      "delete": {
        "success": "App removed",
        "failed": "App deletion failed"
      },
      "create": {
        "success": "App created",
        "failed": "App creation failed"
      }
    },
    "errors": {
      "WriteAppConfigFailed": "Save app failed",
      "ReadAppConfigFailed": "Read app failed",
      "DisableAppConfigFailed": "Disable app failed"
    }
  },
  "usersettings": {
    "title": "USER SETTINGS",
    "sidebar": "User settings",
    "split-title": "USER SETTINGS",
    "description": "Here you can view all your user-defined settings and adjust them if necessary.",
    "security": {
      "title": "Security",
      "sidebar": "Security",
      "description": "Configure here the security settings of your account",
      "changePassword": {
        "title": "Change Password",
        "currentPassword": "Current password",
        "newPassword": "New Password",
        "confirmPassword": "Confirm Password",
        "confirm": "Change Password"
      }
    },
    "faq": "FAQ",
    "externalIntegration": "External Integration",
    "config": {
      "mfa": "Setup Two-Factor-Authentication"
    },
    "addTotp": {
      "title": "QR-Code",
      "description": "Please scan the QR-Code and enter the TOTP:"
    },
    "errors": {
      "currentPasswordRequired": "Current password is required",
      "newPasswordRequired": "New password is required",
      "confirmPasswordRequired": "Repeat the new password for the confirmation",
      "passwordsDoNotMatch": "Passwords do not match",
      "passwordLength": "Password must be at least 8 characters long"
    }
  },
  "forwardingpage": {
    "action": "This link will take you to the external site of the provider.",
    "description": "The application opens in a new window. No further authorization is required.",
    "missing_link": "Missing link"
  },
  "menu": "Menu",
  "home": "Home",
  "projects": "Projects",
  "iso": "ISO",
  "program": "Programs",
  "share": "Share",
  "students": "Students",
  "user": "User",
  "login": {
    "forgot_password": "Forgot password?",
    "remember_me": "Remember me"
  },
  "common": {
<<<<<<< HEAD
    "title": "Title",
=======
    "errors": {
      "dbAccessFailed": "Database access failed",
      "envAccessError": "Not able to read environment variables"
    },
>>>>>>> 42158625
    "add": "Add",
    "reload": "Reload",
    "logout": "Logout",
    "save": "Save",
    "successful": "Successful",
    "failed": "Failed",
    "login": "Login",
    "username": "Username",
    "password": "Password",
    "loading": "Loading...",
    "overview": "Overview",
    "create": "Create",
    "icon": "Icon",
    "groups": "Groups",
    "start": "Start",
    "close": "Close",
    "select": "Select...",
    "clearSelection": "Clear selection",
    "edit": "Edit",
    "delete": "Delete",
    "participate": "Participate",
    "participated": "Participated",
    "not-available": "'Not available'",
    "date": "Date",
    "time": "Time"
  },
  "form": {
    "path": "Path",
    "pathDescription": "Please enter a valid URL.",
    "apptype": "App type",
    "native": "Native Support",
    "forwarded": "Forwarded",
    "embedded": "Embedded",
    "saved": "Configuration saved!",
    "url": "URL",
    "urlDescription": "Please insert an URL to the application",
    "apiKey": "API Key",
    "apiKeyDescription": "The API Key will be used for authentication"
  },
  "fileOperationSuccessful": "File operation successful",
  "unknownErrorOccurred": "An unknown error occurred",
  "fileSharingTable": {
    "filename": "Filename",
    "size": "Size",
    "lastModified": "Last Modified",
    "type": "Type"
  },
  "filesharingUpload": {
    "title": "Upload Files",
    "upload": "Upload",
    "dataLimitExceeded": "Data limit from 50 MB exceeded",
    "fileSize": "File size",
    "selectFile": "Select up to 5 files at a time",
    "uploadItems": "Upload: {{count}} items",
    "dragDropClick": "Drag files here or click to select files",
    "filesToUpload": "Files to upload",
    "limitExceeded": "Reached the limit of 5 files"
  },
  "linuxmuster": {
    "title": "LINUXMUSTER",
    "sidebar": "Linuxmuster"
  },
  "whiteboard": {
    "title": "WHITEBOARD",
    "sidebar": "Whiteboard"
  },
  "table": {
    "rowsSelected": "{{selected}} of {{total}} row(s) selected",
    "noDataAvailable": "No data available"
  },
  "loadingIndicator": {
    "message": "Please wait while we process your request..."
  },
  "search": {
    "type-to-search": "Type to search",
    "loading": "Loading",
    "no-results": "No results",
    "usersAdded": "{{ count }} added"
  },
  "fileCategory": {
    "folder": "Folder",
    "document": "Document",
    "image": "Image",
    "video": "Video",
    "audio": "Audio",
    "acrobat": "PDF",
    "presentation": "Presentation",
    "spreadsheet": "Table",
    "vector": "Diagram"
  },
  "fileCreateNewContent": {
    "documentFile": "Create a new document",
    "spreadsheetFile": "Create a new table",
    "presentationFile": "Create a new presentation",
    "textFile": "Create a new textfile",
    "drawIoFile": "Create a new Draw.io-File",
    "fileDialogTitle": "Create a new file",
    "directoryDialogTitle": "Create a new directory",
    "createButtonText": "Create",
    "fileOperationSuccessful": "File creation successful",
    "noMessageAvailable": "No message available",
    "unknownErrorOccurred": "An unknown error occurred",
    "newFileFromType": {
      "drawIoFile": "New Draw.io-File",
      "textFile": "New Textfile",
      "spreadsheetFile": "New Table",
      "presentationFile": "New Presentation",
      "documentFile": "New Document"
    }
  },
  "fileRenameContent": {
    "placeholder": "Enter new name",
    "renameYourDirectory": "Rename your directory",
    "renameYourFile": "Rename your file",
    "to": "to",
    "rename": "Rename",
    "unknownErrorOccurred": "An unknown error occurred"
  },
  "currentDirectory": "Current directory",
  "moveItemDialog": {
    "changeDirectory": "Change directory",
    "currentDirectory": "Current directory",
    "folderName": "Folder name",
    "movingItems": {
      "one": "Moving 1 item",
      "other": "Moving {{count}} items"
    },
    "moveTo": "Move to",
    "move": "Move",
    "unknownErrorOccurred": "An unknown error occurred",
    "selectedItem": "Ausgewählter Ordner"
  },
  "deleteDialog": {
    "areYouSure": "Are you absolutely sure?",
    "actionCannotBeUndone": "This action cannot be undone. This will permanently delete the files:",
    "selectedItems": "Selected Items:",
    "cancel": "Cancel",
    "continue": "Continue",
    "unknownErrorOccurredDuringDeletion": "An unknown error occurred during deletion",
    "deleteFiles": "Delete files"
  },
  "timeAgo": {
    "justNow": "just now",
    "minuteAgo": "{{count}} minutes ago",
    "hourAgo": "{{count}} hour ago",
    "dayAgo": "{{count}} days ago",
    "invalidDate": "Invalid date"
  },
  "dialog": {
    "close": "Close"
  },
  "tooltip": {
    "upload": "Upload",
    "create": {
      "file": "Create file",
      "folder": "Create folder"
    },
    "rename": "Rename",
    "move": "Move",
    "delete": "Delete",
    "download": "Download"
  },
  "response": {
    "successfully": "Action was successful",
    "error": "Error",
    "move_successful": "Move successful from {{sourcePath}} to {{destinationPath}}",
    "move_failed": "Move failed",
    "unexpected_error_occurred": "Unexpected error occurred",
    "upload_failed_with_status": "Upload failed with status {{status}}",
    "network_error_occurred_during_the_upload": "Network error occurred during the upload",
    "file_uploaded_successfully": "File {{fileName}} uploaded successfully",
    "file_uploaded_failed": "File {{fileName}} could not be uploaded {{status}}",
    "directory_created_successfully": "Directory {{directoryName}} created successfully",
    "file_created_successfully": "File {{fileName}} created successfully",
    "file_was_deleted_successfully": "File {{fileName}} was deleted successfully",
    "files_deleted_successfully": "File was deleted successfully",
    "all_items_moved_successfully": "All items moved successfully",
    "destination_path_is_undefined": "Destination path is undefined"
  },
  "accountData": {
    "account_info": "Account Information",
    "name": "Name",
    "email": "E-Mail",
    "school": "Schule",
    "role": "Role",
    "classes": "Classes",
    "change_password": "Change Password",
    "my_information": "My Information",
    "mail_alias": "Mail-Alias",
    "change_my_data": "Change my data",
    "school_classes": "School Classes"
  },
  "groups": {
    "errors": {
      "CouldNotGetGroupByPath": "Group could not be found by path",
      "CouldNotGetUsers": "Users could not be found",
      "CouldNotFetchGroupMembers": "Group members could not be found",
      "CouldNotFetchUserById": "User could not be found by ID",
      "CouldNotSearchGroups": "Could not search for groups"
    },
    "classes": "Classes"
  },
  "users": {
    "errors": {
<<<<<<< HEAD
      "notAbleToFindUserError": "User not found",
      "notAbleToUpdateUserError": "Not able to update the user",
      "databaseOfflineError": "Database seems to be offline"
=======
      "notFoundError": "User does not exist",
      "updateError": "Not able to update the user"
>>>>>>> 42158625
    }
  },
  "permission": {
    "groups": "User groups",
    "selectGroupsDescription": "Select the user groups that should have access to the app."
  }
}<|MERGE_RESOLUTION|>--- conflicted
+++ resolved
@@ -344,14 +344,11 @@
     "remember_me": "Remember me"
   },
   "common": {
-<<<<<<< HEAD
-    "title": "Title",
-=======
     "errors": {
       "dbAccessFailed": "Database access failed",
       "envAccessError": "Not able to read environment variables"
     },
->>>>>>> 42158625
+    "title": "Title",
     "add": "Add",
     "reload": "Reload",
     "logout": "Logout",
@@ -366,10 +363,10 @@
     "create": "Create",
     "icon": "Icon",
     "groups": "Groups",
+    "clearSelection": "Clear selection",
     "start": "Start",
     "close": "Close",
     "select": "Select...",
-    "clearSelection": "Clear selection",
     "edit": "Edit",
     "delete": "Delete",
     "participate": "Participate",
@@ -556,14 +553,8 @@
   },
   "users": {
     "errors": {
-<<<<<<< HEAD
-      "notAbleToFindUserError": "User not found",
-      "notAbleToUpdateUserError": "Not able to update the user",
-      "databaseOfflineError": "Database seems to be offline"
-=======
       "notFoundError": "User does not exist",
       "updateError": "Not able to update the user"
->>>>>>> 42158625
     }
   },
   "permission": {
