--- conflicted
+++ resolved
@@ -384,11 +384,8 @@
       "dbAccessFailed": "Database access failed",
       "envAccessError": "Not able to read environment variables"
     },
-<<<<<<< HEAD
     "actions": "Actions",
-=======
     "and": "and",
->>>>>>> 575b6eb2
     "add": "Add",
     "reload": "Reload",
     "stop": "Stop",
