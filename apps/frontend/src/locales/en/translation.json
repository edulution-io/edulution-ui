{
  "welcome": "Welcome to the application",
  "changeLang": "Change Language",
  "heading": "Welcome {{givenName}} {{familyName}}",
  "content": "Here is your personal edulution.io dashboard. The place where all your digital education operation applications are gathered.",
  "preparing": "preparing...",
  "closeEditingWindow": "Close editing window",
  "bulletinboard": {
    "settings": "Settings",
    "categoryIsRequired": "Selecting a category is required",
    "createdFrom": "by {{ createdBy }}, updated on {{ lastUpdated }}",
    "createdFromAndUpdatedBy": "by {{ createdBy }}, updated by {{ lastUpdatedBy }} on {{ lastUpdated }}",
    "deleteBulletinCategory": "Delete category",
    "confirmSingleCategoryDelete": "Do you really want to delete this category?",
    "confirmSingleCategoryDeleteWarning": "Warning: All bulletins in this category will also be deleted!",
    "isVisibleStartDate": "Active from",
    "isVisibleEndDate": "Active until",
    "isActiveOrExpired": "Active/Expired",
    "activeFrom": "Active from",
    "activeUntil": "Active until",
    "appTitle": "Bulletin Board",
    "description": "Manage your bulletins",
    "sidebar": "Bulletin Board",
    "newCategorie": "New category",
    "category": "Category",
    "name": "Name",
    "visibleFor": "Visible for",
    "visibleForUsers": "Visible for users",
    "visibleForGroups": "Visible for groups",
    "editableByUsers": "Editable for users",
    "editableByGroups": "Editable for groups",
    "editCategorie": "Edit category",
    "editorialAccess": "Editorial access",
    "isActive": "Active",
    "isPermanentlyActive": "Permanently active",
    "error": "Error",
    "filterPlaceHolderText": "Search for categoriename",
    "manageCategories": "Manage categories",
    "manageBulletins": "Manage bulletins",
    "placeholderCategoryName": "Name",
    "categoryName": "Category name",
    "bulletinUpdatedSuccessfully": "Bulletin updated successfully",
    "bulletinCreatedSuccessfully": "Bulletin created successfully",
    "bulletinsDeletedSuccessfully": "Bulletins deleted successfully",
    "categoryCreatedSuccessfully": "Category created successfully",
    "categoryUpdatedSuccessfully": "Category updated successfully",
    "categoryDeletedSuccessfully": "Category deleted successfully",
    "delete": "Delete",
    "deleteBulletin": "Delete bulletin",
    "deleteBulletins": "Delete {{count}} bulletins",
    "editBulletin": "Edit bulletin",
    "createBulletin": "Create bulletin",
    "confirmSingleDelete": "Do you really want to delete this bulletin?",
    "confirmMultiDelete": "Do you really want to delete these bulletins?",
    "rowsSelected": "{{selected}} out of {{total}} bulletins selected",
    "rowSelected": "{{selected}} out of {{total}} bulletin selected",
    "cancel": "Cancel",
    "title": "Title",
    "content": "Content",
    "editCategory": "Edit category",
    "createNewCategory": "Create category",
    "categories": {
      "visibleByUsersAndGroups": "This category with its bulletins is visible to users and groups on the homepage",
      "visibleByUsersAndGroupsTitle": "Homepage",
      "editableByUsersAndGroups": "This category is editable by users and groups in the Bulletin Board app",
      "editableByUsersAndGroupsTitle": "Manage Bulletins"
    },
    "errors": {
      "categoryNotFound": "Category not found",
      "categoryDeleteFailed": "Failed to delete category",
      "attachmentUploadFailed": "Failed to upload attachment",
      "fileNotProvided": "File not provided",
      "fileNotFound": "File not found",
      "invalidCategory": "Invalid category",
      "invalidFileType": "Invalid file type",
      "bulletinNotFound": "Bulletin not found",
      "unauthorizedUpdateBulletin": "Unauthorized to update this bulletin",
      "unauthorizedDeleteBulletin": "Unauthorized to delete this bulletin",
      "categoryNameAlreadyExists": "Category name already exists",
      "unauthorizedCreateBulletin": "No permission to create this bulletin",
      "unauthorizedCreateCategory": "No permission to create this category",
      "unauthorizedDeleteCategory": "No permission to delete this category",
      "unauthorizedUpdateCategory": "No permission to update this category"
    }
  },
  "dashboard": {
    "mobileAccess": {
      "title": "Mobile File Access",
      "manual": "Manual",
      "accessData": "Login data",
      "content": "You can access the school server from many mobile devices. Click on Manual to start.",
      "scanAccessInfo": "To transfer the access data, please scan the following QR code with the edulution.io app.",
      "scanAppStoreLink": "Scan the QR code with your mobile device to download the edultion-io app from the AppStore.",
      "nextStepPreview": "In the next step you can transfer the access data.",
      "copyCredentials": "Or enter manually:",
      "downloadDirect": "Or download the app directly:",
      "downloadApp": "Download the edulution-io app here:"
    },
    "quota": {
      "title": "Quotas",
      "globalQuota": "Cloud quota calculated",
      "mailQuota": "Mail quota calculated",
      "mibibyte": "MiB"
    }
  },
  "auth": {
    "errors": {
      "TokenExpired": "Session expired.",
      "SessionExpiring": "You will be logged off in less than a minute.",
      "Unauthorized": "You are not authorized.",
      "Unknown": "User not found.",
      "TotpMissing": "Totp missing.",
      "TotpInvalid": "Totp invalid."
    }
  },
  "lmnApi": {
    "errors": {
      "ToggleSchoolClassJoinedFailed": "Failed to join or leave the classroom",
      "ToggleProjectJoinedFailed": "Failed to join or leave the project",
      "TogglePrinterJoinedFailed": "Failed to add or remove the printer",
      "GetUserSessionsFailed": "Get user session failed",
      "AddUserSessionsFailed": "Add user session failed",
      "GetPrintersFailed": "Fetching printers failed",
      "RemoveUserSessionsFailed": "Remove user session failed",
      "UpdateUserSessionsFailed": "Update user session failed",
      "StartExamModeFailed": "Start exam mode failed",
      "PrintPasswordsFailed": "Print passwords failed",
      "StopExamModeFailed": "Stop exam mode failed",
      "RemoveManagementGroupFailed": "Remove management group failed",
      "AddManagementGroupFailed": "Add management group failed",
      "GetUserSchoolClassesFailed": "Get user school classes failed",
      "GetUserSchoolClassFailed": "Get user school class failed",
      "GetUserProjectsFailed": "Get user projects failed",
      "GetUserFailed": "Fetching failed",
      "UpdateUserFailed": "Update failed",
      "GetCurrentUserRoomFailed": "Get current user room failed",
      "CreateProjectFailed": "Create project failed",
      "RemoveProjectFailed": "Remove project failed",
      "UpdateProjectFailed": "Update project failed",
      "SearchUsersOrGroupsFailed": "Search users or groups failed",
      "GetProjectFailed": "Get project failed",
      "PasswordMismatch": "The current password is wrong",
      "PasswordChangeFailed": "Password change failed",
      "GetUsersQuotaFailed": "Get users quota failed"
    }
  },
  "ticketsystem": {
    "title": "TICKET SYSTEM",
    "sidebar": "Ticket System"
  },
  "mail": {
    "title": "MAIL",
    "sidebar": "Mail",
    "importer": {
      "filterPlaceHolderText": "Search for importername",
      "title": "Email Importer",
      "provider": "Email Provider",
      "configName": "Configuration name",
      "hostname": "Hostname",
      "port": "Port",
      "encryption": "Encryption",
      "interval": "Sync Interval",
      "isActive": "Active",
      "syncJobsTable": "Importer Jobs",
      "rowsSelected": "{{selected}} of {{total}} jobs selected",
      "rowSelected": "{{selected}} of {{total}} job selected",
      "mailAddress": "Email address",
      "noMailConfigured": "Mail app is not active. Please contact your system administrator."
    }
  },
  "chat": {
    "title": "CHAT",
    "sidebar": "Chat"
  },
  "errors": {
    "automaticLoginFailed": "Automatic login failed",
    "unexpectedError": "An unexpected error occurred",
    "uploadOrFetchAttachmentFailed": "Error uploading or fetching attachment"
  },
  "conferences": {
    "errors": {
      "MeetingNotFound": "A meeting with this ID was not found",
      "BbbServerNotReachable": "The external BBB is not reachable",
      "CouldNotStartConference": "The conference could not be started",
      "CouldNotStopConference": "The conference could not be stopped",
      "BbbUnauthorized": "You are not authorized at external BBB server",
      "AppNotProperlyConfigured": "The conferencing app is not properly configured, contact your system administrator",
      "YouAreNotTheCreator": "You are not the creator of the conference",
      "AlreadyInAnotherMeeting": "You are already in a conference. Please leave the current conference before joining another one.",
      "DBAccessFailed": "Database access failed",
      "WrongPassword": "The entered password is wrong",
      "ConferenceIsNotRunning": "Conference is not running",
      "MissingMandatoryParameters": "Request failed because of missing parameters"
    },
<<<<<<< HEAD
    "conferenceFetchedSuccessfully": "Conferences successfully fetched",
    "conferenceIsNotRunning": "The conference is not running",
    "tryManually": "Join manually",
    "changeUser": "Change user",
    "joinAgain": "Join again",
    "passwordOfConference": "Password of conference",
    "orContinueWithoutAccount": "Or continue without account",
    "conferenceIsNotStartedYet": "The conference is not started. Currently you are in the waiting room and you will be automatically redirected once the conference starts.",
    "conferenceIsPasswordProtected": "This public conference is password protected, please enter it to join.",
    "pleaseEnterYourFullName": "To join the conference enter your full name.",
    "yourFullName": "Your full name",
    "isNotPublicOrDoesNotExist": "The conference could not be found. Either it is not public, or it does not exist.",
    "publicConference": "Public conference",
    "joinUrl": "Join URL",
    "isPublic": "Access Restriction",
    "isPublicTrue": "Public",
    "isPublicFalse": "Private",
=======
    "filterPlaceHolderText": "Search for conferencename",
    "started": "Conference started",
    "stopped": "Conference stopped",
>>>>>>> 02a51d8a
    "title": "CONFERENCES",
    "description": "The conference tool enables audio and video conferencing and supports presentations with advanced whiteboard functions.",
    "sidebar": "Conferences",
    "create": "Create conference",
    "creator": "Creator",
    "delete": "Delete",
    "deleteConference": "Delete conference",
    "deleteConferences": "Delete {count}} conferences",
    "editConference": "Edit conference",
    "conferenceUpdatedSuccessfully": "Conference updated successfully",
    "conferenceCreatedSuccessfully": "Conference created successfully",
    "confirmSingleDelete": "Should this conference really be deleted?",
    "confirmMultiDelete": "Should these conferences really be deleted?",
    "name": "Name of conference",
    "conference": "Conference",
    "password": "Password",
    "attendee": "Attendee",
    "attendees": "Attendees",
    "invitedAttendees": "Invited",
    "joinedAttendees": "Joined",
    "privacyStatus": "Access",
    "public": "Public",
    "private": "Private",
    "rowsSelected": "{{selected}} of {{total}} conferences selected",
    "rowSelected": "{{selected}} of {{total}} conference selected",
    "cancel": "Cancel",
    "password_required": "No Password entered",
    "error": "Error",
    "action": "Action",
    "start": "Start",
    "stop": "Stop",
    "join": "Join",
    "minimize": "Minimize",
    "maximize": "Maximize",
    "close": "Leave conference"
  },
  "delete": "Delete",
  "knowledgebase": {
    "title": "KNOWLEDGEBASE",
    "sidebar": "Knowledgebase"
  },
  "feed": {
    "title": "Current affairs",
    "noConferences": "No running conference",
    "noMails": "No unread mail",
    "noSurveys": "No open survey"
  },
  "filesharing": {
    "filterPlaceHolderText": "Search for filename",
    "title": "FILE SHARING",
    "sidebar": "File Sharing",
    "previewTitle": "File Preview",
    "saveFile": "Save file",
    "loadingDocument": "Loading document...",
    "closeEditor": "Close editor",
    "rowsSelected": "{{selected}} of {{total}} files selected",
    "rowSelected": "{{selected}} of {{total}} file selected",
    "errors": {
      "FileNotFound": "File not found",
      "MountPointsNotFound": "Mount points not found",
      "FolderNotFound": "Folder not found",
      "UploadFailed": "File could not be added",
      "DeletionFailed": "Deletion failed",
      "RenameFailed": "Rename failed",
      "MoveFailed": "Move failed",
      "CreationFailed": "Creation failed",
      "DbAccessFailed": "Database access failed",
      "WebDavError": "Data server access failed",
      "DownloadFailed": "Download failed",
      "FolderCreationFailed": "Folder creation failed",
      "DeleteFromServerFailed": "Delete from server failed",
      "SaveFailed": "Save failed",
      "DuplicateFailed": "Copy failed",
      "AppNotProperlyConfigured": "OnlyOffice is not properly configured, contact your system administrator.",
      "CollectingFailed": "Collecting files failed",
      "SharingFailed": "Sharing files failed"
    },
    "tooltips": {
      "folderNameRequired": "Folder name is required",
      "FileNameRequired": "File name is required",
      "NewFileNameRequired": "New file name is required",
      "NameRequired": "Name is required"
    }
  },
  "forums": {
    "title": "FORUMS",
    "sidebar": "Forums"
  },
  "learningmanagement": {
    "title": "LEARNING MANAGEMENT",
    "sidebar": "Learning Management"
  },
  "schoolinformation": {
    "title": "SCHOOL INFORMATION",
    "sidebar": "School Information"
  },
  "schoolclass": "School Class",
  "project": "Project",
  "unknown": "Unknown",
  "device": "Device",
  "globalbinduser": "System User",
  "globaladministrator": "Global Administrator",
  "schoolbinduser": "System User",
  "schooladministrator": "School Administrator",
  "classroom-studentcomputer": "Classroom Student Computer",
  "server": "Server",
  "loginname": "Login name",
  "classmanagement": {
    "title": "CLASS ROOM",
    "sidebar": "Class Room",
    "detailsprinters": "Details of printer",
    "classes": "Classes",
    "name": "Name",
    "notMemberOfClass": "You are no member of a class.",
    "noGroupsToShow": "No groups available.",
    "overview": "Overview",
    "lesson": "Lesson",
    "enrol": "Enrol",
    "printPasswords": "Print passwords",
    "Printers": "Printers",
    "projects": "Projects",
    "editmyProjects": "Edit project",
    "createmyProjects": "Create project",
    "detailsmyProjects": "Details of project",
    "myClasses": "My classes",
    "detailsmyClasses": "Details of school class",
    "session": "Session",
    "startSession": "Start session",
    "mySessions": "My sessions",
    "closeSession": "Close",
    "editmySessions": "Edit session",
    "createmySessions": "Create a session",
    "addsessions": "Create session",
    "myProjects": "My Projects",
    "members": "Members",
    "member": "Member",
    "noneAvailable": "None available",
    "isJoinable": "Users can join",
    "joinclass": "Join class to share files",
    "hide": "Hide for other users",
    "teacher": "Teacher",
    "typeToSearchUsersGroupsProjects": "Type to add students, classes or projects",
    "typeToSearchUsersGroupsProjectsToNewSession": "Type to add students, classes or projects to a new session",
    "itsNotPossibleToEditOtherTeacher": "At the moment it is not possible to create the directory for sharing in another teacher's home directory or to manage the administration groups.",
    "itsNotPossibleToEditOtherSchoolStudents": "At the moment it is not possible to create the directory for sharing in a student's home directory of another school or to manage the administration groups.",
    "usersInThisSession": "Users in this session",
    "webfilter": "Webfilter",
    "internet": "Internet",
    "noStudentsForAction": "There are no students to whom this action can be applied.",
    "wifi": "Wifi",
    "exammode": "Exam mode",
    "exam": "Exam",
    "printPasswordsPageDescription": "Create files to print the passwords of individual classes or select classes to print several at the same time.",
    "userPasswordDialogTitle": "Password of {{displayName}}",
    "firstPassword": "Standard password",
    "currentPassword": "Current password",
    "restoreFirstPassword": "Restore standard password",
    "setRandom": "Set random",
    "currentPasswordChangedSuccessfully": "Current password changed successfully",
    "firstPasswordChangedSuccessfully": "First password changed successfully",
    "passwordRequirements": "Use upper case letters, lower case letters and special characters or numbers.",
    "projectsPageDescription": "Here you will find an overview of all projects in which you are an admin.",
    "typeToFilter": "Type to filter...",
    "systemName": "System name",
    "printing": "Printing",
    "veyon": "Veyon",
    "enable": "enable",
    "disable": "disable",
    "featureIsStillInDevelopment": "The feature is still under development and will be implemented in the next version.",
    "collect": "Collect",
    "CollectFilesDescription": "Here you will collect all files.",
    "showcollectedfiles": "Show files",
    "share": "Hand out",
    "exammodeDescription": "Toggle the exam mode for {{count}} students",
    "wifiDescription": "Toggle the Wifi for {{count}} students",
    "webfilterDescription": "Toggle the webfilter for {{count}} students",
    "internetDescription": "Toggle the internet for {{count}} students",
    "printingDescription": "Toggle the printing for {{count}} students",
    "collectDescription": "Collect the files for {{count}} students",
    "shareDescription": "Share the files with {{count}} students",
    "showcollectedfilesDescription": "Show the collected files of {{count}} students",
    "deactivate": "Deactivate",
    "activate": "Activate",
    "passwordoptions": "Password options",
    "createFile": "file creation",
    "pdf": "PDF",
    "csv": "CSV",
    "usePdfLatexInsteadOfLatex": "Use pdfLatex instead of Latex",
    "pdfDescription": "Create a PDF file to print the passwords for these school classes",
    "csvDescription": "Create a CSV file to print the passwords for these school classes",
    "printOneItemPerPage": "Print one password per page",
    "selectSavedSession": "Select from saved sessions",
    "saveSession": "Save session",
    "myRoom": "My room",
    "sharedMailBox": "Shared mailbox",
    "enrolPageDescription": "Select the classes and projects that you want to enrol yourself by checking the checkboxes."
  },
  "select": "Select",
  "selectAll": "Select all",
  "details": "Details",
  "quickAccess": "Quick access",
  "options": "Options",
  "downloadFile": "Download file",
  "cancel": "Cancel",
  "survey": {
    "filterPlaceHolderText": "Search for surveyname",
    "newTitle": "New survey",
    "created": "Created",
    "creationDate": "Creation date",
    "expires": "Expires",
    "expirationDate": "Expiration date",
    "notFound": "Survey not found",
    "noFormula": "The formula of the survey is not readable",
    "noAnswer": "No answer available",
    "canSubmitMultiple": "Allow multiple submission",
    "editor": {
      "new": "New (blank)",
      "abort": "Revert all changes",
      "addDescription": "Add a description",
      "expectingUserInput": "Expecting the user to answer here, ... "
    },
    "errors": {
      "updateOrCreateError": "Neither able to update a survey nor to create a new one",
      "deleteError": "Not able to delete the surveys",
      "noAnswerError": "No answers available jet",
      "noFormulaError": "The formula of the survey is not readable",
      "noBackendLimitersError": "In order to use this functionality you have to define limiters inside of the editor",
      "notFoundError": "Survey not found",
      "surveyFormulaStructuralError": "The formula of the survey has structural issues.",
      "participationErrorUserNotAssigned": "User is no participant of the survey",
      "participationErrorAlreadyParticipated": "User has already participated in the survey",
      "participationErrorSurveyExpired": "Survey has already expired",
      "idTypeError": "Missing survey id",
      "missingAnswerError": "Please, provide an answer for the submission"
    }
  },
  "survey-answer": {
    "errors": {
      "notAbleToFindOrCreateSurveyAnswerError": "Neither able to find nor to create the users survey answer entry in database",
      "notAbleToFindSurveyAnswerError": "Survey answers not found",
      "notAbleToUpdateSurveyAnswerError": "Not able to update the submitted survey answer",
      "notAbleToCreateSurveyAnswerError": "Not able to create the users survey answer",
      "notAbleToDeleteSurveyAnswerError": "Not able to delete the users survey answer"
    }
  },
  "surveys": {
    "rowsSelected": "{{selected}} of {{total}} surveys selected",
    "rowSelected": "{{selected}} of {{total}} survey selected",
    "title": "SURVEYS",
    "sidebar": "Surveys",
    "view": {
      "open": {
        "menu": "Open Surveys",
        "title": "Open Surveys",
        "description": "Here you find the surveys you were invited to participate."
      },
      "created": {
        "menu": "Own Surveys",
        "title": "Own Surveys",
        "description": "Here you find the surveys that you have created by yourself."
      },
      "answered": {
        "menu": "Answered Surveys",
        "title": "Answered Surveys",
        "description": "Here you find the surveys that you have already participated in."
      },
      "editor": {
        "menu": "Create new"
      }
    },
    "actions": {
      "showResultsChart": "Chart",
      "showResultsTable": "Table",
      "showSubmittedAnswers": "Answers"
    },
    "submittedAnswersDialog": {
      "title": "Submitted survey answer"
    },
    "saveDialog": {
      "title": "Save and assign to participants",
      "settingsFlags": "Options",
      "isAnonymous": "Should the survey be anonymous?",
      "isPublic": "Should the survey be public?",
      "canSubmitMultipleAnswers": "Should the survey still be visible after participation?"
    },
    "sharePublicSurveyDialog": {
      "title": "Share survey",
      "description": "Here you can share the survey with external people. Please copy the link and send it to the participants.",
      "savedToClipboard": "Saved to clipboard",
      "savedToClipboardError": "Unable to save into clipboard"
    },
    "participateDialog": {
      "title": "Participate in the survey"
    },
    "resultChartDialog": {
      "title": "Results - Chart"
    },
    "resultTableDialog": {
      "title": "Results - Table"
    }
  },
  "printer": {
    "title": "PRINTER",
    "sidebar": "Printer"
  },
  "network": {
    "title": "NETWORK",
    "sidebar": "Network"
  },
  "locationservices": {
    "title": "LOCATION SERVICES",
    "sidebar": "Location Services"
  },
  "desktopdeployment": {
    "title": "DESKTOP",
    "topic": "Desktop Deployment",
    "description": "Here you can connect to your virtual desktop.",
    "sidebar": "Desktop",
    "close": "Close connection",
    "connect": "Connect",
    "reload": "Reload",
    "error": {
      "title": "Connection error",
      "description": "Please check your network connection and try again."
    },
    "win10": "Windows 10",
    "win11": "Windows 11",
    "ubuntu": "Ubuntu",
    "clients": "Clients available",
    "client": "Client available",
    "errors": {
      "GuacamoleNotResponding": "RDP service not available.",
      "GuacamoleUserNotFound": "Username or password could not be found.",
      "LmnVdiApiNotResponding": "Linuxmuster VDI service does not respond.",
      "SessionNotFound": "Session not found."
    }
  },
  "wlan": {
    "title": "WLAN",
    "sidebar": "Wlan"
  },
  "mobiledevices": {
    "title": "MOBILE DEVICES",
    "sidebar": "Mobile Devices"
  },
  "virtualization": {
    "title": "VIRTUALIZATION",
    "sidebar": "Virtualization"
  },
  "firewall": {
    "title": "FIREWALL",
    "sidebar": "Firewall"
  },
  "antimalware": {
    "title": "ANTI-MALWARE",
    "sidebar": "Anti-Malware"
  },
  "backup": {
    "title": "BACKUP",
    "sidebar": "Backup"
  },
  "aichat": {
    "title": "KI CHAT",
    "sidebar": "KI Chat"
  },
  "roombooking": {
    "sidebar": "Room booking"
  },
  "settings": {
    "title": "SETTINGS",
    "sidebar": "Settings",
    "addApp": {
      "title": "Add app",
      "description": "Please select an app:"
    },
    "deleteApp": {
      "title": "Delete App",
      "description": "Are you sure you want to delete this app?"
    },
    "delete": "Remove",
    "description": {
      "ticketsystem": "Here you can make all the settings.",
      "mail": "Here you can make all the settings.",
      "chat": "Here you can make all the settings.",
      "conferences": "Here you can make all the settings.",
      "surveys": "Here you can make all the settings.",
      "knowledgebase": "Here you can make all the settings.",
      "filesharing": "Here you can make all the settings.",
      "forums": "Here you can make all the settings.",
      "roombooking": "Here you can make all the settings.",
      "learningmanagement": "Here you can make all the settings.",
      "schoolinformation": "Here you can make all the settings.",
      "classmanagement": "Here you can make all the settings.",
      "printer": "Here you can make all the settings.",
      "network": "Here you can make all the settings.",
      "locationservices": "Here you can make all the settings.",
      "desktopdeployment": "Here you can make all the settings.",
      "wlan": "Here you can make all the settings.",
      "mobiledevices": "Here you can make all the settings.",
      "virtualization": "Here you can make all the settings.",
      "firewall": "Here you can make all the settings.",
      "antimalware": "Here you can make all the settings.",
      "backup": "Here you can make all the settings.",
      "aichat": "Here you can make all the settings.",
      "linuxmuster": "Here you can make all the settings.",
      "whiteboard": "Here you can make all the settings.",
      "bulletinboard": "Configure the user groups that have access to the Blackboard Editor app here. The categories can be used to control for which users and groups the notice board with the messages is displayed instead of the classic dashboard."
    },
    "appconfig": {
      "sections": {
        "onlyOffice": {
          "title": "Only Office Integration",
          "description": ""
        },
        "bulletinBoard": {
          "title": "Categories",
          "description": "Add new categories or edit existing ones to control for which users and groups the bulletin board should be displayed instead of the classic dashboard."
        },
        "general": {
          "title": "General",
          "description": ""
        }
      },
      "update": {
        "success": "App saved successfully",
        "failed": "Update failed"
      },
      "delete": {
        "success": "App removed",
        "failed": "App deletion failed"
      },
      "create": {
        "success": "App created",
        "failed": "App creation failed"
      }
    },
    "errors": {
      "WriteAppConfigFailed": "Save app failed",
      "ReadAppConfigFailed": "Read app failed",
      "DisableAppConfigFailed": "Disable app failed",
      "WriteTraefikConfigFailed": "Write traefik config failed",
      "ReadTraefikConfigFailed": "Read traefik config failed"
    },
    "yamleditor": {
      "invalidYaml": "Wrong YAML syntax",
      "placeholder": "Enter your Traefik config here"
    }
  },
  "usersettings": {
    "title": "MY PROFILE",
    "sidebar": "My Profile",
    "details": {
      "title": "User details",
      "description": "Here you see and edit some of your personal information.",
      "userInformation": "User related information",
      "dateOfBirth": "Date of birth",
      "givenName": "Given name",
      "displayName": "Display name",
      "name": "Username",
      "role": "Role",
      "schoolName": "School name",
      "schoolSubjects": "School subjects",
      "sophomorixState": "Status",
      "quotas": "Quotas",
      "proxyAddresses": "Mail Proxies",
      "addNew": "Type to add",
      "badgeAlreadyExists": "This entry exists already",
      "sophomorixCustom1_teacher": "Schoolsubject 1",
      "sophomorixCustom2_teacher": "Schoolsubject 2",
      "sophomorixCustomMulti1_teacher": "Coffee-brands"
    },
    "security": {
      "title": "Security",
      "sidebar": "Security",
      "description": "Configure here the security settings of your account",
      "changePassword": {
        "title": "Change Password",
        "currentPassword": "Current password",
        "newPassword": "New Password",
        "confirmPassword": "Confirm Password",
        "confirm": "Change Password",
        "passwordChangedSuccessfully": "Password changed successfully"
      }
    },
    "mails": {
      "title": "Email"
    },
    "faq": "FAQ",
    "externalIntegration": "External Integration",
    "config": {
      "mfa": "Two-Factor-Authentication",
      "mfaInfo": "Currently the Two-Factor-Authentication is",
      "enabled": "enabled",
      "enable": "Enable",
      "disabled": "disabled",
      "disable": "Disable"
    },
    "language": {
      "title": "Language",
      "description": "Please select the language for the user interface.",
      "german": "German",
      "english": "English",
      "system": "System language"
    },
    "addTotp": {
      "title": "QR-Code",
      "description": "Please scan the QR-Code and enter the TOTP:"
    },
    "errors": {
      "currentPasswordRequired": "Current password is required",
      "newPasswordRequired": "New password is required",
      "confirmPasswordRequired": "Repeat the new password for the confirmation",
      "passwordsDoNotMatch": "Passwords do not match",
      "passwordLength": "Password must be at least 8 characters long"
    }
  },
  "forwardingpage": {
    "action": "This link will take you to the external site of the provider.",
    "description": "The application opens in a new window. No further authorization is required.",
    "missing_link": "Missing link"
  },
  "menu": "Menu",
  "home": "Home",
  "projects": "Projects",
  "iso": "ISO",
  "program": "Programs",
  "share": "Share",
  "teacher": "Teacher",
  "student": "Student",
  "students": "Students",
  "user": "User",
  "login": {
    "username_too_long": "Username to long",
    "password_too_long": "Password to long",
    "forgot_password": "Forgot password?",
    "remember_me": "Remember me"
  },
  "edit": "Edit",
  "common": {
    "errors": {
      "startDateBeforeEndDate": "The start date must be before the end date",
      "dbAccessFailed": "Database access failed",
      "envAccessError": "Not able to read environment variables"
    },
<<<<<<< HEAD
    "copy": {
      "success": "Successfully copied to clipboard",
      "error": "Copy to clipboard failed",
      "doCopy": "Copy",
      "link": "Copy link"
    },
    "from": "from",
    "youAreCurrentlyNotLoggedIn": "You are currently not logged in",
    "toLogin": "To login",
    "name": "Name",
    "join": "Join",
    "details": "Details",
=======
    "checking": "Checking",
    "options": "Options",
    "columns": "Columns",
    "join": "Join",
    "details": "Details",
    "createdAt": "Created at",
    "updatedAt": "Updated at",
>>>>>>> 02a51d8a
    "actions": "Actions",
    "forward": "Forward",
    "showOptions": "Show options",
    "open": "Open",
    "and": "and",
    "yes": "Yes",
    "no": "No",
    "title": "Title",
    "add": "Add",
    "reload": "Reload",
    "stop": "Stop",
    "logout": "Logout",
    "selected": "selected",
    "save": "Save",
    "successful": "Successful",
    "failed": "Failed",
    "login": "Login",
    "username": "Username",
    "password": "Password",
    "loading": "Loading...",
    "overview": "Overview",
    "create": "Create",
    "icon": "Icon",
    "group": "Group",
    "groups": "Groups",
    "min_chars": "Minimum {{count}} characters",
    "max_chars": "Maximum {{count}} characters",
    "groupAdmins": "Group administrators",
    "admins": "Administrators",
    "adminsShort": "Admins",
    "adminShort": "Admin",
    "admin": "Administrator",
    "teacher": "Teacher",
    "users": "Users",
    "groupUsers": "Group users",
    "description": "Description",
    "school": "School",
    "properties": "Properties",
    "type": "Type",
    "creationDate": "Creation date",
    "schoolName": "School name",
    "mailList": "Mailing List",
    "invalid_chars": "Contains invalid characters",
    "clearSelection": "Clear selection",
    "start": "Start",
    "close": "Close",
    "delete": "Delete",
    "connect": "Connect",
    "custom": "Custom",
    "select": "Select...",
    "none": "None",
    "edit": "Edit",
    "participate": "Participate",
    "participated": "Participated",
    "not-available": "Not available",
    "date": "Date",
    "time": "Time",
    "revert": "Revert"
  },
  "form": {
    "path": "Path",
    "pathDescription": "Please enter a valid URL.",
    "apptype": "App type",
    "native": "Native Support",
    "forwarded": "Forwarded",
    "embedded": "Embedded",
    "saved": "Configuration saved!",
    "url": "URL",
    "urlDescription": "Please insert an URL to the application",
    "apiKey": "API Key",
    "apiKeyDescription": "The API Key will be used for authentication",
    "proxyConfig": "Proxy Configuration",
    "proxyConfigDescription": "YAML Editor for the Traefik proxy configuration",
    "expertMode": "Expert mode",
    "proxyPath": "Proxy path",
    "proxyDestination": "Proxy destination",
    "stripPrefix": "Strip prefix"
  },
  "fileOperationSuccessful": "File operation successful",
  "unknownErrorOccurred": "An unknown error occurred",
  "fileSharingTable": {
    "filename": "Filename",
    "size": "Size",
    "lastModified": "Last Modified",
    "type": "Type",
    "filesOrFoldersSelected": "{{selected}} of {{total}} file(s)/folder(s) were selected"
  },
  "filesharingUpload": {
    "title": "Upload Files",
    "upload": "Upload",
    "dataLimitExceeded": "Data limit from 50 MB exceeded",
    "fileSize": "File size",
    "selectFile": "Select up to 5 files at a time",
    "uploadItems": "Upload: {{count}} items",
    "dragDropClick": "Drag files here or click to select files",
    "filesToUpload": "Files to upload",
    "limitExceeded": "Reached the limit of 5 files"
  },
  "linuxmuster": {
    "title": "LINUXMUSTER",
    "sidebar": "Linuxmuster"
  },
  "whiteboard": {
    "title": "WHITEBOARD",
    "sidebar": "Whiteboard"
  },
  "table": {
    "noDataAvailable": "No data available"
  },
  "loadingIndicator": {
    "message": "Please wait..."
  },
  "search": {
    "type-to-search": "Type to search",
    "loading": "Loading",
    "no-results": "No results",
    "usersAdded": "{{ count }} added"
  },
  "fileCategory": {
    "folder": "Folder",
    "document": "Document",
    "image": "Image",
    "video": "Video",
    "audio": "Audio",
    "acrobat": "PDF",
    "presentation": "Presentation",
    "spreadsheet": "Table",
    "vector": "Diagram"
  },
  "fileCreateNewContent": {
    "documentFile": "Create a new document",
    "spreadsheetFile": "Create a new table",
    "presentationFile": "Create a new presentation",
    "textFile": "Create a new textfile",
    "drawIoFile": "Create a new Draw.io-File",
    "fileDialogTitle": "Create a new file",
    "directoryDialogTitle": "Create a new directory",
    "createButtonText": "Create",
    "min_3_chars": "Minimum 3 characters",
    "fileOperationSuccessful": "File creation successful",
    "noMessageAvailable": "No message available",
    "unknownErrorOccurred": "An unknown error occurred",
    "newFileFromType": {
      "drawIoFile": "New Draw.io-File",
      "textFile": "New Textfile",
      "spreadsheetFile": "New Table",
      "presentationFile": "New Presentation",
      "documentFile": "New Document"
    }
  },
  "fileRenameContent": {
    "placeholder": "Enter new name",
    "renameYourDirectory": "Rename your directory",
    "renameYourFile": "Rename your file",
    "to": "to",
    "rename": "Rename",
    "unknownErrorOccurred": "An unknown error occurred"
  },
  "currentDirectory": "Current directory",
  "moveItemDialog": {
    "changeDirectory": "Change directory",
    "currentDirectory": "Current directory",
    "folderName": "Folder name",
    "movingItems": {
      "one": "Moving 1 item",
      "other": "Moving {{count}} items"
    },
    "moveTo": "Move to",
    "move": "Move",
    "unknownErrorOccurred": "An unknown error occurred",
    "selectedItem": "selected item"
  },
  "deleteDialog": {
    "areYouSure": "Are you absolutely sure?",
    "actionCannotBeUndone": "This action cannot be undone. This will permanently delete the files:",
    "selectedItems": "Selected Items:",
    "cancel": "Cancel",
    "continue": "Continue",
    "unknownErrorOccurredDuringDeletion": "An unknown error occurred during deletion",
    "deleteFiles": "Delete files"
  },
  "timeAgo": {
    "justNow": "just now",
    "minuteAgo": "{{count}} minutes ago",
    "hourAgo": "{{count}} hour ago",
    "dayAgo": "{{count}} days ago",
    "invalidDate": "Invalid date"
  },
  "dialog": {
    "close": "Close"
  },
  "tooltip": {
    "upload": "Upload",
    "create": {
      "file": "Create file",
      "folder": "Create folder"
    },
    "rename": "Rename",
    "move": "Move",
    "delete": "Delete",
    "download": "Download"
  },
  "response": {
    "successfully": "Action was successful",
    "error": "Error",
    "move_successful": "Move successful from {{sourcePath}} to {{destinationPath}}",
    "move_failed": "Move failed",
    "unexpected_error_occurred": "Unexpected error occurred",
    "upload_failed_with_status": "Upload failed with status {{status}}",
    "network_error_occurred_during_the_upload": "Network error occurred during the upload",
    "file_uploaded_successfully": "File {{fileName}} uploaded successfully",
    "file_uploaded_failed": "File {{fileName}} could not be uploaded {{status}}",
    "directory_created_successfully": "Directory {{directoryName}} created successfully",
    "file_created_successfully": "File {{fileName}} created successfully",
    "file_was_deleted_successfully": "File {{fileName}} was deleted successfully",
    "files_deleted_successfully": "File was deleted successfully",
    "all_items_moved_successfully": "All items moved successfully",
    "destination_path_is_undefined": "Destination path is undefined"
  },
  "accountData": {
    "account_info": "Account Information",
    "name": "Name",
    "email": "Email",
    "school": "School",
    "role": "Role",
    "classes": "Classes",
    "change_password": "Change Password",
    "my_information": "My Information",
    "mail_alias": "Mail-Alias",
    "change_my_data": "Change my data",
    "school_classes": "School Classes"
  },
  "groups": {
    "errors": {
      "CouldNotGetGroupByPath": "Group could not be found by path",
      "CouldNotGetUsers": "Users could not be found",
      "CouldNotFetchGroupMembers": "Group members could not be found",
      "CouldNotFetchUserById": "User could not be found by ID",
      "CouldNotSearchGroups": "Could not search for groups"
    },
    "classes": "Classes"
  },
  "users": {
    "errors": {
      "notFoundError": "User does not exist",
      "updateError": "Not able to update the user"
    }
  },
  "permission": {
    "groups": "User groups",
    "selectGroupsDescription": "Select the user groups that should have access to the app."
  },
  "appExtendedOptions": {
    "title": "Extensions",
    "onlyOfficeUrl": "Please enter the OnlyOffice URL",
    "onlyOfficeUrlTitle": "OnlyOffice URL",
    "onlyOfficeJwtSecretTitle": "OnlyOffice JWT Secret",
    "onlyOfficeJwtSecretDescription": "Please enter the OnlyOffice JWT Secret"
  },
  "mails": {
    "errors": {
      "NotAbleToConnectClientError": "Could not connect to the imap server",
      "NotAbleToLockMailboxError": "Could not lock on to the mailbox",
      "NotAbleToFetchMailsError": "Could not fetch mails",
      "NotValidPortTypeError": "The port must be specified as a number",
      "MailProviderNotFound": "Email provider not found",
      "MailcowApiGetSyncJobsFailed": "Not able to get sync jobs",
      "MailcowApiCreateSyncJobFailed": "Not able to create sync job",
      "MailcowApiDeleteSyncJobsFailed": "Not able to delete sync jobs"
    }
  },
  "licensing": {
    "communityLicenseDialog": {
      "title": "Community Edition",
      "description": "Free community edition of edulution.io UI.<br/>Visit us on <link1>{{link}}</link1>.<br/><strong>This version does not provide support.</strong>"
    }
  },
  "preview": {
    "failedToLoadImage": "Failed to load image"
  }
}<|MERGE_RESOLUTION|>--- conflicted
+++ resolved
@@ -192,7 +192,9 @@
       "ConferenceIsNotRunning": "Conference is not running",
       "MissingMandatoryParameters": "Request failed because of missing parameters"
     },
-<<<<<<< HEAD
+    "filterPlaceHolderText": "Search for conferencename",
+    "started": "Conference started",
+    "stopped": "Conference stopped",
     "conferenceFetchedSuccessfully": "Conferences successfully fetched",
     "conferenceIsNotRunning": "The conference is not running",
     "tryManually": "Join manually",
@@ -210,11 +212,6 @@
     "isPublic": "Access Restriction",
     "isPublicTrue": "Public",
     "isPublicFalse": "Private",
-=======
-    "filterPlaceHolderText": "Search for conferencename",
-    "started": "Conference started",
-    "stopped": "Conference stopped",
->>>>>>> 02a51d8a
     "title": "CONFERENCES",
     "description": "The conference tool enables audio and video conferencing and supports presentations with advanced whiteboard functions.",
     "sidebar": "Conferences",
@@ -759,7 +756,9 @@
       "dbAccessFailed": "Database access failed",
       "envAccessError": "Not able to read environment variables"
     },
-<<<<<<< HEAD
+    "checking": "Checking",
+    "options": "Options",
+    "columns": "Columns",
     "copy": {
       "success": "Successfully copied to clipboard",
       "error": "Copy to clipboard failed",
@@ -772,15 +771,8 @@
     "name": "Name",
     "join": "Join",
     "details": "Details",
-=======
-    "checking": "Checking",
-    "options": "Options",
-    "columns": "Columns",
-    "join": "Join",
-    "details": "Details",
     "createdAt": "Created at",
     "updatedAt": "Updated at",
->>>>>>> 02a51d8a
     "actions": "Actions",
     "forward": "Forward",
     "showOptions": "Show options",
