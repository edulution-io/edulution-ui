--- conflicted
+++ resolved
@@ -179,79 +179,6 @@
     "title": "SCHOOL INFORMATION",
     "sidebar": "School Information"
   },
-<<<<<<< HEAD
-  "schoolmanagement": {
-    "title": "SCHOOL MANAGEMENT",
-    "sidebar": "School Management"
-  },
-  "survey": {
-    "creationDate": "Creation date",
-    "expirationDate": "Expiration date",
-    "noFormula": "The formula of the survey is not readable",
-    "noAnswer": "No answer available",
-    "canSubmitMultiple": "Allow multiple submission",
-    "editor": {
-      "new": "New (blank)",
-      "abort": "Revert all changes",
-      "addDescription": "Add a description",
-      "expectingUserInput": "Expecting the user to answer here, ... "
-    },
-    "errors": {
-      "updateOrCreateError": "Neither able to update a survey nor to create a new one",
-      "deleteError": "Not able to delete the surveys",
-      "noAnswerError": "No answers available jet",
-      "noFormulaError": "The formula of the survey is not readable",
-      "notFoundError": "Survey not found",
-      "participationErrorUserNotAssigned": "User is no participant of the survey",
-      "participationErrorAlreadyParticipated": "User has already participated in the survey",
-      "participationErrorSurveyExpired": "Survey has already expired",
-      "idTypeError": "Missing survey id",
-      "missingAnswerError": "Please, provide an answer for the submission"
-    }
-  },
-  "survey-answer": {
-    "errors": {
-      "notAbleToFindOrCreateSurveyAnswerError": "Neither able to find nor to create the users survey answer entry in database",
-      "notAbleToFindSurveyAnswerError": "Survey answers not found",
-      "notAbleToUpdateSurveyAnswerError": "Not able to update the commited survey answer",
-      "notAbleToCreateSurveyAnswerError": "Not able to create the users survey answer",
-      "notAbleToDeleteSurveyAnswerError": "Not able to delete the users survey answer"
-    }
-  },
-  "surveys": {
-    "title": "SURVEYS",
-    "sidebar": "Surveys",
-    "view": {
-      "open": "Open Surveys",
-      "created": "Owned Surveys",
-      "answered": "Answered Surveys",
-      "editor": "Create new"
-    },
-    "actions": {
-      "showResultsChart": "Result (Chart)",
-      "showResultsTable": "Result (Table)",
-      "showCommittedAnswers": "Commited Answers"
-    },
-    "commitedAnswersDialog": {
-      "title": "Commited survey answer"
-    },
-    "saveDialog": {
-      "title": "Save and assign to participants",
-      "settingsFlags": "Options",
-      "isAnonymous": "Should the survey be anonymous?",
-      "canSubmitMultipleAnswers": "Should the survey still be visible after participation?"
-    },
-    "participateDialog": {
-      "title": "Participate in the survey"
-    },
-    "resultChartDialog": {
-      "title": "Results - Chart"
-    },
-    "resultTableDialog": {
-      "title": "Results - Table"
-    }
-  },
-=======
   "schoolclass": "School Class",
   "project": "Project",
   "unknown": "Unknown",
@@ -359,7 +286,73 @@
   "options": "Options",
   "downloadFile": "Download file",
   "cancel": "Cancel",
->>>>>>> ee5b6f21
+  "survey": {
+    "creationDate": "Creation date",
+    "expirationDate": "Expiration date",
+    "noFormula": "The formula of the survey is not readable",
+    "noAnswer": "No answer available",
+    "canSubmitMultiple": "Allow multiple submission",
+    "editor": {
+      "new": "New (blank)",
+      "abort": "Revert all changes",
+      "addDescription": "Add a description",
+      "expectingUserInput": "Expecting the user to answer here, ... "
+    },
+    "errors": {
+      "updateOrCreateError": "Neither able to update a survey nor to create a new one",
+      "deleteError": "Not able to delete the surveys",
+      "noAnswerError": "No answers available jet",
+      "noFormulaError": "The formula of the survey is not readable",
+      "notFoundError": "Survey not found",
+      "participationErrorUserNotAssigned": "User is no participant of the survey",
+      "participationErrorAlreadyParticipated": "User has already participated in the survey",
+      "participationErrorSurveyExpired": "Survey has already expired",
+      "idTypeError": "Missing survey id",
+      "missingAnswerError": "Please, provide an answer for the submission"
+    }
+  },
+  "survey-answer": {
+    "errors": {
+      "notAbleToFindOrCreateSurveyAnswerError": "Neither able to find nor to create the users survey answer entry in database",
+      "notAbleToFindSurveyAnswerError": "Survey answers not found",
+      "notAbleToUpdateSurveyAnswerError": "Not able to update the commited survey answer",
+      "notAbleToCreateSurveyAnswerError": "Not able to create the users survey answer",
+      "notAbleToDeleteSurveyAnswerError": "Not able to delete the users survey answer"
+    }
+  },
+  "surveys": {
+    "title": "SURVEYS",
+    "sidebar": "Surveys",
+    "view": {
+      "open": "Open Surveys",
+      "created": "Owned Surveys",
+      "answered": "Answered Surveys",
+      "editor": "Create new"
+    },
+    "actions": {
+      "showResultsChart": "Result (Chart)",
+      "showResultsTable": "Result (Table)",
+      "showCommittedAnswers": "Commited Answers"
+    },
+    "commitedAnswersDialog": {
+      "title": "Commited survey answer"
+    },
+    "saveDialog": {
+      "title": "Save and assign to participants",
+      "settingsFlags": "Options",
+      "isAnonymous": "Should the survey be anonymous?",
+      "canSubmitMultipleAnswers": "Should the survey still be visible after participation?"
+    },
+    "participateDialog": {
+      "title": "Participate in the survey"
+    },
+    "resultChartDialog": {
+      "title": "Results - Chart"
+    },
+    "resultTableDialog": {
+      "title": "Results - Table"
+    }
+  },
   "printer": {
     "title": "PRINTER",
     "sidebar": "Printer"
@@ -520,14 +513,11 @@
       "dbAccessFailed": "Database access failed",
       "envAccessError": "Not able to read environment variables"
     },
-<<<<<<< HEAD
+    "actions": "Actions",
+    "and": "and",
     "yes": "Yes",
     "no": "No",
     "title": "Title",
-=======
-    "actions": "Actions",
-    "and": "and",
->>>>>>> ee5b6f21
     "add": "Add",
     "reload": "Reload",
     "stop": "Stop",
@@ -566,22 +556,16 @@
     "clearSelection": "Clear selection",
     "start": "Start",
     "close": "Close",
-<<<<<<< HEAD
+    "delete": "Delete",
+    "connect": "Connect",
+    "custom": "Custom",
     "select": "Select...",
     "edit": "Edit",
-    "delete": "Delete",
     "participate": "Participate",
     "participated": "Participated",
     "not-available": "'Not available'",
     "date": "Date",
     "time": "Time"
-=======
-    "delete": "Delete",
-    "connect": "Connect",
-    "custom": "Custom",
-    "yes": "Yes",
-    "no": "No"
->>>>>>> ee5b6f21
   },
   "form": {
     "path": "Path",
