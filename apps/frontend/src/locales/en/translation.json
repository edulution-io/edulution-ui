{
  "welcome": "Welcome to the application",
  "changeLang": "Change Language",
  "heading": "Welcome {{givenName}} {{familyName}}",
  "content": "Here is your personal edulution.io dashboard. The place where all your digital education operation applications are gathered.",
  "dashboard": {
    "mobileAccess": {
      "title": "MOBILE DATA ACCESS",
      "manual": "Manual",
      "content": "You can access the school server from many mobile devices. Select your operating system to see how it works."
    }
  },
  "ticketsystem": {
    "title": "TICKET SYSTEM",
    "sidebar": "Ticket System"
  },
  "mail": {
    "title": "MAIL",
    "sidebar": "Mail"
  },
  "chat": {
    "title": "CHAT",
    "sidebar": "Chat"
  },
<<<<<<< HEAD
  "conferences": { 
    "title": "CONFERENCES", 
=======
  "conferences": {
    "title": "CONFERENCES",
>>>>>>> 418a3bdd
    "sidebar": "Conferences",
    "create": "Create new conference",
    "creator": "Creator",
    "delete": "Delete",
    "deleteConferences": "Delete {count}} conferences",
    "confirmDelete": "Should these conferences really be deleted?",
    "name": "Name of conference",
    "password": "Password",
    "attendees": "Attendees",
    "privacyStatus": "Access",
    "public": "Public",
    "private": "Private",
    "selected-x-rows": "{{selected}} of {{total}} selected",
    "cancel": "Cancel",
<<<<<<< HEAD
    "error": "Error" 
=======
    "min_3_chars": "Minimum 3 characters",
    "max_30_chars": "Maximum 30 characters",
    "password_required": "No Password entered",
    "error": "Error"
>>>>>>> 418a3bdd
  },
  "knowledgebase": {
    "title": "KNOWLEDGEBASE",
    "sidebar": "Knowledgebase"
  },
  "filesharing": {
    "title": "FILE SHARING",
    "sidebar": "File Sharing"
  },
  "forums": {
    "title": "FORUMS",
    "sidebar": "Forums"
  },
  "roombooking": {
    "title": "ROOM BOOKING",
    "sidebar": "Room Booking",
    "rooms": "Rooms"
  },
  "learningmanagement": {
    "title": "LEARNING MANAGEMENT",
    "sidebar": "Learning Management"
  },
  "schoolinformation": {
    "title": "SCHOOL INFORMATION",
    "sidebar": "School Information"
  },
  "schoolmanagement": {
    "title": "SCHOOL MANAGEMENT",
    "sidebar": "School Management"
  },
  "add": "Add",
  "DATE": "Date",
  "days": "Days",
  "TEXT": "Text",
  "RATING": "Rating",
  "save": "Save",
  "survey": {
    "title": "SURVEY",
    "sidebar": "Survey",
    "poll": {
      "title": "OPINION POLL",
      "sidebar": "Opinion Poll",
      "poll": "Ask a question and poll the agreeable opinion from a set of given options",
      "participants": "Participants",
      "choose-type": "Choose a type for the options that the participant can select from",
      "add-title": "Add a title to the question/poll",
      "add-text": "Add here the question (text body) for the question/poll",
      "add-description": "Add a text for the description of the question/poll",
      "add-choices": "add a new selectable option for the question/poll",
      "add-choice": "new option",
      "remove-choice": "remove option",
      "load": "Load questions/polls",
      "add": "Add question/poll",

      "canParticipantsAddOptions": "Can participants add options on their own?",
      "canParticipantSelectMultipleOptions": "Can participants select multiple options?"
    },
    "forms": {
      "title": "FORM",
      "sidebar": "Form",
      "forms": "Create forms for exercise sheets or other more sophisticated surveys",
      "load": "Load forms",
      "editor": {
        "title": "Survey Editor",
        "create": "Create a new survey"
      },
      "page": {
        "page": "Page",
        "title": "Add a title to the page",
        "description": "Add a text for the description of the page",
        "remove": "Remove page",
        "add": "Add page"
      },
      "panel": {
        "panel": "Panel",
        "remove": "Remove panel",
        "add": "Add new panel"
      },
      "question": {
        "question": "Question",
        "type": "Select a type for the question/answer",
        "title": "Add a title to the question/answer",
        "text": "Add here the question (text body) for the question/answer",
        "choices": "add a new select option for the question/answer",
        "addChoice": "new option",
        "removeChoice": "remove option",
        "mostUnlikely": "Most unlikely",
        "mostLikely": "Most likely",
        "description": "Add a text for the description of the question/answer",
        "remove": "Remove question",
        "add": "Add question"
      }
    }
  },
  "printer": {
    "title": "PRINTER",
    "sidebar": "Printe"
  },
  "network": {
    "title": "NETWORK",
    "sidebar": "Network"
  },
  "locationservices": {
    "title": "LOCATION SERVICES",
    "sidebar": "Location Services"
  },
  "desktopdeployment": {
    "title": "DESKTOP DEPLOYMENT",
    "sidebar": "Desktop Deployment"
  },
  "wlan": {
    "title": "WLAN",
    "sidebar": "Wlan"
  },
  "mobiledevices": {
    "title": "MOBILE DEVICES",
    "sidebar": "Mobile Devices"
  },
  "virtualization": {
    "title": "VIRTUALIZATION",
    "sidebar": "Virtualization"
  },
  "firewall": {
    "title": "FIREWALL",
    "sidebar": "Firewall"
  },
  "antimalware": {
    "title": "ANTI-MALWARE",
    "sidebar": "Anti-Malware"
  },
  "backup": {
    "title": "BACKUP",
    "sidebar": "Backup"
  },
  "settings": {
    "title": "SETTINGS",
    "sidebar": "Settings",
    "addApp": {
      "title": "Add app",
      "description": "Please select an app:"
    },
    "description": "Here you can make all settings.",
    "appconfig": {
      "update": {
        "success": "Appliste saved successfully",
        "failed": "Update failed"
      },
      "delete": {
        "success": "App removed",
        "failed": "App deletion failed"
      },
      "create": {
        "success": "App created",
        "failed": "App creation failed"
      }
    }
  },
  "forwardingpage": {
    "action": "This link will take you to the external site of the provider.",
    "description": "The application opens in a new window. No further authorization is required."
  },
  "menu": "Menu",
  "home": "Home",
  "projects": "Projects",
  "iso": "ISO",
  "program": "Programs",
  "share": "Share",
  "students": "Students",
  "login": {
    "forgot_password": "Forgot password?",
    "remember_me": "Remember me"
  },
  "common": {
    "add": "Add",
    "reload": "Reload",
    "logout": "Logout",
    "save": "Save",
    "successful": "Successful",
    "failed": "Failed",
    "login": "Login",
    "username": "Username",
    "password": "Password",
    "loading": "Loading...",
    "overview": "Overview"
  },
  "form": {
    "path": "Path",
    "pathDescription": "Please enter a valid URL.",
    "apptype": "Link Type",
    "native": "Native Support",
    "forwarded": "Forwarded",
    "embedded": "Embedded",
    "saved": "Configuration saved!"
  },
  "fileOperationSuccessful": "File operation successful",
  "unknownErrorOccurred": "An unknown error occurred",
  "fileSharingTable": {
    "filename": "File Name",
    "size": "Size",
    "lastModified": "Last Modified",
    "type": "Type"
  },
  "filesharingUpload": {
    "title": "Upload Files",
    "upload": "Upload",
    "selectFile": "Select up to 5 files at a time",
    "uploadItems": "Upload: {{count}} items",
    "dragDropClick": "Drag files here or click to select files",
    "filesToUpload": "Files to upload"
  },
  "table": {
    "rowsSelected": "{{selected}} of {{total}} row(s) selected",
    "noDataAvailable": "No data available"
  },
  "loadingIndicator": {
    "message": "Please wait while we process your request..."
  },
  "fileCategory": {
    "folder": "Folder",
    "document": "Document",
    "image": "Image",
    "video": "Video",
    "audio": "Audio",
    "acrobat": "PDF"
  },
  "fileCreateNewContent": {
    "fileDialogTitle": "Create a new file",
    "directoryDialogTitle": "Create a new directory",
    "createButtonText": "Create",
    "fileOperationSuccessful": "File creation successful",
    "noMessageAvailable": "No message available",
    "unknownErrorOccurred": "An unknown error occurred"
  },
  "fileRenameContent": {
    "placeholder": "Enter new name",
    "renameYourDirectory": "Rename your directory",
    "renameYourFile": "Rename your file",
    "to": "to",
    "rename": "Rename",
    "unknownErrorOccurred": "An unknown error occurred"
  },
  "currentDirectory": "Current directory",
  "moveItemDialog": {
    "changeDirectory": "Change directory",
    "currentDirectory": "Current directory",
    "folderName": "Folder name",
    "movingItems": {
      "one": "Moving 1 item",
      "other": "Moving {{count}} items"
    },
    "moveTo": "Move to",
    "move": "Move",
    "unknownErrorOccurred": "An unknown error occurred",
    "selectedItem": "Ausgewählter Ordner"
  },
  "deleteDialog": {
    "areYouSure": "Are you absolutely sure?",
    "actionCannotBeUndone": "This action cannot be undone. This will permanently delete the files:",
    "selectedItems": "Selected Items:",
    "cancel": "Cancel",
    "continue": "Continue",
    "unknownErrorOccurredDuringDeletion": "An unknown error occurred during deletion",
    "deleteFiles": "Delete files"
  },
  "timeAgo": {
    "justNow": "just now",
    "minuteAgo": "{{count}} minutes ago",
    "hourAgo": "{{count}} hour ago",
    "dayAgo": "{{count}} days ago",
    "invalidDate": "Invalid date"
  },
  "dialog": {
    "close": "Close"
  },
  "tooltip": {
    "upload": "Upload",
    "create": {
      "file": "Create file",
      "folder": "Create folder"
    },
    "rename": "Rename",
    "move": "Move",
    "delete": "Delete",
    "download": "Download"
  },
  "response": {
    "successfully": "Action was successful",
    "error": "Error",
    "move_successful": "Move successful from {{sourcePath}} to {{destinationPath}}",
    "move_failed": "Move failed",
    "unexpected_error_occurred": "Unexpected error occurred",
    "upload_failed_with_status": "Upload failed with status {{status}}",
    "network_error_occurred_during_the_upload": "Network error occurred during the upload",
    "file_uploaded_successfully": "File {{fileName}} uploaded successfully",
    "file_uploaded_failed": "File {{fileName}} could not be uploaded {{status}}",
    "directory_created_successfully": "Directory {{directoryName}} created successfully",
    "file_created_successfully": "File {{fileName}} created successfully",
    "file_was_deleted_successfully": "File {{fileName}} was deleted successfully",
    "all_items_moved_successfully": "All items moved successfully",
    "destination_path_is_undefined": "Destination path is undefined"
  },
  "accountData": {
    "account_info": "Account Information",
    "name": "Name",
    "email": "E-Mail",
    "school": "Schule",
    "role": "Role",
    "classes": "Classes",
    "change_password": "Change Password",
    "my_information": "My Information",
    "mail_alias": "Mail-Alias",
    "change_my_data": "Change my data",
    "school_classes": "School Classes"
  },
  "groupsPage": {
    "classes": "Classes"
  }
}<|MERGE_RESOLUTION|>--- conflicted
+++ resolved
@@ -22,13 +22,8 @@
     "title": "CHAT",
     "sidebar": "Chat"
   },
-<<<<<<< HEAD
-  "conferences": { 
-    "title": "CONFERENCES", 
-=======
   "conferences": {
     "title": "CONFERENCES",
->>>>>>> 418a3bdd
     "sidebar": "Conferences",
     "create": "Create new conference",
     "creator": "Creator",
@@ -43,14 +38,10 @@
     "private": "Private",
     "selected-x-rows": "{{selected}} of {{total}} selected",
     "cancel": "Cancel",
-<<<<<<< HEAD
-    "error": "Error" 
-=======
     "min_3_chars": "Minimum 3 characters",
     "max_30_chars": "Maximum 30 characters",
     "password_required": "No Password entered",
     "error": "Error"
->>>>>>> 418a3bdd
   },
   "knowledgebase": {
     "title": "KNOWLEDGEBASE",
