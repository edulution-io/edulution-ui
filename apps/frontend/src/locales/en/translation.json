{
  "welcome": "Welcome to the application",
  "changeLang": "Change Language",
  "heading": "Welcome {{givenName}} {{familyName}}",
  "content": "Here is your personal edulution.io dashboard. The place where all your digital education operation applications are gathered.",
  "dashboard": {
    "mobileAccess": {
      "title": "MOBILE DATA ACCESS",
      "manual": "Manual",
      "content": "You can access the school server from many mobile devices. Select your operating system to see how it works."
    }
  },
  "ticketsystem": { "title": "TICKET SYSTEM", "sidebar": "Ticket System" },
  "mail": { "title": "MAIL", "sidebar": "Mail" },
  "chat": { "title": "CHAT", "sidebar": "Chat" },
  "conferences": { "title": "CONFERENCES", "sidebar": "Conferences",
    "create": "Create new conference",
    "creator": "Creator",
    "delete": "Delete",
    "deleteConferences": "Delete {count}} conferences",
    "confirmDelete": "Should these conferences really be deleted?",
    "name": "Name of conference",
    "password": "Password",
    "attendees": "Attendees",
    "privacyStatus": "Access",
    "public": "Public",
    "private": "Private",
    "selected-x-rows": "{{selected}} of {{total}} selected",
    "cancel": "Cancel",
    "error": "Error" },
  "knowledgebase": {
    "title": "KNOWLEDGEBASE",
    "sidebar": "Knowledgebase"
  },
  "filesharing": {
    "title": "FILE SHARING",
    "sidebar": "File Sharing"
  },
  "forums": {
    "title": "FORUMS",
    "sidebar": "Forums"
  },
  "roombooking": {
    "title": "ROOM BOOKING",
    "sidebar": "Room Booking",
    "rooms": "Rooms"
  },
  "learningmanagement": {
    "title": "LEARNING MANAGEMENT",
    "sidebar": "Learning Management"
  },
  "schoolinformation": {
    "title": "SCHOOL INFORMATION",
    "sidebar": "School Information"
  },
  "schoolmanagement": {
    "title": "SCHOOL MANAGEMENT",
    "sidebar": "School Management"
  },
  "add": "Add",
  "DATE": "Date",
  "days": "Days",
  "TEXT": "Text",
  "RATING": "Rating",
  "save": "Save",
  "survey": {
    "title": "SURVEY",
    "sidebar": "Survey",
    "poll": {
      "title": "OPINION POLL",
      "sidebar": "Opinion Poll",
      "poll": "Ask a question and poll the agreeable opinion from a set of given options",
      "participants": "Participants",
      "choose-type": "Choose a type for the options that the participant can select from",
      "add-title": "Add a title to the question/poll",
      "add-text": "Add here the question (text body) for the question/poll",
      "add-description": "Add a text for the description of the question/poll",
      "add-choices": "add a new selectable option for the question/poll",
      "add-choice": "new option",
      "remove-choice": "remove option",
      "load": "Load questions/polls",
      "add": "Add question/poll",

      "canParticipantsAddOptions": "Can participants add options on their own?",
      "canParticipantSelectMultipleOptions": "Can participants select multiple options?"
    },
    "forms": {
      "title": "FORM",
      "sidebar": "Form",
      "forms": "Create forms for exercise sheets or other more sophisticated surveys",
      "load": "Load forms",
      "editor": {
        "title": "Survey Editor",
        "create": "Create a new survey"
      },
      "page": {
        "page": "Page",
        "title": "Add a title to the page",
        "description": "Add a text for the description of the page",
        "remove": "Remove page",
        "add": "Add page"
      },
      "panel": {
        "panel": "Panel",
        "remove": "Remove panel",
        "add": "Add new panel"
      },
      "question": {
        "question": "Question",
        "type": "Select a type for the question/answer",
        "title": "Add a title to the question/answer",
        "text": "Add here the question (text body) for the question/answer",
        "choices": "add a new select option for the question/answer",
        "addChoice": "new option",
        "removeChoice": "remove option",
        "mostUnlikely": "Most unlikely",
        "mostLikely": "Most likely",
        "description": "Add a text for the description of the question/answer",
        "remove": "Remove question",
        "add": "Add question"
      }
    }
  },
  "printer": {
    "title": "PRINTER",
    "sidebar": "Printe"
  },
  "network": {
    "title": "NETWORK",
    "sidebar": "Network"
  },
  "locationservices": {
    "title": "LOCATION SERVICES",
    "sidebar": "Location Services"
  },
  "desktopdeployment": {
    "title": "DESKTOP DEPLOYMENT",
    "sidebar": "Desktop Deployment"
  },
  "wlan": {
    "title": "WLAN",
    "sidebar": "Wlan"
  },
  "mobiledevices": {
    "title": "MOBILE DEVICES",
    "sidebar": "Mobile Devices"
  },
  "virtualization": {
    "title": "VIRTUALIZATION",
    "sidebar": "Virtualization"
  },
  "firewall": {
    "title": "FIREWALL",
    "sidebar": "Firewall"
  },
  "antimalware": {
    "title": "ANTI-MALWARE",
    "sidebar": "Anti-Malware"
  },
  "backup": {
    "title": "BACKUP",
    "sidebar": "Backup"
  },
  "settings": {
    "title": "SETTINGS",
    "sidebar": "Settings",
<<<<<<< HEAD
    "addApp": { "title": "Add app", "description": "Please select an app:" },
=======
    "addApp": {
      "title": "Add app",
      "description": "Please select an app:"
    },
>>>>>>> 176431ba
    "description": "Here you can make all settings.",
    "appconfig": {
      "update": { "success": "Appliste saved successfully", "failed": "Update failed" },
      "delete": { "success": "App removed", "failed": "App deletion failed" },
      "create": { "success": "App created", "failed": "App creation failed" }
    }
  },
  "forwardingpage": {
    "action": "This link will take you to the external site of the provider.",
    "description": "The application opens in a new window. No further authorization is required."
  },
  "menu": "Menu",
  "home": "Home",
  "projects": "Projects",
  "iso": "ISO",
  "program": "Programs",
  "share": "Share",
  "students": "Students",
  "login": {
    "forgot_password": "Forgot password?",
    "remember_me": "Remember me"
  },
  "common": {
    "add": "Add",
    "reload": "Reload",
    "logout": "Logout",
    "save": "Save",
    "successful": "Successful",
    "failed": "Failed",
    "login": "Login",
    "username": "Username",
    "password": "Password",
    "loading": "Loading...",
    "overview": "Overview"
  },
  "form": {
    "path": "Path",
    "pathDescription": "Please enter a valid URL.",
    "apptype": "Link Type",
    "native": "Native Support",
    "forwarded": "Forwarded",
    "embedded": "Embedded",
    "saved": "Configuration saved!"
  },
  "fileOperationSuccessful": "File operation successful",
  "unknownErrorOccurred": "An unknown error occurred",
  "fileSharingTable": {
    "filename": "File Name",
    "size": "Size",
    "lastModified": "Last Modified",
    "type": "Type"
  },
  "filesharingUpload": {
    "title": "Upload Files",
    "upload": "Upload",
    "selectFile": "Select up to 5 files at a time",
    "uploadItems": "Upload: {{count}} items",
    "dragDropClick": "Drag files here or click to select files",
    "filesToUpload": "Files to upload"
  },
  "table": {
    "rowsSelected": "{{selected}} of {{total}} row(s) selected",
    "noDataAvailable": "No data available"
  },
  "loadingIndicator": {
    "message": "Please wait while we process your request..."
  },
  "fileCategory": {
    "folder": "Folder",
    "document": "Document",
    "image": "Image",
    "video": "Video",
    "audio": "Audio",
    "acrobat": "PDF"
  },
  "fileCreateNewContent": {
    "fileDialogTitle": "Create a new file",
    "directoryDialogTitle": "Create a new directory",
    "createButtonText": "Create",
    "fileOperationSuccessful": "File creation successful",
    "noMessageAvailable": "No message available",
    "unknownErrorOccurred": "An unknown error occurred"
  },
  "fileRenameContent": {
    "placeholder": "Enter new name",
    "renameYourDirectory": "Rename your directory",
    "renameYourFile": "Rename your file",
    "to": "to",
    "rename": "Rename",
    "unknownErrorOccurred": "An unknown error occurred"
  },
  "currentDirectory": "Current directory",
  "moveItemDialog": {
    "changeDirectory": "Change directory",
    "currentDirectory": "Current directory",
    "folderName": "Folder name",
    "movingItems": {
      "one": "Moving 1 item",
      "other": "Moving {{count}} items"
    },
    "moveTo": "Move to",
    "move": "Move",
    "unknownErrorOccurred": "An unknown error occurred",
    "selectedItem": "Ausgewählter Ordner"
  },
  "deleteDialog": {
    "areYouSure": "Are you absolutely sure?",
    "actionCannotBeUndone": "This action cannot be undone. This will permanently delete the files:",
    "selectedItems": "Selected Items:",
    "cancel": "Cancel",
    "continue": "Continue",
    "unknownErrorOccurredDuringDeletion": "An unknown error occurred during deletion",
    "deleteFiles": "Delete files"
  },
  "timeAgo": {
    "justNow": "just now",
    "minuteAgo": "{{count}} minutes ago",
    "hourAgo": "{{count}} hour ago",
    "dayAgo": "{{count}} days ago",
    "invalidDate": "Invalid date"
  },
  "dialog": {
    "close": "Close"
  },
  "tooltip": {
    "upload": "Upload",
    "create": {
      "file": "Create file",
      "folder": "Create folder"
    },
    "rename": "Rename",
    "move": "Move",
    "delete": "Delete",
    "download": "Download"
  },
  "response": {
    "successfully": "Action was successful",
    "error": "Error",
    "move_successful": "Move successful from {{sourcePath}} to {{destinationPath}}",
    "move_failed": "Move failed",
    "unexpected_error_occurred": "Unexpected error occurred",
    "upload_failed_with_status": "Upload failed with status {{status}}",
    "network_error_occurred_during_the_upload": "Network error occurred during the upload",
    "file_uploaded_successfully": "File {{fileName}} uploaded successfully",
    "file_uploaded_failed": "File {{fileName}} could not be uploaded {{status}}",
    "directory_created_successfully": "Directory {{directoryName}} created successfully",
    "file_created_successfully": "File {{fileName}} created successfully",
    "file_was_deleted_successfully": "File {{fileName}} was deleted successfully",
    "all_items_moved_successfully": "All items moved successfully",
    "destination_path_is_undefined": "Destination path is undefined"
  },
  "accountData": {
    "account_info": "Account Information",
    "name": "Name",
    "email": "E-Mail",
    "school": "Schule",
    "role": "Role",
    "classes": "Classes",
    "change_password": "Change Password",
    "my_information": "My Information",
    "mail_alias": "Mail-Alias",
    "change_my_data": "Change my data",
    "school_classes": "School Classes"
  },
  "groupsPage": {
    "classes": "Classes"
  }
}<|MERGE_RESOLUTION|>--- conflicted
+++ resolved
@@ -10,10 +10,21 @@
       "content": "You can access the school server from many mobile devices. Select your operating system to see how it works."
     }
   },
-  "ticketsystem": { "title": "TICKET SYSTEM", "sidebar": "Ticket System" },
-  "mail": { "title": "MAIL", "sidebar": "Mail" },
-  "chat": { "title": "CHAT", "sidebar": "Chat" },
-  "conferences": { "title": "CONFERENCES", "sidebar": "Conferences",
+  "ticketsystem": {
+    "title": "TICKET SYSTEM",
+    "sidebar": "Ticket System"
+  },
+  "mail": {
+    "title": "MAIL",
+    "sidebar": "Mail"
+  },
+  "chat": {
+    "title": "CHAT",
+    "sidebar": "Chat"
+  },
+  "conferences": { 
+    "title": "CONFERENCES", 
+    "sidebar": "Conferences",
     "create": "Create new conference",
     "creator": "Creator",
     "delete": "Delete",
@@ -27,7 +38,8 @@
     "private": "Private",
     "selected-x-rows": "{{selected}} of {{total}} selected",
     "cancel": "Cancel",
-    "error": "Error" },
+    "error": "Error" 
+  },
   "knowledgebase": {
     "title": "KNOWLEDGEBASE",
     "sidebar": "Knowledgebase"
@@ -164,14 +176,10 @@
   "settings": {
     "title": "SETTINGS",
     "sidebar": "Settings",
-<<<<<<< HEAD
-    "addApp": { "title": "Add app", "description": "Please select an app:" },
-=======
     "addApp": {
       "title": "Add app",
       "description": "Please select an app:"
     },
->>>>>>> 176431ba
     "description": "Here you can make all settings.",
     "appconfig": {
       "update": { "success": "Appliste saved successfully", "failed": "Update failed" },
