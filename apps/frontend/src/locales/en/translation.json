{
  "welcome": "Welcome to the application",
  "changeLang": "Change Language",
  "heading": "Welcome {{givenName}} {{familyName}}",
  "content": "Here is your personal edulution.io dashboard. The place where all your digital education operation applications are gathered.",
  "dashboard": {
    "mobileAccess": {
      "title": "Mobile File Access",
      "manual": "Manual",
      "accessData": "Login data",
      "content": "You can access the school server from many mobile devices. Click on Manual to start.",
      "scanAccessInfo": "To transfer the access data, please scan the following QR code with the edulution.io app.",
      "scanAppStoreLink": "Scan the QR code with your mobile device to download the edultion-io app from the AppStore.",
      "nextStepPreview": "In the next step you can transfer the access data.",
      "copyCredentials": "Or enter manually:",
      "downloadDirect": "Or download the app directly:",
      "downloadApp": "Download the edulution-io app here:"
    }
  },
  "auth": {
    "errors": { "TokenExpired": "Session expired", "SessionExpiring": "You will be logged off in less than a minute." }
  },
  "ticketsystem": {
    "title": "TICKET SYSTEM",
    "sidebar": "Ticket System"
  },
  "mail": {
    "title": "MAIL",
    "sidebar": "Mail"
  },
  "chat": {
    "title": "CHAT",
    "sidebar": "Chat"
  },
  "errors": {
    "automaticLoginFailed": "Automatic login failed",
    "unexpectedError": "An unexpected error occurred"
  },
  "conferences": {
    "errors": {
      "MeetingNotFound": "A meeting with this ID was not found",
      "BbbServerNotReachable": "The external BBB is not reachable",
      "BbbUnauthorized": "You are not authorized at external BBB server",
      "AppNotProperlyConfigured": "The conferencing app is not properly configured, contact your system administrator",
      "YouAreNotTheCreator": "You are not the creator of the conference",
      "AlreadyInAnotherMeeting": "You are already in a conference. Please leave the current conference before joining another one."
    },
    "title": "CONFERENCES",
    "description": "The conference tool enables audio and video conferencing and supports presentations with advanced whiteboard functions.",
    "sidebar": "Conferences",
    "create": "Create conference",
    "creator": "Creator",
    "delete": "Delete",
    "deleteConference": "Delete conference",
    "deleteConferences": "Delete {count}} conferences",
    "editConference": "Edit conference",
    "confirmSingleDelete": "Should this conference really be deleted?",
    "confirmMultiDelete": "Should these conferences really be deleted?",
    "name": "Name of conference",
    "conference": "Conference",
    "password": "Password",
    "attendees": "Teilnehmer",
    "invitedAttendees": "Invited",
    "joinedAttendees": "Joined",
    "privacyStatus": "Access",
    "public": "Public",
    "private": "Private",
    "selected-x-rows": "{{selected}} of {{total}} selected",
    "cancel": "Cancel",
    "min_3_chars": "Minimum 3 characters",
    "max_30_chars": "Maximum 30 characters",
    "password_required": "No Password entered",
    "error": "Error",
    "action": "Action",
    "start": "Start",
    "stop": "Stop",
    "join": "Join",
    "minimize": "Minimize",
    "maximize": "Maximize",
    "close": "Leave conference"
  },
  "knowledgebase": {
    "title": "KNOWLEDGEBASE",
    "sidebar": "Knowledgebase"
  },
  "feed": {
    "title": "Current affairs",
    "noConferences": "No running conferences were found"
  },
  "filesharing": {
    "title": "FILE SHARING",
    "sidebar": "File Sharing"
  },
  "forums": {
    "title": "FORUMS",
    "sidebar": "Forums"
  },
  "learningmanagement": {
    "title": "LEARNING MANAGEMENT",
    "sidebar": "Learning Management"
  },
  "schoolinformation": {
    "title": "SCHOOL INFORMATION",
    "sidebar": "School Information"
  },
  "schoolmanagement": {
    "title": "SCHOOL MANAGEMENT",
    "sidebar": "School Management"
  },
  "printer": {
    "title": "PRINTER",
    "sidebar": "Printe"
  },
  "network": {
    "title": "NETWORK",
    "sidebar": "Network"
  },
  "locationservices": {
    "title": "LOCATION SERVICES",
    "sidebar": "Location Services"
  },
  "desktopdeployment": {
    "title": "DESKTOP",
    "topic": "Desktop Deployment",
    "description": "Here you can connect to your virtual desktop.",
    "sidebar": "Desktop",
    "close": "Close connection",
    "connect": "Connect",
    "reload": "Reload",
    "error": {
      "title": "Connection error",
      "description": "Please check your network connection and try again."
    },
    "win10": "Windows 10",
    "win11": "Windows 11",
    "ubuntu": "Ubuntu",
    "clients": "Clients available",
    "client": "Client available",
    "errors": {
      "GuacamoleNotResponding": "RDP service not available.",
      "GuacamoleUserNotFound": "Username or password could not be found.",
      "LmnVdiApiNotResponding": "Linuxmuster VDI service does not respond.",
      "SessionNotFound": "Session not found."
    }
  },
  "wlan": {
    "title": "WLAN",
    "sidebar": "Wlan"
  },
  "mobiledevices": {
    "title": "MOBILE DEVICES",
    "sidebar": "Mobile Devices"
  },
  "virtualization": {
    "title": "VIRTUALIZATION",
    "sidebar": "Virtualization"
  },
  "firewall": {
    "title": "FIREWALL",
    "sidebar": "Firewall"
  },
  "antimalware": {
    "title": "ANTI-MALWARE",
    "sidebar": "Anti-Malware"
  },
  "backup": {
    "title": "BACKUP",
    "sidebar": "Backup"
  },
  "aichat": {
    "title": "KI CHAT",
    "sidebar": "KI Chat"
  },
  "settings": {
    "title": "SETTINGS",
    "sidebar": "Settings",
    "addApp": {
      "title": "Add app",
      "description": "Please select an app:"
    },
    "description": "Here you can make all settings.",
    "appconfig": {
      "update": {
        "success": "App saved successfully",
        "failed": "Update failed"
      },
      "delete": {
        "success": "App removed",
        "failed": "App deletion failed"
      },
      "create": {
        "success": "App created",
        "failed": "App creation failed"
      }
    }
  },
  "usersettings": {
    "title": "USER SETTINGS",
    "sidebar": "User settings",
    "split-title": "USER SETTINGS",
    "description": "Here you can view all your user-defined settings and adjust them if necessary.",
    "security": {
      "title": "Security",
      "sidebar": "Security",
      "description": "Configure here the security settings of your account",
      "changePassword": {
        "title": "Change Password",
        "currentPassword": "Current password",
        "newPassword": "New Password",
        "confirmPassword": "Confirm Password",
        "confirm": "Change Password"
      }
    },
    "faq": "FAQ",
    "externalIntegration": "External Integration",
    "config": { "mfa": "Setup Two-Factor-Authentication" },
    "addTotp": { "title": "QR-Code", "description": "Please scan the QR-Code and enter the TOTP:" },
    "errors": {
      "currentPasswordRequired": "Current password is required",
      "newPasswordRequired": "New password is required",
      "confirmPasswordRequired": "Repeat the new password for the confirmation",
      "passwordsDoNotMatch": "Passwords do not match",
      "passwordLength": "Password must be at least 8 characters long"
    }
  },
  "forwardingpage": {
    "action": "This link will take you to the external site of the provider.",
    "description": "The application opens in a new window. No further authorization is required.",
    "missing_link": "Missing link"
  },
  "menu": "Menu",
  "home": "Home",
  "projects": "Projects",
  "iso": "ISO",
  "program": "Programs",
  "share": "Share",
  "students": "Students",
  "user": "User",
  "login": {
    "forgot_password": "Forgot password?",
    "remember_me": "Remember me"
  },
  "common": {
    "add": "Add",
    "reload": "Reload",
    "logout": "Logout",
    "save": "Save",
    "successful": "Successful",
    "failed": "Failed",
    "login": "Login",
    "username": "Username",
    "password": "Password",
    "loading": "Loading...",
    "overview": "Overview",
    "create": "Create",
    "close": "Close",
    "icon": "Icon",
    "groups": "Groups",
    "clearSelection": "Clear selection",
<<<<<<< HEAD
    "active": "Active",
    "inactive": "Inactive",
    "selected": "Selected"
=======
    "start": "Start",
    "close": "Close"
>>>>>>> 653af92a
  },
  "form": {
    "path": "Path",
    "pathDescription": "Please enter a valid URL.",
    "apptype": "Link Type",
    "native": "Native Support",
    "forwarded": "Forwarded",
    "embedded": "Embedded",
    "saved": "Configuration saved!",
    "url": "URL",
    "urlDescription": "Please insert an URL to the application",
    "apiKey": "API Key",
    "apiKeyDescription": "The API Key will be used for authentication"
  },
  "fileOperationSuccessful": "File operation successful",
  "unknownErrorOccurred": "An unknown error occurred",
  "fileSharingTable": {
    "filename": "File Name",
    "size": "Size",
    "lastModified": "Last Modified",
    "type": "Type"
  },
  "filesharingUpload": {
    "title": "Upload Files",
    "upload": "Upload",
    "selectFile": "Select up to 5 files at a time",
    "uploadItems": "Upload: {{count}} items",
    "dragDropClick": "Drag files here or click to select files",
    "filesToUpload": "Files to upload"
  },
  "linuxmuster": {
    "title": "LINUXMUSTER",
    "sidebar": "Linuxmuster"
  },
  "whiteboard": {
    "title": "WHITEBOARD",
    "sidebar": "Whiteboard"
  },
  "table": {
    "rowsSelected": "{{selected}} of {{total}} row(s) selected",
    "noDataAvailable": "No data available"
  },
  "loadingIndicator": {
    "message": "Please wait while we process your request..."
  },
  "search": {
    "type-to-search": "Type to search",
    "loading": "Loading",
    "no-results": "No results",
    "usersAdded": "{{ count }} added"
  },
  "fileCategory": {
    "folder": "Folder",
    "document": "Document",
    "image": "Image",
    "video": "Video",
    "audio": "Audio",
    "acrobat": "PDF"
  },
  "fileCreateNewContent": {
    "fileDialogTitle": "Create a new file",
    "directoryDialogTitle": "Create a new directory",
    "createButtonText": "Create",
    "fileOperationSuccessful": "File creation successful",
    "noMessageAvailable": "No message available",
    "unknownErrorOccurred": "An unknown error occurred"
  },
  "fileRenameContent": {
    "placeholder": "Enter new name",
    "renameYourDirectory": "Rename your directory",
    "renameYourFile": "Rename your file",
    "to": "to",
    "rename": "Rename",
    "unknownErrorOccurred": "An unknown error occurred"
  },
  "currentDirectory": "Current directory",
  "moveItemDialog": {
    "changeDirectory": "Change directory",
    "currentDirectory": "Current directory",
    "folderName": "Folder name",
    "movingItems": {
      "one": "Moving 1 item",
      "other": "Moving {{count}} items"
    },
    "moveTo": "Move to",
    "move": "Move",
    "unknownErrorOccurred": "An unknown error occurred",
    "selectedItem": "Ausgewählter Ordner"
  },
  "deleteDialog": {
    "areYouSure": "Are you absolutely sure?",
    "actionCannotBeUndone": "This action cannot be undone. This will permanently delete the files:",
    "selectedItems": "Selected Items:",
    "cancel": "Cancel",
    "continue": "Continue",
    "unknownErrorOccurredDuringDeletion": "An unknown error occurred during deletion",
    "deleteFiles": "Delete files"
  },
  "timeAgo": {
    "justNow": "just now",
    "minuteAgo": "{{count}} minutes ago",
    "hourAgo": "{{count}} hour ago",
    "dayAgo": "{{count}} days ago",
    "invalidDate": "Invalid date"
  },
  "dialog": {
    "close": "Close"
  },
  "tooltip": {
    "upload": "Upload",
    "create": {
      "file": "Create file",
      "folder": "Create folder"
    },
    "rename": "Rename",
    "move": "Move",
    "delete": "Delete",
    "download": "Download"
  },
  "response": {
    "successfully": "Action was successful",
    "error": "Error",
    "move_successful": "Move successful from {{sourcePath}} to {{destinationPath}}",
    "move_failed": "Move failed",
    "unexpected_error_occurred": "Unexpected error occurred",
    "upload_failed_with_status": "Upload failed with status {{status}}",
    "network_error_occurred_during_the_upload": "Network error occurred during the upload",
    "file_uploaded_successfully": "File {{fileName}} uploaded successfully",
    "file_uploaded_failed": "File {{fileName}} could not be uploaded {{status}}",
    "directory_created_successfully": "Directory {{directoryName}} created successfully",
    "file_created_successfully": "File {{fileName}} created successfully",
    "file_was_deleted_successfully": "File {{fileName}} was deleted successfully",
    "all_items_moved_successfully": "All items moved successfully",
    "destination_path_is_undefined": "Destination path is undefined"
  },
  "accountData": {
    "account_info": "Account Information",
    "name": "Name",
    "email": "E-Mail",
    "school": "Schule",
    "role": "Role",
    "classes": "Classes",
    "change_password": "Change Password",
    "my_information": "My Information",
    "mail_alias": "Mail-Alias",
    "change_my_data": "Change my data",
    "school_classes": "School Classes"
  },
  "groups": {
    "errors": {
      "CouldNotGetGroupByPath": "Group could not be found by path",
      "CouldNotGetUsers": "Users could not be found",
      "CouldNotFetchGroupMembers": "Group members could not be found",
      "CouldNotFetchUserById": "User could not be found by ID",
      "CouldNotSearchGroups": "Could not search for groups"
    },
    "classes": "Classes"
  },
  "licensing": {
    "title": "LICENSES",
    "sidebar": "Licenses",
    "description": "Here you can see the created licenses. Use the toggle to display the inactive licenses as well.",
    "notAdmin": "You have to be an administrator to view view the licenses.",
    "communityLicenseDialog": {
      "title": "Community version",
      "description": "The Community version allows a license free usage for some parts of the 'edulution.io' software."
    }
  },
  "license": {
    "info": {
      "id": "License ID",
      "validFromUtc": "Valid from",
      "validToUtc": "Valid until",
      "isLicenseActive": "Active/Inactive",
      "showOnlyActiveLicensesOn": "Show all",
      "showOnlyActiveLicensesOff": "Hide inactive"
    },
    "errors": {
      "InvalidLicenseSignature": "The Signature of the License is invalid.",
      "LicenseAlreadyAdded": "The License has already been added.",
      "LicenseValidationPublicKeyMissing": "The License Validation Public Key is missing.",
      "NotALicense": "The provided file is not a license file.",
      "NotAbleToAddLicense": "The License could not be added.",
      "MismatchingLicensePlatformFrontendUrl": "The Platform Frontend URL of the License does not match the Frontend URL of this Platform (The correct Platform Frontend URL is '{{{expectedPlatformFrontendURL}}}')."
    }
  }
}<|MERGE_RESOLUTION|>--- conflicted
+++ resolved
@@ -253,18 +253,14 @@
     "loading": "Loading...",
     "overview": "Overview",
     "create": "Create",
-    "close": "Close",
     "icon": "Icon",
     "groups": "Groups",
     "clearSelection": "Clear selection",
-<<<<<<< HEAD
+    "selected": "Selected",
+    "start": "Start",
+    "close": "Close",
     "active": "Active",
-    "inactive": "Inactive",
-    "selected": "Selected"
-=======
-    "start": "Start",
-    "close": "Close"
->>>>>>> 653af92a
+    "inactive": "Inactive"
   },
   "form": {
     "path": "Path",
