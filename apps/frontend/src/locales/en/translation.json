--- conflicted
+++ resolved
@@ -126,33 +126,12 @@
   "settings": {
     "title": "SETTINGS",
     "sidebar": "Settings",
-<<<<<<< HEAD
-    "addApp": {
-      "title": "Add app",
-      "description": "Please select an app:"
-    },
-    "description": "Here you can make all settings.",
-    "appconfig": {
-      "update": {
-        "success": "Appliste saved successfully",
-        "failed": "Update failed"
-      },
-      "delete": {
-        "success": "App removed",
-        "failed": "App deletion failed"
-      },
-      "create": {
-        "success": "App created",
-        "failed": "App creation failed"
-      }
-=======
     "addApp": { "title": "Add app", "description": "Please select an app:" },
     "description": "Here you can make all settings.",
     "appconfig": {
       "update": { "success": "Appliste saved successfully", "failed": "Update failed" },
       "delete": { "success": "App removed", "failed": "App deletion failed" },
       "create": { "success": "App created", "failed": "App creation failed" }
->>>>>>> 23d067d4
     }
   },
   "forwardingpage": {
