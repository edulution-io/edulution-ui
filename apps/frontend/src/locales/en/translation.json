{
  "welcome": "Welcome to the application",
  "changeLang": "Change Language",
  "heading": "Welcome {{givenName}} {{familyName}}",
  "closeEditingWindow": "Close editing window",
  "framebufferImage": "Framebuffer image",
  "previewImage": "Image preview",
  "not-set": "Not set",
  "imprint": "Imprint",
  "public": "Public",
  "bulletinboard": {
    "settings": "Settings",
    "noBulletinsToShow": "There are currently no messages to display, so check back later!",
    "categoryIsRequired": "Selecting a category is required",
    "createdFrom": "by {{ createdBy }}, updated on {{ lastUpdated }}",
    "createdFromAndUpdatedBy": "by {{ createdBy }}, updated by {{ lastUpdatedBy }} on {{ lastUpdated }}",
    "deleteBulletinCategory": "Delete category",
    "confirmSingleCategoryDelete": "Do you really want to delete this category?",
    "confirmSingleCategoryDeleteWarning": "Warning: All bulletins in this category will also be deleted!",
    "isVisibleStartDate": "Active from",
    "isVisibleEndDate": "Active until",
    "isActiveOrExpired": "Active/Expired",
    "activeFrom": "Active from",
    "activeUntil": "Active until",
    "appTitle": "Info Board",
    "description": "Here you can find your latest bulletins",
    "sidebar": "Info Board",
    "newCategorie": "New category",
    "category": "Category",
    "categoryPositionChanged": "Position of the category changed",
    "name": "Name",
    "visibleFor": "Visible for",
    "visibleForUsers": "Visible for users",
    "visibleForGroups": "Visible for groups",
    "editableByUsers": "Editable for users",
    "editableByGroups": "Editable for groups",
    "editCategorie": "Edit category",
    "editorialAccess": "Editorial access",
    "isActive": "Active",
    "isPermanentlyActive": "Permanently active",
    "error": "Error",
    "filterPlaceHolderText": "Search for category name",
    "manageCategories": "Manage categories",
    "manageBulletins": "Manage bulletins",
    "placeholderCategoryName": "Name",
    "categoryName": "Category name",
    "bulletinUpdatedSuccessfully": "Bulletin updated successfully",
    "bulletinCreatedSuccessfully": "Bulletin created successfully",
    "bulletinsDeletedSuccessfully": "Bulletins deleted successfully",
    "categoryCreatedSuccessfully": "Category created successfully",
    "categoryUpdatedSuccessfully": "Category updated successfully",
    "categoryDeletedSuccessfully": "Category deleted successfully",
    "delete": "Delete",
    "deleteBulletin": "Delete bulletin",
    "deleteBulletins": "Delete {{count}} bulletins",
    "editBulletin": "Edit bulletin",
    "createBulletin": "Create bulletin",
    "confirmSingleDelete": "Do you really want to delete this bulletin?",
    "confirmMultiDelete": "Do you really want to delete these bulletins?",
    "rowsSelected": "{{selected}} out of {{total}} bulletins selected",
    "rowSelected": "{{selected}} out of {{total}} bulletin selected",
    "cancel": "Cancel",
    "title": "Title",
    "content": "Content",
    "editCategory": "Edit category",
    "createNewCategory": "Create category",
    "categories": {
      "FULLY_VISIBLE": "Fully visible",
      "FULLY_VISIBLE-short": "Visible",
      "ONLY_TITLE": "Show titles only",
      "ONLY_TITLE-short": "Titles only",
      "visibilityState": "Default visibility of bulletins",
      "visibleByUsersAndGroups": "This category with its bulletins is visible to users and groups in the Info Board app",
      "visibleByUsersAndGroupsTitle": "Info Board app",
      "editableByUsersAndGroups": "This category is editable by users and groups in the Info Board app",
      "editableByUsersAndGroupsTitle": "Manage Bulletins"
    },
    "errors": {
      "categoryNotFound": "Category not found",
      "categoryDeleteFailed": "Failed to delete category",
      "invalidCategory": "Invalid category",
      "bulletinNotFound": "Bulletin not found",
      "unauthorizedUpdateBulletin": "Unauthorized to update this bulletin",
      "unauthorizedDeleteBulletin": "Unauthorized to delete this bulletin",
      "categoryNameAlreadyExists": "Category name already exists",
      "unauthorizedCreateBulletin": "No permission to create this bulletin",
      "unauthorizedCreateCategory": "No permission to create this category",
      "unauthorizedDeleteCategory": "No permission to delete this category",
      "unauthorizedUpdateCategory": "No permission to update this category",
      "attachmentNotFound": "Attachment not found",
      "attachmentDeletionFailed": "Failed to delete an attachment"
    }
  },
  "mountpoints": {
    "home": "Home",
    "examusers": "Exams",
    "projects": "Projects",
    "iso": "ISO",
    "programs": "Programs",
    "shares": "Shares",
    "students-home": "Students-Home"
  },
  "appstore": {
    "title": "App Store",
    "description": "Here you can add {{ applicationName }} apps.",
    "chooseIcon": "Choose icon",
    "uploadIcon": "Upload icon",
    "dropIconDescription": "Drag an image here or click to select an image. Supported formats: SVG, WEBP"
  },
  "forwarding": {
    "sidebar": "Forwarding"
  },
  "frame": {
    "sidebar": "Frame"
  },
  "embedded": {
    "sidebar": "Embedded"
  },
  "dashboard": {
    "pageTitle": "Dashboard",
    "sidebar": "Dashboard",
    "description": "Here is your personal {{ applicationName }} dashboard. The place where all your applications for digital teaching are collected.",
    "mobileAccess": {
      "title": "Mobile Access",
      "manual": "Setup",
      "setupWithQrCode": "Setup with QR code",
      "content": "You can access the school server from many mobile devices. Click on Manual to start.",
      "scanAccessInfo": "To transfer the access data, please scan the following QR code with the edulution App."
    },
    "quota": {
      "title": "Quotas",
      "globalQuota": "Cloud quota calculated",
      "mailQuota": "E-Mail quota calculated",
      "mibibyte": "MiB",
      "remainingLow": "Remaining quota low – {{free}} %",
      "remainingVeryLow": "Remaining quota very low – {{free}} %"
    }
  },
  "auth": {
    "errors": {
      "TokenExpired": "Session expired.",
      "tokenIsNotActive": "Session is no longer active.",
      "SessionExpiring": "You will be logged off in less than a minute.",
      "Unauthorized": "You are not authorized.",
      "Unknown": "User not found.",
      "TotpMissing": "Totp missing.",
      "TotpInvalid": "Totp invalid.",
      "LmnConnectionFailed": "Connection to school server failed.",
      "KeycloakConnectionFailed": "Connection to authentication server failed.",
      "EdulutionConnectionFailed": "Connection to edulution server failed. Please try again later."
    },
    "logout": {
      "success": "Logout successful"
    }
  },
  "lmnApi": {
    "errors": {
      "ToggleSchoolClassJoinedFailed": "Failed to join or leave the classroom",
      "ToggleProjectJoinedFailed": "Failed to join or leave the project",
      "TogglePrinterJoinedFailed": "Failed to add or remove the printer",
      "GetUserSessionsFailed": "Failed to get user session",
      "AddUserSessionsFailed": "Add user session failed",
      "GetPrintersFailed": "Fetching printers failed",
      "RemoveUserSessionsFailed": "Remove user session failed",
      "UpdateUserSessionsFailed": "Update user session failed",
      "StartExamModeFailed": "Start exam mode failed",
      "PrintPasswordsFailed": "Print passwords failed",
      "StopExamModeFailed": "Stop exam mode failed",
      "RemoveManagementGroupFailed": "Remove management group failed",
      "AddManagementGroupFailed": "Add management group failed",
      "GetUserSchoolClassesFailed": "Failed to get user school classes",
      "GetUserSchoolClassFailed": "Failed to get user school class",
      "GetUserProjectsFailed": "Failed to get user projects",
      "GetUserFailed": "Fetching failed",
      "UpdateUserFailed": "Update failed",
      "GetCurrentUserRoomFailed": "Failed to get current user room",
      "CreateProjectFailed": "Create project failed",
      "RemoveProjectFailed": "Remove project failed",
      "UpdateProjectFailed": "Update project failed",
      "SearchUsersOrGroupsFailed": "Search users or groups failed",
      "GetProjectFailed": "Failed to get project",
      "PasswordMismatch": "The current password is wrong",
      "PasswordChangeFailed": "Password change failed",
      "GetUsersQuotaFailed": "Failed to get users quota",
      "GetSchoolsFailed": "Failed to get schools",
      "GetLmnVersionFailed": "Failed to retrieve the Linuxmuster version."
    }
  },
  "ticketsystem": {
    "title": "TICKETS",
    "sidebar": "Tickets"
  },
  "mail": {
    "title": "E-MAILS",
    "sidebar": "E-Mails",
    "configName": "Configuration name",
    "hostname": "Hostname",
    "port": "Port",
    "portPlaceholder": "e.g. 993",
    "encryption": "Encryption",
    "rowsSelected": "{{selected}} of {{total}} jobs selected",
    "rowSelected": "{{selected}} of {{total}} job selected",
    "themeUpdated": {
      "generic": "The mail theme has been updated. Please reload the page to apply the changes.",
      "failed": "The mail theme could not be updated."
    },
    "importer": {
      "filterPlaceHolderText": "Search for username",
      "title": "E-Mail Sync",
      "provider": "E-Mail Provider",
      "interval": "Sync Interval",
      "isActive": "Active",
      "syncJobsTable": "Sync Jobs",
      "mailAddress": "E-Mail address",
      "noMailConfigured": "E-Mail app is not active. Please contact your system administrator.",
      "syncAccountAdded": "Account for sync job added.",
      "syncAccountDeleted": "Account for sync job deleted."
    }
  },
  "chat": {
    "title": "CHAT",
    "sidebar": "Chat"
  },
  "errors": {
    "automaticLoginFailed": "Automatic login failed",
    "unexpectedError": "An unexpected error occurred",
    "uploadOrFetchAttachmentFailed": "Error uploading or fetching attachment",
    "fileGenerationFailed": "File generation failed",
    "requestTooLarge": "Your request is too large. If you have attached media, try compressing or removing it"
  },
  "conferences": {
    "errors": {
      "MeetingNotFound": "A meeting with this ID was not found",
      "BbbServerNotReachable": "The external BBB is not reachable",
      "CouldNotStartConference": "The conference could not be started",
      "CouldNotStopConference": "The conference could not be stopped",
      "BbbUnauthorized": "You are not authorized at external BBB server",
      "AppNotProperlyConfigured": "The conferencing app is not properly configured, contact your system administrator",
      "YouAreNotTheCreator": "You are not the creator of the conference",
      "AlreadyInAnotherMeeting": "You are already in a conference. Please close the current conference before joining another one.",
      "DBAccessFailed": "Database access failed",
      "WrongPassword": "The entered password is wrong",
      "ConferenceIsNotRunning": "Conference is not running",
      "MissingMandatoryParameters": "Request failed because of missing parameters"
    },
    "sharePublicDialog": {
      "title": "Share Conference",
      "description": "Here you can copy and share the link to the conference."
    },
    "joinThisConference": "Join this conference",
    "filterPlaceHolderText": "Search for conference name",
    "started": "Conference started",
    "stopped": "Conference stopped",
    "isStarting": "Conference is starting",
    "isStopping": "Conference is stopping",
    "conferenceFetchedSuccessfully": "Conferences successfully fetched",
    "tryManually": "Join manually",
    "changeUser": "Change user",
    "joinAgain": "Join again",
    "passwordOfConference": "Password of conference",
    "conferenceIsNotStartedYet": "The conference was not started. Currently you are in the waiting room and you will be automatically redirected once the conference starts.",
    "conferenceIsPasswordProtected": "This conference is password protected, please enter it to join.",
    "pleaseEnterYourFullName": "To join the conference enter your full name.",
    "yourFullName": "Your full name",
    "isNotPublicOrDoesNotExist": "The conference could not be found.",
    "publicConference": "Public conference",
    "joinUrl": "Join URL",
    "isPublic": "Access Restriction",
    "isPublicTrue": "Public",
    "isPublicFalse": "Private",
    "title": "CONFERENCES",
    "description": "The conference tool enables audio and video conferencing and supports presentations with advanced whiteboard functions.",
    "sidebar": "Conferences",
    "create": "Create conference",
    "delete": "Delete",
    "deleteConference": "Delete conference",
    "deleteConferences": "Delete {count} conferences",
    "editConference": "Edit conference",
    "conferenceUpdatedSuccessfully": "Conference updated successfully",
    "conferenceCreatedSuccessfully": "Conference created successfully",
    "confirmSingleDelete": "Should this conference really be deleted?",
    "confirmMultiDelete": "Should these conferences really be deleted?",
    "name": "Name of conference",
    "conference": "Conference",
    "password": "Password",
    "attendee": "Attendee",
    "attendees": "Attendees",
    "invitedAttendees": "Invited",
    "joinedAttendees": "Joined",
    "privacyStatus": "Access",
    "public": "Public",
    "private": "Private",
    "rowsSelected": "{{selected}} of {{total}} conferences selected",
    "rowSelected": "{{selected}} of {{total}} conference selected",
    "cancel": "Cancel",
    "password_required": "No password entered",
    "error": "Error",
    "action": "Action",
    "start": "Start",
    "stop": "Stop",
    "join": "Join",
    "minimize": "Minimize",
    "maximize": "Maximize",
    "close": "Leave conference"
  },
  "delete": "Delete",
  "knowledgebase": {
    "title": "KNOWLEDGEBASE",
    "sidebar": "Knowledgebase"
  },
  "feed": {
    "title": "Current affairs",
    "noconferences": "No running conference",
    "nomail": "No unread mail",
    "nosurveys": "No open survey",
    "nobulletinboard": "No new bulletins"
  },
  "filesharing": {
    "filterPlaceHolderText": "Type to filter",
    "title": "FILES",
    "sidebar": "Files",
    "previewTitle": "File Preview",
    "fileEditor": "File editor",
    "selectFile": "Select file",
    "filePreview": "File preview",
    "saveFile": "Save file",
    "loadingDocument": "Loading document...",
    "closeEditor": "Close editor",
    "rowsSelected": "{{selected}} of {{total}} files selected",
    "rowSelected": "{{selected}} of {{total}} file selected",
    "fileWithSameNameAlreadyExists": "A file with the same name already exists.",
    "folderWithSameNameAlreadyExists": "A folder with the same name already exists.",
    "errors": {
      "FileNotFound": "File not found",
      "MountPointsNotFound": "Mount points not found",
      "FolderNotFound": "Folder not found",
      "UploadFailed": "File could not be added",
      "DeletionFailed": "Deletion failed",
      "RenameFailed": "Rename failed",
      "MoveFailed": "Move failed",
      "CreationFailed": "Creation failed",
      "DbAccessFailed": "Database access failed",
      "WebDavError": "Data server access failed",
      "DownloadFailed": "Download failed",
      "FolderCreationFailed": "Folder creation failed",
      "CreateCollectFolderForStudentFailed": "Creating the collect folder for student failed",
      "DeleteFromServerFailed": "Delete from server failed",
      "SaveFailed": "Save failed",
      "DuplicateFailed": "Duplicate failed",
      "AppNotProperlyConfigured": "OnlyOffice is not properly configured, contact your system administrator.",
      "CollectingFailed": "Collecting files failed",
      "MissingCallbackURL": "Missing callback URL",
      "SharingFailed": "Sharing files failed",
      "CopyFailed": "Copy failed",
      "FileFormatNotSupported": "File format is not supported"
    },
    "tooltips": {
      "folderNameRequired": "Folder name is required",
      "FileNameRequired": "File name is required",
      "NewFileNameRequired": "New file name is required",
      "NameRequired": "Name is required",
      "NameExceedsCharacterLimit": "Name exceeds character limit",
      "NameMustNotEndWithDot": "The name must not end with a dot."
    },
    "progressBox": {
      "info": "Info",
      "titleSharing": "Distributing files",
      "titleCollecting": "Collecting files",
      "titleMoving": "Moving files",
      "titleDeleting": "Files are being deleted",
      "titleCopying": "Copying files",
      "processedSharingInfo": "{{processed}} out of {{total}} files distributed successfully",
      "processedCollectingInfo": "{{processed}} out of {{total}} files collected successfully",
      "processedDeletingInfo": "{{processed}} out of {{total}} files deleted successfully",
      "processedMovingInfo": "{{processed}} out of {{total}} files moved successfully",
      "processedCopyingInfo": "{{processed}} out of {{total}} files copied successfully",
      "fileInfoSharing": "File {{filename}} is being distributed to {{username}}",
      "fileInfoCollecting": "File {{filename}} is being collected to {{username}}",
      "fileInfoCopying": "File {{filename}} is being copied",
      "fileInfoMoving": "File {{filename}} is being moved",
      "fileInfoDeleting": "File {{filename}} is being deleted",
      "downloadInfo": "Downloading {{filename}}",
      "errorInfo": "{{failed}} files could not be handed out",
      "fileStructureIsCreating": "File structure is being creating",
      "zipFilesAreUploading": "Files are uploading",
      "fileIsUploading": "{{filename}} is uploading"
    },

    "publicShareFilesPage": {
      "title": "Shared Files",
      "description": "Here you will find all the files you have shared. Please note: Anyone who has the share link and the corresponding password can download these files."
    },

    "publicFileSharing": {
      "fileName": "Filename",
      "selectedFile": "Selected file: ",
      "searchSharedFiles": "Search for shared files",
      "actions": "Actions",
      "createdAt": "Created at",
      "validUntil": "Valid until",
      "isActive": "Active",
      "fileLink": "Share link",
      "selectPersonsOrGroupsWhoCanAccess": "Restrict persons or groups who can access the file",
      "invitedAttendees": "Invited",
      "isAccessibleBy": "Accessible by",
      "publiclyAccessible": "Publicly accessible",
      "confirmMultiDelete": "Should these share links for the following contents really be deleted?",
      "confirmSingleDelete": "Should this share link for the following content really be deleted?",
      "deleteFileLink": "Delete share links",
      "deleteFileLinks": "Delete share links",
      "isPasswordProtected": "Password",
      "qrCodePublicShareFile": "QR Code for public share link",
      "createNewFileLink": "Create new share link",
      "editPublicShareFile": "Edit share link",
      "sharePublicFile": "Share public content",
      "sharedBy": "Shared by: ",
      "getFileAccess": "Please enter the password for this share to access the contents.",
      "downloadPublicFile": "Download content",
      "nameOfContent": "Content name:",
      "errors": {
        "PublicFileDeletionFailed": "Failed to delete share links",
        "PublicFileIsOnlyDeletableByOwner": "The share link can only be deleted by the owner of this conent.",
        "PublicFileNotFound": "Share link not found",
        "PublicFileIsRestricted": "This share link is restricted to specific users or groups.",
        "PublicIsRestrictedByInvalidToken": "The share link cannot be accessed because the token is invalid.",
        "PublicFileWrongPassword": "The password for the sharing is incorrect.",
        "FileCouldNotBeFound": "The requested content could not be found. Please check the share link or contact the owner of this content.",
        "PublicFileDownloadFailed": "Downloading the file failed. Please try again later."
      },
      "success": {
        "PublicFileLinkCreated": "Share link created successfully",
        "PublicFileLinkDeleted": "Share link deleted successfully",
        "PublicFileLinkUpdated": "Share link updated successfully"
      },
      "scope": {
        "public": "Public",
        "publicHint": "Anyone with the share link can access this content.",
        "restricted": "Restricted",
        "restrictedHint": "Only selected users or groups can access this content."
      }
    },

    "expiry": {
      "select": "Select expiry time",
      "selectedItemPrefix": "Selected content that is shared:",
      "noInviteesWarning": "⚠️  WARNING: Anyone with the share link will be able to download this content.",
      "inviteesWarning": "⚠️  WARNING: Anyone within the selected groups or users will be able to download this content."
    },

    "eta": {
      "fewSeconds": "a few seconds remaining",
      "lessThanMinute": "less than a minute remaining",
      "aboutOneMinute": "about one minute remaining",
      "aboutMinutes_one": "about {{count}} minute remaining",
      "aboutMinutes_other": "about {{count}} minutes remaining",
      "aboutHours_one": "about {{count}} hour remaining",
      "aboutHours_other": "about {{count}} hours remaining",
      "moreThanHours_one": "more than {{count}} hour remaining",
      "moreThanHours_other": "more than {{count}} hours remaining",
      "aboutDays_one": "about {{count}} day remaining",
      "aboutDays_other": "about {{count}} days remaining",
      "moreThanDays_one": "more than {{count}} day remaining",
      "moreThanDays_other": "more than {{count}} days remaining"
    }
  },
  "forums": {
    "title": "FORUMS",
    "sidebar": "Forums"
  },
  "learningmanagement": {
    "title": "LEARNING MANAGEMENT",
    "sidebar": "Learning Management"
  },
  "schoolinformation": {
    "title": "SCHOOL INFORMATION",
    "sidebar": "School Information"
  },
  "schoolclass": "School Class",
  "project": "Project",
  "unknown": "Unknown",
  "device": "Device",
  "globalbinduser": "System User",
  "globaladministrator": "Global Administrator",
  "schoolbinduser": "System User",
  "schooladministrator": "School Administrator",
  "classroom-studentcomputer": "Classroom Student Computer",
  "server": "Server",
  "loginname": "Login name",
  "classmanagement": {
    "title": "CLASS ROOM",
    "sidebar": "Class Room",
    "invalidProxyAddresses": "Proxy E-Mail-Addresses must be written comma separated without spaces",
    "invalidQuota": "The quota must be specified according to the documentation",
    "invalidMailQuota": "The E-Mail quota must be specified as a number in MB",
    "mailQuota": "E-Mail Quota (MB)",
    "proxyAddresses": "Proxy E-Mail-Addresses",
    "descriptionPlaceholder": "Short description of the project",
    "proxyAddressesPlaceholder": "info@email1.de,kontakt@email2.com",
    "quotaPlaceholder": "[{\"share\":\"default-school\",\"quota\":50}]",
    "quota": "Quota (MB)",
    "detailsprinters": "Details of printer",
    "classes": "Classes",
    "name": "Name",
    "project": {
      "createSuccess": "Project created successfully",
      "updateSuccess": "Project updated successfully",
      "deleteSuccess": "Project deleted successfully"
    },
    "sessions": {
      "createSuccess": "Session created successfully",
      "updateSuccess": "Session updated successfully",
      "deleteSuccess": "Session deleted successfully"
    },
    "notMemberOfClass": "You are no member of a class.",
    "noGroupsToShow": "No groups available.",
    "overview": "Overview",
    "lesson": "Lesson",
    "enrol": "Enrol",
    "printPasswords": "Print passwords",
    "Printers": "Printers",
    "projects": "Projects",
    "editmyProjects": "Edit project",
    "createmyProjects": "Create project",
    "detailsmyProjects": "Details of project",
    "myClasses": "My classes",
    "detailsmyClasses": "Details of school class",
    "session": "Session",
    "startSession": "Start session",
    "mySessions": "My sessions",
    "closeSession": "Close",
    "editmySessions": "Edit session",
    "createmySessions": "Create a session",
    "addsessions": "Create session",
    "myProjects": "My Projects",
    "members": "Members",
    "member": "Member",
    "noneAvailable": "None available",
    "isJoinable": "Users can join",
    "joinclass": "Join class",
    "hide": "Hide for other users",
    "teacher": "Teacher",
    "typeToSearchUsersGroupsProjects": "Type to add students, classes or projects",
    "typeToSearchUsersGroupsProjectsToNewSession": "Type to add students, classes or projects to a new session",
    "itsNotPossibleToEditExternalStudents": "It is not possible to control students from other classes. Please join the student's class.",
    "itsNotPossibleToEditOtherSchoolStudents": "At the moment it is not possible to create the directory for sharing in a student's home directory of another school or to manage the administration groups.",
    "usersInThisSession": "Users in this session",
    "webfilter": "Webfilter",
    "internet": "Internet",
    "noStudentsForAction": "There are no students to whom this action can be applied.",
    "wifi": "Wifi",
    "exammode": "Exam mode",
    "exam": "Exam",
    "printPasswordsPageDescription": "Create files to print the passwords of individual classes or select classes to print several at the same time.",
    "userPasswordDialogTitle": "Password of {{displayName}}",
    "firstPassword": "Initial password",
    "firstPasswordNotSet": "Initial password is not set",
    "currentPassword": "Current password",
    "restoreFirstPassword": "Restore initial password",
    "setRandom": "Set random",
    "currentPasswordChangedSuccessfully": "Current password changed successfully",
    "firstPasswordChangedSuccessfully": "Initial password changed successfully",
    "firstPasswordIsCurrentlySet": "The initial password is set as current password.",
    "firstPasswordIsCurrentlyNotSet": "The initial password is not set as current password.",
    "passwordRequirements": "Use upper case letters, lower case letters and special characters or numbers.",
    "projectsPageDescription": "Here you will find an overview of all projects in which you are an admin.",
    "typeToFilter": "Type to filter...",
    "systemName": "System name",
    "printing": "Printing",
    "veyon": "Veyon",
    "enable": "enable",
    "disable": "disable",
    "featureIsStillInDevelopment": "The feature is still under development and will be implemented in the next version.",
    "collect": "Collect",
    "CollectFilesDescription": "Here you will collect all files.",
    "showcollectedfiles": "Show files",
    "share": "Hand out",
    "exammodeDescription": "Toggle the exam mode for {{count}} students",
    "wifiDescription": "Toggle the Wifi for {{count}} students",
    "webfilterDescription": "Toggle the webfilter for {{count}} students",
    "internetDescription": "Toggle the internet for {{count}} students",
    "printingDescription": "Toggle the printing for {{count}} students",
    "collectDescription": "Collect the files for {{count}} students",
    "shareDescription": "Share the files with {{count}} students",
    "showcollectedfilesDescription": "Show the collected files of {{count}} students",
    "deactivate": "Deactivate",
    "activate": "Activate",
    "passwordoptions": "Password options",
    "createFile": "file creation",
    "pdf": "PDF",
    "csv": "CSV",
    "usePdfLatexInsteadOfLatex": "Use pdfLatex instead of Latex",
    "pdfDescription": "Create a PDF file to print the passwords for these school classes",
    "csvDescription": "Create a CSV file to print the passwords for these school classes",
    "printOneItemPerPage": "Print one password per page",
    "shouldSplitNamesInCsv": "First and last name in separate columns (works from Linuxmuster 7.3 onwards)",
    "selectSavedSession": "Select from saved sessions",
    "saveSession": "Save session",
    "editSession": "Edit session",
    "myRoom": "My room",
    "sharedMailBox": "Shared mailbox",
    "enrolPageDescription": "Select the classes and projects that you want to enrol yourself by checking the checkboxes.",
    "failDialog": {
      "title": "The file {{file}} could not be shared",
      "reasonMissing": "The file may no longer exist or has been renamed.",
      "reasonAlreadyReceived": "The recipient already has the file.",
      "reasonDuplicate": "The file name is duplicated.",
      "affectedPersons": "The following persons did not receive the file:",
      "affectedPerson": "The following person did not receive the file:",
      "filenameAdvice": "If you try to share again, the file will be shared under the name {{filename}}",
      "retryButton": "Retry"
    },
    "veyonConfigTable": {
      "id": "ID",
      "subnet": "Subnet",
      "subnetDescription": "Subnet in CIDR notation (10.0.0.0/24)",
      "subnetPlaceholder": "10.0.0.0/24",
      "proxyAdress": "Proxy Address",
      "proxyAdressDescription": "URL of the Veyon-WebAPI-Proxy",
      "proxyAdressPlaceholder": "http://localhost:11080",
      "createConfig": "Create config",
      "editConfig": "Edit config"
    },
    "selectSchool": {
      "title": "Select school",
      "description": "Please select the school to which the class or project belongs.",
      "placeholder": "Select school"
    },
    "copyOrCut": "Would you like to cut or copy the files?",
    "filesShared": "Files shared",
    "filesSharingStarted": "Sharing files started",
    "filesCollectingStarted": "Collecting files started"
  },
  "select": "Select",
  "selectAll": "Select all",
  "details": "Details",
  "quickAccess": "Quick access",
  "options": "Options",
  "downloadFile": "Download file",
  "cancel": "Cancel",
  "survey": {
    "attendee": "Attendee",
    "attendees": "Attendees",
    "filterPlaceHolderText": "Search for survey name",
    "invitedAttendees": "Invited",
    "publicSurvey": "Public survey",
    "isPublic": "Publicly displayed",
    "isPublicTrue": "Public",
    "isPublicFalse": "Private",
    "newTitle": "New survey",
    "created": "Created",
    "creationDate": "Creation date",
    "expires": "Expires",
    "expirationDate": "Expiration date",
    "finished": "You successfully completed the survey.",
    "thanks": "Thank you for your participation.",
    "noAnswer": "No answers available yet.",
    "notFound": "Survey could not be found.",
    "noFormula": "The formula of the survey is not readable.",
    "canSubmitMultiple": "Allow multiple submissions",
    "export": {
      "exportToPDF": "Export as PDF",
      "saveInPDF": "Save as PDF",
      "processing": "Processing export ...",
      "success": "Successfully exported as PDF",
      "error": "Error exporting",
      "warning": "Some questions can not be displayed correctly in the PDF export. This includes file upload, image selection and the password field."
    },
    "editor": {
      "inputFieldTitle": "Input field",
      "new": "New (blank)",
      "fileUploadSuccess": "Saved the file successfully.",
      "fileUploadError": "Error on file upload, please retry later.",
      "fileDeletionSuccess": "Deleted the file successfully.",
      "saveSurveySuccess": "Saved the survey.",
      "reset": "Reset",
      "addDescription": "Add a description",
      "expectingUserInput": "Expecting the user to answer here, ... ",
      "templates": "Templates",
      "templateMenu": {
        "submit": "Save Survey as template.",
        "title": "Templates:",
        "userMessage": "Here you can load a template that is available to you.",
        "adminMessage": "Here you can either load a template or update/create the template of the current survey, for later usage.",
        "emptyMessage": "There are no templates available yet",
        "deletion": {
          "title": "Delete template",
          "message": "Are you sure you want to delete this template?",
          "success": "Template deleted successfully",
          "error": "Failed to delete template"
        }
      },
      "questionSettings": {
        "settings": "Settings",
        "title": "Question settings",
        "questionTitle": "Title",
        "addQuestionTitle": "Add a title",
        "questionDescription": "Description",
        "addQuestionDescription": "Add a description",
        "rowsAndColumns": "Edit rows and columns",
        "columns": "Columns",
        "addColumn": "Add column",
        "newColumn": "New column",
        "removeColumn": "Remove column",
        "rows": "Rows",
        "addRow": "Add row",
        "newRow": "New row",
        "removeRow": "Remove row",
        "limit": "Limit",
        "nullLimit": "An upper limit of 0 means, that the option selectable, infinitely often",
        "backendLimiters": "Option limits",
        "addBackendLimiters": "Define options with limiters to control how often they can be selected",
        "useOtherItem": "Enable users to add user-defined options",
        "addBackendLimiterForOtherItem": "Set how often participants may choose this option",
        "upperLimit": "Limit",
        "upperBackendLimiters": "Choices with an upper limit",
        "addChoice": "Add",
        "filterPlaceHolderText": "Search for option",
        "imageWidth": "Width of one image in pixel [px]",
        "imageWidthPlaceholder": "0 means that the width is only limited by the available space."
      }
    },
    "participate": {
      "saveAnswerSuccess": "Saved the answer.",
      "username": "User name",
      "pleaseEnterYourFullName": "You may participate in the survey by entering your full name, use the participation-ID if you want to change your submission.",
      "yourFullName": "Your full name",
      "invalidUsername": "Username is invalid (permitted are letters, numbers, and [. -])",
      "idHeader": "Your participation ID (optional)",
      "idText": "Please copy this for later",
      "idParagraph": "To view your former answer or to edit it, if configured, you can use the participation-ID here.",
      "usernameRequired": "User name is required",
      "fileSizeExceeded": "A file exceeds the maximum allowed size of {{size}} MB.",
      "completeMessage": "Thank you very much for participating in this survey."
    },
    "errors": {
      "submitAnswerError": "The answer could not be submitted.",
      "updateOrCreateError": "Unable to update or create the survey.",
      "deleteError": "The surveys could not be deleted.",
      "noAnswerError": "No answers available jet.",
      "noFormulaError": "The formula of the survey is not readable.",
      "noBackendLimitersError": "In order to use this functionality you have to define limiters inside of the editor.",
      "notFoundError": "Survey not found.",
      "surveyFormulaStructuralError": "The formula of the survey has structural issues.",
      "participationErrorUserNotAssigned": "User is no participant of the survey.",
      "participationErrorAlreadyParticipated": "User has already participated in the survey.",
      "participationErrorSurveyExpired": "Survey has already expired.",
      "missingIdError": "Missing survey ID.",
      "missingAnswerError": "Please provide an answer before submitting."
    }
  },
  "survey-answer": {
    "errors": {
      "notAbleToFindOrCreateSurveyAnswerError": "Unable to find or create the user's survey answer entry in database.",
      "notAbleToFindSurveyAnswerError": "Survey answers not found.",
      "notAbleToUpdateSurveyAnswerError": "Unable to update the submitted survey answer.",
      "notAbleToCreateSurveyAnswerError": "Unable to create the user's survey answer.",
      "notAbleToDeleteSurveyAnswerError": "Unable to delete the user's survey answer.",
      "notAbleToCountChoices": "Unable to count the choices."
    }
  },
  "surveys": {
    "rowsSelected": "{{selected}} of {{total}} surveys selected",
    "rowSelected": "{{selected}} of {{total}} survey selected",
    "confirmMultiDelete": "Should these surveys really be deleted?",
    "confirmSingleDelete": "Should this survey really be deleted?",
    "deleteSurveys": "Delete {{count}} surveys",
    "deletedSurveys": "Deleted {{count}} surveys",
    "deleteSurvey": "Delete survey",
    "deletedSurvey": "Survey deleted",
    "title": "SURVEYS",
    "sidebar": "Surveys",
    "view": {
      "open": {
        "menu": "Open Surveys",
        "title": "Open Surveys",
        "description": "Here you can find the surveys you were invited to participate."
      },
      "created": {
        "menu": "Own Surveys",
        "title": "Self-created Surveys",
        "description": "Here you can find the surveys that you have created by yourself."
      },
      "answered": {
        "menu": "Answered Surveys",
        "title": "Answered Surveys",
        "description": "Here you can find the surveys that you have already participated in."
      },
      "editor": {
        "menu": "Create new"
      }
    },
    "actions": {
      "showResultsChart": "Chart",
      "showResultsTable": "Table",
      "showSubmittedAnswers": "Answers"
    },
    "submittedAnswersDialog": {
      "title": "Submitted survey answer"
    },
    "saveDialog": {
      "title": "Save and assign to participants",
      "settingsFlags": "Options",
      "isAnonymous": "Should the survey be anonymous?",
      "isPublic": "Should the survey be public?",
      "canSubmitMultipleAnswers": "Should a participant be allowed to answer the survey multiple times?",
      "canUpdateFormerAnswer": "Should answers be editable afterwards?"
    },
    "sharePublicSurveyDialog": {
      "title": "Share survey",
      "description": "Here you can share the survey with external people. Please copy the link and send it to the participants."
    },
    "participateDialog": {
      "title": "Participate in the survey"
    },
    "resultChartDialog": {
      "title": "Results - Chart"
    },
    "resultTableDialog": {
      "title": "Results - Table"
    }
  },
  "printer": {
    "title": "PRINTER",
    "sidebar": "Printer"
  },
  "network": {
    "title": "NETWORK",
    "sidebar": "Network"
  },
  "locationservices": {
    "title": "LOCATION SERVICES",
    "sidebar": "Location Services"
  },
  "desktopdeployment": {
    "title": "DESKTOP",
    "topic": "Desktop Deployment",
    "description": "Here you can connect to your virtual desktop.",
    "sidebar": "Desktop",
    "close": "Close connection",
    "connect": "Connect",
    "reload": "Reload",
    "error": {
      "title": "Connection error",
      "description": "Please check your network connection and try again."
    },
    "win10": "Windows 10",
    "win11": "Windows 11",
    "ubuntu": "Ubuntu",
    "clients": "Clients available",
    "client": "Client available",
    "errors": {
      "GuacamoleNotResponding": "RDP service not available.",
      "GuacamoleUserNotFound": "Username or password could not be found.",
      "LmnVdiApiNotResponding": "Linuxmuster VDI service does not respond.",
      "SessionNotFound": "Session not found.",
      "AppNotProperlyConfigured": "Guacamole is not properly configured, contact your system administrator."
    }
  },
  "wlan": {
    "title": "WLAN",
    "sidebar": "Wlan"
  },
  "mobiledevices": {
    "title": "MOBILE DEVICES",
    "sidebar": "Mobile Devices"
  },
  "virtualization": {
    "title": "VIRTUALIZATION",
    "sidebar": "Virtualization"
  },
  "firewall": {
    "title": "FIREWALL",
    "sidebar": "Firewall"
  },
  "antimalware": {
    "title": "ANTI-MALWARE",
    "sidebar": "Anti-Malware"
  },
  "backup": {
    "title": "BACKUP",
    "sidebar": "Backup"
  },
  "aichat": {
    "title": "KI CHAT",
    "sidebar": "KI Chat"
  },
  "roombooking": {
    "sidebar": "Room booking"
  },
  "mobileAccessSetup": {
    "connectionTitle": "Configure Connection",
    "pleaseEnterCredentials": "Please enter your server credentials",
    "scanQrCode": "Scan QR Code",
    "orText": "OR",
    "yourPassword": "Your Password",
    "addButton": "Add"
  },
  "ctrlKey": "Ctrl",
  "enterKey": "Enter",
  "launcher": {
    "title": "App Launcher",
    "searchApps": "Type to filter apps...",
    "pressShortKey": "To open launcher press",
    "pressEnterToStartApp": "To launch first app press",
    "noSearchResults": "No app found"
  },
  "settings": {
    "title": "SETTINGS",
    "sidebar": "Settings",
    "addApp": {
      "title": "Add app",
      "description": "Please select an app:"
    },
    "deleteApp": {
      "title": "Delete App",
      "description": "Are you sure you want to delete this app?"
    },
    "delete": "Remove",
    "description": {
      "dashboard": "Here you can make all the settings.",
      "ticketsystem": "Here you can make all the settings.",
      "mail": "Here you can make all the settings.",
      "chat": "Here you can make all the settings.",
      "conferences": "Here you can make all the settings.",
      "surveys": "Here you can make all the settings.",
      "knowledgebase": "Here you can make all the settings.",
      "filesharing": "Here you can make all the settings.",
      "forums": "Here you can make all the settings.",
      "roombooking": "Here you can make all the settings.",
      "learningmanagement": "Here you can make all the settings.",
      "schoolinformation": "Here you can make all the settings.",
      "classmanagement": "Here you can make all the settings.",
      "printer": "Here you can make all the settings.",
      "network": "Here you can make all the settings.",
      "locationservices": "Here you can make all the settings.",
      "desktopdeployment": "Here you can make all the settings.",
      "wlan": "Here you can make all the settings.",
      "mobiledevices": "Here you can make all the settings.",
      "virtualization": "Here you can make all the settings.",
      "firewall": "Here you can make all the settings.",
      "antimalware": "Here you can make all the settings.",
      "backup": "Here you can make all the settings.",
      "aichat": "Here you can make all the settings.",
      "linuxmuster": "Here you can make all the settings.",
      "whiteboard": "Here you can make all the settings.",
      "bulletinboard": "Configure the user groups that have access to the Info Board app here. The categories can be used to control which messages are displayed to users.",
      "forwarded": "Forwarding: Simply enter the link to the web application under URL.",
      "framed": "Frame: Simply enter the link to the web application under URL.",
      "embedded": "Embedded: Here you can create your own web application in the editor."
    },
    "globalSettings": {
      "title": "Global Settings",
      "security": "Security",
      "general": "General",
      "defaultLandingPageTitle": "Standard application after login",
      "defaultLandingPageDescription": "Here you can specify which application should be displayed to users by default after login.",
      "defaultLandingPageSwitchDescription": "When enabled, users will be redirected upon successful login not to the dashboard, but to the application configured here.",
      "multiFactorAuthentication": "Two-factor authentication",
      "mfaDescription": "Here you can specify the user groups for which two-factor authentication is to be enforced.",
      "selectUserGroups": "Select user groups for which the MFA setup is enforced.",
      "updateSuccessful": "Setting updated successfully",
      "errors": {
        "updateError": "Settings could not be updated.",
        "notFoundError": "Settings could not be loaded."
      },
      "deploymentTarget": "Target platform",
      "ldap": {
        "title": "LDAP",
        "edulution-binduser-description": "Here you can configure the LDAP access data required for group synchronization.",
        "edulution-binduser-dn": "Distinguished Name (DN)",
        "edulution-binduser-password": "Password"
      },

      "branding": {
        "title": "Branding"
      },

      "logo": {
        "title": "Logo",
        "descriptionSchool": "Upload your logo. It will be shown on the login screen and on the edulution app ID card.",
        "descriptionGeneric": "Upload your logo. It will be shown on the login screen.",
        "uploadLightLogo": "Upload light logo",
        "uploadDarkLogo": "Upload dark logo",
        "deleteSuccessful": "Logo deleted successfully."
      },
      "theme": {
        "title": "Theme Customization",
        "primaryColor": "Primary Color",
        "primaryDescription": "Main color used for buttons, links, and highlights",
        "secondaryColor": "Secondary Color",
        "secondaryDescription": "Secondary color used for text and borders",
        "ciLightGreen": "Brand Green",
        "ciLightGreenDescription": "Brand green color used in gradients and logos",
        "ciLightBlue": "Brand Blue",
        "ciLightBlueDescription": "Brand blue color used in gradients and logos",
        "resetToDefaults": "Reset to Defaults"
      },
      "organisationInfo": {
        "title": "Organisational information",
        "descriptionSchool": "Enter your organization’s official details. This information may be displayed in the edulution app. Please provide the name, street, postal code, and optionally the school website.",
        "descriptionGeneric": "Enter your organization's official details.",
        "name": "Organization name",
        "namePlaceholder": "Sampletown Organization",
        "street": "Street",
        "streetPlaceholder": "1 Organization Street",
        "postalCode": "Postal code",
        "postalCodePlaceholder": "12345",
        "postalCityPlaceholder": "Berlin",
        "website": "Organization website",
        "city": "City"
      }
    },
    "userAdministration": {
      "title": "User Administration",
      "resetMfaForm": "Reset Two-Factor Authentication",
      "resetMfaFormDescription": "Here you can reset the two-factor authentication for users.",
      "selectUsersTitle": "Select Users",
      "selectUsersDescription": "Select the users for whom you want to reset the two-factor authentication.",
      "totpResetSuccess": "TOTP for user {{username}} has been disabled successfully.",
      "setAdminGroupTitle": "Set administrator group",
      "setAdminGroupDescription": "Additional administrators can be defined here. The global administrator remains unchanged.",
      "setAdminGroupSelectDescription": "Groups can be selected using the search field.",
      "setAdminGroupWarning": "At least one admin group must be selected."
    },
    "info": {
      "title": "Info"
    },
    "lmnVersion": { "title": "Linuxmuster version overview" },
    "appconfig": {
      "position": {
        "title": "Sorting",
        "description": "At which position should the app be displayed in the app bar and in the settings?"
      },
      "sections": {
        "onlyOffice": {
          "title": "Only Office Integration",
          "description": ""
        },
        "imapMailFeed": {
          "title": "IMAP Integration",
          "description": ""
        },
        "bulletinBoard": {
          "title": "Categories",
          "description": "Add new categories or edit existing ones to control for which users and groups notifications should be displayed."
        },
        "general": {
          "title": "General",
          "description": ""
        },
        "fileSharing": {
          "title": "General settings",
          "description": ""
        },
        "docker": {
          "title": "Docker Applications",
          "description": "To be able to use the extended services, the required container applications must be started here."
        },
        "veyon": {
          "title": "Veyon Proxy",
          "description": "Here you can configure the Veyon WebAPI proxies.",
          "filterPlaceHolderText": "Search for proxy",
          "invalidCidrFormat": "Invalid CIDR notation",
          "invalidUrlFormat": "Invalid URL"
        },
        "webdavShare": {
          "title": "WebDAV",
          "sectionTitle": "WebDAV-Shares",
          "description": "WebDAV servers can be set up for the file manager here.",
          "filterPlaceHolderText": "Search for WebDAV shares"
        },
        "webdavServer": {
          "title": "WebDAV-Server",
          "filterPlaceHolderText": "Search for WebDAV servers",
          "deleteWarning": {
            "title": "Deletion not possible",
            "description": "The WebDAV server ‘{{serverName}}’ is used by {{count}} share(s): {{shares}}. Please delete the dependent shares first."
          }
        },
        "files": {
          "title": "Files",
          "description": "The files that are displayed in the app can be managed here.",
          "uploadSuccess": "Upload successful",
          "uploadFailed": "Upload failed",
          "rowSelected": "{{selected}} of {{total}} files selected",
          "rowsSelected": "{{selected}} of {{total}} files selected"
        },
        "editor": {
          "title": "Editor",
          "description": "Here in the editor you can design your own web applications or integrate existing content. You can create websites, format and customize content. Existing applications or external content can also be inserted and conveniently linked to your own content. This creates a flexible area in which you can easily display content or offer interactive applications. Start by selecting the mode in which the web application is to be launched.",
          "sandboxMode": "Separate Layout",
          "nativeMode": "Integrated Layout",
          "sandboxModeDescription": "In “Separate layout” mode, the content is displayed as a separate page, similar to a window within the application. In addition to the actual content, additional design elements or functions can also be loaded from other sources. This means that the design is independent of the application and could therefore look or behave differently. Here, the content must be uploaded as an HTML file.",
          "nativeModeDescription": "In “Integrated layout” mode, on the other hand, the content is inserted directly into the user interface of the application. This means that the content looks exactly like the application itself and fits in seamlessly. However, no additional external design elements or functions can be added dynamically here. However, static elements such as images can be uploaded and used here.",
          "visibilityDescription": "Here you can specify whether the app should be publicly accessible. Active means public, inactive means that only configured user groups have access. Making the app publicly accessible creates a link in the footer. To make the app visible to registered users in the sidebar, their access must be configured via the user groups."
        }
      },
      "update": {
        "success": "App saved successfully",
        "failed": "Update failed"
      },
      "delete": {
        "success": "App removed",
        "failed": "App deletion failed"
      },
      "create": {
        "success": "App created",
        "failed": "App creation failed"
      }
    },
    "errors": {
      "WriteAppConfigFailed": "Save app failed",
      "ReadAppConfigFailed": "Read app failed",
      "DisableAppConfigFailed": "Disable app failed",
      "WriteTraefikConfigFailed": "Write traefik config failed",
      "ReadTraefikConfigFailed": "Read traefik config failed",
      "forbiddenProxyPath": "Forbidden proxy path",
      "fieldRequired": "This field is required",
      "maxChars": "Maximum {{count}} characters",
      "nameAlreadyExists": "App with this name already exists",
      "nameIsNotAllowed": "This app name is not allowed",
      "webdavShareNameAlreadyExists": "WebDAV-Share with this name already exists"
    },
    "yamleditor": {
      "invalidYaml": "Wrong YAML syntax",
      "placeholder": "Enter your Traefik config here"
    },
    "rowsSelected": "{{selected}} of {{total}} Container selected",
    "rowSelected": "{{selected}} of {{total}} Container selected",
    "license": {
      "title": "License Overview",
      "customerId": "Customer No",
      "licenseId": "License ID",
      "numberOfUsers": "Number of users",
      "validFromUtc": "Valid from",
      "validToUtc": "Valid to",
      "licenseStatus": "License status",
      "register": "Register",
      "registerLicense": "Register license",
      "licenseKey": "License key",
      "licenseKeyDescription": "Enter the license key you received with your purchase.",
      "licenseSignedSuccessfully": "License registered successfully",
      "noLicenseRegistered": "No license registered",
      "errors": {
        "signingFailed": "Registration failed",
        "verificationFailed": "Token verification failed"
      }
    }
  },
  "usersettings": {
    "title": "MY PROFILE",
    "sidebar": "My Profile",
    "rowSelected": "{{selected}} of {{total}} accounts selected",
    "rowsSelected": "{{selected}} of {{total}} accounts selected",
    "details": {
      "title": "User details",
      "description": "Here you see and edit some of your personal information.",
      "userInformation": "User related information",
      "dateOfBirth": "Date of birth",
      "givenName": "Given name",
      "displayName": "Display name",
      "name": "Username",
      "role": "Role",
      "schoolName": "School name",
      "schoolSubjects": "School subjects",
      "sophomorixState": "Status",
      "quotas": "Quotas",
      "proxyAddresses": "E-Mail Proxies",
      "addNew": "Type to add",
      "badgeAlreadyExists": "This entry exists already",
      "sophomorixCustom1_teacher": "Schoolsubject 1",
      "sophomorixCustom2_teacher": "Schoolsubject 2",
      "sophomorixCustomMulti1_teacher": "Coffee-brands",
      "userimageconfig": "Profile picture"
    },
    "security": {
      "title": "Security",
      "sidebar": "Security",
      "description": "Configure here the security settings of your account",
      "changePassword": {
        "title": "Change Password",
        "currentPassword": "Current password",
        "newPassword": "New Password",
        "confirmPassword": "Confirm Password",
        "confirm": "Change Password",
        "passwordChangedSuccessfully": "Password changed successfully"
      },
      "filterPlaceHolderText": "Search for App",
      "passwordSafe": "Password Safe",
      "passwordSafeInfo": "Here you can save your access data for various applications. These are encrypted and are only visible to you.",
      "addUserAccount": "Add account",
      "accountId": "Account ID",
      "accountData": "Login Data",
      "safePin": "Safe PIN",
      "firstEnterSafePin": "Please set the safe PIN.",
      "enterSavePin": "Please enter your safe PIN.",
      "wrongSafePin": "Wrong PIN Number",
      "enterSafePin": "Please enter your PIN number for decryption",
      "safePinDescription": "A PIN is required to encrypt the access data. This PIN isn't visible for anyone else and is not saved."
    },
    "mails": {
      "title": "E-Mail"
    },
    "mobileAccess": {
      "title": "Mobile Access",
      "description": "Here you can set up the edulution app for mobile access.",
      "docsDescription": "You can find the download link for the edulution app and instructions on how to set it up in the edulution documentation.",
      "button": "Open Docs"
    },
    "faq": "FAQ",
    "externalIntegration": "External Integration",
    "config": {
      "mfa": "Two-Factor Authentication",
      "mfaInfo": "Currently the Two-Factor Authentication is",
      "enabled": "enabled",
      "enable": "Enable",
      "disabled": "disabled",
      "disable": "Disable"
    },
    "language": {
      "title": "Language",
      "description": "Please select the language for the user interface.",
      "german": "German",
      "english": "English",
      "french": "French",
      "system": "System language"
    },
    "addTotp": {
      "title": "Set up Two-Factor Authentication",
      "qrCodeInstructions": "Scan the QR code with an authenticator app that supports TOTP (Time-based One-Time Password).",
      "copyTotpSecretInstructions": "If no camera is available, the secret can be copied here:",
      "totpCodeInstructions": "Then enter the generated code here and save it:",
      "mfaSetupRequired": "The global guidelines require two-factor authentication to be set up:",
      "mfaSetupSuccess": "Two-factor authentication has been successfully set up."
    },
    "errors": {
      "currentPasswordRequired": "Current password is required",
      "newPasswordRequired": "New password is required",
      "confirmPasswordRequired": "Repeat the new password for the confirmation",
      "passwordsDoNotMatch": "Passwords do not match",
      "passwordLength": "Password must be at least 8 characters long",
      "notSupportedFileFormat": "Not supported file format",
      "notAbleToCompressImage": "Not able to compress the image"
    }
  },
  "forwardingpage": {
    "action": "This link will take you to the external site of the provider.",
    "description": "The application opens in a new window. No further authorization is required.",
    "missing_link": "Missing link"
  },
  "menu": "Menu",
  "home": "Home",
  "projects": "Projects",
  "iso": "ISO",
  "program": "Programs",
  "share": "Share",
  "teacher": "Teacher",
  "student": "Student",
  "students": "Students",
  "parent": "Parent",
  "staff": "Staff",
  "user": "User",
  "login": {
    "pageTitle": "Login",
    "username_too_long": "Username too long",
    "username_too_short": "Username to short",
    "username_not_regex": "Invalid username/participation-ID",
    "publicUsername_notExisting": "There is no submission with the given participation-ID",
    "password_too_long": "Password too long",
    "forgot_password": "Forgot password?",
    "remember_me": "Remember me",
    "enterMultiFactorCode": "Two-Factor Authentication",
    "loginWithApp": "Login with QR-Login",
    "loginWithQrDescription": "Open the edulution.io APP to simply log in with the QR code.",
    "infoQrCodeExpired": "Time for login with edulution.io APP expired."
  },
  "edit": "Edit",
  "common": {
    "more": "More",
    "less": "Less",
    "refreshPage": "Refresh page",
    "showMore": "Show more",
    "visibility": "Visibility",
    "offline": "Offline",
    "guest": "Guest",
    "ok": "OK",
    "next": "Next",
    "back": "Back",
    "of": "of",
    "confirm": "Confirm",
    "creator": "Creator",
    "chooseFile": "Choose file",
    "changeFile": "Change file",
    "share": "Share",
    "answers": "Answers",
    "error": "Error",
    "errors": {
      "dbAccessFailed": "Database access failed",
      "directoryNotCreated": "Failed to create directory",
      "fileNotCreated": "Failed to create file",
      "fileUploadFailed": "Failed to upload the file",
      "fileDeletionFailed": "Failed to delete the file",
      "fileWritingFailed": "Failed to write the file",
      "fileMoveFailed": "Failed to move the file",
      "fileNotFound": "File not found",
      "fileNotProvided": "File not provided",
      "invalidFileType": "Invalid file type",
      "startDateBeforeEndDate": "The start date must be before the end date",
      "invalidRequestData": "Invalid request data",
      "wrongServerConfig": "Incorrect server configuration"
    },
    "cut": "Cut",
    "sortOrder": "Sort order",
    "checking": "Checking",
    "options": "Options",
    "cancel": "Cancel",
    "columns": "Columns",
    "table": "Table",
    "copy": {
      "success": "Successfully copied to clipboard",
      "error": "Copy to clipboard failed",
      "doCopy": "Copy",
      "link": "Copy link",
      "url": "Copy URL"
    },
    "openInNewTab": "Open in new tab",
    "maximize": "Maximize",
    "minimize": "Minimize",
    "restore": "Restore",
    "dock": "Dock",
    "undock": "Undock",
    "from": "from",
    "youAreCurrentlyNotLoggedIn": "You are currently not logged in",
    "toLogin": "To login",
    "name": "Name",
    "join": "Join",
    "details": "Details",
    "createdAt": "Created at",
    "updatedAt": "Updated at",
    "actions": "Actions",
    "forward": "Forward",
    "showOptions": "Show options",
    "open": "Open",
    "and": "and",
    "yes": "Yes",
    "no": "No",
    "title": "Title",
    "filename": "File name",
    "add": "Add",
    "reload": "Reload",
    "stop": "Stop",
    "logout": "Logout",
    "selected": "selected",
    "save": "Save",
    "successful": "Successful",
    "failed": "Failed",
    "login": "Login",
    "username": "Username",
    "password": "Password",
    "load": "Load",
    "loading": "Loading...",
    "overview": "Overview",
    "create": "Create",
    "icon": "Icon",
    "group": "Group",
    "groups": "Groups",
    "min_chars": "Minimum {{count}} characters",
    "max_chars": "Maximum {{count}} characters",
    "groupAdmins": "Group administrators",
    "admins": "Administrators",
    "adminsShort": "Admins",
    "adminShort": "Admin",
    "admin": "Administrator",
    "teacher": "Teacher",
    "users": "Users",
    "groupUsers": "Group users",
    "description": "Description",
    "school": "School",
    "properties": "Properties",
    "type": "Type",
    "creationDate": "Creation date",
    "schoolName": "School name",
    "mailList": "Mailing List",
    "invalid_chars": "Contains invalid characters",
    "clearSelection": "Clear selection",
    "start": "Start",
    "close": "Close",
    "delete": "Delete",
    "connect": "Connect",
    "custom": "Custom",
    "select": "Select...",
    "none": "None",
    "edit": "Edit",
    "participate": "Participate",
    "participated": "Participated",
    "not-available": "Not available",
    "date": "Date",
    "time": "Time",
    "revert": "Revert",
    "restart": "Restart",
    "kill": "Kill",
    "install": "Install",
    "update": "Update",
    "progress": "Progress...",
    "pressInstall": "Press Install to start",
    "enable": "Enable",
    "enabled": "Enabled",
    "disable": "Disable",
    "disabled": "Disabled",
    "invalid_url": "Invalid URL",
    "invalid_fqdn": "Invalid FQDN. Please only enter the hostname.",
    "required": "Required",
    "download": "Download",
    "template": "Template",
    "preview": "Preview",
    "format": "Format",
    "upload": "Upload",
    "mode": "Mode",
    "orContinueWithoutAccount": "Or continue without an account",
    "application": "Application",
    "reset": "Reset",
    "file": "File",
    "saveLocal": "Save to device",
    "openLocal": "Open from device",
    "openFileFromEdu": "Open file",
    "saveFileToEdu": "Save to files"
  },
  "form": {
    "path": "Path",
    "pathDescription": "Please enter a valid URL.",
    "apptype": "App type",
    "native": "Native Support",
    "forwarded": "Forwarded",
    "embedded": "Embedded",
    "saved": "Configuration saved!",
    "url": "URL",
    "urlDescription": "Please insert an URL to the application",
    "apiKey": "API Key",
    "apiKeyDescription": "The API Key will be used for authentication",
    "proxyConfig": "Proxy Configuration",
    "proxyConfigDescription": "You can store your own proxy configuration for Traefik here. You can either work via the input fields using a template or create a configuration in YAML format directly in expert mode. <br/><strong>Warning:</strong> A wrong configuration could lead to the application being unreachable.",
    "expertMode": "Expert mode",
    "proxyPath": "Proxy path",
    "proxyPathPlaceholder": "e.g. SOGo",
    "proxyDestination": "Proxy destination",
    "proxyDestinationPlaceholder": "e.g. http://localhost:1234/",
    "stripPrefix": "Strip prefix",
    "embeddedPageEditor": "Editor",
    "embeddedPageEditorModeDescription": "Here you can choose between sandbox and native rendering. Sandbox is the safest variant, native the original rendering. Please note that no security precautions can be taken with native rendering. In sandbox mode, the HTML file is read from memory. To do this, upload the file.",
    "sandboxed": "Sandbox",
    "pathname": "Share-Path",
    "input": {
      "dateTimePicker": {
        "timeSlot": "o'clock",
        "placeholder": "MM/DD/YYYY HH:mm AM/PM"
      }
    },
    "errors": {
      "dateRequired": "Date is required",
      "dateInvalid": "Invalid date format",
      "datePast": "Date must be in the future"
    }
  },
  "fileOperationSuccessful": "File operation started successfully",
  "fileOperationStarted": "File operation started",
  "unknownErrorOccurred": "An unknown error occurred",
  "fileSharingTable": {
    "filename": "Filename",
    "size": "Size",
    "lastModified": "Last Modified",
    "type": "Type",
    "isShared": "Shared",
    "filesOrFoldersSelected": "{{selected}} of {{total}} file(s)/folder(s) were selected"
  },
  "filesharingUpload": {
    "title": "Upload Files",
    "upload": "Upload",
    "dataLimitExceeded": "Data limit from 50 MB exceeded",
    "fileSize": "File size",
    "selectFile": "Select up to 5 files at a time",
    "uploadItems": "Upload: {{count}} items",
    "dragDropClick": "Drag files here or click to select files",
    "dropHere": "Drop here",
    "filesToUpload": "Files to upload",
    "overwriteWarningTitleFile": "Warning: File already exists",
    "overwriteWarningTitleFiles": "Warning: Files already exist",
    "overwriteWarningDescriptionFile": "The following file will be overwritten:",
    "overwriteWarningDescriptionFiles": "The following files will be overwritten:",
    "oversizedFilesDetected": "Oversized files detected",
    "oversizedFileDetected": "Oversized file detected!",
    "folderTooLargeTitle": "Too many files in the folder",
    "folderTooLargeDescription": "The folder contains more then 100 files. Please select another folder or reduce the number of files.",
    "cannotUploadOversized": "Files larger than 50 MB cannot be uploaded.",
    "addFiles": "Add files",
    "addFolder": "Add folder",
    "preparingFolder": "Preparing folder",
<<<<<<< HEAD
    "error": {
      "uploadError": "Error uploading files"
=======
    "file": "File",
    "files": "Files",
    "creatingDirectoryStructure": "Creating directory structure",
    "hiddenFiles": "hidden & system files",
    "errors": {
      "directoryCreationFailed": "Failed to create directory",
      "fileUploadFailed": "Failed to upload file"
>>>>>>> ac80bcfd
    }
  },
  "warnings": {
    "colorMayConflictWithTheme": "Manual setting of the color can lead to problems with other themes (light/dark) in the future. It is recommended to always set the color of the font at the same time as the background color."
  },
  "linuxmuster": {
    "title": "LINUXMUSTER",
    "sidebar": "Linuxmuster"
  },
  "whiteboard": {
    "title": "WHITEBOARD",
    "sidebar": "Whiteboard",
    "saveAsTlFile": "Save Whiteboard as .tldr file",
    "openTlFile": "Open",
    "openLocalTlFile": "Open local .tldr file",
    "file": "File",
    "openTLFileFailed": "Could not open file",
    "openTLFileSuccess": "File loaded successfully"
  },
  "whiteboard-collaboration": {
    "title": "WHITEBOARD",
    "sidebar": "Collaborative Whiteboard",
    "privateRoom": "Private room",
    "dropdownPlaceholder": "Choose your current room",
    "historyTitle": "History",
    "historyNoMore": "No more entries"
  },
  "table": {
    "noDataAvailable": "No data available"
  },
  "loadingIndicator": {
    "message": "Please wait..."
  },
  "search": {
    "type-to-search": "Type to search",
    "loading": "Loading",
    "no-results": "No results",
    "usersAdded": "{{ count }} added"
  },
  "copyItemDialog": {
    "copyFilesOrDirectoriesToDirectory": "Copy files or directories into a directory",
    "copy": "Copy"
  },
  "fileCategory": {
    "folder": "Folder",
    "document": "Document",
    "image": "Image",
    "video": "Video",
    "audio": "Audio",
    "acrobat": "PDF",
    "presentation": "Presentation",
    "spreadsheet": "Table",
    "vector": "Diagram",
    "compressed": "Archive"
  },
  "fileCreateNewContent": {
    "documentFile": "Create a new document",
    "spreadsheetFile": "Create a new table",
    "presentationFile": "Create a new presentation",
    "textFile": "Create a new textfile",
    "drawIoFile": "Create a new Draw.io-File",
    "fileDialogTitle": "Create a new file",
    "directoryDialogTitle": "Create a new directory",
    "createButtonText": "Create",
    "min_3_chars": "Minimum 3 characters",
    "max_30_chars": "Maximum 30 characters",
    "fileOperationSuccessful": "File creation successful",
    "noMessageAvailable": "No message available",
    "unknownErrorOccurred": "An unknown error occurred",
    "newFileFromType": {
      "drawIoFile": "New Draw.io-File",
      "textFile": "New Textfile",
      "spreadsheetFile": "New Table",
      "presentationFile": "New Presentation",
      "documentFile": "New Document"
    }
  },
  "fileRenameContent": {
    "placeholder": "Enter new name",
    "renameYourDirectory": "Rename your directory",
    "renameYourFile": "Rename your file",
    "to": "to",
    "rename": "Rename",
    "unknownErrorOccurred": "An unknown error occurred"
  },
  "currentDirectory": "Current directory",

  "saveExternalFileDialogBody": {
    "saveExternalFile": "Save external file",
    "destinationFolder": "Destination folder",
    "filename": "Filename",
    "filenamePlaceholder": "Enter filename here",
    "filenameRequired": "Filename cannot be empty",
    "fileSavedSuccessful": "File saved successfully",
    "fileSaveFailed": "File could not be saved"
  },

  "fileSelectorDialogBody": {
    "title": "Select a file to open",
    "selectFile": "Selected file"
  },

  "moveItemDialog": {
    "changeDirectory": "Change directory",
    "currentDirectory": "Current directory",
    "folderName": "Folder name",
    "movingItems": {
      "one": "Moving 1 item",
      "other": "Moving {{count}} items"
    },
    "moveTo": "Move to",
    "move": "Move",
    "unknownErrorOccurred": "An unknown error occurred",
    "selectedItem": "selected item"
  },

  "shareDialog": {
    "shareFilesOrDirectories": "Share files",
    "share": "Share"
  },

  "deleteDialog": {
    "areYouSure": "Are you absolutely sure?",
    "actionCannotBeUndone": "This action cannot be undone. This will permanently delete the files:",
    "selectedItems": "Selected Items:",
    "cancel": "Cancel",
    "continue": "Continue",
    "unknownErrorOccurredDuringDeletion": "An unknown error occurred during deletion",
    "deleteFiles": "Delete files"
  },
  "timeAgo": {
    "justNow": "just now",
    "minuteAgo": "{{count}} minutes ago",
    "hourAgo": "{{count}} hours ago",
    "dayAgo": "{{count}} days ago",
    "invalidDate": "Invalid date"
  },
  "dialog": {
    "close": "Close"
  },
  "tooltip": {
    "upload": "Upload",
    "create": {
      "file": "Create file",
      "folder": "Create folder"
    },
    "rename": "Rename",
    "move": "Move",
    "delete": "Delete",
    "download": "Download",
    "copy": "Copy",
    "share": "Share",
    "back": "Back"
  },
  "response": {
    "successfully": "Action was successful",
    "error": "Error",
    "move_successful": "Move successful from {{sourcePath}} to {{destinationPath}}",
    "move_failed": "Move failed",
    "unexpected_error_occurred": "Unexpected error occurred",
    "upload_failed_with_status": "Upload failed with status {{status}}",
    "network_error_occurred_during_the_upload": "Network error occurred during the upload",
    "file_uploaded_successfully": "File {{fileName}} uploaded successfully",
    "file_uploaded_failed": "File {{fileName}} could not be uploaded {{status}}",
    "directory_created_successfully": "Directory {{directoryName}} created successfully",
    "file_created_successfully": "File {{fileName}} created successfully",
    "file_was_deleted_successfully": "File {{fileName}} was deleted successfully",
    "files_deleted_successfully": "File was deleted successfully",
    "all_items_moved_successfully": "All items moved successfully",
    "destination_path_is_undefined": "Destination path is undefined"
  },
  "accountData": {
    "account_info": "Account Information",
    "name": "Name",
    "email": "E-Mail",
    "school": "School",
    "role": "Role",
    "classes": "Classes",
    "change_password": "Change Password",
    "my_information": "My Information",
    "mail_alias": "E-Mail-Alias",
    "change_my_data": "Change my data",
    "school_classes": "School Classes"
  },
  "groups": {
    "errors": {
      "CouldNotGetGroupByPath": "Group could not be found by path",
      "CouldNotGetUsers": "Users could not be found",
      "CouldNotGetCurrentUser": "Current user could not be found",
      "CouldNotGetAllGroups": "Failed to find all groups",
      "CouldNotFetchGroupMembers": "Group members could not be found",
      "CouldNotFetchUserById": "User could not be found by ID",
      "CouldNotSearchGroups": "Could not search for groups"
    },
    "classes": "Classes"
  },
  "users": {
    "errors": {
      "notFoundError": "User does not exist",
      "updateError": "Not able to update the user"
    }
  },
  "permission": {
    "groups": "User groups",
    "selectGroupsDescription": "Select the user groups that should have access to the app."
  },
  "appExtendedOptions": {
    "title": "Extensions",
    "onlyOfficeUrl": "Enter the OnlyOffice URL",
    "onlyOfficeUrlTitle": "OnlyOffice URL",
    "onlyOfficeJwtSecretTitle": "OnlyOffice JWT Secret",
    "onlyOfficeJwtSecretDescription": "Enter the OnlyOffice JWT Secret",
    "overrideDocumentVendorMSWithOOTitle": "Use OpenDocument as the standard document format",
    "overrideDocumentVendorMSWithOODescription": "Should the format used by OpenOffice (odt, ods, odp) be used instead of Microsoft Office (docx, pptx, xlsx) formats?",
    "mailImapUrlTitle": "URL",
    "mailImapUrlDescription": "Enter the FQDN (i.e. 'imap.example.com') of the IMAP-server",
    "mailImapPortTitle": "Port",
    "mailImapPortDescription": "Enter the port number of the IMAP-server (i.e. 993)",
    "mailImapSecureTitle": "Secure Connection",
    "mailImapSecureDescription": "Should the connection be established via TLS or STARTTLS?",
    "mailImapRejectUnauthorizedTitle": "Reject Unauthorized",
    "mailImapRejectUnauthorizedDescription": "Should a certificate check be carried out for this connection?",
    "mailSogoThemeTitle": "Theme",
    "mailSogoThemeDescription": "Select the theme for the Mail app. Changing the theme restarts related containers.",
    "mailSogoTheme": {
      "light": "Light",
      "dark": "Dark"
    },
    "mailSogoThemeDisabled": "Disabled because the mail server is not running.",
    "mailSogoThemeUpdateCheckerTitle": "Theme Version Check",
    "mailSogoThemeUpdateCheckerDescription": "Check if a new version of the current theme is available and update it if necessary.",
    "updateChecker": {
      "currentVersion": "Current Version",
      "latestVersion": "Latest Version",
      "theme": "Theme",
      "updateAvailable": "A new version is available!",
      "checkAgain": "Check Again",
      "updateNow": "Update Now",
      "checkVersionSuccess": "Theme successfully checked!",
      "noData": "No version information available."
    }
  },
  "mails": {
    "errors": {
      "NotAbleToGetImapOption": "Could not read the configuration for imap",
      "NotAbleToConnectClientError": "Could not connect to the imap server",
      "NotAbleToLockMailboxError": "Could not lock on to the mailbox",
      "NotAbleToFetchMailsError": "Could not fetch mails",
      "NotValidPortTypeError": "The port must be specified as a number",
      "MailProviderNotFound": "E-Mail provider not found",
      "MailcowApiGetSyncJobsFailed": "Not able to get sync jobs",
      "MailcowApiCreateSyncJobFailed": "Not able to create sync job",
      "MailcowApiDeleteSyncJobsFailed": "Not able to delete sync jobs"
    }
  },
  "licensing": {
    "communityLicenseDialog": {
      "title": "Community Edition",
      "description": "Free community edition of {{ applicationName }} UI. <strong>This version does not provide support.</strong>"
    }
  },
  "preview": {
    "image": "Image preview",
    "failedToLoadImage": "Failed to load image"
  },
  "containerApplication": {
    "dialogTitle": "{{applicationName}}-Plugins Installer",
    "EDU_MANAGER_INSTALL_TOKEN": {
      "title": "Install Token",
      "description": "Please enter the install token that was created in the Edulution Manager."
    },
    "EDULUTION_MAIL_HOSTNAME": {
      "title": "Hostname",
      "description": "Hostname of the mail server. This could be different from the edulution domain name."
    }
  },
  "edulution-manager": {
    "title": "Edulution Manager",
    "sidebar": "Edulution Manager"
  },
  "dockerOverview": {
    "title": "Container Overview",
    "containerName": "Container Name",
    "state": "State",
    "status": "Status",
    "state-badge": "Badge",
    "imageName": "Image",
    "filterPlaceHolderText": "Search for container name",
    "port": "Port",
    "created": "Created at",
    "container-view": "Container",
    "selectPluginForInstallationTitle": "Select plugin for installation",
    "selectPluginForInstallationDescription": "Select an app here for which a plugin should be installed."
  },
  "docker": {
    "error": {
      "dockerConnectionError": "Docker connection failed",
      "dockerImageNotFound": "Docker Image could not be found",
      "dockerCreationError": "Docker Container could not be created",
      "dockerCommandExecutionError": "Docker command could not be executed",
      "dockerContainerDeletionError": "Docker Container could not be deleted",
      "dockerUpdateError": "Docker Container could not be updated"
    },
    "events": {
      "pullingImage": "Pulling docker image...",
      "checkingImage": "Checking if image already exists...",
      "creatingContainer": "Creating docker container...",
      "containerCreated": "Container created.",
      "startContainer": "Container started.",
      "stopContainer": "Container stopped.",
      "restartContainer": "Restart Container.",
      "killContainer": "Container killed.",
      "containerCreationSuccessful": "Container successfully created.",
      "containerCreationFailed": "Container could not be created.",
      "containerUpdateSuccessful": "{{containerName}} updated successfully.",
      "containerAlreadyUpdateToDate": "{{containerName}} is already up to date."
    },
    "status": {
      "running": "running",
      "created": "created",
      "restarting": "restarting",
      "paused": "paused",
      "exited": "exited",
      "dead": "dead"
    }
  },
  "version": {
    "newVersionAvailable": "A new version of {{ appName }} is available.",
    "update": "Refresh"
  },
  "veyon": {
    "lockScreen": "Lock screen",
    "unlockScreen": "Unlock screen",
    "lockInputDevices": "Lock input",
    "unlockInputDevices": "Unlock input",
    "rebootSystem": "Reboot system",
    "powerDown": "Shutdown system",
    "errors": {
      "AppNotProperlyConfigured": "Veyon is not properly configured, contact the system administrator.",
      "VeyonAuthFailed": "Veyon authentication failed.",
      "GetUserFailed": "User could not be retrieved.",
      "VeyonApiNotReachable": "The external Veyon server is not reachable."
    }
  },
  "Invalid user credentials": "Username or password incorrect.",
  "For more on this error consult the server log at the debug level.": "Connection to AD server failed. Please try again later.",
  "Failed to fetch": "Connection to edulution server failed. Please try again later.",
  "Invalid client or Invalid client credentials": "Invalid server configuration. Please check the client ID or the client secret.",
  "Not Found (404)": "Connection to edulution server failed. Please try again later.",
  "NetworkError when attempting to fetch resource.": "Network error when attempting to fetch resource.",
  "deploymentTarget": {
    "title": "Selection",
    "description": "Here you can select the platform to which {{ appName }} will be connected.",
    "linuxmuster": "Linuxmuster",
    "generic": "Generic"
  },
  "webdavShare": {
    "displayName": "Display name",
    "accessGroups": {
      "title": "User groups",
      "description": "Select the user groups that should have access to the WebDAV share."
    },
    "type": {
      "title": "WebDAV Server Schema",
      "description": "Here you can select the type of WebDAV server schema.",
      "linuxmuster": "Linuxmuster",
      "edu-file-proxy": "edulution File Proxy",
      "generic": "Generic"
    },
    "status": "Status",
    "offline": "Server is currently unavailable",
    "pathVariables": {
      "title": "Path variable",
      "description": "A dynamic path variable can be selected here from the user attributes."
    },
    "isRootServer": {
      "title": "Root path",
      "description": "For the Linuxmuster school functions, at least one WebDAV share must be configured as the root path.",
      "short": "Root",
      "notConfigured": "No root path configured. Please contact the system administrator."
    },
    "selectPlaceholder": "Select...",
    "authentication": {
      "title": "Authentication",
      "description": "The authentication method for the WebDAV server can be selected here.",
      "basic": "Basic (username, password)"
    },
    "selectRootServer": {
      "title": "WebDAV Server Selection",
      "description": "Select the WebDAV server that should serve as the root path."
    },
    "sharePath": "Path",
    "pathPreview": "Path preview"
  }
}<|MERGE_RESOLUTION|>--- conflicted
+++ resolved
@@ -1494,18 +1494,14 @@
     "addFiles": "Add files",
     "addFolder": "Add folder",
     "preparingFolder": "Preparing folder",
-<<<<<<< HEAD
-    "error": {
-      "uploadError": "Error uploading files"
-=======
     "file": "File",
     "files": "Files",
     "creatingDirectoryStructure": "Creating directory structure",
     "hiddenFiles": "hidden & system files",
     "errors": {
       "directoryCreationFailed": "Failed to create directory",
-      "fileUploadFailed": "Failed to upload file"
->>>>>>> ac80bcfd
+      "fileUploadFailed": "Failed to upload file",
+      "uploadError": "Error uploading files"
     }
   },
   "warnings": {
