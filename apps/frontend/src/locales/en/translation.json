{
  "welcome": "Welcome to the application",
  "changeLang": "Change Language",
  "heading": "Welcome {{givenName}} {{familyName}}",
  "content": "Here is your personal edulution.io dashboard. The place where all your digital education operation applications are gathered.",
  "dashboard": {
    "mobileAccess": {
      "title": "MOBILE DATA ACCESS",
      "manual": "Manual",
      "content": "You can access the school server from many mobile devices. Select your operating system to see how it works."
    }
  },
  "ticketsystem": {
    "title": "TICKET SYSTEM",
    "sidebar": "Ticket System"
  },
  "mail": {
    "title": "MAIL",
    "sidebar": "Mail"
  },
  "chat": {
    "title": "CHAT",
    "sidebar": "Chat"
  },
  "errors": {
    "automaticLoginFailed": "Automatic login failed",
    "unexpectedError": "An unexpected error occurred"
  },
  "conferences": {
    "errors": {
      "MeetingNotFound": "A meeting with this ID was not found",
      "BbbServerNotReachable": "The external BBB is not reachable",
      "BbbUnauthorized": "You are not authorized at external BBB server",
      "AppNotProperlyConfigured": "The conferencing app is not properly configured, contact your system administrator",
      "YouAreNotTheCreator": "You are not the creator of the conference"
    },
    "title": "CONFERENCES",
    "description": "The conference tool enables audio and video conferencing and supports presentations with advanced whiteboard functions.",
    "sidebar": "Conferences",
    "create": "Create conference",
    "creator": "Creator",
    "delete": "Delete",
    "deleteConference": "Delete conference",
    "deleteConferences": "Delete {count}} conferences",
    "editConference": "Edit conference",
    "confirmSingleDelete": "Should this conference really be deleted?",
    "confirmMultiDelete": "Should these conferences really be deleted?",
    "name": "Name of conference",
    "conference": "Conference",
    "password": "Password",
    "attendees": "Teilnehmer",
    "invitedAttendees": "Invited",
    "joinedAttendees": "Joined",
    "privacyStatus": "Access",
    "public": "Public",
    "private": "Private",
    "selected-x-rows": "{{selected}} of {{total}} selected",
    "cancel": "Cancel",
    "min_3_chars": "Minimum 3 characters",
    "max_30_chars": "Maximum 30 characters",
    "password_required": "No Password entered",
    "error": "Error",
    "action": "Action",
    "start": "Start",
    "stop": "Stop",
    "join": "Join",
    "minimize": "Minimize",
    "maximize": "Maximize",
    "close": "Leave conference"
  },
  "knowledgebase": {
    "title": "KNOWLEDGEBASE",
    "sidebar": "Knowledgebase"
  },
  "feed": {
    "title": "Current affairs",
    "noConferences": "No running conferences were found"
  },
  "filesharing": {
    "title": "FILE SHARING",
    "sidebar": "File Sharing"
  },
  "forums": {
    "title": "FORUMS",
    "sidebar": "Forums"
  },
  "roombooking": {
    "title": "ROOM BOOKING",
    "sidebar": "Room Booking",
    "rooms": "Rooms"
  },
  "learningmanagement": {
    "title": "LEARNING MANAGEMENT",
    "sidebar": "Learning Management"
  },
  "schoolinformation": {
    "title": "SCHOOL INFORMATION",
    "sidebar": "School Information"
  },
  "schoolmanagement": {
    "title": "SCHOOL MANAGEMENT",
    "sidebar": "School Management"
  },
  "survey": {
    "creationDate": "Creation date",
    "expirationDate": "Deadline",
    "noFormula": "The formula of the survey is not readable",
    "noAnswer": "No answer available",
    "editor": {
      "new": "New (blank)",
<<<<<<< HEAD
      "abort": "Revert all changes"
=======
      "addDescription": "Add a description",
      "expectingUserInput": "Expecting the user to answer here, ... "
>>>>>>> 3b38cbeb
    },
    "errors": {
      "neitherAbleToUpdateNorToCreateSurveyError": "Neither able to update a survey nor to create a new one",
      "notAbleToCreateSurveyError": "Not able to create the survey",
      "notAbleToDeleteSurveyError": "Not able to delete survey",
      "notAbleToFindSurveyAnswerError": "Survey answers not found",
      "notAbleToFindSurveyError": "Survey not found",
      "notAbleToFindSurveysError": "Did not find a single survey",
      "notAbleToFindSurveyParameterError": "In order to find a survey you have to provide at least one surveyId",
      "notAbleToParticipateNotAnParticipantError": "User is no participant of the survey",
      "notAbleToParticipateAlreadyParticipatedError": "User has already participated in the survey",
      "notAbleToUpdateSurveyError": "Not able to update the survey",
      "notValidSurveyIdIsNoMongooseObjectId": "The survey id must convertable into a valid mongo id"
    }
  },
  "surveys": {
    "title": "SURVEYS",
    "sidebar": "Surveys",
    "description": "Here you can create and manage surveys or to participate on surveys of the others",
    "view": {
      "management": "Survey Management",
      "open": "Open Surveys",
      "created": "Owned Surveys",
      "answered": "Answered Surveys",
      "editor": "Create new"
    },
    "actions": {
      "showResultsChart": "Result (Chart)",
      "showResultsTable": "Result (Table)",
      "showCommittedAnswers": "Commited Answers"
    },
    "saveDialog": {
      "title": "Save and assign to participants",
      "expires": "Deadline",
      "flags": "Options",
      "isAnonymous": "Should the survey be anonymous?",
      "canSubmitMultipleAnswers": "Should the survey still be visible after user has participated?"
    },
    "resultChartDialog": {
      "title": "A chart that visualize the public answers of the survey"
    },
    "resultTableDialog": {
      "title": "A table in which all the public answers are listed"
    }
  },
  "printer": {
    "title": "PRINTER",
    "sidebar": "Printe"
  },
  "network": {
    "title": "NETWORK",
    "sidebar": "Network"
  },
  "locationservices": {
    "title": "LOCATION SERVICES",
    "sidebar": "Location Services"
  },
  "desktopdeployment": {
    "title": "DESKTOP DEPLOYMENT",
    "sidebar": "Desktop Deployment"
  },
  "wlan": {
    "title": "WLAN",
    "sidebar": "Wlan"
  },
  "mobiledevices": {
    "title": "MOBILE DEVICES",
    "sidebar": "Mobile Devices"
  },
  "virtualization": {
    "title": "VIRTUALIZATION",
    "sidebar": "Virtualization"
  },
  "firewall": {
    "title": "FIREWALL",
    "sidebar": "Firewall"
  },
  "antimalware": {
    "title": "ANTI-MALWARE",
    "sidebar": "Anti-Malware"
  },
  "backup": {
    "title": "BACKUP",
    "sidebar": "Backup"
  },
  "aichat": {
    "title": "KI CHAT",
    "sidebar": "KI Chat"
  },
  "settings": {
    "title": "SETTINGS",
    "sidebar": "Settings",
    "addApp": {
      "title": "Add app",
      "description": "Please select an app:"
    },
    "description": "Here you can make all settings.",
    "appconfig": {
      "update": {
        "success": "Appliste saved successfully",
        "failed": "Update failed"
      },
      "delete": {
        "success": "App removed",
        "failed": "App deletion failed"
      },
      "create": {
        "success": "App created",
        "failed": "App creation failed"
      }
    }
  },
  "forwardingpage": {
    "action": "This link will take you to the external site of the provider.",
    "description": "The application opens in a new window. No further authorization is required.",
    "missing_link": "Missing link"
  },
  "menu": "Menu",
  "home": "Home",
  "projects": "Projects",
  "iso": "ISO",
  "program": "Programs",
  "share": "Share",
  "students": "Students",
  "login": {
    "forgot_password": "Forgot password?",
    "remember_me": "Remember me"
  },
  "common": {
    "add": "Add",
    "reload": "Reload",
    "logout": "Logout",
    "save": "Save",
    "successful": "Successful",
    "failed": "Failed",
    "login": "Login",
    "username": "Username",
    "password": "Password",
    "loading": "Loading...",
    "overview": "Overview",
    "create": "Create",
    "edit": "Edit",
    "delete": "Delete",
    "participate": "Participate",
    "not-available": "'Not available'",
    "date": "Date",
    "time": "Time",
    "icon": "Icon"
  },
  "form": {
    "path": "Path",
    "pathDescription": "Please enter a valid URL.",
    "apptype": "Link Type",
    "native": "Native Support",
    "forwarded": "Forwarded",
    "embedded": "Embedded",
    "saved": "Configuration saved!",
    "url": "URL",
    "urlDescription": "Please insert an URL to the application",
    "apiKey": "API Key",
    "apiKeyDescription": "The API Key will be used for authentication"
  },
  "fileOperationSuccessful": "File operation successful",
  "unknownErrorOccurred": "An unknown error occurred",
  "fileSharingTable": {
    "filename": "File Name",
    "size": "Size",
    "lastModified": "Last Modified",
    "type": "Type"
  },
  "filesharingUpload": {
    "title": "Upload Files",
    "upload": "Upload",
    "selectFile": "Select up to 5 files at a time",
    "uploadItems": "Upload: {{count}} items",
    "dragDropClick": "Drag files here or click to select files",
    "filesToUpload": "Files to upload"
  },
  "linuxmuster": {
    "title": "LINUXMUSTER",
    "sidebar": "Linuxmuster"
  },
  "table": {
    "rowsSelected": "{{selected}} of {{total}} row(s) selected",
    "noDataAvailable": "No data available"
  },
  "loadingIndicator": {
    "message": "Please wait while we process your request..."
  },
  "search": {
    "type-to-search": "Type to search",
    "loading": "Loading",
    "no-results": "No results"
  },
  "fileCategory": {
    "folder": "Folder",
    "document": "Document",
    "image": "Image",
    "video": "Video",
    "audio": "Audio",
    "acrobat": "PDF"
  },
  "fileCreateNewContent": {
    "fileDialogTitle": "Create a new file",
    "directoryDialogTitle": "Create a new directory",
    "createButtonText": "Create",
    "fileOperationSuccessful": "File creation successful",
    "noMessageAvailable": "No message available",
    "unknownErrorOccurred": "An unknown error occurred"
  },
  "fileRenameContent": {
    "placeholder": "Enter new name",
    "renameYourDirectory": "Rename your directory",
    "renameYourFile": "Rename your file",
    "to": "to",
    "rename": "Rename",
    "unknownErrorOccurred": "An unknown error occurred"
  },
  "currentDirectory": "Current directory",
  "moveItemDialog": {
    "changeDirectory": "Change directory",
    "currentDirectory": "Current directory",
    "folderName": "Folder name",
    "movingItems": {
      "one": "Moving 1 item",
      "other": "Moving {{count}} items"
    },
    "moveTo": "Move to",
    "move": "Move",
    "unknownErrorOccurred": "An unknown error occurred",
    "selectedItem": "Ausgewählter Ordner"
  },
  "deleteDialog": {
    "areYouSure": "Are you absolutely sure?",
    "actionCannotBeUndone": "This action cannot be undone. This will permanently delete the files:",
    "selectedItems": "Selected Items:",
    "cancel": "Cancel",
    "continue": "Continue",
    "unknownErrorOccurredDuringDeletion": "An unknown error occurred during deletion",
    "deleteFiles": "Delete files"
  },
  "timeAgo": {
    "justNow": "just now",
    "minuteAgo": "{{count}} minutes ago",
    "hourAgo": "{{count}} hour ago",
    "dayAgo": "{{count}} days ago",
    "invalidDate": "Invalid date"
  },
  "dialog": {
    "close": "Close"
  },
  "tooltip": {
    "upload": "Upload",
    "create": {
      "file": "Create file",
      "folder": "Create folder"
    },
    "rename": "Rename",
    "move": "Move",
    "delete": "Delete",
    "download": "Download"
  },
  "response": {
    "successfully": "Action was successful",
    "error": "Error",
    "move_successful": "Move successful from {{sourcePath}} to {{destinationPath}}",
    "move_failed": "Move failed",
    "unexpected_error_occurred": "Unexpected error occurred",
    "upload_failed_with_status": "Upload failed with status {{status}}",
    "network_error_occurred_during_the_upload": "Network error occurred during the upload",
    "file_uploaded_successfully": "File {{fileName}} uploaded successfully",
    "file_uploaded_failed": "File {{fileName}} could not be uploaded {{status}}",
    "directory_created_successfully": "Directory {{directoryName}} created successfully",
    "file_created_successfully": "File {{fileName}} created successfully",
    "file_was_deleted_successfully": "File {{fileName}} was deleted successfully",
    "all_items_moved_successfully": "All items moved successfully",
    "destination_path_is_undefined": "Destination path is undefined"
  },
  "accountData": {
    "account_info": "Account Information",
    "name": "Name",
    "email": "E-Mail",
    "school": "Schule",
    "role": "Role",
    "classes": "Classes",
    "change_password": "Change Password",
    "my_information": "My Information",
    "mail_alias": "Mail-Alias",
    "change_my_data": "Change my data",
    "school_classes": "School Classes"
  },
  "groupsPage": {
    "classes": "Classes"
  },
  "user": {
    "errors": {
      "notAbleToFindUserError": "User not found",
      "notAbleToUpdateUserError": "Not able to update the user"
    }
  }
}<|MERGE_RESOLUTION|>--- conflicted
+++ resolved
@@ -108,12 +108,9 @@
     "noAnswer": "No answer available",
     "editor": {
       "new": "New (blank)",
-<<<<<<< HEAD
-      "abort": "Revert all changes"
-=======
+      "abort": "Revert all changes",
       "addDescription": "Add a description",
       "expectingUserInput": "Expecting the user to answer here, ... "
->>>>>>> 3b38cbeb
     },
     "errors": {
       "neitherAbleToUpdateNorToCreateSurveyError": "Neither able to update a survey nor to create a new one",
