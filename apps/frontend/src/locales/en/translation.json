{
  "welcome": "Welcome to the application",
  "changeLang": "Change Language",
  "heading": "Welcome {{givenName}} {{familyName}}",
  "content": "Here is your personal edulution.io dashboard. The place where all your digital education operation applications are gathered.",
  "dashboard": {
    "mobileAccess": {
      "title": "Mobile File Access",
      "manual": "Manual",
      "accessData": "Login data",
      "content": "You can access the school server from many mobile devices. Click on Manual to start.",
      "scanAccessInfo": "To transfer the access data, please scan the following QR code with the edulution.io app.",
      "scanAppStoreLink": "Scan the QR code with your mobile device to download the edultion-io app from the AppStore.",
      "nextStepPreview": "In the next step you can transfer the access data.",
      "copyCredentials": "Or enter manually:",
      "downloadDirect": "Or download the app directly:",
      "downloadApp": "Download the edulution-io app here:"
    }
  },
  "auth": {
    "errors": {
      "TokenExpired": "Session expired.",
      "SessionExpiring": "You will be logged off in less than a minute.",
      "Unauthorized": "You are not authorized.",
      "Unknown": "User not found."
    }
  },
  "ticketsystem": {
    "title": "TICKET SYSTEM",
    "sidebar": "Ticket System"
  },
  "mail": {
    "title": "MAIL",
    "sidebar": "Mail"
  },
  "chat": {
    "title": "CHAT",
    "sidebar": "Chat"
  },
  "errors": {
    "automaticLoginFailed": "Automatic login failed",
    "unexpectedError": "An unexpected error occurred"
  },
  "conferences": {
    "errors": {
      "MeetingNotFound": "A meeting with this ID was not found",
      "BbbServerNotReachable": "The external BBB is not reachable",
      "BbbUnauthorized": "You are not authorized at external BBB server",
      "AppNotProperlyConfigured": "The conferencing app is not properly configured, contact your system administrator",
      "YouAreNotTheCreator": "You are not the creator of the conference",
      "AlreadyInAnotherMeeting": "You are already in a conference. Please leave the current conference before joining another one."
    },
    "title": "CONFERENCES",
    "description": "The conference tool enables audio and video conferencing and supports presentations with advanced whiteboard functions.",
    "sidebar": "Conferences",
    "create": "Create conference",
    "creator": "Creator",
    "delete": "Delete",
    "deleteConference": "Delete conference",
    "deleteConferences": "Delete {count}} conferences",
    "editConference": "Edit conference",
    "confirmSingleDelete": "Should this conference really be deleted?",
    "confirmMultiDelete": "Should these conferences really be deleted?",
    "name": "Name of conference",
    "conference": "Conference",
    "password": "Password",
    "attendees": "Teilnehmer",
    "invitedAttendees": "Invited",
    "joinedAttendees": "Joined",
    "privacyStatus": "Access",
    "public": "Public",
    "private": "Private",
    "selected-x-rows": "{{selected}} of {{total}} selected",
    "cancel": "Cancel",
    "min_3_chars": "Minimum 3 characters",
    "max_30_chars": "Maximum 30 characters",
    "password_required": "No Password entered",
    "error": "Error",
    "action": "Action",
    "start": "Start",
    "stop": "Stop",
    "join": "Join",
    "minimize": "Minimize",
    "maximize": "Maximize",
    "close": "Leave conference"
  },
  "knowledgebase": {
    "title": "KNOWLEDGEBASE",
    "sidebar": "Knowledgebase"
  },
  "feed": {
    "title": "Current affairs",
    "noConferences": "No running conferences were found"
  },
  "filesharing": {
    "title": "FILE SHARING",
    "sidebar": "File Sharing",
    "errors": {
      "FileNotFound": "File not found",
      "MountPointsNotFound": "Mount points not found",
      "FolderNotFound": "Folder not found",
      "UploadFailed": "File could not be added",
      "DeletionFailed": "Deletion failed",
      "RenameFailed": "Rename failed",
      "MoveFailed": "Move failed",
      "CreationFailed": "Creation failed",
      "DbAccessFailed": "Database access failed",
      "WebDavError": "Data server access failed",
      "DownloadFailed": "Download failed",
      "FolderCreationFailed": "Folder creation failed"
    },
    "tooltips": {
      "folderNameRequired": "Folder name is required",
      "FileNameRequired": "File name is required",
      "NewFileNameRequired": "New file name is required",
      "NameRequired": "Name is required"
    }
  },
  "forums": {
    "title": "FORUMS",
    "sidebar": "Forums"
  },
  "learningmanagement": {
    "title": "LEARNING MANAGEMENT",
    "sidebar": "Learning Management"
  },
  "schoolinformation": {
    "title": "SCHOOL INFORMATION",
    "sidebar": "School Information"
  },
  "schoolmanagement": {
    "title": "SCHOOL MANAGEMENT",
    "sidebar": "School Management"
  },
  "printer": {
    "title": "PRINTER",
    "sidebar": "Printe"
  },
  "network": {
    "title": "NETWORK",
    "sidebar": "Network"
  },
  "locationservices": {
    "title": "LOCATION SERVICES",
    "sidebar": "Location Services"
  },
  "desktopdeployment": {
    "title": "DESKTOP",
    "topic": "Desktop Deployment",
    "description": "Here you can connect to your virtual desktop.",
    "sidebar": "Desktop",
    "close": "Close connection",
    "connect": "Connect",
    "reload": "Reload",
    "error": {
      "title": "Connection error",
      "description": "Please check your network connection and try again."
    },
    "win10": "Windows 10",
    "win11": "Windows 11",
    "ubuntu": "Ubuntu",
    "clients": "Clients available",
    "client": "Client available",
    "errors": {
      "GuacamoleNotResponding": "RDP service not available.",
      "GuacamoleUserNotFound": "Username or password could not be found.",
      "LmnVdiApiNotResponding": "Linuxmuster VDI service does not respond.",
      "SessionNotFound": "Session not found."
    }
  },
  "wlan": {
    "title": "WLAN",
    "sidebar": "Wlan"
  },
  "mobiledevices": {
    "title": "MOBILE DEVICES",
    "sidebar": "Mobile Devices"
  },
  "virtualization": {
    "title": "VIRTUALIZATION",
    "sidebar": "Virtualization"
  },
  "firewall": {
    "title": "FIREWALL",
    "sidebar": "Firewall"
  },
  "antimalware": {
    "title": "ANTI-MALWARE",
    "sidebar": "Anti-Malware"
  },
  "backup": {
    "title": "BACKUP",
    "sidebar": "Backup"
  },
  "aichat": {
    "title": "KI CHAT",
    "sidebar": "KI Chat"
  },
  "roombooking": {
    "sidebar": "Room booking"
  },
  "settings": {
    "title": "SETTINGS",
    "sidebar": "Settings",
    "addApp": {
      "title": "Add app",
      "description": "Please select an app:"
    },
    "delete": "Remove",
    "description": "Here you can make all settings.",
    "appconfig": {
      "update": {
        "success": "App saved successfully",
        "failed": "Update failed"
      },
      "delete": {
        "success": "App removed",
        "failed": "App deletion failed"
      },
      "create": {
        "success": "App created",
        "failed": "App creation failed"
      }
    },
    "errors": {
      "WriteAppConfigFailed": "Save app failed",
      "ReadAppConfigFailed": "Read app failed",
      "DisableAppConfigFailed": "Disable app failed"
    }
  },
  "usersettings": {
    "title": "USER SETTINGS",
    "sidebar": "User settings",
    "split-title": "USER SETTINGS",
    "description": "Here you can view all your user-defined settings and adjust them if necessary.",
    "security": {
      "title": "Security",
      "sidebar": "Security",
      "description": "Configure here the security settings of your account",
      "changePassword": {
        "title": "Change Password",
        "currentPassword": "Current password",
        "newPassword": "New Password",
        "confirmPassword": "Confirm Password",
        "confirm": "Change Password"
      }
    },
    "faq": "FAQ",
    "externalIntegration": "External Integration",
    "config": {
      "mfa": "Setup Two-Factor-Authentication"
    },
    "addTotp": {
      "title": "QR-Code",
      "description": "Please scan the QR-Code and enter the TOTP:"
    },
    "errors": {
      "currentPasswordRequired": "Current password is required",
      "newPasswordRequired": "New password is required",
      "confirmPasswordRequired": "Repeat the new password for the confirmation",
      "passwordsDoNotMatch": "Passwords do not match",
      "passwordLength": "Password must be at least 8 characters long"
    }
  },
  "forwardingpage": {
    "action": "This link will take you to the external site of the provider.",
    "description": "The application opens in a new window. No further authorization is required.",
    "missing_link": "Missing link"
  },
  "menu": "Menu",
  "home": "Home",
  "projects": "Projects",
  "iso": "ISO",
  "program": "Programs",
  "share": "Share",
  "students": "Students",
  "user": "User",
  "login": {
    "forgot_password": "Forgot password?",
    "remember_me": "Remember me"
  },
  "common": {
    "errors": {
      "dbAccessFailed": "Database access failed",
      "envAccessError": "Not able to read environment variables"
    },
    "add": "Add",
    "reload": "Reload",
    "logout": "Logout",
    "save": "Save",
    "successful": "Successful",
    "failed": "Failed",
    "login": "Login",
    "username": "Username",
    "password": "Password",
    "loading": "Loading...",
    "overview": "Overview",
    "create": "Create",
    "icon": "Icon",
    "groups": "Groups",
    "clearSelection": "Clear selection",
    "start": "Start",
    "close": "Close"
  },
  "form": {
    "path": "Path",
    "pathDescription": "Please enter a valid URL.",
    "apptype": "Link Type",
    "native": "Native Support",
    "forwarded": "Forwarded",
    "embedded": "Embedded",
    "saved": "Configuration saved!",
    "url": "URL",
    "urlDescription": "Please insert an URL to the application",
    "apiKey": "API Key",
    "apiKeyDescription": "The API Key will be used for authentication"
  },
  "fileOperationSuccessful": "File operation successful",
  "unknownErrorOccurred": "An unknown error occurred",
  "fileSharingTable": {
    "filename": "Filename",
    "size": "Size",
    "lastModified": "Last Modified",
    "type": "Type"
  },
  "filesharingUpload": {
    "title": "Upload Files",
    "upload": "Upload",
    "dataLimitExceeded": "Data limit from 50 MB exceeded",
    "fileSize": "File size",
    "selectFile": "Select up to 5 files at a time",
    "uploadItems": "Upload: {{count}} items",
    "dragDropClick": "Drag files here or click to select files",
    "filesToUpload": "Files to upload",
    "limitExceeded": "Reached the limit of 5 files"
  },
  "linuxmuster": {
    "title": "LINUXMUSTER",
    "sidebar": "Linuxmuster"
  },
  "whiteboard": {
    "title": "WHITEBOARD",
    "sidebar": "Whiteboard"
  },
  "table": {
    "rowsSelected": "{{selected}} of {{total}} row(s) selected",
    "noDataAvailable": "No data available"
  },
  "loadingIndicator": {
    "message": "Please wait while we process your request..."
  },
  "search": {
    "type-to-search": "Type to search",
    "loading": "Loading",
    "no-results": "No results",
    "usersAdded": "{{ count }} added"
  },
  "fileCategory": {
    "folder": "Folder",
    "document": "Document",
    "image": "Image",
    "video": "Video",
    "audio": "Audio",
    "acrobat": "PDF",
    "presentation": "Presentation",
    "spreadsheet": "Table",
    "vector": "Diagram"
  },
  "fileCreateNewContent": {
    "documentFile": "Create a new document",
    "spreadsheetFile": "Create a new table",
    "presentationFile": "Create a new presentation",
    "textFile": "Create a new textfile",
    "drawIoFile": "Create a new Draw.io-File",
    "fileDialogTitle": "Create a new file",
    "directoryDialogTitle": "Create a new directory",
    "createButtonText": "Create",
    "fileOperationSuccessful": "File creation successful",
    "noMessageAvailable": "No message available",
    "unknownErrorOccurred": "An unknown error occurred",
    "newFileFromType": {
      "drawIoFile": "New Draw.io-File",
      "textFile": "New Textfile",
      "spreadsheetFile": "New Table",
      "presentationFile": "New Presentation",
      "documentFile": "New Document"
    }
  },
  "fileRenameContent": {
    "placeholder": "Enter new name",
    "renameYourDirectory": "Rename your directory",
    "renameYourFile": "Rename your file",
    "to": "to",
    "rename": "Rename",
    "unknownErrorOccurred": "An unknown error occurred"
  },
  "currentDirectory": "Current directory",
  "moveItemDialog": {
    "changeDirectory": "Change directory",
    "currentDirectory": "Current directory",
    "folderName": "Folder name",
    "movingItems": {
      "one": "Moving 1 item",
      "other": "Moving {{count}} items"
    },
    "moveTo": "Move to",
    "move": "Move",
    "unknownErrorOccurred": "An unknown error occurred",
    "selectedItem": "Ausgewählter Ordner"
  },
  "deleteDialog": {
    "areYouSure": "Are you absolutely sure?",
    "actionCannotBeUndone": "This action cannot be undone. This will permanently delete the files:",
    "selectedItems": "Selected Items:",
    "cancel": "Cancel",
    "continue": "Continue",
    "unknownErrorOccurredDuringDeletion": "An unknown error occurred during deletion",
    "deleteFiles": "Delete files"
  },
  "timeAgo": {
    "justNow": "just now",
    "minuteAgo": "{{count}} minutes ago",
    "hourAgo": "{{count}} hour ago",
    "dayAgo": "{{count}} days ago",
    "invalidDate": "Invalid date"
  },
  "dialog": {
    "close": "Close"
  },
  "tooltip": {
    "upload": "Upload",
    "create": {
      "file": "Create file",
      "folder": "Create folder"
    },
    "rename": "Rename",
    "move": "Move",
    "delete": "Delete",
    "download": "Download"
  },
  "response": {
    "successfully": "Action was successful",
    "error": "Error",
    "move_successful": "Move successful from {{sourcePath}} to {{destinationPath}}",
    "move_failed": "Move failed",
    "unexpected_error_occurred": "Unexpected error occurred",
    "upload_failed_with_status": "Upload failed with status {{status}}",
    "network_error_occurred_during_the_upload": "Network error occurred during the upload",
    "file_uploaded_successfully": "File {{fileName}} uploaded successfully",
    "file_uploaded_failed": "File {{fileName}} could not be uploaded {{status}}",
    "directory_created_successfully": "Directory {{directoryName}} created successfully",
    "file_created_successfully": "File {{fileName}} created successfully",
    "file_was_deleted_successfully": "File {{fileName}} was deleted successfully",
    "files_deleted_successfully": "File was deleted successfully",
    "all_items_moved_successfully": "All items moved successfully",
    "destination_path_is_undefined": "Destination path is undefined"
  },
  "accountData": {
    "account_info": "Account Information",
    "name": "Name",
    "email": "E-Mail",
    "school": "Schule",
    "role": "Role",
    "classes": "Classes",
    "change_password": "Change Password",
    "my_information": "My Information",
    "mail_alias": "Mail-Alias",
    "change_my_data": "Change my data",
    "school_classes": "School Classes"
  },
  "groups": {
    "errors": {
      "CouldNotGetGroupByPath": "Group could not be found by path",
      "CouldNotGetUsers": "Users could not be found",
      "CouldNotFetchGroupMembers": "Group members could not be found",
      "CouldNotFetchUserById": "User could not be found by ID",
      "CouldNotSearchGroups": "Could not search for groups"
    },
    "classes": "Classes"
  },
<<<<<<< HEAD
  "users": {
    "errors": {
      "notFoundError": "User does not exist"
    }
=======
  "permission": {
    "groups": "User groups",
    "selectGroupsDescription": "Select the user groups that should have access to the app."
>>>>>>> e0f723e8
  }
}<|MERGE_RESOLUTION|>--- conflicted
+++ resolved
@@ -478,15 +478,13 @@
     },
     "classes": "Classes"
   },
-<<<<<<< HEAD
   "users": {
     "errors": {
       "notFoundError": "User does not exist"
     }
-=======
+  },
   "permission": {
     "groups": "User groups",
     "selectGroupsDescription": "Select the user groups that should have access to the app."
->>>>>>> e0f723e8
   }
 }