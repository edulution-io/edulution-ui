{
  "welcome": "Welcome to the application",
  "changeLang": "Change Language",
  "heading": "Welcome {{givenName}} {{familyName}}",
  "content": "Here is your personal edulution.io dashboard. The place where all your digital education operation applications are gathered.",
  "preparing": "preparing...",
  "closeEditingWindow": "Close editing window",
  "dashboard": {
    "mobileAccess": {
      "title": "Mobile File Access",
      "manual": "Manual",
      "accessData": "Login data",
      "content": "You can access the school server from many mobile devices. Click on Manual to start.",
      "scanAccessInfo": "To transfer the access data, please scan the following QR code with the edulution.io app.",
      "scanAppStoreLink": "Scan the QR code with your mobile device to download the edultion-io app from the AppStore.",
      "nextStepPreview": "In the next step you can transfer the access data.",
      "copyCredentials": "Or enter manually:",
      "downloadDirect": "Or download the app directly:",
      "downloadApp": "Download the edulution-io app here:"
    },
    "quota": {
      "title": "Quotas",
      "globalQuota": "Cloud quota calculated",
      "mailQuota": "Mail quota calculated",
      "mibibyte": "MiB"
    }
  },
  "auth": {
    "errors": {
      "TokenExpired": "Session expired.",
      "SessionExpiring": "You will be logged off in less than a minute.",
      "Unauthorized": "You are not authorized.",
      "Unknown": "User not found.",
      "TotpMissing": "Totp missing.",
      "TotpInvalid": "Totp invalid."
    }
  },
  "lmnApi": {
    "errors": {
      "ToggleSchoolClassJoinedFailed": "Failed to join or leave the classroom",
      "ToggleProjectJoinedFailed": "Failed to join or leave the project",
      "TogglePrinterJoinedFailed": "Failed to add or remove the printer",
      "GetUserSessionsFailed": "Get user session failed",
      "AddUserSessionsFailed": "Add user session failed",
      "GetPrintersFailed": "Fetching printers failed",
      "RemoveUserSessionsFailed": "Remove user session failed",
      "UpdateUserSessionsFailed": "Update user session failed",
      "StartExamModeFailed": "Start exam mode failed",
      "PrintPasswordsFailed": "Print passwords failed",
      "StopExamModeFailed": "Stop exam mode failed",
      "RemoveManagementGroupFailed": "Remove management group failed",
      "AddManagementGroupFailed": "Add management group failed",
      "GetUserSchoolClassesFailed": "Get user school classes failed",
      "GetUserSchoolClassFailed": "Get user school class failed",
      "GetUserProjectsFailed": "Get user projects failed",
      "GetUserFailed": "Fetching failed",
      "UpdateUserFailed": "Update failed",
      "GetCurrentUserRoomFailed": "Get current user room failed",
      "CreateProjectFailed": "Create project failed",
      "RemoveProjectFailed": "Remove project failed",
      "UpdateProjectFailed": "Update project failed",
      "SearchUsersOrGroupsFailed": "Search users or groups failed",
      "GetProjectFailed": "Get project failed",
      "PasswordMismatch": "The current password is wrong",
      "PasswordChangeFailed": "Password change failed",
      "GetUsersQuotaFailed": "Get users quota failed"
    }
  },
  "ticketsystem": {
    "title": "TICKET SYSTEM",
    "sidebar": "Ticket System"
  },
  "mail": {
    "title": "MAIL",
    "sidebar": "Mail",
    "importer": {
      "title": "Email Importer",
      "provider": "Email Provider",
      "configName": "Configuration name",
      "hostname": "Hostname",
      "port": "Port",
      "encryption": "Encryption",
      "interval": "Sync Interval",
      "isActive": "Active",
      "syncJobsTable": "Importer Jobs",
      "rowsSelected": "{{selected}} of {{total}} jobs selected",
      "rowSelected": "{{selected}} of {{total}} job selected",
      "mailAddress": "Email address"
    }
  },
  "chat": {
    "title": "CHAT",
    "sidebar": "Chat"
  },
  "errors": {
    "automaticLoginFailed": "Automatic login failed",
    "unexpectedError": "An unexpected error occurred"
  },
  "conferences": {
    "errors": {
      "MeetingNotFound": "A meeting with this ID was not found",
      "BbbServerNotReachable": "The external BBB is not reachable",
      "CouldNotStartConference": "The conference could not be started",
      "CouldNotStopConference": "The conference could not be stopped",
      "BbbUnauthorized": "You are not authorized at external BBB server",
      "AppNotProperlyConfigured": "The conferencing app is not properly configured, contact your system administrator",
      "YouAreNotTheCreator": "You are not the creator of the conference",
      "AlreadyInAnotherMeeting": "You are already in a conference. Please leave the current conference before joining another one.",
      "DBAccessFailed": "Database access failed"
    },
    "started": "Conference started",
    "stopped": "Conference stopped",
    "title": "CONFERENCES",
    "description": "The conference tool enables audio and video conferencing and supports presentations with advanced whiteboard functions.",
    "sidebar": "Conferences",
    "create": "Create conference",
    "creator": "Creator",
    "delete": "Delete",
    "deleteConference": "Delete conference",
    "deleteConferences": "Delete {count}} conferences",
    "editConference": "Edit conference",
    "confirmSingleDelete": "Should this conference really be deleted?",
    "confirmMultiDelete": "Should these conferences really be deleted?",
    "name": "Name of conference",
    "conference": "Conference",
    "password": "Password",
    "attendee": "Attendee",
    "attendees": "Attendees",
    "invitedAttendees": "Invited",
    "joinedAttendees": "Joined",
    "privacyStatus": "Access",
    "public": "Public",
    "private": "Private",
    "rowsSelected": "{{selected}} of {{total}} conferences selected",
    "rowSelected": "{{selected}} of {{total}} conference selected",
    "cancel": "Cancel",
    "password_required": "No Password entered",
    "error": "Error",
    "action": "Action",
    "start": "Start",
    "stop": "Stop",
    "join": "Join",
    "minimize": "Minimize",
    "maximize": "Maximize",
    "close": "Leave conference"
  },
  "delete": "Delete",
  "knowledgebase": {
    "title": "KNOWLEDGEBASE",
    "sidebar": "Knowledgebase"
  },
  "feed": {
    "title": "Current affairs",
    "noConferences": "No running conference",
    "noMails": "No unread mail",
    "noSurveys": "No open survey"
  },
  "filesharing": {
    "title": "FILE SHARING",
    "sidebar": "File Sharing",
    "previewTitle": "File Preview",
    "saveFile": "Save file",
    "loadingDocument": "Loading document...",
    "closeEditor": "Close editor",
    "rowsSelected": "{{selected}} of {{total}} files selected",
    "rowSelected": "{{selected}} of {{total}} file selected",
    "errors": {
      "FileNotFound": "File not found",
      "MountPointsNotFound": "Mount points not found",
      "FolderNotFound": "Folder not found",
      "UploadFailed": "File could not be added",
      "DeletionFailed": "Deletion failed",
      "RenameFailed": "Rename failed",
      "MoveFailed": "Move failed",
      "CreationFailed": "Creation failed",
      "DbAccessFailed": "Database access failed",
      "WebDavError": "Data server access failed",
      "DownloadFailed": "Download failed",
      "FolderCreationFailed": "Folder creation failed",
      "DeleteFromServerFailed": "Delete from server failed",
      "SaveFailed": "Save failed",
      "DuplicateFailed": "Copy failed",
      "AppNotProperlyConfigured": "OnlyOffice is not properly configured, contact your system administrator.",
      "CollectingFailed": "Collecting files failed",
      "SharingFailed": "Sharing files failed"
    },
    "tooltips": {
      "folderNameRequired": "Folder name is required",
      "FileNameRequired": "File name is required",
      "NewFileNameRequired": "New file name is required",
      "NameRequired": "Name is required"
    }
  },
  "forums": {
    "title": "FORUMS",
    "sidebar": "Forums"
  },
  "learningmanagement": {
    "title": "LEARNING MANAGEMENT",
    "sidebar": "Learning Management"
  },
  "schoolinformation": {
    "title": "SCHOOL INFORMATION",
    "sidebar": "School Information"
  },
  "schoolclass": "School Class",
  "project": "Project",
  "unknown": "Unknown",
  "device": "Device",
  "globalbinduser": "System User",
  "globaladministrator": "Global Administrator",
  "schoolbinduser": "System User",
  "schooladministrator": "School Administrator",
  "classroom-studentcomputer": "Classroom Student Computer",
  "server": "Server",
  "loginname": "Login name",
  "classmanagement": {
    "title": "CLASS ROOM",
    "sidebar": "Class Room",
    "detailsprinters": "Details of printer",
    "classes": "Classes",
    "name": "Name",
    "notMemberOfClass": "You are no member of a class.",
    "noGroupsToShow": "No groups available.",
    "overview": "Overview",
    "lesson": "Lesson",
    "enrol": "Enrol",
    "printPasswords": "Print passwords",
    "Printers": "Printers",
    "projects": "Projects",
    "editmyProjects": "Edit project",
    "createmyProjects": "Create project",
    "detailsmyProjects": "Details of project",
    "myClasses": "My classes",
    "detailsmyClasses": "Details of school class",
    "session": "Session",
    "startSession": "Start session",
    "mySessions": "My sessions",
    "closeSession": "Close",
    "editmySessions": "Edit session",
    "createmySessions": "Create a session",
    "addsessions": "Create session",
    "myProjects": "My Projects",
    "members": "Members",
    "member": "Member",
    "noneAvailable": "None available",
    "isJoinable": "Users can join",
    "joinclass": "Join class to share files",
    "hide": "Hide for other users",
    "teacher": "Teacher",
    "typeToSearchUsersGroupsProjects": "Type to add students, classes or projects",
    "typeToSearchUsersGroupsProjectsToNewSession": "Type to add students, classes or projects to a new session",
    "itsNotPossibleToEditOtherTeacher": "At the moment it is not possible to create the directory for sharing in another teacher's home directory or to manage the administration groups.",
    "itsNotPossibleToEditOtherSchoolStudents": "At the moment it is not possible to create the directory for sharing in a student's home directory of another school or to manage the administration groups.",
    "usersInThisSession": "Users in this session",
    "webfilter": "Webfilter",
    "internet": "Internet",
    "noStudentsForAction": "There are no students to whom this action can be applied.",
    "wifi": "Wifi",
    "exammode": "Exam mode",
    "exam": "Exam",
    "printPasswordsPageDescription": "Create files to print the passwords of individual classes or select classes to print several at the same time.",
    "userPasswordDialogTitle": "Password of {{displayName}}",
    "firstPassword": "Standard password",
    "currentPassword": "Current password",
    "restoreFirstPassword": "Restore standard password",
    "setRandom": "Set random",
    "currentPasswordChangedSuccessfully": "Current password changed successfully",
    "firstPasswordChangedSuccessfully": "First password changed successfully",
    "passwordRequirements": "Use upper case letters, lower case letters and special characters or numbers.",
    "projectsPageDescription": "Here you will find an overview of all projects in which you are an admin.",
    "typeToFilter": "Type to filter...",
    "systemName": "System name",
    "printing": "Printing",
    "veyon": "Veyon",
    "enable": "enable",
    "disable": "disable",
    "featureIsStillInDevelopment": "The feature is still under development and will be implemented in the next version.",
    "collect": "Collect",
    "CollectFilesDescription": "Here you will collect all files.",
    "showcollectedfiles": "Show files",
    "share": "Hand out",
    "exammodeDescription": "Toggle the exam mode for {{count}} students",
    "wifiDescription": "Toggle the Wifi for {{count}} students",
    "webfilterDescription": "Toggle the webfilter for {{count}} students",
    "internetDescription": "Toggle the internet for {{count}} students",
    "printingDescription": "Toggle the printing for {{count}} students",
    "collectDescription": "Collect the files for {{count}} students",
    "shareDescription": "Share the files with {{count}} students",
    "showcollectedfilesDescription": "Show the collected files of {{count}} students",
    "deactivate": "Deactivate",
    "activate": "Activate",
    "passwordoptions": "Password options",
    "createFile": "file creation",
    "pdf": "PDF",
    "csv": "CSV",
    "usePdfLatexInsteadOfLatex": "Use pdfLatex instead of Latex",
    "pdfDescription": "Create a PDF file to print the passwords for these school classes",
    "csvDescription": "Create a CSV file to print the passwords for these school classes",
    "printOneItemPerPage": "Print one password per page",
    "selectSavedSession": "Select from saved sessions",
    "saveSession": "Save session",
    "myRoom": "My room",
    "sharedMailBox": "Shared mailbox",
    "enrolPageDescription": "Select the classes and projects that you want to enrol yourself by checking the checkboxes."
  },
  "select": "Select",
  "selectAll": "Select all",
  "details": "Details",
  "quickAccess": "Quick access",
  "options": "Options",
  "downloadFile": "Download file",
  "cancel": "Cancel",
  "survey": {
    "newTitle": "New survey",
    "created": "Created",
    "creationDate": "Creation date",
    "expires": "Expires",
    "expirationDate": "Expiration date",
    "finished": "You successfully completed the survey.",
    "thanks": "Thank you for your participation.",
    "noAnswer": "No answers available jet.",
    "notFound": "Survey could not be found.",
    "noFormula": "The formula of the survey is not readable.",
    "canSubmitMultiple": "Allow multiple submission",
    "editor": {
      "new": "New (blank)",
      "abort": "Revert all changes",
      "addDescription": "Add a description",
      "expectingUserInput": "Expecting the user to answer here, ... "
    },
    "errors": {
<<<<<<< HEAD
      "updateOrCreateError": "Neither able to update a survey nor to create a new one.",
      "deleteError": "Not able to delete the surveys.",
      "noFormulaError": "The formula of the survey is not readable.",
      "noBackendLimitersError": "In order to use this functionality you have to define limiters inside of the editor.",
      "notFoundError": "Survey not found.",
      "participationErrorUserNotAssigned": "User is no participant of the survey.",
      "participationErrorAlreadyParticipated": "User has already participated in the survey.",
      "participationErrorSurveyExpired": "Survey has already expired.",
      "idTypeError": "Missing survey id.",
      "missingAnswerError": "Please provide an answer before submitting."
=======
      "updateOrCreateError": "Neither able to update a survey nor to create a new one",
      "deleteError": "Not able to delete the surveys",
      "noAnswerError": "No answers available jet",
      "noFormulaError": "The formula of the survey is not readable",
      "noBackendLimitersError": "In order to use this functionality you have to define limiters inside of the editor",
      "notFoundError": "Survey not found",
      "surveyFormulaStructuralError": "The formula of the survey has structural issues.",
      "participationErrorUserNotAssigned": "User is no participant of the survey",
      "participationErrorAlreadyParticipated": "User has already participated in the survey",
      "participationErrorSurveyExpired": "Survey has already expired",
      "idTypeError": "Missing survey id",
      "missingAnswerError": "Please, provide an answer for the submission"
>>>>>>> 92b9e3c1
    }
  },
  "survey-answer": {
    "errors": {
<<<<<<< HEAD
      "notAbleToFindOrCreateSurveyAnswerError": "Neither able to find nor to create the users survey answer entry in database.",
      "notAbleToFindSurveyAnswerError": "Survey answers not found.",
      "notAbleToUpdateSurveyAnswerError": "Not able to update the commited survey answer.",
      "notAbleToCreateSurveyAnswerError": "Not able to create the users survey answer.",
      "notAbleToDeleteSurveyAnswerError": "Not able to delete the users survey answer."
=======
      "notAbleToFindOrCreateSurveyAnswerError": "Neither able to find nor to create the users survey answer entry in database",
      "notAbleToFindSurveyAnswerError": "Survey answers not found",
      "notAbleToUpdateSurveyAnswerError": "Not able to update the submitted survey answer",
      "notAbleToCreateSurveyAnswerError": "Not able to create the users survey answer",
      "notAbleToDeleteSurveyAnswerError": "Not able to delete the users survey answer"
>>>>>>> 92b9e3c1
    }
  },
  "surveys": {
    "title": "SURVEYS",
    "sidebar": "Surveys",
    "rowsSelected": "{{selected}} of {{total}} surveys selected",
    "rowSelected": "{{selected}} of {{total}} surveys selected",
    "view": {
      "open": {
        "menu": "Open Surveys",
        "title": "Open Surveys",
        "description": "Here you find the surveys you were invited to participate."
      },
      "created": {
        "menu": "Own Surveys",
        "title": "Own Surveys",
        "description": "Here you find the surveys that you have created by yourself."
      },
      "answered": {
        "menu": "Answered Surveys",
        "title": "Answered Surveys",
        "description": "Here you find the surveys that you have already participated in."
      },
      "editor": {
        "menu": "Create new"
      }
    },
    "actions": {
      "showResultsChart": "Chart",
      "showResultsTable": "Table",
      "showSubmittedAnswers": "Answers"
    },
    "submittedAnswersDialog": {
      "title": "Submitted survey answer"
    },
    "saveDialog": {
      "title": "Save and assign to participants",
      "settingsFlags": "Options",
      "isAnonymous": "Should the survey be anonymous?",
      "isPublic": "Should the survey be public?",
      "canSubmitMultipleAnswers": "Should the survey still be visible after participation (Allows the user to submit multiple answers)?"
    },
    "sharePublicSurveyDialog": {
      "title": "Share survey",
      "description": "Here you can share the survey with external people. Please copy the link and send it to the participants.",
      "savedToClipboard": "Saved to clipboard.",
      "savedToClipboardError": "Unable to save into clipboard."
    },
    "participateDialog": {
      "title": "Participate in the survey"
    },
    "resultChartDialog": {
      "title": "Results - Chart"
    },
    "resultTableDialog": {
      "title": "Results - Table"
    }
  },
  "printer": {
    "title": "PRINTER",
    "sidebar": "Printer"
  },
  "network": {
    "title": "NETWORK",
    "sidebar": "Network"
  },
  "locationservices": {
    "title": "LOCATION SERVICES",
    "sidebar": "Location Services"
  },
  "desktopdeployment": {
    "title": "DESKTOP",
    "topic": "Desktop Deployment",
    "description": "Here you can connect to your virtual desktop.",
    "sidebar": "Desktop",
    "close": "Close connection",
    "connect": "Connect",
    "reload": "Reload",
    "error": {
      "title": "Connection error",
      "description": "Please check your network connection and try again."
    },
    "win10": "Windows 10",
    "win11": "Windows 11",
    "ubuntu": "Ubuntu",
    "clients": "Clients available",
    "client": "Client available",
    "errors": {
      "GuacamoleNotResponding": "RDP service not available.",
      "GuacamoleUserNotFound": "Username or password could not be found.",
      "LmnVdiApiNotResponding": "Linuxmuster VDI service does not respond.",
      "SessionNotFound": "Session not found."
    }
  },
  "wlan": {
    "title": "WLAN",
    "sidebar": "Wlan"
  },
  "mobiledevices": {
    "title": "MOBILE DEVICES",
    "sidebar": "Mobile Devices"
  },
  "virtualization": {
    "title": "VIRTUALIZATION",
    "sidebar": "Virtualization"
  },
  "firewall": {
    "title": "FIREWALL",
    "sidebar": "Firewall"
  },
  "antimalware": {
    "title": "ANTI-MALWARE",
    "sidebar": "Anti-Malware"
  },
  "backup": {
    "title": "BACKUP",
    "sidebar": "Backup"
  },
  "aichat": {
    "title": "KI CHAT",
    "sidebar": "KI Chat"
  },
  "roombooking": {
    "sidebar": "Room booking"
  },
  "settings": {
    "title": "SETTINGS",
    "sidebar": "Settings",
    "addApp": {
      "title": "Add app",
      "description": "Please select an app:"
    },
    "deleteApp": {
      "title": "Delete App",
      "description": "Are you sure you want to delete this app?"
    },
    "delete": "Remove",
    "description": "Here you can make all settings.",
    "appconfig": {
      "sections": {
        "onlyOffice": "Only Office Integration",
        "general": "General"
      },
      "update": {
        "success": "App saved successfully",
        "failed": "Update failed"
      },
      "delete": {
        "success": "App removed",
        "failed": "App deletion failed"
      },
      "create": {
        "success": "App created",
        "failed": "App creation failed"
      }
    },
    "errors": {
      "WriteAppConfigFailed": "Save app failed",
      "ReadAppConfigFailed": "Read app failed",
      "DisableAppConfigFailed": "Disable app failed",
      "WriteTraefikConfigFailed": "Write traefik config failed",
      "ReadTraefikConfigFailed": "Read traefik config failed"
    },
    "yamleditor": {
      "invalidYaml": "Wrong YAML syntax",
      "placeholder": "Enter your Traefik config here"
    }
  },
  "usersettings": {
    "title": "MY PROFILE",
    "sidebar": "My Profile",
    "details": {
      "title": "User details",
      "description": "Here you see and edit some of your personal information.",
      "userInformation": "User related information",
      "dateOfBirth": "Date of birth",
      "givenName": "Given name",
      "displayName": "Display name",
      "name": "Username",
      "role": "Role",
      "schoolName": "School name",
      "schoolSubjects": "School subjects",
      "sophomorixState": "Status",
      "quotas": "Quotas",
      "proxyAddresses": "Mail Proxies",
      "addNew": "Type to add",
      "badgeAlreadyExists": "This entry exists already",
      "sophomorixCustom1_teacher": "Schoolsubject 1",
      "sophomorixCustom2_teacher": "Schoolsubject 2",
      "sophomorixCustomMulti1_teacher": "Coffee-brands"
    },
    "security": {
      "title": "Security",
      "sidebar": "Security",
      "description": "Configure here the security settings of your account",
      "changePassword": {
        "title": "Change Password",
        "currentPassword": "Current password",
        "newPassword": "New Password",
        "confirmPassword": "Confirm Password",
        "confirm": "Change Password",
        "passwordChangedSuccessfully": "Password changed successfully"
      }
    },
    "mails": {
      "title": "Email"
    },
    "faq": "FAQ",
    "externalIntegration": "External Integration",
    "config": {
      "mfa": "Two-Factor-Authentication",
      "mfaInfo": "Currently the Two-Factor-Authentication is",
      "enabled": "enabled",
      "enable": "Enable",
      "disabled": "disabled",
      "disable": "Disable"
    },
    "language": {
      "title": "Language",
      "description": "Please select the language for the user interface.",
      "german": "German",
      "english": "English",
      "system": "System language"
    },
    "addTotp": {
      "title": "QR-Code",
      "description": "Please scan the QR-Code and enter the TOTP:"
    },
    "errors": {
      "currentPasswordRequired": "Current password is required",
      "newPasswordRequired": "New password is required",
      "confirmPasswordRequired": "Repeat the new password for the confirmation",
      "passwordsDoNotMatch": "Passwords do not match",
      "passwordLength": "Password must be at least 8 characters long"
    }
  },
  "forwardingpage": {
    "action": "This link will take you to the external site of the provider.",
    "description": "The application opens in a new window. No further authorization is required.",
    "missing_link": "Missing link"
  },
  "menu": "Menu",
  "home": "Home",
  "projects": "Projects",
  "iso": "ISO",
  "program": "Programs",
  "share": "Share",
  "teacher": "Teacher",
  "student": "Student",
  "students": "Students",
  "user": "User",
  "login": {
    "username_too_long": "Username to long",
    "password_too_long": "Password to long",
    "forgot_password": "Forgot password?",
    "remember_me": "Remember me"
  },
  "edit": "Edit",
  "common": {
    "errors": {
      "dbAccessFailed": "Database access failed",
      "envAccessError": "Not able to read environment variables"
    },
    "join": "Join",
    "details": "Details",
    "actions": "Actions",
    "forward": "Forward",
    "showOptions": "Show options",
    "open": "Open",
    "and": "and",
    "yes": "Yes",
    "no": "No",
    "title": "Title",
    "add": "Add",
    "reload": "Reload",
    "stop": "Stop",
    "logout": "Logout",
    "selected": "selected",
    "save": "Save",
    "successful": "Successful",
    "failed": "Failed",
    "login": "Login",
    "username": "Username",
    "password": "Password",
    "loading": "Loading...",
    "overview": "Overview",
    "create": "Create",
    "icon": "Icon",
    "group": "Group",
    "groups": "Groups",
    "min_chars": "Minimum {{count}} characters",
    "max_chars": "Maximum {{count}} characters",
    "groupAdmins": "Group administrators",
    "admins": "Administrators",
    "adminsShort": "Admins",
    "adminShort": "Admin",
    "admin": "Administrator",
    "teacher": "Teacher",
    "users": "Users",
    "groupUsers": "Group users",
    "description": "Description",
    "school": "School",
    "properties": "Properties",
    "type": "Type",
    "creationDate": "Creation date",
    "schoolName": "School name",
    "mailList": "Mailing List",
    "invalid_chars": "Contains invalid characters",
    "clearSelection": "Clear selection",
    "start": "Start",
    "close": "Close",
    "delete": "Delete",
    "connect": "Connect",
    "custom": "Custom",
    "select": "Select...",
    "none": "None",
    "edit": "Edit",
    "copy": "Copy",
    "participate": "Participate",
    "participated": "Participated",
    "not-available": "Not available",
    "date": "Date",
    "time": "Time",
    "revert": "Revert"
  },
  "form": {
    "path": "Path",
    "pathDescription": "Please enter a valid URL.",
    "apptype": "App type",
    "native": "Native Support",
    "forwarded": "Forwarded",
    "embedded": "Embedded",
    "saved": "Configuration saved!",
    "url": "URL",
    "urlDescription": "Please insert an URL to the application",
    "apiKey": "API Key",
    "apiKeyDescription": "The API Key will be used for authentication",
    "proxyConfig": "Proxy Configuration",
    "proxyConfigDescription": "YAML Editor for the Traefik proxy configuration",
    "expertMode": "Expert mode",
    "proxyPath": "Proxy path",
    "proxyDestination": "Proxy destination",
    "stripPrefix": "Strip prefix"
  },
  "fileOperationSuccessful": "File operation successful",
  "unknownErrorOccurred": "An unknown error occurred",
  "fileSharingTable": {
    "filename": "Filename",
    "size": "Size",
    "lastModified": "Last Modified",
    "type": "Type",
    "filesOrFoldersSelected": "{{selected}} of {{total}} file(s)/folder(s) were selected"
  },
  "filesharingUpload": {
    "title": "Upload Files",
    "upload": "Upload",
    "dataLimitExceeded": "Data limit from 50 MB exceeded",
    "fileSize": "File size",
    "selectFile": "Select up to 5 files at a time",
    "uploadItems": "Upload: {{count}} items",
    "dragDropClick": "Drag files here or click to select files",
    "filesToUpload": "Files to upload",
    "limitExceeded": "Reached the limit of 5 files"
  },
  "linuxmuster": {
    "title": "LINUXMUSTER",
    "sidebar": "Linuxmuster"
  },
  "whiteboard": {
    "title": "WHITEBOARD",
    "sidebar": "Whiteboard"
  },
  "table": {
    "noDataAvailable": "No data available"
  },
  "loadingIndicator": {
    "message": "Please wait..."
  },
  "search": {
    "type-to-search": "Type to search",
    "loading": "Loading",
    "no-results": "No results",
    "usersAdded": "{{ count }} added"
  },
  "fileCategory": {
    "folder": "Folder",
    "document": "Document",
    "image": "Image",
    "video": "Video",
    "audio": "Audio",
    "acrobat": "PDF",
    "presentation": "Presentation",
    "spreadsheet": "Table",
    "vector": "Diagram"
  },
  "fileCreateNewContent": {
    "documentFile": "Create a new document",
    "spreadsheetFile": "Create a new table",
    "presentationFile": "Create a new presentation",
    "textFile": "Create a new textfile",
    "drawIoFile": "Create a new Draw.io-File",
    "fileDialogTitle": "Create a new file",
    "directoryDialogTitle": "Create a new directory",
    "createButtonText": "Create",
    "min_3_chars": "Minimum 3 characters",
    "fileOperationSuccessful": "File creation successful",
    "noMessageAvailable": "No message available",
    "unknownErrorOccurred": "An unknown error occurred",
    "newFileFromType": {
      "drawIoFile": "New Draw.io-File",
      "textFile": "New Textfile",
      "spreadsheetFile": "New Table",
      "presentationFile": "New Presentation",
      "documentFile": "New Document"
    }
  },
  "fileRenameContent": {
    "placeholder": "Enter new name",
    "renameYourDirectory": "Rename your directory",
    "renameYourFile": "Rename your file",
    "to": "to",
    "rename": "Rename",
    "unknownErrorOccurred": "An unknown error occurred"
  },
  "currentDirectory": "Current directory",
  "moveItemDialog": {
    "changeDirectory": "Change directory",
    "currentDirectory": "Current directory",
    "folderName": "Folder name",
    "movingItems": {
      "one": "Moving 1 item",
      "other": "Moving {{count}} items"
    },
    "moveTo": "Move to",
    "move": "Move",
    "unknownErrorOccurred": "An unknown error occurred",
    "selectedItem": "selected item"
  },
  "deleteDialog": {
    "areYouSure": "Are you absolutely sure?",
    "actionCannotBeUndone": "This action cannot be undone. This will permanently delete the files:",
    "selectedItems": "Selected Items:",
    "cancel": "Cancel",
    "continue": "Continue",
    "unknownErrorOccurredDuringDeletion": "An unknown error occurred during deletion",
    "deleteFiles": "Delete files"
  },
  "timeAgo": {
    "justNow": "just now",
    "minuteAgo": "{{count}} minutes ago",
    "hourAgo": "{{count}} hour ago",
    "dayAgo": "{{count}} days ago",
    "invalidDate": "Invalid date"
  },
  "dialog": {
    "close": "Close"
  },
  "tooltip": {
    "upload": "Upload",
    "create": {
      "file": "Create file",
      "folder": "Create folder"
    },
    "rename": "Rename",
    "move": "Move",
    "delete": "Delete",
    "download": "Download"
  },
  "response": {
    "successfully": "Action was successful",
    "error": "Error",
    "move_successful": "Move successful from {{sourcePath}} to {{destinationPath}}",
    "move_failed": "Move failed",
    "unexpected_error_occurred": "Unexpected error occurred",
    "upload_failed_with_status": "Upload failed with status {{status}}",
    "network_error_occurred_during_the_upload": "Network error occurred during the upload",
    "file_uploaded_successfully": "File {{fileName}} uploaded successfully",
    "file_uploaded_failed": "File {{fileName}} could not be uploaded {{status}}",
    "directory_created_successfully": "Directory {{directoryName}} created successfully",
    "file_created_successfully": "File {{fileName}} created successfully",
    "file_was_deleted_successfully": "File {{fileName}} was deleted successfully",
    "files_deleted_successfully": "File was deleted successfully",
    "all_items_moved_successfully": "All items moved successfully",
    "destination_path_is_undefined": "Destination path is undefined"
  },
  "accountData": {
    "account_info": "Account Information",
    "name": "Name",
    "email": "Email",
    "school": "School",
    "role": "Role",
    "classes": "Classes",
    "change_password": "Change Password",
    "my_information": "My Information",
    "mail_alias": "Mail-Alias",
    "change_my_data": "Change my data",
    "school_classes": "School Classes"
  },
  "groups": {
    "errors": {
      "CouldNotGetGroupByPath": "Group could not be found by path",
      "CouldNotGetUsers": "Users could not be found",
      "CouldNotFetchGroupMembers": "Group members could not be found",
      "CouldNotFetchUserById": "User could not be found by ID",
      "CouldNotSearchGroups": "Could not search for groups"
    },
    "classes": "Classes"
  },
  "users": {
    "errors": {
      "notFoundError": "User does not exist",
      "updateError": "Not able to update the user"
    }
  },
  "permission": {
    "groups": "User groups",
    "selectGroupsDescription": "Select the user groups that should have access to the app."
  },
  "appExtendedOptions": {
    "title": "Extensions",
    "onlyOfficeUrl": "Please enter the OnlyOffice URL",
    "onlyOfficeUrlTitle": "OnlyOffice URL",
    "onlyOfficeJwtSecretTitle": "OnlyOffice JWT Secret",
    "onlyOfficeJwtSecretDescription": "Please enter the OnlyOffice JWT Secret"
  },
  "mails": {
    "errors": {
      "NotAbleToConnectClientError": "Could not connect to the imap server",
      "NotAbleToLockMailboxError": "Could not lock on to the mailbox",
      "NotAbleToFetchMailsError": "Could not fetch mails",
      "NotValidPortTypeError": "The port must be specified as a number",
      "MailProviderNotFound": "Email provider not found",
      "MailcowApiGetSyncJobsFailed": "Not able to get sync jobs",
      "MailcowApiCreateSyncJobFailed": "Not able to create sync job",
      "MailcowApiDeleteSyncJobsFailed": "Not able to delete sync jobs"
    }
  },
  "licensing": {
    "communityLicenseDialog": {
      "title": "Community Edition",
      "description": "Free community edition of edulution.io UI.<br/>Visit us on <link1>{{link}}</link1>.<br/><strong>This version does not provide support.</strong>"
    }
  },
  "preview": {
    "failedToLoadImage": "Failed to load image"
  }
}<|MERGE_RESOLUTION|>--- conflicted
+++ resolved
@@ -330,48 +330,27 @@
       "expectingUserInput": "Expecting the user to answer here, ... "
     },
     "errors": {
-<<<<<<< HEAD
       "updateOrCreateError": "Neither able to update a survey nor to create a new one.",
       "deleteError": "Not able to delete the surveys.",
+      "noAnswerError": "No answers available jet.",
       "noFormulaError": "The formula of the survey is not readable.",
       "noBackendLimitersError": "In order to use this functionality you have to define limiters inside of the editor.",
       "notFoundError": "Survey not found.",
+      "surveyFormulaStructuralError": "The formula of the survey has structural issues.",
       "participationErrorUserNotAssigned": "User is no participant of the survey.",
       "participationErrorAlreadyParticipated": "User has already participated in the survey.",
       "participationErrorSurveyExpired": "Survey has already expired.",
       "idTypeError": "Missing survey id.",
       "missingAnswerError": "Please provide an answer before submitting."
-=======
-      "updateOrCreateError": "Neither able to update a survey nor to create a new one",
-      "deleteError": "Not able to delete the surveys",
-      "noAnswerError": "No answers available jet",
-      "noFormulaError": "The formula of the survey is not readable",
-      "noBackendLimitersError": "In order to use this functionality you have to define limiters inside of the editor",
-      "notFoundError": "Survey not found",
-      "surveyFormulaStructuralError": "The formula of the survey has structural issues.",
-      "participationErrorUserNotAssigned": "User is no participant of the survey",
-      "participationErrorAlreadyParticipated": "User has already participated in the survey",
-      "participationErrorSurveyExpired": "Survey has already expired",
-      "idTypeError": "Missing survey id",
-      "missingAnswerError": "Please, provide an answer for the submission"
->>>>>>> 92b9e3c1
     }
   },
   "survey-answer": {
     "errors": {
-<<<<<<< HEAD
       "notAbleToFindOrCreateSurveyAnswerError": "Neither able to find nor to create the users survey answer entry in database.",
       "notAbleToFindSurveyAnswerError": "Survey answers not found.",
-      "notAbleToUpdateSurveyAnswerError": "Not able to update the commited survey answer.",
+      "notAbleToUpdateSurveyAnswerError": "Not able to update the submitted survey answer.",
       "notAbleToCreateSurveyAnswerError": "Not able to create the users survey answer.",
       "notAbleToDeleteSurveyAnswerError": "Not able to delete the users survey answer."
-=======
-      "notAbleToFindOrCreateSurveyAnswerError": "Neither able to find nor to create the users survey answer entry in database",
-      "notAbleToFindSurveyAnswerError": "Survey answers not found",
-      "notAbleToUpdateSurveyAnswerError": "Not able to update the submitted survey answer",
-      "notAbleToCreateSurveyAnswerError": "Not able to create the users survey answer",
-      "notAbleToDeleteSurveyAnswerError": "Not able to delete the users survey answer"
->>>>>>> 92b9e3c1
     }
   },
   "surveys": {
