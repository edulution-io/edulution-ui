{
  "welcome": "Welcome to the application",
  "changeLang": "Change Language",
  "heading": "Welcome {{givenName}} {{familyName}}",
  "content": "Here is your personal edulution.io dashboard. The place where all your digital education operation applications are gathered.",
  "preparing": "preparing...",
  "closeEditingWindow": "Close editing window",
  "dashboard": {
    "mobileAccess": {
      "title": "Mobile File Access",
      "manual": "Manual",
      "accessData": "Login data",
      "content": "You can access the school server from many mobile devices. Click on Manual to start.",
      "scanAccessInfo": "To transfer the access data, please scan the following QR code with the edulution.io app.",
      "scanAppStoreLink": "Scan the QR code with your mobile device to download the edultion-io app from the AppStore.",
      "nextStepPreview": "In the next step you can transfer the access data.",
      "copyCredentials": "Or enter manually:",
      "downloadDirect": "Or download the app directly:",
      "downloadApp": "Download the edulution-io app here:"
    }
  },
  "auth": {
    "errors": {
      "TokenExpired": "Session expired.",
      "SessionExpiring": "You will be logged off in less than a minute.",
      "Unauthorized": "You are not authorized.",
      "Unknown": "User not found."
    }
  },
  "lmnApi": {
    "errors": {
      "ToggleSchoolClassJoinedFailed": "Failed to join or leave the classroom",
      "ToggleProjectJoinedFailed": "Failed to join or leave the project",
      "TogglePrinterJoinedFailed": "Failed to add or remove the printer",
      "GetUserSessionsFailed": "Get user session failed",
      "AddUserSessionsFailed": "Add user session failed",
      "GetPrintersFailed": "Fetching printers failed",
      "RemoveUserSessionsFailed": "Remove user session failed",
      "UpdateUserSessionsFailed": "Update user session failed",
      "StartExamModeFailed": "Start exam mode failed",
      "PrintPasswordsFailed": "Print passwords failed",
      "StopExamModeFailed": "Stop exam mode failed",
      "RemoveManagementGroupFailed": "Remove management group failed",
      "AddManagementGroupFailed": "Add management group failed",
      "GetUserSchoolClassesFailed": "Get user school classes failed",
      "GetUserSchoolClassFailed": "Get user school class failed",
      "GetUserProjectsFailed": "Get user projects failed",
      "GetUserFailed": "Fetching failed",
      "GetCurrentUserRoomFailed": "Get current user room failed",
      "CreateProjectFailed": "Create project failed",
      "RemoveProjectFailed": "Remove project failed",
      "UpdateProjectFailed": "Update project failed",
      "SearchUsersOrGroupsFailed": "Search users or groups failed",
      "GetProjectFailed": "Get project failed",
      "PasswordMismatch": "The current password is wrong",
      "PasswordChangeFailed": "Password change failed"
    }
  },
  "ticketsystem": {
    "title": "TICKET SYSTEM",
    "sidebar": "Ticket System"
  },
  "mail": {
    "title": "MAIL",
    "sidebar": "Mail",
    "importer": {
      "title": "E-Mail Importer",
      "provider": "E-Mail Provider",
      "configName": "Name der Konfiguration",
      "hostname": "Hostname",
      "port": "Port",
      "encryption": "Encryption",
      "interval": "Sync Interval",
      "isActive": "Active",
      "syncJobsTable": "Importer Jobs",
      "rowsSelected": "{{selected}} von {{total}} Jobs ausgewählt",
      "mailAddress": "E-Mail Address"
    }
  },
  "chat": {
    "title": "CHAT",
    "sidebar": "Chat"
  },
  "errors": {
    "automaticLoginFailed": "Automatic login failed",
    "unexpectedError": "An unexpected error occurred"
  },
  "conferences": {
    "errors": {
      "MeetingNotFound": "A meeting with this ID was not found",
      "BbbServerNotReachable": "The external BBB is not reachable",
      "BbbUnauthorized": "You are not authorized at external BBB server",
      "AppNotProperlyConfigured": "The conferencing app is not properly configured, contact your system administrator",
      "YouAreNotTheCreator": "You are not the creator of the conference",
      "AlreadyInAnotherMeeting": "You are already in a conference. Please leave the current conference before joining another one."
    },
    "title": "CONFERENCES",
    "description": "The conference tool enables audio and video conferencing and supports presentations with advanced whiteboard functions.",
    "sidebar": "Conferences",
    "create": "Create conference",
    "creator": "Creator",
    "delete": "Delete",
    "deleteConference": "Delete conference",
    "deleteConferences": "Delete {count}} conferences",
    "editConference": "Edit conference",
    "confirmSingleDelete": "Should this conference really be deleted?",
    "confirmMultiDelete": "Should these conferences really be deleted?",
    "name": "Name of conference",
    "conference": "Conference",
    "password": "Password",
    "attendee": "Attendee",
    "attendees": "Attendees",
    "invitedAttendees": "Invited",
    "joinedAttendees": "Joined",
    "privacyStatus": "Access",
    "public": "Public",
    "private": "Private",
    "selected-x-rows": "{{selected}} of {{total}} selected",
    "cancel": "Cancel",
    "password_required": "No Password entered",
    "error": "Error",
    "action": "Action",
    "start": "Start",
    "stop": "Stop",
    "join": "Join",
    "minimize": "Minimize",
    "maximize": "Maximize",
    "close": "Leave conference"
  },
  "delete": "Delete",
  "knowledgebase": {
    "title": "KNOWLEDGEBASE",
    "sidebar": "Knowledgebase"
  },
  "feed": {
    "title": "Current affairs",
    "noConferences": "No running conference exists",
    "noMails": "No unread mail exists"
  },
  "filesharing": {
    "title": "FILE SHARING",
    "sidebar": "File Sharing",
    "previewTitle": "File Preview",
    "saveFile": "Save file",
    "loadingDocument": "Loading document...",
    "closeEditor": "Close editor",
    "errors": {
      "FileNotFound": "File not found",
      "MountPointsNotFound": "Mount points not found",
      "FolderNotFound": "Folder not found",
      "UploadFailed": "File could not be added",
      "DeletionFailed": "Deletion failed",
      "RenameFailed": "Rename failed",
      "MoveFailed": "Move failed",
      "CreationFailed": "Creation failed",
      "DbAccessFailed": "Database access failed",
      "WebDavError": "Data server access failed",
      "DownloadFailed": "Download failed",
      "FolderCreationFailed": "Folder creation failed",
      "DeleteFromServerFailed": "Delete from server failed",
      "SaveFailed": "Save failed",
<<<<<<< HEAD
      "DuplicateFailed": "Copy failed"
=======
      "AppNotProperlyConfigured": "OnlyOffice is not properly configured, contact your system administrator."
>>>>>>> 59e253bd
    },
    "tooltips": {
      "folderNameRequired": "Folder name is required",
      "FileNameRequired": "File name is required",
      "NewFileNameRequired": "New file name is required",
      "NameRequired": "Name is required"
    }
  },
  "forums": {
    "title": "FORUMS",
    "sidebar": "Forums"
  },
  "learningmanagement": {
    "title": "LEARNING MANAGEMENT",
    "sidebar": "Learning Management"
  },
  "schoolinformation": {
    "title": "SCHOOL INFORMATION",
    "sidebar": "School Information"
  },
  "schoolclass": "School Class",
  "project": "Project",
  "unknown": "Unknown",
  "device": "Device",
  "globalbinduser": "System User",
  "globaladministrator": "Global Administrator",
  "schoolbinduser": "System User",
  "schooladministrator": "School Administrator",
  "classroom-studentcomputer": "Classroom Student Computer",
  "server": "Server",
  "loginname": "Login name",
  "classmanagement": {
    "title": "CLASS ROOM",
    "sidebar": "Class Room",
    "detailsprinters": "Details of printer",
    "classes": "Classes",
    "name": "Name",
    "notMemberOfClass": "You are no member of a class.",
    "noGroupsToShow": "No groups available.",
    "overview": "Overview",
    "lesson": "Lesson",
    "enrol": "Enrol",
    "printPasswords": "Print passwords",
    "Printers": "Printers",
    "projects": "Projects",
    "editmyProjects": "Edit project",
    "createmyProjects": "Create project",
    "detailsmyProjects": "Details of project",
    "myClasses": "My classes",
    "detailsmyClasses": "Details of school class",
    "session": "Session",
    "startSession": "Start session",
    "mySessions": "My sessions",
    "closeSession": "Close",
    "editmySessions": "Edit session",
    "createmySessions": "Create a session",
    "addsessions": "Create session",
    "myProjects": "My Projects",
    "members": "Members",
    "member": "Member",
    "noneAvailable": "None available",
    "isJoinable": "Users can join",
    "joinClass": "Join class to share files",
    "hide": "Hide for other users",
    "teacher": "Teacher",
    "typeToSearchUsersGroupsProjects": "Type to add students, classes or projects",
    "typeToSearchUsersGroupsProjectsToNewSession": "Type to add students, classes or projects to a new session",
    "itsNotPossibleToEditOtherTeacher": "At the moment it is not possible to create the directory for sharing in another teacher's home directory or to manage the administration groups.",
    "itsNotPossibleToEditOtherSchoolStudents": "At the moment it is not possible to create the directory for sharing in a student's home directory of another school or to manage the administration groups.",
    "usersInThisSession": "Users in this session",
    "WebFilter": "Webfilter",
    "Internet": "Internet",
    "noStudentsForAction": "There are no students to whom this action can be applied.",
    "Wifi": "Wifi",
    "ExamMode": "Exam mode",
    "exam": "Exam",
    "printPasswordsPageDescription": "Create files to print the passwords of individual classes or select classes to print several at the same time.",
    "userPasswordDialogTitle": "Password of {{displayName}}",
    "firstPassword": "Standard password",
    "currentPassword": "Current password",
    "restoreFirstPassword": "Restore standard password",
    "setRandom": "Set random",
    "currentPasswordChangedSuccessfully": "Current password changed successfully",
    "firstPasswordChangedSuccessfully": "First password changed successfully",
    "passwordRequirements": "Use upper case letters, lower case letters and special characters or numbers.",
    "projectsPageDescription": "Here you will find an overview of all projects in which you are an admin.",
    "typeToFilter": "Type to filter...",
    "systemName": "System name",
    "proxyAddresses": "Proxy Addresses (comma separated)",
    "Printing": "Printing",
    "veyon": "Veyon",
    "enable": "enable",
    "disable": "disable",
    "featureIsStillInDevelopment": "The feature is still under development and will be implemented in the next version.",
    "Collect": "Collect",
    "ShowCollectedFiles": "Show files",
    "Share": "Hand out",
    "examDescription": "Toggle the exam mode for {{count}} students",
    "wifiDescription": "Toggle the Wifi for {{count}} students",
    "webfilterDescription": "Toggle the webfilter for {{count}} students",
    "internetDescription": "Toggle the internet for {{count}} students",
    "printingDescription": "Toggle the printing for {{count}} students",
    "collectDescription": "Collect the files for {{count}} students",
    "shareDescription": "Share the files with {{count}} students",
    "showCollectedFilesDescription": "Show the collected files of {{count}} students",
    "deactivate": "Deactivate",
    "activate": "Activate",
    "passwordOptions": "Password options",
    "createFile": "file creation",
    "pdf": "PDF",
    "csv": "CSV",
    "usePdfLatexInsteadOfLatex": "Use pdfLatex instead of Latex",
    "pdfDescription": "Create a PDF file to print the passwords for these school classes",
    "csvDescription": "Create a CSV file to print the passwords for these school classes",
    "printOneItemPerPage": "Print one password per page",
    "selectSavedSession": "Select from saved sessions",
    "saveSession": "Save session",
    "myRoom": "My room",
    "sharedMailBox": "Shared mailbox",
    "enrolPageDescription": "Select the classes and projects that you want to enrol yourself by checking the checkboxes."
  },
  "select": "Select",
  "details": "Details",
  "quickAccess": "Quick access",
  "options": "Options",
  "downloadFile": "Download file",
  "cancel": "Cancel",
  "survey": {
    "creationDate": "Creation date",
    "expirationDate": "Expiration date",
    "notFound": "Survey not found",
    "noFormula": "The formula of the survey is not readable",
    "noAnswer": "No answer available",
    "canSubmitMultiple": "Allow multiple submission",
    "editor": {
      "new": "New (blank)",
      "abort": "Revert all changes",
      "addDescription": "Add a description",
      "expectingUserInput": "Expecting the user to answer here, ... "
    },
    "errors": {
      "updateOrCreateError": "Neither able to update a survey nor to create a new one",
      "deleteError": "Not able to delete the surveys",
      "noAnswerError": "No answers available jet",
      "noFormulaError": "The formula of the survey is not readable",
      "noBackendLimitersError": "In order to use this functionality you have to define limiters inside of the editor",
      "notFoundError": "Survey not found",
      "participationErrorUserNotAssigned": "User is no participant of the survey",
      "participationErrorAlreadyParticipated": "User has already participated in the survey",
      "participationErrorSurveyExpired": "Survey has already expired",
      "idTypeError": "Missing survey id",
      "missingAnswerError": "Please, provide an answer for the submission"
    }
  },
  "survey-answer": {
    "errors": {
      "notAbleToFindOrCreateSurveyAnswerError": "Neither able to find nor to create the users survey answer entry in database",
      "notAbleToFindSurveyAnswerError": "Survey answers not found",
      "notAbleToUpdateSurveyAnswerError": "Not able to update the commited survey answer",
      "notAbleToCreateSurveyAnswerError": "Not able to create the users survey answer",
      "notAbleToDeleteSurveyAnswerError": "Not able to delete the users survey answer"
    }
  },
  "surveys": {
    "title": "SURVEYS",
    "sidebar": "Surveys",
    "view": {
      "open": "Open Surveys",
      "created": "Owned Surveys",
      "answered": "Answered Surveys",
      "editor": "Create new"
    },
    "actions": {
      "showResultsChart": "Chart",
      "showResultsTable": "Table",
      "showCommittedAnswers": "Answers"
    },
    "commitedAnswersDialog": {
      "title": "Commited survey answer"
    },
    "saveDialog": {
      "title": "Save and assign to participants",
      "settingsFlags": "Options",
      "isAnonymous": "Should the survey be anonymous?",
      "isPublic": "Should the survey be public?",
      "canSubmitMultipleAnswers": "Should the survey still be visible after participation?"
    },
    "sharePublicSurveyDialog": {
      "title": "Share survey",
      "description": "Here you can share the survey with external people. Please copy the link and send it to the participants.",
      "savedToClipboard": "Saved to clipboard",
      "savedToClipboardError": "Unable to save into clipboard"
    },
    "participateDialog": {
      "title": "Participate in the survey"
    },
    "resultChartDialog": {
      "title": "Results - Chart"
    },
    "resultTableDialog": {
      "title": "Results - Table"
    }
  },
  "printer": {
    "title": "PRINTER",
    "sidebar": "Printer"
  },
  "network": {
    "title": "NETWORK",
    "sidebar": "Network"
  },
  "locationservices": {
    "title": "LOCATION SERVICES",
    "sidebar": "Location Services"
  },
  "desktopdeployment": {
    "title": "DESKTOP",
    "topic": "Desktop Deployment",
    "description": "Here you can connect to your virtual desktop.",
    "sidebar": "Desktop",
    "close": "Close connection",
    "connect": "Connect",
    "reload": "Reload",
    "error": {
      "title": "Connection error",
      "description": "Please check your network connection and try again."
    },
    "win10": "Windows 10",
    "win11": "Windows 11",
    "ubuntu": "Ubuntu",
    "clients": "Clients available",
    "client": "Client available",
    "errors": {
      "GuacamoleNotResponding": "RDP service not available.",
      "GuacamoleUserNotFound": "Username or password could not be found.",
      "LmnVdiApiNotResponding": "Linuxmuster VDI service does not respond.",
      "SessionNotFound": "Session not found."
    }
  },
  "wlan": {
    "title": "WLAN",
    "sidebar": "Wlan"
  },
  "mobiledevices": {
    "title": "MOBILE DEVICES",
    "sidebar": "Mobile Devices"
  },
  "virtualization": {
    "title": "VIRTUALIZATION",
    "sidebar": "Virtualization"
  },
  "firewall": {
    "title": "FIREWALL",
    "sidebar": "Firewall"
  },
  "antimalware": {
    "title": "ANTI-MALWARE",
    "sidebar": "Anti-Malware"
  },
  "backup": {
    "title": "BACKUP",
    "sidebar": "Backup"
  },
  "aichat": {
    "title": "KI CHAT",
    "sidebar": "KI Chat"
  },
  "roombooking": {
    "sidebar": "Room booking"
  },
  "settings": {
    "title": "SETTINGS",
    "sidebar": "Settings",
    "addApp": {
      "title": "Add app",
      "description": "Please select an app:"
    },
    "deleteApp": {
      "title": "Delete App",
      "description": "Are you sure you want to delete this app?"
    },
    "delete": "Remove",
    "description": "Here you can make all settings.",
    "appconfig": {
      "update": {
        "success": "App saved successfully",
        "failed": "Update failed"
      },
      "delete": {
        "success": "App removed",
        "failed": "App deletion failed"
      },
      "create": {
        "success": "App created",
        "failed": "App creation failed"
      }
    },
    "errors": {
      "WriteAppConfigFailed": "Save app failed",
      "ReadAppConfigFailed": "Read app failed",
      "DisableAppConfigFailed": "Disable app failed"
    }
  },
  "usersettings": {
    "title": "MY PROFILE",
    "sidebar": "My Profile",
    "security": {
      "title": "Security",
      "sidebar": "Security",
      "description": "Configure here the security settings of your account",
      "changePassword": {
        "title": "Change Password",
        "currentPassword": "Current password",
        "newPassword": "New Password",
        "confirmPassword": "Confirm Password",
        "confirm": "Change Password",
        "passwordChangedSuccessfully": "Password changed successfully"
      }
    },
    "mails": {
      "title": "E-Mail"
    },
    "faq": "FAQ",
    "externalIntegration": "External Integration",
    "config": {
      "mfa": "Setup Two-Factor-Authentication"
    },
    "addTotp": {
      "title": "QR-Code",
      "description": "Please scan the QR-Code and enter the TOTP:"
    },
    "errors": {
      "currentPasswordRequired": "Current password is required",
      "newPasswordRequired": "New password is required",
      "confirmPasswordRequired": "Repeat the new password for the confirmation",
      "passwordsDoNotMatch": "Passwords do not match",
      "passwordLength": "Password must be at least 8 characters long"
    }
  },
  "forwardingpage": {
    "action": "This link will take you to the external site of the provider.",
    "description": "The application opens in a new window. No further authorization is required.",
    "missing_link": "Missing link"
  },
  "menu": "Menu",
  "home": "Home",
  "projects": "Projects",
  "iso": "ISO",
  "program": "Programs",
  "share": "Share",
  "teacher": "Teacher",
  "student": "Student",
  "students": "Students",
  "user": "User",
  "login": {
    "username_too_long": "Username to long",
    "password_too_long": "Password to long",
    "forgot_password": "Forgot password?",
    "remember_me": "Remember me"
  },
  "edit": "Edit",
  "common": {
    "errors": {
      "dbAccessFailed": "Database access failed",
      "envAccessError": "Not able to read environment variables"
    },
    "actions": "Actions",
    "and": "and",
    "yes": "Yes",
    "no": "No",
    "title": "Title",
    "add": "Add",
    "reload": "Reload",
    "stop": "Stop",
    "logout": "Logout",
    "selected": "selected",
    "save": "Save",
    "successful": "Successful",
    "failed": "Failed",
    "login": "Login",
    "username": "Username",
    "password": "Password",
    "loading": "Loading...",
    "overview": "Overview",
    "create": "Create",
    "icon": "Icon",
    "group": "Group",
    "groups": "Groups",
    "min_chars": "Minimum {{count}} characters",
    "max_chars": "Maximum {{count}} characters",
    "groupAdmins": "Group administrators",
    "admins": "Administrators",
    "adminsShort": "Admins",
    "adminShort": "Admin",
    "admin": "Administrator",
    "teacher": "Teacher",
    "users": "Users",
    "groupUsers": "Group users",
    "description": "Description",
    "school": "School",
    "properties": "Properties",
    "type": "Type",
    "creationDate": "Creation date",
    "schoolName": "School name",
    "mailList": "Mailing List",
    "invalid_chars": "Contains invalid characters",
    "clearSelection": "Clear selection",
    "start": "Start",
    "close": "Close",
    "delete": "Delete",
    "connect": "Connect",
    "custom": "Custom",
    "select": "Select...",
    "edit": "Edit",
    "copy": "Copy",
    "participate": "Participate",
    "participated": "Participated",
    "not-available": "'Not available'",
    "date": "Date",
    "time": "Time"
  },
  "form": {
    "path": "Path",
    "pathDescription": "Please enter a valid URL.",
    "apptype": "App type",
    "native": "Native Support",
    "forwarded": "Forwarded",
    "embedded": "Embedded",
    "saved": "Configuration saved!",
    "url": "URL",
    "urlDescription": "Please insert an URL to the application",
    "apiKey": "API Key",
    "apiKeyDescription": "The API Key will be used for authentication"
  },
  "fileOperationSuccessful": "File operation successful",
  "unknownErrorOccurred": "An unknown error occurred",
  "fileSharingTable": {
    "filename": "Filename",
    "size": "Size",
    "lastModified": "Last Modified",
    "type": "Type"
  },
  "filesharingUpload": {
    "title": "Upload Files",
    "upload": "Upload",
    "dataLimitExceeded": "Data limit from 50 MB exceeded",
    "fileSize": "File size",
    "selectFile": "Select up to 5 files at a time",
    "uploadItems": "Upload: {{count}} items",
    "dragDropClick": "Drag files here or click to select files",
    "filesToUpload": "Files to upload",
    "limitExceeded": "Reached the limit of 5 files"
  },
  "linuxmuster": {
    "title": "LINUXMUSTER",
    "sidebar": "Linuxmuster"
  },
  "whiteboard": {
    "title": "WHITEBOARD",
    "sidebar": "Whiteboard"
  },
  "table": {
    "rowsSelected": "{{selected}} of {{total}} row(s) selected",
    "noDataAvailable": "No data available"
  },
  "loadingIndicator": {
    "message": "Please wait..."
  },
  "search": {
    "type-to-search": "Type to search",
    "loading": "Loading",
    "no-results": "No results",
    "usersAdded": "{{ count }} added"
  },
  "fileCategory": {
    "folder": "Folder",
    "document": "Document",
    "image": "Image",
    "video": "Video",
    "audio": "Audio",
    "acrobat": "PDF",
    "presentation": "Presentation",
    "spreadsheet": "Table",
    "vector": "Diagram"
  },
  "fileCreateNewContent": {
    "documentFile": "Create a new document",
    "spreadsheetFile": "Create a new table",
    "presentationFile": "Create a new presentation",
    "textFile": "Create a new textfile",
    "drawIoFile": "Create a new Draw.io-File",
    "fileDialogTitle": "Create a new file",
    "directoryDialogTitle": "Create a new directory",
    "createButtonText": "Create",
    "min_3_chars": "Minimum 3 characters",
    "fileOperationSuccessful": "File creation successful",
    "noMessageAvailable": "No message available",
    "unknownErrorOccurred": "An unknown error occurred",
    "newFileFromType": {
      "drawIoFile": "New Draw.io-File",
      "textFile": "New Textfile",
      "spreadsheetFile": "New Table",
      "presentationFile": "New Presentation",
      "documentFile": "New Document"
    }
  },
  "fileRenameContent": {
    "placeholder": "Enter new name",
    "renameYourDirectory": "Rename your directory",
    "renameYourFile": "Rename your file",
    "to": "to",
    "rename": "Rename",
    "unknownErrorOccurred": "An unknown error occurred"
  },
  "currentDirectory": "Current directory",
  "moveItemDialog": {
    "changeDirectory": "Change directory",
    "currentDirectory": "Current directory",
    "folderName": "Folder name",
    "movingItems": {
      "one": "Moving 1 item",
      "other": "Moving {{count}} items"
    },
    "moveTo": "Move to",
    "move": "Move",
    "unknownErrorOccurred": "An unknown error occurred",
    "selectedItem": "selected item"
  },
  "deleteDialog": {
    "areYouSure": "Are you absolutely sure?",
    "actionCannotBeUndone": "This action cannot be undone. This will permanently delete the files:",
    "selectedItems": "Selected Items:",
    "cancel": "Cancel",
    "continue": "Continue",
    "unknownErrorOccurredDuringDeletion": "An unknown error occurred during deletion",
    "deleteFiles": "Delete files"
  },
  "timeAgo": {
    "justNow": "just now",
    "minuteAgo": "{{count}} minutes ago",
    "hourAgo": "{{count}} hour ago",
    "dayAgo": "{{count}} days ago",
    "invalidDate": "Invalid date"
  },
  "dialog": {
    "close": "Close"
  },
  "tooltip": {
    "upload": "Upload",
    "create": {
      "file": "Create file",
      "folder": "Create folder"
    },
    "rename": "Rename",
    "move": "Move",
    "delete": "Delete",
    "download": "Download"
  },
  "response": {
    "successfully": "Action was successful",
    "error": "Error",
    "move_successful": "Move successful from {{sourcePath}} to {{destinationPath}}",
    "move_failed": "Move failed",
    "unexpected_error_occurred": "Unexpected error occurred",
    "upload_failed_with_status": "Upload failed with status {{status}}",
    "network_error_occurred_during_the_upload": "Network error occurred during the upload",
    "file_uploaded_successfully": "File {{fileName}} uploaded successfully",
    "file_uploaded_failed": "File {{fileName}} could not be uploaded {{status}}",
    "directory_created_successfully": "Directory {{directoryName}} created successfully",
    "file_created_successfully": "File {{fileName}} created successfully",
    "file_was_deleted_successfully": "File {{fileName}} was deleted successfully",
    "files_deleted_successfully": "File was deleted successfully",
    "all_items_moved_successfully": "All items moved successfully",
    "destination_path_is_undefined": "Destination path is undefined"
  },
  "accountData": {
    "account_info": "Account Information",
    "name": "Name",
    "email": "E-Mail",
    "school": "Schule",
    "role": "Role",
    "classes": "Classes",
    "change_password": "Change Password",
    "my_information": "My Information",
    "mail_alias": "Mail-Alias",
    "change_my_data": "Change my data",
    "school_classes": "School Classes"
  },
  "groups": {
    "errors": {
      "CouldNotGetGroupByPath": "Group could not be found by path",
      "CouldNotGetUsers": "Users could not be found",
      "CouldNotFetchGroupMembers": "Group members could not be found",
      "CouldNotFetchUserById": "User could not be found by ID",
      "CouldNotSearchGroups": "Could not search for groups"
    },
    "classes": "Classes"
  },
  "users": {
    "errors": {
      "notFoundError": "User does not exist",
      "updateError": "Not able to update the user"
    }
  },
  "permission": {
    "groups": "User groups",
    "selectGroupsDescription": "Select the user groups that should have access to the app."
  },
  "appExtendedOptions": {
    "title": "Extensions",
    "onlyOfficeUrl": "Please enter the OnlyOffice URL",
    "onlyOfficeUrlTitle": "OnlyOffice URL",
    "onlyOfficeJwtSecretTitle": "OnlyOffice JWT Secret",
    "onlyOfficeJwtSecretDescription": "Please enter the OnlyOffice JWT Secret"
  },
  "mails": {
    "errors": {
      "NotAbleToConnectClientError": "Could not connect to the imap server",
      "NotAbleToLockMailboxError": "Could not lock on to the mailbox",
      "NotAbleToFetchMailsError": "Could not fetch mails",
      "NotValidPortTypeError": "The port must be specified as a number",
      "MailProviderNotFound": "E-Mail provider not found",
      "MailcowApiGetSyncJobsFailed": "Not able to get sync jobs",
      "MailcowApiCreateSyncJobFailed": "Not able to create sync job",
      "MailcowApiDeleteSyncJobsFailed": "Not able to delete sync jobs"
    }
  },
  "licensing": {
    "communityLicenseDialog": {
      "title": "Community Edition",
      "description": "Free Community Edition of edulution. This version does not receive any support."
    }
  },
  "preview": {
    "failedToLoadImage": "Failed to load image"
  }
}<|MERGE_RESOLUTION|>--- conflicted
+++ resolved
@@ -159,11 +159,8 @@
       "FolderCreationFailed": "Folder creation failed",
       "DeleteFromServerFailed": "Delete from server failed",
       "SaveFailed": "Save failed",
-<<<<<<< HEAD
-      "DuplicateFailed": "Copy failed"
-=======
+      "DuplicateFailed": "Copy failed",
       "AppNotProperlyConfigured": "OnlyOffice is not properly configured, contact your system administrator."
->>>>>>> 59e253bd
     },
     "tooltips": {
       "folderNameRequired": "Folder name is required",
