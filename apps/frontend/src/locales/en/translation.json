--- conflicted
+++ resolved
@@ -298,12 +298,9 @@
       "DuplicateFailed": "Copy failed",
       "AppNotProperlyConfigured": "OnlyOffice is not properly configured, contact your system administrator.",
       "CollectingFailed": "Collecting files failed",
+      "MissingCallbackURL": "Missing callback URL",
       "SharingFailed": "Sharing files failed",
-<<<<<<< HEAD
       "CopyFailed": "Copy failed"
-=======
-      "MissingCallbackURL": "Missing callback URL"
->>>>>>> e2709be0
     },
     "tooltips": {
       "folderNameRequired": "Folder name is required",
@@ -437,13 +434,6 @@
     "myRoom": "My room",
     "sharedMailBox": "Shared mailbox",
     "enrolPageDescription": "Select the classes and projects that you want to enrol yourself by checking the checkboxes.",
-<<<<<<< HEAD
-    "collectAndCut": "Cut",
-    "collectAndCopy": "Copy",
-    "copyOrCut": "Would you like to cut or copy the files?",
-    "filesShared": "Files shared",
-    "filesCollected": "Files collected"
-=======
     "veyonConfigTable": {
       "id": "ID",
       "subnet": "Subnet",
@@ -454,8 +444,12 @@
       "proxyAdressPlaceholder": "http://localhost:11080",
       "createConfig": "Create config",
       "editConfig": "Edit config"
-    }
->>>>>>> e2709be0
+    },
+    "collectAndCut": "Cut",
+    "collectAndCopy": "Copy",
+    "copyOrCut": "Would you like to cut or copy the files?",
+    "filesShared": "Files shared",
+    "filesCollected": "Files collected"
   },
   "select": "Select",
   "selectAll": "Select all",
