{
  "welcome": "Welcome to the application",
  "changeLang": "Change Language",
  "heading": "Welcome {{givenName}} {{familyName}}",
  "content": "Here is your personal {{ applicationName }} dashboard. The place where all your applications for digital teaching are collected.",
  "closeEditingWindow": "Close editing window",
  "framebufferImage": "Framebuffer image",
  "previewImage": "Image preview",
  "bulletinboard": {
    "settings": "Settings",
    "noBulletinsToShow": "There are currently no messages to display, so check back later!",
    "categoryIsRequired": "Selecting a category is required",
    "createdFrom": "by {{ createdBy }}, updated on {{ lastUpdated }}",
    "createdFromAndUpdatedBy": "by {{ createdBy }}, updated by {{ lastUpdatedBy }} on {{ lastUpdated }}",
    "deleteBulletinCategory": "Delete category",
    "confirmSingleCategoryDelete": "Do you really want to delete this category?",
    "confirmSingleCategoryDeleteWarning": "Warning: All bulletins in this category will also be deleted!",
    "isVisibleStartDate": "Active from",
    "isVisibleEndDate": "Active until",
    "isActiveOrExpired": "Active/Expired",
    "activeFrom": "Active from",
    "activeUntil": "Active until",
    "appTitle": "Bulletin Board",
    "description": "Here you find your latest bulletins",
    "sidebar": "Bulletin Board",
    "newCategorie": "New category",
    "category": "Category",
    "categoryPositionChanged": "Position of the category changed",
    "name": "Name",
    "visibleFor": "Visible for",
    "visibleForUsers": "Visible for users",
    "visibleForGroups": "Visible for groups",
    "editableByUsers": "Editable for users",
    "editableByGroups": "Editable for groups",
    "editCategorie": "Edit category",
    "editorialAccess": "Editorial access",
    "isActive": "Active",
    "isPermanentlyActive": "Permanently active",
    "error": "Error",
    "filterPlaceHolderText": "Search for categoriename",
    "manageCategories": "Manage categories",
    "manageBulletins": "Manage bulletins",
    "placeholderCategoryName": "Name",
    "categoryName": "Category name",
    "bulletinUpdatedSuccessfully": "Bulletin updated successfully",
    "bulletinCreatedSuccessfully": "Bulletin created successfully",
    "bulletinsDeletedSuccessfully": "Bulletins deleted successfully",
    "categoryCreatedSuccessfully": "Category created successfully",
    "categoryUpdatedSuccessfully": "Category updated successfully",
    "categoryDeletedSuccessfully": "Category deleted successfully",
    "delete": "Delete",
    "deleteBulletin": "Delete bulletin",
    "deleteBulletins": "Delete {{count}} bulletins",
    "editBulletin": "Edit bulletin",
    "createBulletin": "Create bulletin",
    "confirmSingleDelete": "Do you really want to delete this bulletin?",
    "confirmMultiDelete": "Do you really want to delete these bulletins?",
    "rowsSelected": "{{selected}} out of {{total}} bulletins selected",
    "rowSelected": "{{selected}} out of {{total}} bulletin selected",
    "cancel": "Cancel",
    "title": "Title",
    "content": "Content",
    "editCategory": "Edit category",
    "createNewCategory": "Create category",
    "categories": {
      "visibleByUsersAndGroups": "This category with its bulletins is visible to users and groups on the homepage",
      "visibleByUsersAndGroupsTitle": "Homepage",
      "editableByUsersAndGroups": "This category is editable by users and groups in the Bulletin Board app",
      "editableByUsersAndGroupsTitle": "Manage Bulletins"
    },
    "errors": {
      "categoryNotFound": "Category not found",
      "categoryDeleteFailed": "Failed to delete category",
      "invalidCategory": "Invalid category",
      "bulletinNotFound": "Bulletin not found",
      "unauthorizedUpdateBulletin": "Unauthorized to update this bulletin",
      "unauthorizedDeleteBulletin": "Unauthorized to delete this bulletin",
      "categoryNameAlreadyExists": "Category name already exists",
      "unauthorizedCreateBulletin": "No permission to create this bulletin",
      "unauthorizedCreateCategory": "No permission to create this category",
      "unauthorizedDeleteCategory": "No permission to delete this category",
      "unauthorizedUpdateCategory": "No permission to update this category",
      "attachmentDeletionFailed": "Failed to delete an attachment"
    }
  },
  "appstore": {
    "title": "App Store",
    "description": "Here you can add {{ applicationName }} apps.",
    "chooseIcon": "Choose icon"
  },
  "forwarding": {
    "sidebar": "Forwarding"
  },
  "frame": {
    "sidebar": "Frame"
  },
  "embedded": {
    "sidebar": "Embedded"
  },
  "dashboard": {
    "pageTitle": "Dashboard",
    "mobileAccess": {
      "title": "Mobile File Access",
      "manual": "Setup",
      "manualSetup": "Manual setup",
      "setupWithQrCode": "Setup with QR code",
      "accessData": "Login data",
      "content": "You can access the school server from many mobile devices. Click on Manual to start.",
      "scanAccessInfo": "To transfer the access data, please scan the following QR code with the {{ applicationName }} app.",
      "manualAccessInfo": "Enter your login details manually in the {{ applicationName }} app. The example below shows how to fill in each field.",
      "nextStepPreview": "In the next step you can transfer the access data.",
      "downloadDirect": "Or download the app directly:",
      "downloadApp": "Download the {{ applicationName }} app here:"
    },
    "quota": {
      "title": "Quotas",
      "globalQuota": "Cloud quota calculated",
      "mailQuota": "Mail quota calculated",
      "mibibyte": "MiB"
    }
  },
  "auth": {
    "errors": {
      "TokenExpired": "Session expired.",
      "SessionExpiring": "You will be logged off in less than a minute.",
      "Unauthorized": "You are not authorized.",
      "Unknown": "User not found.",
      "TotpMissing": "Totp missing.",
      "TotpInvalid": "Totp invalid.",
      "LmnConnectionFailed": "Connection to school server failed.",
      "KeycloakConnectionFailed": "Connection to authentication server failed.",
      "EdulutionConnectionFailed": "Connection to edulution server failed. Please try again later."
    }
  },
  "lmnApi": {
    "errors": {
      "ToggleSchoolClassJoinedFailed": "Failed to join or leave the classroom",
      "ToggleProjectJoinedFailed": "Failed to join or leave the project",
      "TogglePrinterJoinedFailed": "Failed to add or remove the printer",
      "GetUserSessionsFailed": "Get user session failed",
      "AddUserSessionsFailed": "Add user session failed",
      "GetPrintersFailed": "Fetching printers failed",
      "RemoveUserSessionsFailed": "Remove user session failed",
      "UpdateUserSessionsFailed": "Update user session failed",
      "StartExamModeFailed": "Start exam mode failed",
      "PrintPasswordsFailed": "Print passwords failed",
      "StopExamModeFailed": "Stop exam mode failed",
      "RemoveManagementGroupFailed": "Remove management group failed",
      "AddManagementGroupFailed": "Add management group failed",
      "GetUserSchoolClassesFailed": "Get user school classes failed",
      "GetUserSchoolClassFailed": "Get user school class failed",
      "GetUserProjectsFailed": "Get user projects failed",
      "GetUserFailed": "Fetching failed",
      "UpdateUserFailed": "Update failed",
      "GetCurrentUserRoomFailed": "Get current user room failed",
      "CreateProjectFailed": "Create project failed",
      "RemoveProjectFailed": "Remove project failed",
      "UpdateProjectFailed": "Update project failed",
      "SearchUsersOrGroupsFailed": "Search users or groups failed",
      "GetProjectFailed": "Get project failed",
      "PasswordMismatch": "The current password is wrong",
      "PasswordChangeFailed": "Password change failed",
      "GetUsersQuotaFailed": "Get users quota failed"
    }
  },
  "ticketsystem": {
    "title": "TICKET SYSTEM",
    "sidebar": "Ticket System"
  },
  "mail": {
    "title": "MAIL",
    "sidebar": "Mail",
    "configName": "Configuration name",
    "hostname": "Hostname",
    "port": "Port",
    "portPlaceholder": "e.g. 993",
    "encryption": "Encryption",
    "rowsSelected": "{{selected}} of {{total}} jobs selected",
    "rowSelected": "{{selected}} of {{total}} job selected",
    "importer": {
      "filterPlaceHolderText": "Search for username",
      "title": "Email Importer",
      "provider": "Email Provider",
      "interval": "Sync Interval",
      "isActive": "Active",
      "syncJobsTable": "Importer Jobs",
      "mailAddress": "Email address",
      "noMailConfigured": "Mail app is not active. Please contact your system administrator."
    }
  },
  "chat": {
    "title": "CHAT",
    "sidebar": "Chat"
  },
  "errors": {
    "automaticLoginFailed": "Automatic login failed",
    "unexpectedError": "An unexpected error occurred",
    "uploadOrFetchAttachmentFailed": "Error uploading or fetching attachment",
    "fileGenerationFailed": "File generation failed",
    "requestTooLarge": "Your request is too large. If you have attached media, try compressing or removing it"
  },
  "conferences": {
    "errors": {
      "MeetingNotFound": "A meeting with this ID was not found",
      "BbbServerNotReachable": "The external BBB is not reachable",
      "CouldNotStartConference": "The conference could not be started",
      "CouldNotStopConference": "The conference could not be stopped",
      "BbbUnauthorized": "You are not authorized at external BBB server",
      "AppNotProperlyConfigured": "The conferencing app is not properly configured, contact your system administrator",
      "YouAreNotTheCreator": "You are not the creator of the conference",
      "AlreadyInAnotherMeeting": "You are already in a conference. Please leave the current conference before joining another one.",
      "DBAccessFailed": "Database access failed",
      "WrongPassword": "The entered password is wrong",
      "ConferenceIsNotRunning": "Conference is not running",
      "MissingMandatoryParameters": "Request failed because of missing parameters"
    },
    "sharePublicDialog": {
      "title": "Share Conference",
      "description": "Here you can copy and share the link to the conference."
    },
    "joinThisConference": "Join this conference",
    "filterPlaceHolderText": "Search for conference name",
    "started": "Conference started",
    "stopped": "Conference stopped",
    "isStarting": "Conference is starting",
    "isStopping": "Conference is stopping",
    "conferenceFetchedSuccessfully": "Conferences successfully fetched",
    "tryManually": "Join manually",
    "changeUser": "Change user",
    "joinAgain": "Join again",
    "passwordOfConference": "Password of conference",
    "orContinueWithoutAccount": "Or continue without account",
    "conferenceIsNotStartedYet": "The conference was not started. Currently you are in the waiting room and you will be automatically redirected once the conference starts.",
    "conferenceIsPasswordProtected": "This conference is password protected, please enter it to join.",
    "pleaseEnterYourFullName": "To join the conference enter your full name.",
    "yourFullName": "Your full name",
    "isNotPublicOrDoesNotExist": "The conference could not be found.",
    "publicConference": "Public conference",
    "joinUrl": "Join URL",
    "isPublic": "Access Restriction",
    "isPublicTrue": "Public",
    "isPublicFalse": "Private",
    "title": "CONFERENCES",
    "description": "The conference tool enables audio and video conferencing and supports presentations with advanced whiteboard functions.",
    "sidebar": "Conferences",
    "create": "Create conference",
    "creator": "Creator",
    "delete": "Delete",
    "deleteConference": "Delete conference",
    "deleteConferences": "Delete {count}} conferences",
    "editConference": "Edit conference",
    "conferenceUpdatedSuccessfully": "Conference updated successfully",
    "conferenceCreatedSuccessfully": "Conference created successfully",
    "confirmSingleDelete": "Should this conference really be deleted?",
    "confirmMultiDelete": "Should these conferences really be deleted?",
    "name": "Name of conference",
    "conference": "Conference",
    "password": "Password",
    "attendee": "Attendee",
    "attendees": "Attendees",
    "invitedAttendees": "Invited",
    "joinedAttendees": "Joined",
    "privacyStatus": "Access",
    "public": "Public",
    "private": "Private",
    "rowsSelected": "{{selected}} of {{total}} conferences selected",
    "rowSelected": "{{selected}} of {{total}} conference selected",
    "cancel": "Cancel",
    "password_required": "No Password entered",
    "error": "Error",
    "action": "Action",
    "start": "Start",
    "stop": "Stop",
    "join": "Join",
    "minimize": "Minimize",
    "maximize": "Maximize",
    "close": "Leave conference"
  },
  "delete": "Delete",
  "knowledgebase": {
    "title": "KNOWLEDGEBASE",
    "sidebar": "Knowledgebase"
  },
  "feed": {
    "title": "Current affairs",
    "noconferences": "No running conference",
    "nomail": "No unread mail",
    "nosurveys": "No open survey",
    "nobulletinboard": "No new bulletins"
  },
  "filesharing": {
    "filterPlaceHolderText": "Search for filename",
    "title": "FILE SHARING",
    "sidebar": "File Sharing",
    "previewTitle": "File Preview",
    "fileEditor": "File editor",
    "selectFile": "Select file",
    "filePreview": "File preview",
    "saveFile": "Save file",
    "loadingDocument": "Loading document...",
    "closeEditor": "Close editor",
    "rowsSelected": "{{selected}} of {{total}} files selected",
    "rowSelected": "{{selected}} of {{total}} file selected",
    "fileWithSameNameAlreadyExists": "A file with the same name already exists.",
    "folderWithSameNameAlreadyExists": "A folder with the same name already exists.",
    "errors": {
      "FileNotFound": "File not found",
      "MountPointsNotFound": "Mount points not found",
      "FolderNotFound": "Folder not found",
      "UploadFailed": "File could not be added",
      "DeletionFailed": "Deletion failed",
      "RenameFailed": "Rename failed",
      "MoveFailed": "Move failed",
      "CreationFailed": "Creation failed",
      "DbAccessFailed": "Database access failed",
      "WebDavError": "Data server access failed",
      "DownloadFailed": "Download failed",
      "FolderCreationFailed": "Folder creation failed",
      "CreateCollectFolderForStudentFailed": "Creating the collect folder for student failed",
      "DeleteFromServerFailed": "Delete from server failed",
      "SaveFailed": "Save failed",
      "DuplicateFailed": "Duplicate failed",
      "AppNotProperlyConfigured": "OnlyOffice is not properly configured, contact your system administrator.",
      "CollectingFailed": "Collecting files failed",
      "MissingCallbackURL": "Missing callback URL",
      "SharingFailed": "Sharing files failed",
      "CopyFailed": "Copy failed"
    },
    "tooltips": {
      "folderNameRequired": "Folder name is required",
      "FileNameRequired": "File name is required",
      "NewFileNameRequired": "New file name is required",
      "NameRequired": "Name is required"
    },
    "progressBox": {
      "info": "Info",
      "title": "Distributing files",
      "processedInfo": "{{processed}} out of {{total}} files distributed successfully",
      "fileInfo": "File {{filename}} is being distributed to {{studentName}}",
      "errorInfo": "{{failed}} files could not be handed out"
    }
  },
  "forums": {
    "title": "FORUMS",
    "sidebar": "Forums"
  },
  "learningmanagement": {
    "title": "LEARNING MANAGEMENT",
    "sidebar": "Learning Management"
  },
  "schoolinformation": {
    "title": "SCHOOL INFORMATION",
    "sidebar": "School Information"
  },
  "schoolclass": "School Class",
  "project": "Project",
  "unknown": "Unknown",
  "device": "Device",
  "globalbinduser": "System User",
  "globaladministrator": "Global Administrator",
  "schoolbinduser": "System User",
  "schooladministrator": "School Administrator",
  "classroom-studentcomputer": "Classroom Student Computer",
  "server": "Server",
  "loginname": "Login name",
  "classmanagement": {
    "title": "CLASS ROOM",
    "sidebar": "Class Room",
    "invalidProxyAddresses": "Proxy Email-Addresses must be written comma separated without spaces",
    "invalidQuota": "The quota must be specified according to the documentation",
    "invalidMailQuota": "The mail quota must be specified as a number in MB",
    "mailQuota": "Mail Quota (MB)",
    "proxyAddresses": "Proxy Email-Adresses",
    "descriptionPlaceholder": "Short description of the project",
    "proxyAddressesPlaceholder": "info@email1.de,kontakt@email2.com",
    "quotaPlaceholder": "[{\"share\":\"default-school\",\"quota\":50}]",
    "quota": "Quota (MB)",
    "detailsprinters": "Details of printer",
    "classes": "Classes",
    "name": "Name",
    "notMemberOfClass": "You are no member of a class.",
    "noGroupsToShow": "No groups available.",
    "overview": "Overview",
    "lesson": "Lesson",
    "enrol": "Enrol",
    "printPasswords": "Print passwords",
    "Printers": "Printers",
    "projects": "Projects",
    "editmyProjects": "Edit project",
    "createmyProjects": "Create project",
    "detailsmyProjects": "Details of project",
    "myClasses": "My classes",
    "detailsmyClasses": "Details of school class",
    "session": "Session",
    "startSession": "Start session",
    "mySessions": "My sessions",
    "closeSession": "Close",
    "editmySessions": "Edit session",
    "createmySessions": "Create a session",
    "addsessions": "Create session",
    "myProjects": "My Projects",
    "members": "Members",
    "member": "Member",
    "noneAvailable": "None available",
    "isJoinable": "Users can join",
    "joinclass": "Join class",
    "hide": "Hide for other users",
    "teacher": "Teacher",
    "typeToSearchUsersGroupsProjects": "Type to add students, classes or projects",
    "typeToSearchUsersGroupsProjectsToNewSession": "Type to add students, classes or projects to a new session",
    "itsNotPossibleToEditExternalStudents": "It is not possible to control students from other classes. Please join the student's class.",
    "itsNotPossibleToEditOtherSchoolStudents": "At the moment it is not possible to create the directory for sharing in a student's home directory of another school or to manage the administration groups.",
    "usersInThisSession": "Users in this session",
    "webfilter": "Webfilter",
    "internet": "Internet",
    "noStudentsForAction": "There are no students to whom this action can be applied.",
    "wifi": "Wifi",
    "exammode": "Exam mode",
    "exam": "Exam",
    "printPasswordsPageDescription": "Create files to print the passwords of individual classes or select classes to print several at the same time.",
    "userPasswordDialogTitle": "Password of {{displayName}}",
    "firstPassword": "Initial password",
    "firstPasswordNotSet": "Initial password is not set",
    "currentPassword": "Current password",
    "restoreFirstPassword": "Restore initial password",
    "setRandom": "Set random",
    "currentPasswordChangedSuccessfully": "Current password changed successfully",
    "firstPasswordChangedSuccessfully": "Initial password changed successfully",
    "firstPasswordIsCurrentlySet": "The initial password is set as current password.",
    "firstPasswordIsCurrentlyNotSet": "The initial password is not set as current password.",
    "passwordRequirements": "Use upper case letters, lower case letters and special characters or numbers.",
    "projectsPageDescription": "Here you will find an overview of all projects in which you are an admin.",
    "typeToFilter": "Type to filter...",
    "systemName": "System name",
    "printing": "Printing",
    "veyon": "Veyon",
    "enable": "enable",
    "disable": "disable",
    "featureIsStillInDevelopment": "The feature is still under development and will be implemented in the next version.",
    "collect": "Collect",
    "CollectFilesDescription": "Here you will collect all files.",
    "showcollectedfiles": "Show files",
    "share": "Hand out",
    "exammodeDescription": "Toggle the exam mode for {{count}} students",
    "wifiDescription": "Toggle the Wifi for {{count}} students",
    "webfilterDescription": "Toggle the webfilter for {{count}} students",
    "internetDescription": "Toggle the internet for {{count}} students",
    "printingDescription": "Toggle the printing for {{count}} students",
    "collectDescription": "Collect the files for {{count}} students",
    "shareDescription": "Share the files with {{count}} students",
    "showcollectedfilesDescription": "Show the collected files of {{count}} students",
    "deactivate": "Deactivate",
    "activate": "Activate",
    "passwordoptions": "Password options",
    "createFile": "file creation",
    "pdf": "PDF",
    "csv": "CSV",
    "usePdfLatexInsteadOfLatex": "Use pdfLatex instead of Latex",
    "pdfDescription": "Create a PDF file to print the passwords for these school classes",
    "csvDescription": "Create a CSV file to print the passwords for these school classes",
    "printOneItemPerPage": "Print one password per page",
    "selectSavedSession": "Select from saved sessions",
    "saveSession": "Save session",
    "editSession": "Edit session",
    "myRoom": "My room",
    "sharedMailBox": "Shared mailbox",
    "enrolPageDescription": "Select the classes and projects that you want to enrol yourself by checking the checkboxes.",
    "failDialog": {
      "title": "The file {{file}} could not be shared",
      "reasonMissing": "The file may no longer exist or has been renamed.",
      "reasonAlreadyReceived": "The recipient already has the file.",
      "reasonDuplicate": "The file name is duplicated.",
      "affectedPersons": "The following persons did not receive the file:",
      "affectedPerson": "The following person did not receive the file:",
      "filenameAdvice": "If you try to share again, the file will be shared under the name {{filename}}",
      "retryButton": "Retry"
    },
    "veyonConfigTable": {
      "id": "ID",
      "subnet": "Subnet",
      "subnetDescription": "Subnet in CIDR notation (10.0.0.0/24)",
      "subnetPlaceholder": "10.0.0.0/24",
      "proxyAdress": "Proxy Adress",
      "proxyAdressDescription": "URL of the Veyon-WebAPI-Proxy",
      "proxyAdressPlaceholder": "http://localhost:11080",
      "createConfig": "Create config",
      "editConfig": "Edit config"
    },
    "copyOrCut": "Would you like to cut or copy the files?",
    "filesShared": "Files shared",
    "filesSharingStarted": "Sharing files started",
    "filesCollected": "Files collected"
  },
  "select": "Select",
  "selectAll": "Select all",
  "details": "Details",
  "quickAccess": "Quick access",
  "options": "Options",
  "downloadFile": "Download file",
  "cancel": "Cancel",
  "survey": {
    "attendee": "Attendee",
    "attendees": "Attendees",
    "filterPlaceHolderText": "Search for surveyname",
    "invitedAttendees": "Invited",
    "publicSurvey": "Public survey",
    "isPublic": "Publicly displayed (?)",
    "isPublicTrue": "Public",
    "isPublicFalse": "Private",
    "newTitle": "New survey",
    "created": "Created",
    "creationDate": "Creation date",
    "expires": "Expires",
    "expirationDate": "Expiration date",
    "finished": "You successfully completed the survey.",
    "thanks": "Thank you for your participation.",
    "noAnswer": "No answers available jet.",
    "notFound": "Survey could not be found.",
    "noFormula": "The formula of the survey is not readable.",
    "canSubmitMultiple": "Allow multiple submission",
    "editor": {
      "new": "New (blank)",
      "saveSurveySuccess": "Saved the survey.",
      "abort": "Revert all changes",
      "addDescription": "Add a description",
      "expectingUserInput": "Expecting the user to answer here, ... "
    },
    "participate": {
      "saveAnswerSuccess": "Saved the answer."
    },
    "errors": {
      "submitAnswerError": "The answer could not be submitted.",
      "updateOrCreateError": "Neither able to update a survey nor to create a new one.",
      "deleteError": "The surveys could not be deleted.",
      "imageDeletionFailed": "Not all images of the surveys could be deleted.",
      "noAnswerError": "No answers available jet.",
      "noFormulaError": "The formula of the survey is not readable.",
      "noBackendLimitersError": "In order to use this functionality you have to define limiters inside of the editor.",
      "notFoundError": "Survey not found.",
      "surveyFormulaStructuralError": "The formula of the survey has structural issues.",
      "participationErrorUserNotAssigned": "User is no participant of the survey.",
      "participationErrorAlreadyParticipated": "User has already participated in the survey.",
      "participationErrorSurveyExpired": "Survey has already expired.",
      "idTypeError": "Missing survey id.",
      "missingAnswerError": "Please provide an answer before submitting."
    }
  },
  "survey-answer": {
    "errors": {
      "notAbleToFindOrCreateSurveyAnswerError": "Neither able to find nor to create the users survey answer entry in database.",
      "notAbleToFindSurveyAnswerError": "Survey answers not found.",
      "notAbleToUpdateSurveyAnswerError": "Not able to update the submitted survey answer.",
      "notAbleToCreateSurveyAnswerError": "Not able to create the users survey answer.",
      "notAbleToDeleteSurveyAnswerError": "Not able to delete the users survey answer."
    }
  },
  "surveys": {
    "rowsSelected": "{{selected}} of {{total}} surveys selected",
    "rowSelected": "{{selected}} of {{total}} survey selected",
    "confirmMultiDelete": "Should these surveys really be deleted?",
    "confirmSingleDelete": "Should this survey really be deleted?",
    "deleteSurveys": "Delete {{count}} surveys",
    "deleteSurvey": "Delete survey",
    "title": "SURVEYS",
    "sidebar": "Surveys",
    "view": {
      "open": {
        "menu": "Open Surveys",
        "title": "Open Surveys",
        "description": "Here you find the surveys you were invited to participate."
      },
      "created": {
        "menu": "Own Surveys",
        "title": "Self-created Surveys",
        "description": "Here you find the surveys that you have created by yourself."
      },
      "answered": {
        "menu": "Answered Surveys",
        "title": "Answered Surveys",
        "description": "Here you find the surveys that you have already participated in."
      },
      "editor": {
        "menu": "Create new"
      }
    },
    "actions": {
      "showResultsChart": "Chart",
      "showResultsTable": "Table",
      "showSubmittedAnswers": "Answers"
    },
    "submittedAnswersDialog": {
      "title": "Submitted survey answer"
    },
    "saveDialog": {
      "title": "Save and assign to participants",
      "settingsFlags": "Options",
      "isAnonymous": "Should the survey be anonymous?",
      "isPublic": "Should the survey be public?",
      "canSubmitMultipleAnswers": "Should a participant be allowed to answer the survey multiple times?",
      "canUpdateFormerAnswer": "Should answers be editable afterwards?"
    },
    "sharePublicSurveyDialog": {
      "title": "Share survey",
      "description": "Here you can share the survey with external people. Please copy the link and send it to the participants."
    },
    "participateDialog": {
      "title": "Participate in the survey"
    },
    "resultChartDialog": {
      "title": "Results - Chart"
    },
    "resultTableDialog": {
      "title": "Results - Table"
    }
  },
  "printer": {
    "title": "PRINTER",
    "sidebar": "Printer"
  },
  "network": {
    "title": "NETWORK",
    "sidebar": "Network"
  },
  "locationservices": {
    "title": "LOCATION SERVICES",
    "sidebar": "Location Services"
  },
  "desktopdeployment": {
    "title": "DESKTOP",
    "topic": "Desktop Deployment",
    "description": "Here you can connect to your virtual desktop.",
    "sidebar": "Desktop",
    "close": "Close connection",
    "connect": "Connect",
    "reload": "Reload",
    "error": {
      "title": "Connection error",
      "description": "Please check your network connection and try again."
    },
    "win10": "Windows 10",
    "win11": "Windows 11",
    "ubuntu": "Ubuntu",
    "clients": "Clients available",
    "client": "Client available",
    "errors": {
      "GuacamoleNotResponding": "RDP service not available.",
      "GuacamoleUserNotFound": "Username or password could not be found.",
      "LmnVdiApiNotResponding": "Linuxmuster VDI service does not respond.",
      "SessionNotFound": "Session not found.",
      "AppNotProperlyConfigured": "Guacamole is not properly configured, contact your system administrator."
    }
  },
  "wlan": {
    "title": "WLAN",
    "sidebar": "Wlan"
  },
  "mobiledevices": {
    "title": "MOBILE DEVICES",
    "sidebar": "Mobile Devices"
  },
  "virtualization": {
    "title": "VIRTUALIZATION",
    "sidebar": "Virtualization"
  },
  "firewall": {
    "title": "FIREWALL",
    "sidebar": "Firewall"
  },
  "antimalware": {
    "title": "ANTI-MALWARE",
    "sidebar": "Anti-Malware"
  },
  "backup": {
    "title": "BACKUP",
    "sidebar": "Backup"
  },
  "aichat": {
    "title": "KI CHAT",
    "sidebar": "KI Chat"
  },
  "roombooking": {
    "sidebar": "Room booking"
  },

  "mobileAccessSetup": {
    "connectionTitle": "Configure Connection",
    "pleaseEnterCredentials": "Please enter your server credentials",
    "scanQrCode": "Scan QR Code",
    "orText": "OR",
    "yourPassword": "Your Password",
    "addButton": "Add"
  },

  "settings": {
    "title": "SETTINGS",
    "sidebar": "Settings",
    "addApp": {
      "title": "Add app",
      "description": "Please select an app:"
    },
    "deleteApp": {
      "title": "Delete App",
      "description": "Are you sure you want to delete this app?"
    },
    "delete": "Remove",
    "description": {
      "ticketsystem": "Here you can make all the settings.",
      "mail": "Here you can make all the settings.",
      "chat": "Here you can make all the settings.",
      "conferences": "Here you can make all the settings.",
      "surveys": "Here you can make all the settings.",
      "knowledgebase": "Here you can make all the settings.",
      "filesharing": "Here you can make all the settings.",
      "forums": "Here you can make all the settings.",
      "roombooking": "Here you can make all the settings.",
      "learningmanagement": "Here you can make all the settings.",
      "schoolinformation": "Here you can make all the settings.",
      "classmanagement": "Here you can make all the settings.",
      "printer": "Here you can make all the settings.",
      "network": "Here you can make all the settings.",
      "locationservices": "Here you can make all the settings.",
      "desktopdeployment": "Here you can make all the settings.",
      "wlan": "Here you can make all the settings.",
      "mobiledevices": "Here you can make all the settings.",
      "virtualization": "Here you can make all the settings.",
      "firewall": "Here you can make all the settings.",
      "antimalware": "Here you can make all the settings.",
      "backup": "Here you can make all the settings.",
      "aichat": "Here you can make all the settings.",
      "linuxmuster": "Here you can make all the settings.",
      "whiteboard": "Here you can make all the settings.",
      "bulletinboard": "Configure the user groups that have access to the Bulletin Board app here. The categories can be used to control which messages are displayed to users.",
      "forwarded": "Forwarding: Simply enter the link to the web application under URL.",
      "framed": "Frame: Simply enter the link to the web application under URL.",
      "embedded": "Embedded: Here you can create your own web application in the editor."
    },
    "globalSettings": {
      "title": "Global Settings",
      "security": "Security",
      "multiFactorAuthentication": "Two-factor authentication",
      "description": "Here you can specify the user groups for which two-factor authentication is to be enforced.",
      "selectUserGroups": "Select user groups for which the MFA setup is enforced.",
      "updateSuccessful": "Setting updated successfully",
      "errors": {
        "updateError": "Settings could not be updated.",
        "notFoundError": "Settings could not be loaded."
      }
    },
    "info": {
      "title": "Info"
    },
    "appconfig": {
      "sections": {
        "onlyOffice": {
          "title": "Only Office Integration",
          "description": ""
        },
        "imapMailFeed": {
          "title": "IMAP Integration",
          "description": ""
        },
        "bulletinBoard": {
          "title": "Categories",
          "description": "Add new categories or edit existing ones to control for which users and groups notifications should be displayed."
        },
        "general": {
          "title": "General",
          "description": ""
        },
        "fileSharing": {
          "title": "General settings",
          "description": ""
        },
        "docker": {
          "title": "Docker Applications",
          "description": "To be able to use the extended services, the required container applications must be started here."
        },
        "veyon": {
          "title": "Veyon Proxy",
          "description": "Here you can configure the Veyon WebAPI proxies.",
          "filterPlaceHolderText": "Search for proxy",
          "invalidCidrFormat": "Invalid CIDR notation",
          "invalidUrlFormat": "Invalid URL"
        },
        "files": {
          "title": "Files",
          "description": "The files that are displayed in the app can be managed here.",
          "uploadSuccess": "Upload successful",
          "uploadFailed": "Upload failed",
          "rowSelected": "{{selected}} of {{total}} files selected",
          "rowsSelected": "{{selected}} of {{total}} files selected"
        },
        "editor": {
          "title": "Editor",
          "description": "Here in the editor you can design your own web applications or integrate existing content. You can create websites, format and customize content. Existing applications or external content can also be inserted and conveniently linked to your own content. This creates a flexible area in which you can easily display content or offer interactive applications. Start by selecting the mode in which the web application is to be launched.",
          "sandboxMode": "Separate Layout",
          "nativeMode": "Integrated Layout",
          "sandboxModeDescription": "In “Sparate layout” mode, the content is displayed as a separate page, similar to a window within the application. In addition to the actual content, additional design elements or functions can also be loaded from other sources. This means that the design is independent of the application and could therefore look or behave differently. Here, the content must be uploaded as an HTML file.",
          "nativeModeDescription": "In “Integrated layout” mode, on the other hand, the content is inserted directly into the user interface of the application. This means that the content looks exactly like the application itself and fits in seamlessly. However, no additional external design elements or functions can be added dynamically here. However, static elements such as images can be uploaded and used here."
        }
      },
      "update": {
        "success": "App saved successfully",
        "failed": "Update failed"
      },
      "delete": {
        "success": "App removed",
        "failed": "App deletion failed"
      },
      "create": {
        "success": "App created",
        "failed": "App creation failed"
      }
    },
    "errors": {
      "WriteAppConfigFailed": "Save app failed",
      "ReadAppConfigFailed": "Read app failed",
      "DisableAppConfigFailed": "Disable app failed",
      "WriteTraefikConfigFailed": "Write traefik config failed",
      "ReadTraefikConfigFailed": "Read traefik config failed",
      "forbiddenProxyPath": "Forbidden proxy path",
      "fieldRequired": "This field is required",
      "maxChars": "Maximum {{count}} characters",
      "nameAlreadyExists": "App with this name already exists"
    },
    "yamleditor": {
      "invalidYaml": "Wrong YAML syntax",
      "placeholder": "Enter your Traefik config here"
    },
    "rowsSelected": "{{selected}} of {{total}} Container selected",
    "rowSelected": "{{selected}} of {{total}} Container selected",
    "license": {
      "title": "License Overview",
      "customerId": "Customer No",
      "licenseId": "License ID",
      "numberOfUsers": "Number of users",
      "validFromUtc": "Valid from",
      "validToUtc": "Valid to",
      "licenseStatus": "License status",
      "register": "Register",
      "registerLicense": "Register license",
      "licenseKey": "License key",
      "licenseKeyDescription": "Enter the license key you received with your purchase.",
      "licenseSignedSuccessfully": "License registered successfully",
      "noLicenseRegistered": "No license registered",
      "errors": {
        "signingFailed": "Registration failed",
        "verificationFailed": "Token verification failed"
      }
    }
  },
  "usersettings": {
    "title": "MY PROFILE",
    "sidebar": "My Profile",
    "rowsSelected": "{{selected}} of {{total}} accounts selected",
    "details": {
      "title": "User details",
      "description": "Here you see and edit some of your personal information.",
      "userInformation": "User related information",
      "dateOfBirth": "Date of birth",
      "givenName": "Given name",
      "displayName": "Display name",
      "name": "Username",
      "role": "Role",
      "schoolName": "School name",
      "schoolSubjects": "School subjects",
      "sophomorixState": "Status",
      "quotas": "Quotas",
      "proxyAddresses": "Mail Proxies",
      "addNew": "Type to add",
      "badgeAlreadyExists": "This entry exists already",
      "sophomorixCustom1_teacher": "Schoolsubject 1",
      "sophomorixCustom2_teacher": "Schoolsubject 2",
      "sophomorixCustomMulti1_teacher": "Coffee-brands",
      "userimageconfig": "Profile picture"
    },
    "security": {
      "title": "Security",
      "sidebar": "Security",
      "description": "Configure here the security settings of your account",
      "changePassword": {
        "title": "Change Password",
        "currentPassword": "Current password",
        "newPassword": "New Password",
        "confirmPassword": "Confirm Password",
        "confirm": "Change Password",
        "passwordChangedSuccessfully": "Password changed successfully"
      },
      "filterPlaceHolderText": "Search for URL",
      "passwordSafe": "Password Safe",
      "addUserAccount": "Add account",
      "accountId": "Account ID",
      "accountData": "Login Data",
      "masterPassword": "Master Password",
      "wrongMasterPassword": "Wrong master password",
      "enterMasterPassword": "Please enter master password for decryption"
    },
    "mails": {
      "title": "Email"
    },
    "mobileAccess": {
      "title": "Mobile Access",
      "description": "Here you can set up the {{ applicationName }} app for mobile access to your files. Currently only available for Apple iOS."
    },
    "faq": "FAQ",
    "externalIntegration": "External Integration",
    "config": {
      "mfa": "Two-Factor-Authentication",
      "mfaInfo": "Currently the Two-Factor-Authentication is",
      "enabled": "enabled",
      "enable": "Enable",
      "disabled": "disabled",
      "disable": "Disable"
    },
    "language": {
      "title": "Language",
      "description": "Please select the language for the user interface.",
      "german": "German",
      "english": "English",
      "system": "System language"
    },
    "addTotp": {
      "title": "Set up Two-Factor Authentication",
      "qrCodeInstructions": "Scan the QR code with an authenticator app that supports TOTP (Time-based One-Time Password).",
      "totpCodeInstructions": "Then enter the generated code here and save it:",
      "mfaSetupRequired": "The global guidelines require two-factor authentication to be set up:",
      "mfaSetupSuccess": "Two-factor authentication has been successfully set up."
    },
    "errors": {
      "currentPasswordRequired": "Current password is required",
      "newPasswordRequired": "New password is required",
      "confirmPasswordRequired": "Repeat the new password for the confirmation",
      "passwordsDoNotMatch": "Passwords do not match",
      "passwordLength": "Password must be at least 8 characters long",
      "notSupportedFileFormat": "Not supported file format",
      "notAbleToCompressImage": "Not able to compress the image"
    }
  },
  "forwardingpage": {
    "action": "This link will take you to the external site of the provider.",
    "description": "The application opens in a new window. No further authorization is required.",
    "missing_link": "Missing link"
  },
  "menu": "Menu",
  "home": "Home",
  "projects": "Projects",
  "iso": "ISO",
  "program": "Programs",
  "share": "Share",
  "teacher": "Teacher",
  "student": "Student",
  "students": "Students",
  "user": "User",
  "login": {
    "pageTitle": "Login",
    "username_too_long": "Username to long",
    "password_too_long": "Password to long",
    "forgot_password": "Forgot password?",
    "remember_me": "Remember me",
    "enterMultiFactorCode": "Two-Factor Authentication",
    "loginWithApp": "Login with QR-Login",
    "loginWithQrDescription": "Open the edulution.io APP to simply log in with the QR code.",
    "infoQrCodeExpired": "Time for login with edulution.io APP expired."
  },
  "edit": "Edit",
  "common": {
    "ok": "OK",
    "confirm": "Confirm",
    "share": "Share",
    "savedToClipboard": "Saved to clipboard.",
    "savedToClipboardError": "Unable to save into clipboard.",
    "answers": "Answers",
    "error": "Error",
    "errors": {
      "attachmentUploadFailed": "Failed to upload attachment",
      "dbAccessFailed": "Database access failed",
      "directoryNotCreated": "Failed to create directory",
      "fileDeletionFailed": "Failed to delete the file",
      "fileWritingFailed": "Failed to write the file",
      "fileNotFound": "File not found",
      "fileNotProvided": "File not provided",
      "invalidFileType": "Invalid file type",
      "startDateBeforeEndDate": "The start date must be before the end date"
    },
    "cut": "Cut",
    "sortOrder": "Sort order",
    "checking": "Checking",
    "options": "Options",
    "cancel": "Cancel",
    "columns": "Columns",
    "table": "Table",
    "copy": {
      "success": "Successfully copied to clipboard",
      "error": "Copy to clipboard failed",
      "doCopy": "Copy",
      "link": "Copy link",
      "url": "Copy URL"
    },
    "openInNewTab": "Open in new tab",
    "maximize": "Maximize",
    "minimize": "Minimize",
    "restore": "Restore",
    "dock": "Dock",
    "undock": "Undock",
    "from": "from",
    "youAreCurrentlyNotLoggedIn": "You are currently not logged in",
    "toLogin": "To login",
    "name": "Name",
    "join": "Join",
    "details": "Details",
    "createdAt": "Created at",
    "updatedAt": "Updated at",
    "actions": "Actions",
    "forward": "Forward",
    "showOptions": "Show options",
    "open": "Open",
    "and": "and",
    "yes": "Yes",
    "no": "No",
    "title": "Title",
    "add": "Add",
    "reload": "Reload",
    "stop": "Stop",
    "logout": "Logout",
    "selected": "selected",
    "save": "Save",
    "successful": "Successful",
    "failed": "Failed",
    "login": "Login",
    "username": "Username",
    "password": "Password",
    "loading": "Loading...",
    "overview": "Overview",
    "create": "Create",
    "icon": "Icon",
    "group": "Group",
    "groups": "Groups",
    "min_chars": "Minimum {{count}} characters",
    "max_chars": "Maximum {{count}} characters",
    "groupAdmins": "Group administrators",
    "admins": "Administrators",
    "adminsShort": "Admins",
    "adminShort": "Admin",
    "admin": "Administrator",
    "teacher": "Teacher",
    "users": "Users",
    "groupUsers": "Group users",
    "description": "Description",
    "school": "School",
    "properties": "Properties",
    "type": "Type",
    "creationDate": "Creation date",
    "schoolName": "School name",
    "mailList": "Mailing List",
    "invalid_chars": "Contains invalid characters",
    "clearSelection": "Clear selection",
    "start": "Start",
    "close": "Close",
    "delete": "Delete",
    "connect": "Connect",
    "custom": "Custom",
    "select": "Select...",
    "none": "None",
    "edit": "Edit",
    "participate": "Participate",
    "participated": "Participated",
    "not-available": "Not available",
    "date": "Date",
    "time": "Time",
    "revert": "Revert",
    "restart": "Restart",
    "kill": "Kill",
    "install": "Install",
    "update": "Update",
    "progress": "Progress...",
    "pressInstall": "Press Install to start",
    "disabled": "Disabled",
    "invalid_url": "Invalid URL",
    "invalid_fqdn": "Invalid FQDN. Please only enter the hostname.",
    "required": "Required",
    "download": "Download",
    "template": "Template",
<<<<<<< HEAD
    "application": "Application"
=======
    "preview": "Preview",
    "format": "Format",
    "upload": "Upload",
    "mode": "Mode"
>>>>>>> cc3c0e93
  },
  "form": {
    "path": "Path",
    "pathDescription": "Please enter a valid URL.",
    "apptype": "App type",
    "native": "Native Support",
    "forwarded": "Forwarded",
    "embedded": "Embedded",
    "saved": "Configuration saved!",
    "url": "URL",
    "urlDescription": "Please insert an URL to the application",
    "apiKey": "API Key",
    "apiKeyDescription": "The API Key will be used for authentication",
    "proxyConfig": "Proxy Configuration",
    "proxyConfigDescription": "You can store your own proxy configuration for Traefik here. You can either work via the input fields using a template or create a configuration in YAML format directly in expert mode. <br/><strong>Warning:</strong> A wrong configuration could lead to the application being unreachable.",
    "expertMode": "Expert mode",
    "proxyPath": "Proxy path",
    "proxyPathPlaceholder": "e.g. SOGo",
    "proxyDestination": "Proxy destination",
    "proxyDestinationPlaceholder": "e.g. http://localhost:1234/",
    "stripPrefix": "Strip prefix",
    "embeddedPageEditor": "Editor",
    "embeddedPageEditorModeDescription": "Here you can choose between sandbox and native rendering. Sandbox is the safest variant, native the original rendering. Please note that no security precautions can be taken with native rendering. In sandbox mode, the HTML file is read from memory. To do this, upload the file.",
    "sandboxed": "Sandbox",
    "input": {
      "dateTimePicker": {
        "timeSlot": "o'clock",
        "placeholder": "MM/DD/YYYY HH:mm AM/PM"
      }
    }
  },
  "fileOperationSuccessful": "File operation successful",
  "unknownErrorOccurred": "An unknown error occurred",
  "fileSharingTable": {
    "filename": "Filename",
    "size": "Size",
    "lastModified": "Last Modified",
    "type": "Type",
    "filesOrFoldersSelected": "{{selected}} of {{total}} file(s)/folder(s) were selected"
  },
  "filesharingUpload": {
    "title": "Upload Files",
    "upload": "Upload",
    "dataLimitExceeded": "Data limit from 50 MB exceeded",
    "fileSize": "File size",
    "selectFile": "Select up to 5 files at a time",
    "uploadItems": "Upload: {{count}} items",
    "dragDropClick": "Drag files here or click to select files",
    "dropHere": "Drop here",
    "filesToUpload": "Files to upload",
    "overwriteWarningTitleFile": "Warning: File already exists",
    "overwriteWarningTitleFiles": "Warning: Files already exist",
    "overwriteWarningDescriptionFile": "The following file will be overwritten:",
    "overwriteWarningDescriptionFiles": "The following files will be overwritten:",
    "oversizedFilesDetected": "Oversized files detected",
    "oversizedFileDetected": "Oversized file detected!",
    "cannotUploadOversized": "Cannot upload oversized files (more than 50 MB)."
  },
  "linuxmuster": {
    "title": "LINUXMUSTER",
    "sidebar": "Linuxmuster"
  },
  "whiteboard": {
    "title": "WHITEBOARD",
    "sidebar": "Whiteboard"
  },
  "whiteboard-collaboration": {
    "title": "WHITEBOARD",
    "sidebar": "Collaborative Whiteboard"
  },
  "table": {
    "noDataAvailable": "No data available"
  },
  "loadingIndicator": {
    "message": "Please wait..."
  },
  "search": {
    "type-to-search": "Type to search",
    "loading": "Loading",
    "no-results": "No results",
    "usersAdded": "{{ count }} added"
  },
  "fileCategory": {
    "folder": "Folder",
    "document": "Document",
    "image": "Image",
    "video": "Video",
    "audio": "Audio",
    "acrobat": "PDF",
    "presentation": "Presentation",
    "spreadsheet": "Table",
    "vector": "Diagram"
  },
  "fileCreateNewContent": {
    "documentFile": "Create a new document",
    "spreadsheetFile": "Create a new table",
    "presentationFile": "Create a new presentation",
    "textFile": "Create a new textfile",
    "drawIoFile": "Create a new Draw.io-File",
    "fileDialogTitle": "Create a new file",
    "directoryDialogTitle": "Create a new directory",
    "createButtonText": "Create",
    "min_3_chars": "Minimum 3 characters",
    "max_30_chars": "Maximum 30 characters",
    "fileOperationSuccessful": "File creation successful",
    "noMessageAvailable": "No message available",
    "unknownErrorOccurred": "An unknown error occurred",
    "newFileFromType": {
      "drawIoFile": "New Draw.io-File",
      "textFile": "New Textfile",
      "spreadsheetFile": "New Table",
      "presentationFile": "New Presentation",
      "documentFile": "New Document"
    }
  },
  "fileRenameContent": {
    "placeholder": "Enter new name",
    "renameYourDirectory": "Rename your directory",
    "renameYourFile": "Rename your file",
    "to": "to",
    "rename": "Rename",
    "unknownErrorOccurred": "An unknown error occurred"
  },
  "currentDirectory": "Current directory",
  "moveItemDialog": {
    "changeDirectory": "Change directory",
    "currentDirectory": "Current directory",
    "folderName": "Folder name",
    "movingItems": {
      "one": "Moving 1 item",
      "other": "Moving {{count}} items"
    },
    "moveTo": "Move to",
    "move": "Move",
    "unknownErrorOccurred": "An unknown error occurred",
    "selectedItem": "selected item"
  },
  "deleteDialog": {
    "areYouSure": "Are you absolutely sure?",
    "actionCannotBeUndone": "This action cannot be undone. This will permanently delete the files:",
    "selectedItems": "Selected Items:",
    "cancel": "Cancel",
    "continue": "Continue",
    "unknownErrorOccurredDuringDeletion": "An unknown error occurred during deletion",
    "deleteFiles": "Delete files"
  },
  "timeAgo": {
    "justNow": "just now",
    "minuteAgo": "{{count}} minutes ago",
    "hourAgo": "{{count}} hour ago",
    "dayAgo": "{{count}} days ago",
    "invalidDate": "Invalid date"
  },
  "dialog": {
    "close": "Close"
  },
  "tooltip": {
    "upload": "Upload",
    "create": {
      "file": "Create file",
      "folder": "Create folder"
    },
    "rename": "Rename",
    "move": "Move",
    "delete": "Delete",
    "download": "Download"
  },
  "response": {
    "successfully": "Action was successful",
    "error": "Error",
    "move_successful": "Move successful from {{sourcePath}} to {{destinationPath}}",
    "move_failed": "Move failed",
    "unexpected_error_occurred": "Unexpected error occurred",
    "upload_failed_with_status": "Upload failed with status {{status}}",
    "network_error_occurred_during_the_upload": "Network error occurred during the upload",
    "file_uploaded_successfully": "File {{fileName}} uploaded successfully",
    "file_uploaded_failed": "File {{fileName}} could not be uploaded {{status}}",
    "directory_created_successfully": "Directory {{directoryName}} created successfully",
    "file_created_successfully": "File {{fileName}} created successfully",
    "file_was_deleted_successfully": "File {{fileName}} was deleted successfully",
    "files_deleted_successfully": "File was deleted successfully",
    "all_items_moved_successfully": "All items moved successfully",
    "destination_path_is_undefined": "Destination path is undefined"
  },
  "accountData": {
    "account_info": "Account Information",
    "name": "Name",
    "email": "Email",
    "school": "School",
    "role": "Role",
    "classes": "Classes",
    "change_password": "Change Password",
    "my_information": "My Information",
    "mail_alias": "Mail-Alias",
    "change_my_data": "Change my data",
    "school_classes": "School Classes"
  },
  "groups": {
    "errors": {
      "CouldNotGetGroupByPath": "Group could not be found by path",
      "CouldNotGetUsers": "Users could not be found",
      "CouldNotFetchGroupMembers": "Group members could not be found",
      "CouldNotFetchUserById": "User could not be found by ID",
      "CouldNotSearchGroups": "Could not search for groups"
    },
    "classes": "Classes"
  },
  "users": {
    "errors": {
      "notFoundError": "User does not exist",
      "updateError": "Not able to update the user"
    }
  },
  "permission": {
    "groups": "User groups",
    "selectGroupsDescription": "Select the user groups that should have access to the app."
  },
  "appExtendedOptions": {
    "title": "Extensions",
    "onlyOfficeUrl": "Enter the OnlyOffice URL",
    "onlyOfficeUrlTitle": "OnlyOffice URL",
    "onlyOfficeJwtSecretTitle": "OnlyOffice JWT Secret",
    "onlyOfficeJwtSecretDescription": "Enter the OnlyOffice JWT Secret",
    "overrideDocumentVendorMSWithOOTitle": "Use OpenDocument as the standard document format",
    "overrideDocumentVendorMSWithOODescription": "Should the format used by OpenOffice (odt, ods, odp) be used instead of Microsoft Office (docx, pptx, xlsx) formats?",
    "mailImapUrlTitle": "URL",
    "mailImapUrlDescription": "Enter the FQDN (i.e. 'imap.example.com') of the IMAP-server",
    "mailImapPortTitle": "Port",
    "mailImapPortDescription": "Enter the port number of the IMAP-server (i.e. 993)",
    "mailImapSecureTitle": "Secure Connection",
    "mailImapSecureDescription": "Should the connection be established via TLS or STARTTLS",
    "mailImapRejectUnauthorizedTitle": "Reject Unauthorized",
    "mailImapRejectUnauthorizedDescription": "Should a certificate check be carried out for this connection?"
  },
  "mails": {
    "errors": {
      "NotAbleToGetImapOption": "Could not read the configuration for imap",
      "NotAbleToConnectClientError": "Could not connect to the imap server",
      "NotAbleToLockMailboxError": "Could not lock on to the mailbox",
      "NotAbleToFetchMailsError": "Could not fetch mails",
      "NotValidPortTypeError": "The port must be specified as a number",
      "MailProviderNotFound": "Email provider not found",
      "MailcowApiGetSyncJobsFailed": "Not able to get sync jobs",
      "MailcowApiCreateSyncJobFailed": "Not able to create sync job",
      "MailcowApiDeleteSyncJobsFailed": "Not able to delete sync jobs"
    }
  },
  "licensing": {
    "communityLicenseDialog": {
      "title": "Community Edition",
      "description": "Free community edition of {{ applicationName }} UI.<br/>Visit us on <link1>{{link}}</link1>.<br/><strong>This version does not provide support.</strong>"
    }
  },
  "preview": {
    "image": "Image preview",
    "failedToLoadImage": "Failed to load image"
  },
  "containerApplication": {
    "dialogTitle": "{{applicationName}}-Plugins Installer",
    "EDULUTION_MAIL_HOSTNAME": {
      "title": "Hostname",
      "description": "Hostname of the mail server. This could be different from the edulution domain name."
    }
  },
  "dockerOverview": {
    "title": "Container Overview",
    "containerName": "Container Name",
    "state": "State",
    "status": "Status",
    "state-badge": "Badge",
    "imageName": "Image",
    "filterPlaceHolderText": "Search for container name",
    "port": "Port",
    "created": "Created at",
    "container-view": "Container"
  },
  "docker": {
    "error": {
      "dockerConnectionError": "Docker connection failed",
      "dockerImageNotFound": "Docker Image could not be found",
      "dockerCreationError": "Docker Container could not be created",
      "dockerCommandExecutionError": "Docker command could not be executed",
      "dockerContainerDeletionError": "Docker Container could not be deleted"
    },
    "events": {
      "pullingImage": "Pulling docker image...",
      "checkingImage": "Checking if image already exists...",
      "creatingContainer": "Creating docker container...",
      "containerCreated": "Container created.",
      "startContainer": "Container started.",
      "stopContainer": "Container stopped.",
      "restartContainer": "Restart Container.",
      "killContainer": "Container killed.",
      "containerCreationSuccessful": "Container successfully created.",
      "containerCreationFailed": "Container could not be created."
    },
    "status": {
      "running": "running",
      "created": "created",
      "restarting": "restarting",
      "paused": "paused",
      "exited": "exited",
      "dead": "dead"
    }
  },
  "veyon": {
    "lockScreen": "Lock screen",
    "unlockScreen": "Unlock screen",
    "lockInputDevices": "Lock input",
    "unlockInputDevices": "Unlock input",
    "rebootSystem": "Reboot system",
    "powerDown": "Shutdown system",
    "errors": {
      "AppNotProperlyConfigured": "Veyon is not properly configured, contact the system administrator.",
      "VeyonAuthFailed": "Veyon authentication failed.",
      "GetUserFailed": "User could not be retrieved.",
      "VeyonApiNotReachable": "The external Veyon server is not reachable."
    }
  },
  "Invalid user credentials": "Username or password incorrect.",
  "For more on this error consult the server log at the debug level.": "Connection to AD server failed. Please try again later.",
  "Failed to fetch": "Connection to edulution server failed. Please try again later.",
  "Invalid client or Invalid client credentials": "Invalid server configuration. Please check the client ID or the client secret.",
  "Not Found (404)": "Connection to edulution server failed. Please try again later.",
  "NetworkError when attempting to fetch resource.": "Network error when attempting to fetch resource."
}<|MERGE_RESOLUTION|>--- conflicted
+++ resolved
@@ -1080,14 +1080,11 @@
     "required": "Required",
     "download": "Download",
     "template": "Template",
-<<<<<<< HEAD
-    "application": "Application"
-=======
     "preview": "Preview",
     "format": "Format",
     "upload": "Upload",
-    "mode": "Mode"
->>>>>>> cc3c0e93
+    "mode": "Mode",
+    "application": "Application"
   },
   "form": {
     "path": "Path",
