--- conflicted
+++ resolved
@@ -125,7 +125,6 @@
     "selectedItems": "Selected Items:",
     "cancel": "Cancel",
     "continue": "Continue",
-<<<<<<< HEAD
     "unknownErrorOccurredDuringDeletion": "An unknown error occurred during deletion",
     "deleteFiles": "Delete files"
   },
@@ -155,9 +154,7 @@
     "move": "Move",
     "delete": "Delete",
     "download": "Download"
-=======
-    "unknownErrorOccurredDuringDeletion": "An unknown error occurred during deletion"
->>>>>>> 0b9798d7
   }
 
+
 }