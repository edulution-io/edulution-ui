{
  "welcome": "Bienvenue dans l'application",
  "changeLang": "changer la langue",
  "heading": "Bienvenue {{givenName}} {{familyName}}",
  "content": "Voici votre tableau de bord {{ applicationName }} personnel. L'endroit où toutes vos applications de cours numériques sont rassemblées.",
  "closeEditingWindow": "Voulez-vous vraiment fermer la fenêtre de modification ?",
  "framebufferImage": "Image tampon",
  "previewImage": "Aperçu de l'image",
  "imprint": "Mentions légales",
  "public": "Publique",
  "bulletinboard": {
    "settings": "Paramètres",
    "noBulletinsToShow": "Il n'y a actuellement aucun message à afficher, il est préférable de passer à nouveau plus tard!",
    "categoryIsRequired": "Une catégorie doit être sélectionnée",
    "createdFrom": "depuis {{ createdBy }}, mis à jour sur {{ lastUpdated }}",
    "createdFromAndUpdatedBy": "depuis {{ createdBy }}, mis à jour par {{ lastUpdatedBy }} sur {{ lastUpdated }}",
    "deleteBulletinCategory": "Supprimer la catégorie",
    "confirmSingleCategoryDelete": "Cette catégorie devrait-elle vraiment être supprimée?",
    "confirmSingleCategoryDeleteWarning": "Faites attention à ce que toutes les communications de cette catégorie soient supprimées!",
    "isVisibleStartDate": "Actif",
    "isVisibleEndDate": "Actif jusqu'à",
    "isActiveOrExpired": "Actif / expiré",
    "activeFrom": "Actif",
    "activeUntil": "Actif jusqu'à",
    "appTitle": "Tableau d'affichage",
    "description": "Ici, vous trouverez vos messages actuels",
    "filterPlaceHolderText": "Rechercher des noms de catégorie",
    "sidebar": "Tableau d'affichage",
    "newCategorie": "Nouvelle catégorie",
    "category": "catégorie",
    "categoryPositionChanged": "La position de la catégorie a changé",
    "name": "nom",
    "editCategorie": "Modifier la catégorie",
    "isActive": "Actif",
    "isPermanentlyActive": "Est en permanence actif",
    "visibleFor": "Visible",
    "visibleForUsers": "Visible pour les utilisateurs",
    "visibleForGroups": "Visible pour les groupes",
    "editableByUsers": "Éditeur des utilisateurs",
    "editableByGroups": "Éditeur de groupes",
    "editorialAccess": "Accès en écriture",
    "manageCategories": "Gérer les catégories",
    "manageBulletins": "Gérer les messages",
    "error": "Erreur",
    "delete": "Supprimer",
    "deleteBulletin": "Supprimer la communication",
    "deleteBulletins": "{{count}} Supprimer les messages",
    "editBulletin": "Modifier",
    "createBulletin": "Créer une communication",
    "confirmSingleDelete": "Ce message devrait-il vraiment être supprimé?",
    "confirmMultiDelete": "Ces messages devraient-ils vraiment être supprimés?",
    "rowsSelected": "{{selected}} depuis {{total}} messages sélectionnés",
    "rowSelected": "{{selected}} depuis {{total}} notification sélectionnée",
    "cancel": "Annuler",
    "title": "titre",
    "content": "Contenu",
    "placeholderCategoryName": "nom",
    "categoryName": "Nom de la catégorie",
    "bulletinUpdatedSuccessfully": "Message enregistré avec succès",
    "bulletinCreatedSuccessfully": "Créé avec succès",
    "bulletinsDeletedSuccessfully": "Messages supprimé avec succès",
    "categoryCreatedSuccessfully": "Catégorie créée avec succès",
    "categoryUpdatedSuccessfully": "Catégorie mise à jour avec succès",
    "categoryDeletedSuccessfully": "Catégorie supprimée avec succès",
    "editCategory": "Modifier la catégorie",
    "createNewCategory": "Créer une catégorie",
    "categories": {
      "visibleByUsersAndGroups": "Cette catégorie avec ses messages est visible pour les utilisateurs et les groupes sur la page d'accueil",
      "visibleByUsersAndGroupsTitle": "Page d'accueil",
      "editableByUsersAndGroups": "Cette catégorie est éditable par les utilisateurs et les groupes de l'application Bulletin Board",
      "editableByUsersAndGroupsTitle": "Gérer les messages"
    },
    "errors": {
      "categoryNotFound": "Catégorie introuvable",
      "categoryDeleteFailed": "La catégorie n'a pas pu être supprimée",
      "invalidCategory": "Catégorie non valide",
      "bulletinNotFound": "Bulletin introuvable",
      "unauthorizedUpdateBulletin": "Aucune autorisation pour mettre à jour ce bulletin",
      "unauthorizedDeleteBulletin": "Aucune autorisation pour supprimer ce bulletin",
      "categoryNameAlreadyExists": "Le nom de catégorie existe déjà",
      "unauthorizedCreateBulletin": "Aucune autorisation pour créer ce bulletin",
      "unauthorizedCreateCategory": "Aucune autorisation pour créer cette catégorie",
      "unauthorizedDeleteCategory": "Aucune autorisation pour supprimer cette catégorie",
      "unauthorizedUpdateCategory": "Aucune autorisation pour mettre à jour cette catégorie",
      "attachmentNotFound": "Pièce jointe introuvable",
      "attachmentDeletionFailed": "La suppression d'une pièce jointe a échoué"
    }
  },
  "appstore": {
    "title": "App Store",
    "description": "Ici tu peux ajouter des applications {{ applicationName }}.",
    "chooseIcon": "Sélectionner l'icône",
    "uploadIcon": "Icône de téléchargement",
    "dropIconDescription": "Glissez une image ici ou cliquez pour sélectionner une image. Formats pris en charge: SVG, webp"
  },
  "forwarding": {
    "sidebar": "Transfert"
  },
  "frame": {
    "sidebar": "Cadre"
  },
  "embedded": {
    "sidebar": "Intégré"
  },
  "dashboard": {
    "pageTitle": "Tableau de bord",
    "sidebar": "Dashboard",
    "mobileAccess": {
      "title": "Accès mobile",
      "manual": "Instructions",
      "setupWithQrCode": "Configuration via un QR-code",
      "content": "Vous pouvez accéder au serveur scolaire à partir de nombreux appareils mobiles. Appuyez sur les instructions pour commencer.",
      "scanAccessInfo": "Pour transférer les identifiants, veuillez scanner le QR-code suivant avec l'edulution App."
    },
    "quota": {
      "title": "Quotas",
      "globalQuota": "Cloudquota calculé ",
      "mailQuota": "MailQuota calculé",
      "mibibyte": "Mib",
      "remainingLow": "Quota restant bas - {{free}} %",
      "remainingVeryLow": "Quota restant très bas - {{free}} %"
    }
  },
  "auth": {
    "errors": {
      "TokenExpired": "Session expirée.",
      "SessionExpiring": "Vous serez déconnnecté dans moins d'une minute.",
      "Unauthorized": "Vous n'êtes pas autorisé.",
      "Unknown": "Utilisateurs introuvables.",
      "TotpMissing": "TOTP manquant.",
      "TotpInvalid": "TOTP invalide.",
      "LmnConnectionFailed": "La connexion au serveur scolaire a échoué.",
      "KeycloakConnectionFailed": "La connexion au serveur d'authentification a échoué.",
      "EdulutionConnectionFailed": "La connexion au serveur Edulution a échoué. Veuillez réessayer plus tard."
    },
    "logout": {
      "success": "Avec succès"
    }
  },
  "lmnApi": {
    "errors": {
      "ToggleSchoolClassJoinedFailed": "Joindre ou quitter la classe a échoué",
      "ToggleProjectJoinedFailed": "Joindre ou quitter le projet a échoué",
      "TogglePrinterJoinedFailed": "Ajouter ou supprimer l'imprimante a échoué",
      "GetUserSessionsFailed": "L'appel des sessions utilisateur a échoué",
      "AddUserSessionsFailed": "L'ajout de la session utilisateur a échoué",
      "GetPrintersFailed": "Echec de requête des imprimantes",
      "RemoveUserSessionsFailed": "Echec de la suppression de la session utilisateur",
      "UpdateUserSessionsFailed": "La mise à jour de la session utilisateur a échoué",
      "StartExamModeFailed": "Echec de démarrage du mode d'examen",
      "PrintPasswordsFailed": "Echec de l'impression des mots de passe",
      "StopExamModeFailed": "La fin du mode d'examen a échoué",
      "RemoveManagementGroupFailed": "Echec de la suppression du groupe de gestion",
      "AddManagementGroupFailed": "Echec de l'ajout du groupe de gestion",
      "GetUserSchoolClassesFailed": "Echec d'appel des classes de l'utilisateur",
      "GetUserSchoolClassFailed": "Echecc d'appel de la classe de l'utilisateur",
      "GetUserProjectsFailed": "L'appel des projets de l'utilisateur a échoué",
      "GetUserFailed": "Échec de l'appel",
      "UpdateUserFailed": "La mise à jour a échoué",
      "GetCurrentUserRoomFailed": "Echec d'appel de la salle actuelle",
      "CreateProjectFailed": "La création du projet a échoué",
      "RemoveProjectFailed": "Echec de suppression du projet",
      "UpdateProjectFailed": "La mise à jour du projet a échoué",
      "SearchUsersOrGroupsFailed": "La recherche d'utilisateurs ou de groupes a échoué",
      "GetProjectFailed": "Echec de l'appel du projet",
      "PasswordMismatch": "Le mot de passe actuel est incorrect",
      "PasswordChangeFailed": "Echec de modification du mot de passe",
      "GetUsersQuotaFailed": "L'appel du quota l'utilisateur a échoué.",
      "GetSchoolsFailed": "L'appel des écoles a échoué",
      "GetLmnVersionFailed": "L'appel de la version Linuxmuster a échoué."
    }
  },
  "ticketsystem": {
    "title": "Système de tickets",
    "sidebar": "Système de tickets"
  },
  "mail": {
    "title": "E-mail",
    "sidebar": "E-mail",
    "configName": "Nom de la configuration",
    "hostname": "Nom d'hôte",
    "port": "port",
    "portPlaceholder": "par exemple 993",
    "encryption": "Chiffrement",
    "rowSelected": "{{selected}} de {{total}} tâche sélectionnée",
    "rowsSelected": "{{selected}} de {{total}} tâches sélectionnées",
    "themeUpdated": {
      "generic": "Le thème du courrier électronique a été mis à jour. Veuillez actualiser la page pour que les modifications soient prises en compte.",
      "failed": "Le thème du courrier électronique n'a pas pu être mis à jour."
    },
    "importer": {
      "filterPlaceHolderText": "Rechercher le nom d'utilisateur",
      "title": "Importateur de courrier électronique",
      "provider": "Fournisseur de messagerie",
      "interval": "Intervalle de synchronisation",
      "isActive": "Actif",
      "syncJobsTable": "Tâches des importateurs",
      "mailAddress": "Adresse email",
      "noMailConfigured": "L'application de messagerie n'est pas configurée. Veuillez contacter l'administrateur système.",
      "syncAccountAdded": "Compte pour la tâche de synchronisation ajouté.",
      "syncAccountDeleted": "Compte pour la tâche de synchronisation supprimé.",
      "confirmMultiDeleteSyncJob": "Êtes-vous sûr de vouloir supprimer ces tâches de synchronisation ? Cette action ne peut pas être annulée.",
      "confirmSingleDeleteSyncJob": "Êtes-vous sûr de vouloir supprimer cette tâche de synchronisation ? Cette action ne peut pas être annulée.",
      "deleteSyncJobs": "Supprimer {{count}} tâches de synchronisation",
      "deleteSyncJob": "Supprimer la tâche de synchronisation",
      "confirmDeleteProviderConfig": "Êtes-vous sûr de vouloir supprimer cette configuration de fournisseur de messagerie ? Cette action ne peut pas être annulée.",
      "deleteProviderConfig": "Supprimer la configuration du fournisseur de messagerie"
    }
  },
  "chat": {
    "title": "Chat",
    "sidebar": "Chat"
  },
  "errors": {
    "unexpectedError": "Une erreur inattendue s'est produite",
    "automaticLoginFailed": "La connexion automatique a échoué",
    "uploadOrFetchAttachmentFailed": "Erreur lors du téléchargement de la pièce jointe",
    "fileGenerationFailed": "Le fichier n'a pas pu être généré",
    "requestTooLarge": "Votre requête est trop grand. Si vous avez joint des fichiers, essayez de les compresser ou de les supprimer"
  },
  "conferences": {
    "errors": {
      "MeetingNotFound": "Une réunion avec cet id n'a pas été trouvée",
      "BbbServerNotReachable": "Le serveur BBB externe n'est pas joignable",
      "CouldNotStartConference": "La conférence n'a pas pu être démarrée",
      "CouldNotStopConference": "La conférence n'a pas pu être arrêtée",
      "BbbUnauthorized": "Vous n'êtes pas autorisé à accéder au serveur BBB externe",
      "AppNotProperlyConfigured": "L'application de conférence n'est pas configurée correctement, contactez l'administrateur système",
      "YouAreNotTheCreator": "Vous n'êtes pas le propriétaire de la conférence",
      "AlreadyInAnotherMeeting": "Vous êtes déjà dans une conférence. Veuillez quitter la conférence en cours avant d'en rejoindre une nouvelle.",
      "DBAccessFailed": "L'accès à la base de données a échoué",
      "WrongPassword": "Le mot de passe saisi est incorrect",
      "ConferenceIsNotRunning": "La conférence n'a pas été lancée",
      "MissingMandatoryParameters": "La requête a échoué en raison du manque de paramètres"
    },
    "sharePublicDialog": {
      "title": "Partager la conférence",
      "description": "Ici, vous pouvez copier et partager le lien vers la conférence."
    },
    "joinThisConference": "Participer à cette conférence",
    "filterPlaceHolderText": "Rechercher une conférence par son nom",
    "started": "La conférence a commencé",
    "stopped": "Conférence finie",
    "isStarting": "La conférence est lancée",
    "isStopping": "La conférence est terminée",
    "tryManually": "Manuellement",
    "changeUser": "Modifier l'utilisateur",
    "joinAgain": "Rejoindre à nouveau",
    "passwordOfConference": "Mot de passe de la conférence",
    "orContinueWithoutAccount": "Ou poursuivre sans compte",
    "conferenceIsNotStartedYet": "La conférence n'a pas encore commencé. Vous êtes actuellement dans la salle d'attente et vous serez redirigé automatiquement dès le début de la conférence.",
    "conferenceIsPasswordProtected": "Cette conférence est protégée par un mot de passe. Veuillez saisir le mot de passe pour participer.",
    "pleaseEnterYourFullName": "Entrez votre nom complet pour rejoindre la conférence.",
    "yourFullName": "Votre nom complet",
    "isNotPublicOrDoesNotExist": "La conférence n'a pas pu être trouvée.",
    "publicConference": "Conférence publique",
    "joinUrl": "Lien d'accès",
    "isPublic": "Restriction d'accès",
    "isPublicTrue": "Publique",
    "isPublicFalse": "Privé",
    "title": "Conférences",
    "description": "L'outil de conférence permet des conférences audio et vidéo et prend en charge les présentations avec des fonctions de tableau blanc étendues.",
    "sidebar": "Conférences",
    "create": "Créer une conférence",
    "creator": "Créateur",
    "delete": "Supprimer",
    "deleteConference": "Supprimer la conférence",
    "deleteConferences": "{{count}} Supprimer les conférences",
    "editConference": "Modifier la conférence",
    "conferenceUpdatedSuccessfully": "Conférence enregistrée avec succès ",
    "conferenceFetchedSuccessfully": "Conférences actualisée avec succès ",
    "conferenceCreatedSuccessfully": "Conférence créée avec succès",
    "confirmSingleDelete": "Cette conférence devrait-elle vraiment être supprimée?",
    "confirmMultiDelete": "Ces conférences devraient-elles vraiment être supprimées?",
    "name": "Nom de la conférence",
    "conference": "conférence",
    "password": "mot de passe",
    "attendee": "Participant",
    "attendees": "Participants",
    "invitedAttendees": "Invité",
    "joinedAttendees": "Joint",
    "privacyStatus": "Accéder",
    "public": "Publique",
    "private": "Privé",
    "rowsSelected": "{{selected}} de {{total}} conférences sélectionnées",
    "rowSelected": "{{selected}} de {{total}} conférence sélectionnée",
    "cancel": "Annuler",
    "password_required": "Aucun mot de passe saisi",
    "error": "Erreur",
    "action": "action",
    "start": "Commencer",
    "stop": "Arrêt",
    "join": "Rejoindre",
    "minimize": "Minimiser",
    "maximize": "Maximiser",
    "close": "Quitter la conférence"
  },
  "knowledgebase": {
    "title": "Base de données de connaissances",
    "sidebar": "Base de données de connaissances"
  },
  "feed": {
    "title": "Actuel",
    "noconferences": "Pas de conférence en cours",
    "nomail": "Pas de courriels non lus",
    "nosurveys": "Pas de sondage ouvert",
    "nobulletinboard": "Pas de nouvelles communications"
  },
  "mountpoints": {
    "home": "Mes dossiers",
    "examusers": "Interrogations",
    "projects": "Projets",
    "iso": "ISO",
    "programs": "Programmes",
    "shares": "Partages",
    "students-home": "Dossiers élèves"
  },
  "filesharing": {
    "filterPlaceHolderText": "Tapez pour filtrer",
    "title": "Partage de fichiers",
    "selectFile": "Sélectionner le fichier",
    "sidebar": "Partage de fichiers",
    "previewTitle": "Aperçu des fichiers",
    "saveFile": "Enregistrer le fichier",
    "fileEditor": "Editeur de fichier",
    "filePreview": "Aperçu des fichiers",
    "closeEditor": "Ferme l'éditeur",
    "loadingDocument": "Chargement du document ...",
    "rowsSelected": "{{selected}} de {{total}} fichiers sélectionnés",
    "rowSelected": "{{selected}} de {{total}} fichier sélectionné",
    "fileWithSameNameAlreadyExists": "Un fichier avec ce nom existe déjà.",
    "folderWithSameNameAlreadyExists": "Un dossier avec ce nom existe déjà.",
    "errors": {
      "FileNotFound": "Fichier introuvable",
      "MountPointsNotFound": "Partage non trouvé",
      "FolderNotFound": "Dossiers introuvables",
      "UploadFailed": "Le fichier n'a pas pu être ajouté",
      "DeletionFailed": "Echec de la suppression",
      "RenameFailed": "Le changement de nom a échoué",
      "MoveFailed": "Le déplacement a échoué",
      "CreationFailed": "Echec de la création",
      "DbAccessFailed": "L'accès à la base de données a échoué",
      "WebDavError": "Le serveur de fichiers ne peut pas être atteint",
      "DownloadFailed": "Échec du téléchargement",
      "FolderCreationFailed": "Les dossiers n'ont pas pu être créés",
      "CreateCollectFolderForStudentFailed": "Echec de la création d'un dossier de collecte des fichiers élèves",
      "DeleteFromServerFailed": "Echec de la suppresion sur le serveur",
      "SaveFailed": "Échec de l'enregistrement",
      "DuplicateFailed": "La duplication a échoué",
      "AppNotProperlyConfigured": "OnlyOffice n'est pas correctement configuré, veuillez contacter l'administrateur système.",
      "CollectingFailed": "Echec de la collecte des fichiers",
      "MissingCallbackURL": "Callback-URL manquante",
      "SharingFailed": "La distribution des fichiers a échoué",
      "CopyFailed": "La copie a échoué",
      "FileFormatNotSupported": "Le format de fichier n'est pas pris en charge."
    },
    "publicFileSharing": {
      "errors": {
        "PublicFileDownloadFailed": "Le téléchargement du fichier a échoué. Veuillez réessayer plus tard."
      }
    },
    "progressBox": {
      "info": "Informations",
      "titleSharing": "Les fichiers seront distribués",
      "titleCollecting": "Les fichiers seront collectés",
      "titleDeleting": "Les fichiers seront supprimés",
      "processedSharingInfo": "{{processed}} de {{total}} fichiers distribués avec succès",
      "processedCollectingInfo": "{{processed}} de {{total}} fichiers collectés avec succès",
      "processedDeletingInfo": "{{processed}} de {{total}} fichiers supprimés avec succès",
      "fileInfoSharing": "Le fichier {{filename}} va être distribué à {{studentName}}",
      "fileInfoCollecting": "Le fichier {{filename}} va être collecté de {{studentName}}",
      "fileInfoDeleting": "Le fichier {{filename}} va être supprimé",
      "errorInfo": "{{failed}} Les fichiers n'ont pas pu être distribués"
    },
    "tooltips": {
      "folderNameRequired": "Un nom de dossier est requis",
      "FileNameRequired": "Le nom du fichier est requis",
      "NewFileNameRequired": "Un nouveau nom de fichier est requis",
      "NameRequired": "Nom requis"
    }
  },
  "forums": {
    "title": "Forums",
    "sidebar": "Forums"
  },
  "learningmanagement": {
    "title": "Gestion de l'apprentissage",
    "sidebar": "Gestion de l'apprentissage"
  },
  "schoolinformation": {
    "title": "Information sur l'école",
    "sidebar": "Information sur l'école"
  },
  "edit": "Modifier",
  "schoolclass": "Classe",
  "project": "projet",
  "unknown": "Inconnu",
  "device": "Appareil",
  "globalbinduser": "Utilisateur système global",
  "globaladministrator": "Administrateur global",
  "schoolbinduser": "Utilisateur système scolaire",
  "schooladministrator": "Administrateur scolaire",
  "classroom-studentcomputer": "Ordinateur élève en classe",
  "server": "serveur",
  "loginname": "Identifiant",
  "classmanagement": {
    "title": "Salle",
    "sidebar": "Salle",
    "invalidProxyAddresses": "Les adresses e-mail proxy doivent être séparées par une virgule et sans espaces",
    "invalidQuota": "Le quota doit être donné en fonction de la documentation",
    "invalidMailQuota": "Le quota de courrier doit être spécifié en nombre en Mo",
    "name": "nom",
    "confirmDeleteGroup": "Êtes-vous sûr de vouloir supprimer ce groupe ? Cette action ne peut pas être annulée.",
    "deleteGroup": "Supprimer {{type}}",
    "project": {
      "createSuccess": "Projet créé avec succès",
      "updateSuccess": "Projet mis à jour avec succès",
      "deleteSuccess": "Projet supprimé avec succès"
    },
    "sessions": {
      "createSuccess": "Session créée avec succès",
      "updateSuccess": "Session mise à jour avec succès",
      "deleteSuccess": "Session supprimée avec succès"
    },
    "mailQuota": "Quota de courrier (Mo)",
    "proxyAddresses": "Adresses e-mail proxy",
    "descriptionPlaceholder": "Brève description du projet",
    "proxyAddressesPlaceholder": "info@email1.de, contact@email2.com",
    "quotaPlaceholder": "[{\"share\": \"defaut-school\", \"quota\": 50}]",
    "quota": "Quota (Mo)",
    "notMemberOfClass": "Vous n'êtes pas membre d'une classe.",
    "noGroupsToShow": "Aucun groupe disponible.",
    "classes": "Classe",
    "detailsprinters": "Détails de l'imprimante",
    "overview": "Aperçu",
    "lesson": "Cours",
    "enrol": "Inscriptions",
    "printPasswords": "Impression des mots de passe",
    "Printers": "Imprimante",
    "projects": "Projets",
    "editmyProjects": "Editer un projet",
    "createmyProjects": "Créer un projet",
    "detailsmyProjects": "Détails du projet",
    "myClasses": "Mes classes",
    "detailsmyClasses": "Détails de la classe",
    "closeSession": "Fermer",
    "session": "Session",
    "startSession": "Démarrer la session",
    "mySessions": "Mes sessions",
    "addsessions": "Ajouter une session",
    "editmySessions": "Editer la session",
    "createmySessions": "Créer une session",
    "myProjects": "Mes projets",
    "members": "Membres",
    "member": "Membre",
    "noneAvailable": "Aucune",
    "isJoinable": "Les utilisateurs peuvent rejoindre",
    "joinclass": "Joindre la classe",
    "hide": "Ne pas afficher les autres utilisateurs",
    "typeToSearchUsersGroupsProjects": "Cliquer pour ajouter des élèves, des cours ou des projets",
    "typeToSearchUsersGroupsProjectsToNewSession": "Cliquer pour ajouter des élèves, des cours ou des projets à une nouvelle session",
    "itsNotPossibleToEditExternalStudents": "Ce n'est pas possible de gérer les élèves d'autres classes. Veuillez rejoindre la classe de l'élève.",
    "itsNotPossibleToEditOtherSchoolStudents": "Pour le moment, ce n'est pas possible de créer un répertoire de partage d'un élève d'une autre école ou de changer les groupes de gestion.",
    "usersInThisSession": "Utilisateur dans cette session",
    "webfilter": "Filtre Web",
    "internet": "Internet",
    "noStudentsForAction": "Il n'y a pas d'étudiants auxquels cette action peut être appliquée.",
    "wifi": "Wifi",
    "teacher": "Professeur",
    "exammode": "Mode examen",
    "exam": "Interrogation",
    "printPasswordsPageDescription": "Créer des fichiers pour imprimer les mots de passe des classes individuelles ou sélectionnez des classes pour en imprimer plusieurs en même temps.",
    "userPasswordDialogTitle": "Mot de passe de {{displayName}}",
    "firstPassword": "Mot de passe initial",
    "firstPasswordNotSet": "Le mot de passe initial n'est plus actif",
    "currentPassword": "Mot de passe actuel",
    "restoreFirstPassword": "Restaurer le mot de passe initial",
    "setRandom": "Choisir aléatoirement",
    "currentPasswordChangedSuccessfully": "Le mot de passe actuel a été changé avec succès",
    "firstPasswordChangedSuccessfully": "Le mot de passe initial a été changé avec succès",
    "firstPasswordIsCurrentlySet": "Le mot de passe initial est défini comme un mot de passe actuel.",
    "firstPasswordIsCurrentlyNotSet": "Le mot de passe initial n'est pas défini comme un mot de passe actuel.",
    "passwordRequirements": "Utilisez des lettres majuscules, de petites lettres et des caractères ou des chiffres spéciaux.",
    "projectsPageDescription": "Ici, vous trouverez un aperçu de tous les projets dans lesquels vous êtes administrateur.",
    "typeToFilter": "Appuyez pour filtrer ...",
    "systemName": "Nom du système",
    "printing": "Imprimer",
    "veyon": "Veyon",
    "enable": "allumer",
    "disable": "éteindre",
    "featureIsStillInDevelopment": "La fonctionnalité est toujours en développement et sera implémentée dans la prochaine version.",
    "collect": "Ramasser",
    "CollectFilesDescription": "Ici, tous les fichiers des élèves seront à nouveau ramassés.",
    "showcollectedfiles": "Afficher les fichiers",
    "share": "Distribuer",
    "exammodeDescription": "Changer le mode examen pour {{count}} élèves",
    "wifiDescription": "Changer le wifi pour {{count}} élèves",
    "webfilterDescription": "Changer le filtre Web pour {{count}} élèves",
    "internetDescription": "Changer l'accès internet pour {{count}} élèves",
    "printingDescription": "Changer l'accès à l'impression pour {{count}} élèves",
    "collectDescription": "Ramasser les fichiers de {{count}} élèves",
    "shareDescription": "Distribuer les fichiers {{count}} élèves",
    "showcollectedfilesDescription": "Montrer les fichiers de {{count}} élèves",
    "deactivate": "Désactiver",
    "activate": "Activer",
    "passwordoptions": "Options de mot de passe",
    "createFile": "Créer un fichier",
    "pdf": "PDF",
    "csv": "CSV",
    "usePdfLatexInsteadOfLatex": "Utilisez pdflatex au lieu de latex",
    "pdfDescription": "Créez un fichier PDF pour imprimer les mots de passe de ces classes",
    "csvDescription": "Créez un fichier CSV pour imprimer les mots de passe de ces classes",
    "printOneItemPerPage": "Imprimez un mot de passe par page",
    "shouldSplitNamesInCsv": "Prénom et nom dans des colonnes séparées (fonctionne à partir de Linuxmuster 7.3)",
    "selectSavedSession": "Choisissez parmi les séances stockées",
    "saveSession": "Enregistrer la session",
    "editSession": "Modifier la session",
    "myRoom": "Ma salle",
    "sharedMailBox": "Boîte aux lettres partagée",
    "enrolPageDescription": "Sélectionnez les classes et projets pour lesquels vous souhaitez vous inscrire en activant les cases à cocher.",
    "copyOrCut": "Souhaitez-vous couper ou copier les fichiers?",
    "filesShared": "Fichiers partagés",
    "filesSharingStarted": "Les fichiers seront partagés",
    "filesCollectingStarted": "Les fichiers sont collectés",
    "failDialog": {
      "title": "Le fichier {{file}} n'a pas pu être partagé",
      "reasonMissing": "Le fichier n'est peut-être plus disponible ou a été renommé.",
      "reasonAlreadyReceived": "Le destinataire a déjà le fichier.",
      "reasonDuplicate": "Le nom du fichier est double.",
      "affectedPersons": "Les personnes suivantes n'ont pas reçu le fichier:",
      "affectedPerson": "La personne suivante n'a pas reçu le fichier:",
      "filenameAdvice": "Si la distribution doit être réessayée, le fichier sera distribué avec le nom {{filename}}",
      "retryButton": "Essayer à nouveau"
    },
    "veyonConfigTable": {
      "id": "ID",
      "subnet": "Sous-réseau",
      "subnetDescription": "Sous-réseau en notation CIDR (10.0.0.0/24)",
      "subnetPlaceholder": "10.0.0.0/24",
      "proxyAdress": "Adresse proxy",
      "proxyAdressDescription": "URL du proxy Veyon Webapi",
      "proxyAdressPlaceholder": "http://localhost:11080",
      "createConfig": "Créer une configuration",
      "editConfig": "Modifier la configuration"
    },
    "selectSchool": {
      "title": "Sélectionner l'école",
      "description": "Veuillez d'abord sélectionner une école afin de pouvoir afficher vos classes et projets.",
      "placeholder": "Sélectionner une école"
    }
  },
  "select": "Choisir",
  "selectAll": "Sélectionnez tout",
  "details": "Détails",
  "quickAccess": "Accès rapide",
  "delete": "Supprimer",
  "options": "Options",
  "downloadFile": "Télécharger le fichier",
  "cancel": "Annuler",
  "survey": {
    "attendee": "Participant",
    "attendees": "Participants",
    "newTitle": "Nouveau sondage",
    "filterPlaceHolderText": "Rechercher des sondages",
    "publicSurvey": "Sondage publique",
    "invitedAttendees": "Invité",
    "isPublic": "visibilité",
    "isPublicTrue": "Public",
    "isPublicFalse": "Privé",
    "created": "Créé",
    "creationDate": "Date de création",
    "expires": "S'enfuir",
    "expirationDate": "Date d'expiration",
    "finished": "Vous avez réussi à participer au sondage.",
    "thanks": "Merci pour votre participation.",
    "notFound": "Le sondage n'a pas pu être trouvé.",
    "noFormula": "Le formulaire n'est pas lisible.",
    "noAnswer": "Aucune réponse n'est encore disponible.",
    "canSubmitMultiple": "Autoriser plusieurs réponses.",
    "editor": {
      "new": "Nouveau (vide)",
      "saveSurveySuccess": "Le sondage a été enregistrée.",
      "surveyPlaceHolder": "Cliquez sur le bouton « Ajouter une question » ci-dessous pour commencer à créer votre formulaire.",
      "surveyPlaceholderDescription": "Cliquez sur le bouton « Ajouter une question » ci-dessous pour commencer à créer votre formulaire.",
      "surveyPlaceholderDescriptionMobile": "Cliquez sur le bouton « Ajouter une question » ci-dessous pour commencer à créer votre formulaire.",
      "pagePlaceHolder": "Cliquez sur le bouton « Ajouter une question » ci-dessous pour ajouter un nouvel élément à la page.",
      "panelPlaceHolder": "Cliquez sur « Ajouter une question » ci-dessous pour ajouter un nouvel élément au panneau.",
      "reset": "Rejeter",
      "addDescription": "Ajouter une description",
      "expectingUserInput": "Ici, la réponse du participant est attendue ... ",
      "templates": "Modèles",
      "templateMenu": {
        "fetch": "Choisissez l'un des modèles disponibles.",
        "submit": "Enregistrez le sondage en tant que modèle.",
        "title": "Modèles d'enregistrement / charge",
        "emptyMessage": "Il n'y a pas encore de modèles"
      },
      "questionSettings": {
        "settings": "Paramètres",
        "title": "Paramètres de la question",
        "questionTitle": "titre",
        "addQuestionTitle": "Ajouter un titre",
        "questionDescription": "Description",
        "addQuestionDescription": "Ajouter une description",
        "limit": "limite",
        "nullLimit": "Une limite de 0 signifie que l'option est illimitée.",
        "backendLimiters": "Limiter les options de sélection",
        "addBackendLimiters": "Les options avec des valeurs limites peuvent être définies ici. Par conséquent, celles-ci ne peuvent être sélectionnées que dans une mesure limitée.",
        "useOtherItem": "Permettre aux utilisateurs d'ajouter leurs propres options",
        "addBackendLimiterForOtherItem": "Cela fixe à quelle fréquence les participants peuvent sélectionner ces options.",
        "upperLimit": "limite",
        "upperBackendLimiters": "Options de sélection avec limite supérieure",
        "addChoice": "Ajouter"
      }
    },
    "participate": {
      "saveAnswerSuccess": "La réponse a été enregistrée."
    },
    "errors": {
      "submitAnswerError": "La réponse n'a pas pu être enregistrée.",
      "updateOrCreateError": "L'enquête ne pouvait ni être mise à jour ni créée.",
      "deleteError": "Les enquêtes n'ont pas pu être supprimées.",
      "imageDeletionFailed": "Pas toutes les images des enquêtes n'ont pu être supprimées.",
      "noAnswerError": "Aucune réponse n'a encore été donnée.",
      "noFormulaError": "Le formulaire du sondage ne peut pas être lue.",
      "noBackendLimitersError": "Afin de pouvoir utiliser cette fonction, les valeurs limites doivent être définies dans l'éditeur.",
      "notFoundError": "Le sondage n'a pas pu être trouvé.",
      "surveyFormulaStructuralError": "Le formulaire du sondage a des erreurs structurelles.",
      "participationErrorUserNotAssigned": "Vous n'êtes pas invité à ce sondage.",
      "participationErrorAlreadyParticipated": "Vous avez déjà participé.",
      "participationErrorSurveyExpired": "Le sondage a expiré.",
      "idTypeError": "ID de sondage non valide.",
      "missingAnswerError": "Veuillez remplir le sondage avant d'envoyer votre réponse."
    }
  },
  "survey-answer": {
    "errors": {
      "notAbleToFindOrCreateSurveyAnswerError": "La réponse n'a pas pu être trouvée ou créée.",
      "notAbleToFindSurveyAnswerError": "Aucune réponse disponible.",
      "notAbleToUpdateSurveyAnswerError": "La réponse n'a pas pu être mise à jour.",
      "notAbleToCreateSurveyAnswerError": "La réponse n'a pas pu être créée.",
      "notAbleToDeleteSurveyAnswerError": "La réponse n'a pas pu être supprimée."
    }
  },
  "surveys": {
    "rowsSelected": "{{selected}} de {{total}} sondages sélectionnés",
    "rowSelected": "{{selected}} de {{total}} sondages sélectionné",
    "confirmMultiDelete": "Ces sondages devraient-ils vraiment être supprimés?",
    "confirmSingleDelete": "Le sondage devrait-il vraiment être supprimé?",
    "deleteSurveys": "Supprimer {{count}} sondages",
    "deleteSurvey": "Supprimer le sondage",
    "title": "Sondages",
    "sidebar": "Sondages",
    "view": {
      "open": {
        "menu": "Sondages ouvertes",
        "title": "Sondages ouvertes",
        "description": "Ici, vous trouverez les sondages auxquels vous avez été invités."
      },
      "created": {
        "menu": "Mes sondages",
        "title": "Sondages créées",
        "description": "Ici, vous trouverez les sondages que vous avez créés vous-même."
      },
      "answered": {
        "menu": "Déjà répondu",
        "title": "Sondages déjà répondus",
        "description": "Ici, vous trouverez les sondages auxquels vous avez déjà participés."
      },
      "editor": {
        "menu": "Créer un nouveau"
      }
    },
    "actions": {
      "showResultsChart": "Graphique",
      "showResultsTable": "Tableau",
      "showSubmittedAnswers": "Réponses"
    },
    "submittedAnswersDialog": {
      "title": "Réponse soumise de l'utilisateur"
    },
    "saveDialog": {
      "title": "Enregistrer et affecter les utilisateurs",
      "settingsFlags": "Paramètres",
      "isAnonymous": "Le sondage doit-elle être anonyme?",
      "isPublic": "Le sondage doit-elle être publique?",
      "canSubmitMultipleAnswers": "Un participant devrait-il être en mesure de répondre àau sondage plusieurs fois?",
      "canUpdateFormerAnswer": "Les réponses doivent-elles être éditables par la suite?"
    },
    "sharePublicSurveyDialog": {
      "title": "Partager le sondage",
      "description": "Ici, vous pouvez copier et partager le lien vers le sondage."
    },
    "participateDialog": {
      "title": "Participer au sondage"
    },
    "resultChartDialog": {
      "title": "Résultats - Graphique"
    },
    "resultTableDialog": {
      "title": "Résultats - Tableau"
    }
  },
  "printer": {
    "title": "Imprimante",
    "sidebar": "Imprimante"
  },
  "network": {
    "title": "Réseau",
    "sidebar": "réseau"
  },
  "locationservices": {
    "title": "Connexion au site",
    "sidebar": "Connexion au site"
  },
  "desktopdeployment": {
    "title": "Bureau",
    "topic": "Partage de bureau",
    "description": "Ici, vous pouvez vous connecter à votre bureau virtuel.",
    "sidebar": "Bureau",
    "connect": "Connecter",
    "reload": "Recharger",
    "close": "Fermer la connexion",
    "error": {
      "title": "Erreur de connexion",
      "description": "Veuillez vérifier votre connexion réseau et réessayer."
    },
    "win10": "Windows 10",
    "win11": "Windows 11",
    "ubuntu": "Ubuntu",
    "clients": "Clients disponibles",
    "client": "Client disponible",
    "errors": {
      "GuacamoleNotResponding": "Service RDP non disponible.",
      "GuacamoleUserNotFound": "Le nom d'utilisateur ou le mot de passe n'a pas pu être trouvé.",
      "LmnVdiApiNotResponding": "Le service VDI Linuxmuster ne répond pas.",
      "SessionNotFound": "Session introuvable.",
      "AppNotProperlyConfigured": "Guacamole n'est pas correctement configuré, veuillez contacter l'administrateur système."
    }
  },
  "wlan": {
    "title": "Wlan",
    "sidebar": "Wlan"
  },
  "mobiledevices": {
    "title": "Appareils mobiles",
    "sidebar": "Appareils mobiles"
  },
  "virtualization": {
    "title": "Virtualisation",
    "sidebar": "Virtualisation"
  },
  "firewall": {
    "title": "Pare-feu",
    "sidebar": "Pare-feu"
  },
  "antimalware": {
    "title": "Anti-malware",
    "sidebar": "Anti-malware"
  },
  "backup": {
    "title": "Sauvegarde",
    "sidebar": "Sauvegarde"
  },
  "aichat": {
    "title": "IA chat",
    "sidebar": "IA chat"
  },
  "roombooking": {
    "sidebar": "Réservation de salles"
  },
  "mobileAccessSetup": {
    "connectionTitle": "Configuration de la connexion",
    "pleaseEnterCredentials": "Veuillez saisir les identifiants pour le serveur scolaire",
    "scanQrCode": "Scanner le code QR",
    "orText": "OU",
    "yourPassword": "Votre mot de passe",
    "addButton": "Ajouter"
  },
  "settings": {
    "title": "Paramètres",
    "sidebar": "Paramètres",
    "addApp": {
      "title": "Ajouter l'application",
      "description": "Veuillez sélectionner une application:"
    },
    "deleteApp": {
      "title": "Supprimer l'application",
      "description": "Souhaitez-vous supprimer cette application en toute sécurité?"
    },
    "delete": "Supprimer",
    "description": {
      "dashboard": "Ici, vous pouvez appliquer tous les paramètres.",
      "ticketsystem": "Ici, vous pouvez appliquer tous les paramètres.",
      "mail": "Ici, vous pouvez appliquer tous les paramètres.",
      "chat": "Ici, vous pouvez appliquer tous les paramètres.",
      "conferences": "Ici, vous pouvez appliquer tous les paramètres.",
      "surveys": "Ici, vous pouvez appliquer tous les paramètres.",
      "knowledgebase": "Ici, vous pouvez appliquer tous les paramètres.",
      "filesharing": "Ici, vous pouvez appliquer tous les paramètres.",
      "forums": "Ici, vous pouvez appliquer tous les paramètres.",
      "roombooking": "Ici, vous pouvez appliquer tous les paramètres.",
      "learningmanagement": "Ici, vous pouvez appliquer tous les paramètres.",
      "schoolinformation": "Ici, vous pouvez appliquer tous les paramètres.",
      "classmanagement": "Ici, vous pouvez appliquer tous les paramètres.",
      "printer": "Ici, vous pouvez appliquer tous les paramètres.",
      "network": "Ici, vous pouvez appliquer tous les paramètres.",
      "locationservices": "Ici, vous pouvez appliquer tous les paramètres.",
      "desktopdeployment": "Ici, vous pouvez appliquer tous les paramètres.",
      "wlan": "Ici, vous pouvez appliquer tous les paramètres.",
      "mobiledevices": "Ici, vous pouvez appliquer tous les paramètres.",
      "virtualization": "Ici, vous pouvez appliquer tous les paramètres.",
      "firewall": "Ici, vous pouvez appliquer tous les paramètres.",
      "antimalware": "Ici, vous pouvez appliquer tous les paramètres.",
      "backup": "Ici, vous pouvez appliquer tous les paramètres.",
      "aichat": "Ici, vous pouvez appliquer tous les paramètres.",
      "linuxmuster": "Ici, vous pouvez appliquer tous les paramètres.",
      "whiteboard": "Ici, vous pouvez appliquer tous les paramètres.",
      "bulletinboard": "Configurez les groupes d'utilisateurs qui ont accès à l'application Schwarzes Brett. Il est possible de configurer dans les catégories pour contrôler les messages affichés chez les utilisateurs.",
      "forwarded": "Redirection: entrez simplement le lien vers l'application Web sous URL.",
      "framed": "Frame: Entrez simplement le lien vers l'application Web sous URL.",
      "embedded": "Embedded: Ici, votre propre application Web peut être créée dans l'éditeur."
    },
    "globalSettings": {
      "title": "Paramètres globaux",
      "security": "Sécurité",
      "multiFactorAuthentication": "Authentification à deux facteurs",
      "description": "Ici, vous pouvez déterminer pour quels groupes d'utilisateurs la double authentification à deux facteurs doit être forcée.",
      "selectUserGroups": "Sélectionnez des groupes d'utilisateurs pour lesquels la configuration MFA est forcée.",
      "updateSuccessful": "Configuration mise à jour avec succès.",
      "errors": {
        "updateError": "Les paramètres n'ont pas pu être mis à jour.",
        "notFoundError": "Les paramètres n'ont pas pu être chargés."
      },

      "branding": {
        "title": "Identité visuelle"
      },

      "logo": {
        "title": "Logo",
        "descriptionSchool": "Téléversez le logo. Il sera affiché sur l'écran de connexion et sur la carte d'identification de l'application Edulution.",
        "descriptionGeneric": "Téléversez le logo. Il sera affiché sur l'écran de connexion.",
        "uploadLightLogo": "Téléverser le logo clair",
        "uploadDarkLogo": "Téléverser le logo sombre",
        "deleteSuccessful": "Logo supprimé avec succès."
      },
      "theme": {
        "title": "Personnalisation du thème",
        "primaryColor": "Couleur primaire",
        "primaryDescription": "Couleur principale utilisée pour les boutons, les liens et les éléments mis en évidence",
        "secondaryColor": "Couleur secondaire",
        "secondaryDescription": "Couleur secondaire utilisée pour le texte et les bordures",
        "ciLightGreen": "Vert de marque",
        "ciLightGreenDescription": "Couleur verte de marque utilisée dans les dégradés et les logos",
        "ciLightBlue": "Bleu de marque",
        "ciLightBlueDescription": "Couleur bleue de marque utilisée dans les dégradés et les logos",
        "resetToDefaults": "Réinitialiser aux valeurs par défaut"
      },
      "organisationInfo": {
        "title": "Informations sur l’organisation",
        "descriptionSchool": "Saisissez les informations officielles de votre organisation. Ces informations peuvent être affichées dans l’application Edulution. Veuillez indiquer le nom, la rue, le code postal et, éventuellement, le site web de l’école.",
        "descriptionGeneric": "Saisissez les informations officielles de votre organisation.",
        "name": "Nom de l’organisation",
        "namePlaceholder": "p. ex. Organisation de Sampletown",
        "street": "Rue",
        "streetPlaceholder": "p. ex. 1, rue de l’Organisation",
        "postalCode": "Code postal",
        "postalCodePlaceholder": "p. ex. 12345",
        "postalCityPlaceholder": "p. ex. Berlin",
        "website": "Site web de l’organisation",
        "city": "Ville"
      },
      "userAdministration": {
        "title": "Administration des utilisateurs",
        "resetMfaForm": "Réinitialiser l’authentification à deux facteurs",
        "resetMfaFormDescription": "Ici, vous pouvez réinitialiser l’authentification à deux facteurs pour les utilisateurs.",
        "selectUsersTitle": "Sélectionner les utilisateurs",
        "selectUsersDescription": "Sélectionnez les utilisateurs pour lesquels vous souhaitez réinitialiser l’authentification à deux facteurs.",
        "totpResetSuccess": "Le TOTP pour l’utilisateur {{username}} a été désactivé avec succès.",
        "setAdminGroupTitle": "Définir le groupe d’administrateurs",
        "setAdminGroupDescription": "Des administrateurs supplémentaires peuvent être définis ici. L’administrateur global reste inchangé.",
        "setAdminGroupSelectDescription": "Les groupes peuvent être sélectionnés via le champ de recherche.",
        "setAdminGroupWarning": "Au moins un groupe d’administrateurs doit être sélectionné."
      },
      "deploymentTarget": "Plate-forme cible de déploiement"
    },
    "info": {
      "title": "Informations"
    },
    "lmnVersion": { "title": "Aperçu des versions de Linuxmuster" },
    "appconfig": {
      "deleteEntries": "Supprimer {{count}} entrées",
      "confirmDeleteEntries": "Êtes-vous sûr de vouloir supprimer ces entrées ? Cette action ne peut pas être annulée.",
      "sections": {
        "onlyOffice": {
          "title": "Intégration OnlyOffice",
          "description": ""
        },
        "imapMailFeed": {
          "title": "Intégration IMAP",
          "description": ""
        },
        "bulletinBoard": {
          "title": "Catégories",
          "description": "Ajoutez de nouvelles catégories ou modifiez l'existence pour contrôler les utilisateurs et les groupes pour lesquels les messages doivent être affichés."
        },
        "general": {
          "title": "En général",
          "description": ""
        },
        "fileSharing": {
          "title": "Paramètres généraux",
          "description": ""
        },
        "docker": {
          "title": "Applications Docker",
          "description": "Afin de pouvoir utiliser les services étendus, les applications de conteneurs requises peuvent être installées et démarrées ici.",
          "confirmMultiDeleteContainer": "Êtes-vous sûr de vouloir supprimer ces conteneurs ? Cette action ne peut pas être annulée.",
          "confirmSingleDeleteContainer": "Êtes-vous sûr de vouloir supprimer ce conteneur ? Cette action ne peut pas être annulée.",
          "deleteContainers": "Supprimer {{count}} conteneurs",
          "deleteContainer": "Supprimer le conteneur"
        },
        "veyon": {
          "title": "Proxy veyon",
          "description": "Les proxys Veyon WebAPI peuvent être configurés ici.",
          "filterPlaceHolderText": "Rechercher le nom de proxy",
          "invalidCidrFormat": "Notation CIDR non valide",
          "invalidUrlFormat": "URL non valide"
        },
        "webdavShare": {
          "title": "WebDAV",
          "sectionTitle": "WebDAV-Partage",
          "description": "Vous pouvez configurer ici vos propres serveur WebDAV.",
          "filterPlaceHolderText": "Rechercher le nom de partages"
        },
        "webdavServer": {
          "title": "WebDAV serveurs",
          "filterPlaceHolderText": "Rechercher un serveur",
          "deleteWarning": {
            "title": "Suppression impossible",
            "description": "Le serveur WebDAV « {{serverName}} » est utilisé par {{count}} partage(s) : {{shares}}. Veuillez d'abord supprimer les partages dépendants."
          }
        },
        "files": {
          "title": "Fichiers",
          "description": "Ici, les fichiers affichés dans l'application peuvent être gérés.",
          "uploadSuccess": "Fichiers téléversés avec succès",
          "uploadFailed": "Le téléversement a échoué",
          "rowSelected": "{{selected}} de {{total}} fichier sélectionné",
          "rowsSelected": "{{selected}} de {{total}} fichiers sélectionnés"
        },
        "editor": {
          "title": "Editeur",
          "description": "Ici, dans l'éditeur, vous pouvez concevoir vos propres applications Web ou intégrer le contenu existant. Vous pouvez créer des sites Web, formater du contenu et le personnaliser individuellement. Les applications existantes ou le contenu externe peuvent également être insérés et combinés facilement avec votre propre contenu. Cela crée une zone flexible dans laquelle vous pouvez facilement représenter du contenu ou offrir des applications interactives. Démarrez le mode avec le choix dans lequel l'application Web doit être démarrée.",
          "sandboxMode": "Disposition séparée",
          "nativeMode": "Disposition intégrée",
          "sandboxModeDescription": "Dans le mode \"disposition séparée\", le contenu s'affiche comme une page indépendante, similaire à une fenêtre dans l'application. En plus du contenu réel, des éléments de conception ou des fonctions supplémentaires provenant d'autres sources peuvent également être chargés. En conséquence, la conception est indépendante de l'application, il pourrait donc être différent ou se comporter différemment. Ici, le contenu doit être téléchargé en fichier HTML.",
          "nativeModeDescription": "Dans le mode \"Disposition intégrée\", en revanche, le contenu est inséré directement dans la surface de l'application. En conséquence, le contenu semble autant que l'application elle-même et s'adapte de manière optiquement. Cependant, aucun éléments ou fonctions de conception externes supplémentaires ne peut être ajouté dynamiquement ici. Cependant, des éléments statiques tels que des images peuvent être téléchargés et utilisés ici.",
          "visibilityDescription": "Vous pouvez ici déterminer si l'application doit être accessible au public. Actif signifie public, inactif signifie que seuls les groupes d'utilisateurs configurés y ont accès. Rendre l'application accessible au public crée un lien dans le pied de page. Pour rendre l'application visible dans la barre latérale pour les utilisateurs enregistrés, leur accès doit être configuré via les groupes d'utilisateurs."
        }
      },
      "update": {
        "success": "Application enregistrée avec succès",
        "failed": "La mise à jour a échoué"
      },
      "delete": {
        "success": "L'application a été supprimée",
        "failed": "Echec de la suppression"
      },
      "create": {
        "success": "L'application a été créée",
        "failed": "Echec de création de l'application"
      }
    },
    "errors": {
      "WriteAppConfigFailed": "Echec de l'enregistrement de l'application",
      "ReadAppConfigFailed": "Echec de lancement de l'application",
      "DisableAppConfigFailed": "Echec de désactivation de l'application",
      "WriteTraefikConfigFailed": "Echec d'enregistrement de la configuration de Trafik",
      "ReadTraefikConfigFailed": "Echec de lecture de la configuration de Trafik",
      "forbiddenProxyPath": "Ce chemin proxy n'est pas autorisé.",
      "fieldRequired": "Ce champ est obligatoire",
      "maxChars": "Maximum {{count}} caractères",
      "nameAlreadyExists": "Une application avec ce nom existe déjà",
      "webdavShareNameAlreadyExists": "Un partage WebDAV avec ce nom existe déjà"
    },
    "yamleditor": {
      "invalidYaml": "Syntaxe YAML non valide",
      "placeholder": "Saisissez votre configuration Trafik ici"
    },
    "rowsSelected": "{{selected}} de {{total}} conteneurs sélectionnés",
    "rowSelected": "{{selected}} de {{total}} conteneur sélectionné",
    "license": {
      "title": "Licence",
      "customerId": "Numéro de client",
      "licenseId": "ID de licence",
      "numberOfUsers": "Nombre d'utilisateurs",
      "validFromUtc": "Valide de",
      "validToUtc": "Valide jusqu'à",
      "licenseStatus": "Statut de licence",
      "register": "Registre",
      "registerLicense": "Enregistrer la licence",
      "licenseKey": "Clé de licence",
      "licenseKeyDescription": "Entrez la clé de licence ici que vous avez obtenu lorsque vous achetez.",
      "licenseSignedSuccessfully": "Licence enregistrée avec succès",
      "noLicenseRegistered": "Aucune licence enregistrée",
      "errors": {
        "signingFailed": "L'inscription a échoué",
        "verificationFailed": "La vérification des jetons a échoué"
      }
    }
  },
  "usersettings": {
    "title": "Mon profil",
    "sidebar": "Mon profil",
    "rowSelected": "{{selected}} de {{total}} compte sélectionné",
    "rowsSelected": "{{selected}} de {{total}} comptes sélectionnés",
    "details": {
      "title": "Coordonnées",
      "description": "Ici, vous pouvez afficher vos données utilisateur et les modifier en partie.",
      "userInformation": "Informations liées à l'utilisateur",
      "dateOfBirth": "Date de naissance",
      "givenName": "Prénom",
      "displayName": "Nom d'affichage",
      "name": "Nom d'utilisateur",
      "role": "Rôle",
      "schoolName": "Nom de l'école",
      "schoolSubjects": "Classe",
      "sophomorixState": "Statut",
      "quotas": "Quotas",
      "proxyAddresses": "Adresses email proxy",
      "addNew": "Cliquer pour ajouter",
      "badgeAlreadyExists": "L'entrée existe déjà",
      "sophomorixCustom1_teacher": "Complément 1",
      "sophomorixCustom2_teacher": "Complément 2",
      "sophomorixCustomMulti1_teacher": "Types de café",
      "userimageconfig": "Image de profil"
    },
    "security": {
      "title": "Sécurité",
      "sidebar": "Sécurité",
      "description": "Configurez les paramètres de sécurité du compte ici",
      "changePassword": {
        "title": "Changer le mot de passe",
        "currentPassword": "Mot de passe actuel",
        "newPassword": "Nouveau mot de passe",
        "confirmPassword": "Confirmez le mot de passe",
        "confirm": "Changer le mot de passe",
        "passwordChangedSuccessfully": "Le mot de passe a changé avec succès"
      },
      "filterPlaceHolderText": "Rechercher une application",
      "passwordSafe": "Mot de passe",
      "passwordSafeInfo": "Ici, vous pouvez enregistrer vos données d'accès pour différentes applications. Ceux-ci sont chiffrés et ne sont visibles que pour vous.",
      "addUserAccount": "Ajouter un compte",
      "accountId": "ID de compte",
      "accountData": "Accéder aux données",
      "safePin": "Coffre-fort",
      "firstEnterSafePin": "Veuillez saisir un code PIN.",
      "enterSavePin": "Veuillez saisir un code PIN.",
      "wrongSafePin": "Le code PIN est erronée.",
      "enterSafePin": "Veuillez saisir le code PIN pour déchiffrer.",
      "safePinDescription": "Un code PIN est nécessaire pour chiffrer les données d'accès. Ce code PIN n'est visible pour personne et n'est pas sauvegardé.",
<<<<<<< HEAD
      "confirmMultiDeleteAccount": "Êtes-vous sûr de vouloir supprimer ces comptes ? Cette action ne peut pas être annulée.",
      "confirmSingleDeleteAccount": "Êtes-vous sûr de vouloir supprimer ce compte ? Cette action ne peut pas être annulée.",
      "deleteUserAccounts": "Supprimer {{count}} comptes",
      "deleteUserAccount": "Supprimer le compte"
=======
      "cryptoNotAvailable": "Le cryptage n'est disponible que via HTTPS. Veuillez utiliser une connexion sécurisée."
>>>>>>> acb377bc
    },
    "mails": {
      "title": "Email"
    },
    "mobileAccess": {
      "title": "Accès à l'application",
      "description": "Tu peux configurer ici l'accès mobile à l'application edulution.",
      "docsDescription": "Tu trouveras le lien de téléchargement de l'application edulution et les instructions d'installation dans la documentation edulution.",
      "button": "Ouvrir le documentaire"
    },
    "faq": "FAQ",
    "externalIntegration": "Connexion externe",
    "config": {
      "mfa": "Authentification à deux facteurs",
      "mfaInfo": "L'authentification à deux facteurs est actuelle",
      "enabled": "activé",
      "enable": "Activer",
      "disabled": "désactivé",
      "disable": "Désactiver"
    },
    "language": {
      "title": "Langue",
      "description": "Veuillez sélectionner la langue pour l'interface utilisateur.",
      "german": "Allemand",
      "english": "Anglais",
      "french": "Français",
      "system": "Langue du système"
    },
    "addTotp": {
      "title": "Configurer l'authentification à deux facteurs",
      "qrCodeInstructions": "Scannez le code QR avec une application Authenticator qui prend en charge TOTP (mot de passe unique basé sur le temps).",
      "totpCodeInstructions": "Entrez ensuite et enregistrez le mot de passe généré ici:",
      "mfaSetupRequired": "Les directives globales nécessitent la vue de l'authentification à deux facteurs:",
      "mfaSetupSuccess": "L'authentification à deux facteurs a été établie avec succès."
    },
    "errors": {
      "currentPasswordRequired": "Le mot de passe actuel est requis",
      "newPasswordRequired": "Un nouveau mot de passe est requis",
      "confirmPasswordRequired": "Le renouvellement du mot de passe est nécessaire pour la confirmation",
      "passwordsDoNotMatch": "Les mots de passe ne correspondent pas",
      "passwordLength": "Le mot de passe doit comporter au moins 8 caractères",
      "notSupportedFileFormat": "Format de fichier non supporté.",
      "notAbleToCompressImage": "L'image n'a pas pu être compressée."
    }
  },
  "forwardingpage": {
    "action": "Ce lien peut être atteint du côté extérieur du fournisseur.",
    "description": "L'application s'ouvre dans une nouvelle fenêtre. Aucune autre autorisation n'est nécessaire.",
    "missing_link": "Le lien est manquant"
  },
  "menu": "Menu",
  "home": "Maison",
  "projects": "Projets",
  "iso": "ISO",
  "program": "Programmes",
  "share": "Partager",
  "teacher": "Professeur",
  "student": "Élève",
  "students": "Élèves",
  "parent": "Parent",
  "staff": "Personnel",
  "user": "utilisateur",
  "login": {
    "pageTitle": "Se connecter",
    "username_too_long": "Nom d'utilisateur trop long",
    "password_too_long": "Mot de passe trop long",
    "forgot_password": "Mot de passe oublié?",
    "remember_me": "Mémoriser",
    "enterMultiFactorCode": "Authentification à deux facteurs",
    "loginWithApp": "Se connecter avec un code QR",
    "loginWithQrDescription": "Ouvrez l'application edulution.io pour vous identifer simplement avec le code QR.",
    "infoQrCodeExpired": "Le temps de connexion avec l'application edulution.io a expiré."
  },
  "common": {
    "more": "Plus",
    "less": "Moins",
    "refreshPage": "Actualiser la page",
    "guest": "Invité",
    "ok": "OK",
    "next": "Prochain",
    "back": "Précédent",
    "confirm": "Confirmer",
    "share": "Partager",
    "savedToClipboard": "Copié dans le presse-papiers.",
    "savedToClipboardError": "N'a pas pu être copié dans le presse-papiers.",
    "answers": "Répondre",
    "error": "Erreur",
    "entry": "Entrée {{index}}",
    "errors": {
      "attachmentUploadFailed": "La pièce jointe n'a pas pu être téléversée",
      "dbAccessFailed": "L'accès à la base de données a échoué",
      "directoryNotCreated": "La création du répertoire a échoué",
      "fileNotCreated": "Échec de la création du fichier",
      "fileDeletionFailed": "Echec de suppression du fichier",
      "fileWritingFailed": "Echec d'écriture du fichier",
      "fileNotFound": "Fichier introuvable",
      "fileNotProvided": "Le fichier n'a pas été fourni",
      "invalidFileType": "Type de fichier non valide",
      "startDateBeforeEndDate": "La date de début ne doit pas être après la date de fin"
    },
    "cut": "Couper",
    "sortOrder": "Tri",
    "options": "Options",
    "checking": "Vérifier",
    "cancel": "Annuler",
    "columns": "Colonnes",
    "table": "Tableau",
    "copy": {
      "success": "Copié avec succès dans le presse-papiers",
      "error": "Echec de copie dans le presse-papiers",
      "doCopy": "Copier",
      "link": "Copier le lien",
      "url": "Copier l'URL"
    },
    "openInNewTab": "Dans un nouvel onglet",
    "maximize": "Maximiser",
    "minimize": "Minimiser",
    "restore": "Restaurer",
    "dock": "Ajouter au Dock",
    "undock": "Supprimer du Dock",
    "from": "de",
    "youAreCurrentlyNotLoggedIn": "Vous n'êtes actuellement pas authentifié",
    "toLogin": "À la page de connexion",
    "name": "Nom",
    "join": "Participer",
    "details": "Détails",
    "createdAt": "Créé à",
    "updatedAt": "Édité à",
    "actions": "Actions",
    "forward": "Transférer",
    "showOptions": "Afficher les options",
    "open": "Ouvrir",
    "and": "et",
    "yes": "Oui",
    "no": "Non",
    "title": "titre",
    "add": "Ajouter",
    "reload": "Recharger",
    "logout": "Déconnecter",
    "save": "Sauvegarder",
    "stop": "Arrêt",
    "selected": "choisi",
    "successful": "Réussi",
    "failed": "Échoué",
    "login": "Se connecter",
    "username": "Nom d'utilisateur",
    "password": "Mot de passe",
    "load": "Charger",
    "loading": "Charger...",
    "overview": "Vue d'ensemble",
    "create": "Créer",
    "icon": "Icône",
    "group": "groupe",
    "groups": "Groupes",
    "min_chars": "Au moins {{count}} caractères",
    "max_chars": "Maximum {{count}} caractères",
    "groupAdmins": "Administrateurs de groupe",
    "admins": "Administrateurs",
    "adminsShort": "Admins",
    "adminShort": "Admin",
    "admin": "Administrateur",
    "teacher": "Professeur",
    "users": "Utilisateur",
    "groupUsers": "Utilisateur de groupe",
    "description": "Description",
    "school": "École",
    "properties": "Caractéristiques",
    "type": "Type",
    "creationDate": "Date de création",
    "schoolName": "Nom de l'école",
    "mailList": "Liste de diffusion",
    "invalid_chars": "Contient des caractères non valides",
    "clearSelection": "Supprimer la sélection",
    "start": "Commencer",
    "close": "Fermer",
    "delete": "Supprimer",
    "connect": "Connecter",
    "custom": "Défini par l'utilisateur",
    "select": "Choisir...",
    "none": "Aucun",
    "edit": "Modifier",
    "participate": "Participer",
    "participated": "Participé",
    "not-available": "Indisponible",
    "date": "Date",
    "time": "temps",
    "revert": "Rétablir",
    "restart": "Recommencer",
    "kill": "Finir",
    "install": "Installer",
    "update": "Mise à jour",
    "progress": "Progrès...",
    "pressInstall": "Cliquer sur Installer pour démarrer.",
    "enable": "Activer",
    "enabled": "Activé",
    "disable": "Désactiver",
    "disabled": "Désactivé",
    "invalid_url": "URL non valide",
    "invalid_fqdn": "FQDN non valide. Veuillez spécifier uniquement le nom d'hôte.",
    "required": "Nécessaire",
    "download": "Télécharger",
    "template": "Modèle",
    "application": "Application",
    "preview": "prévisualisation",
    "format": "Format",
    "upload": "Téléverser",
    "mode": "mode",
    "file": "Fichier",
    "chooseFile": "Choisir un fichier",
    "changeFile": "Changer de fichier",
    "saveLocal": "Enregistrer sur l’appareil",
    "openLocal": "Ouvrir depuis l’appareil",
    "openFileFromEdu": "Ouvrir le fichier",
    "saveFileToEdu": "Enregistrer dans les fichiers"
  },

  "saveExternalFileDialogBody": {
    "saveExternalFile": "Enregistrer un fichier externe",
    "destinationFolder": "Dossier de destination",
    "filename": "Nom du fichier",
    "filenamePlaceholder": "Saisissez le nom du fichier ici",
    "filenameRequired": "Le nom du fichier ne peut pas être vide",
    "fileSavedSuccessful": "Fichier enregistré avec succès",
    "fileSaveFailed": "Le fichier n'a pas pu être enregistré"
  },

  "form": {
    "path": "Lien",
    "pathDescription": "Veuillez saisir une URL.",
    "apptype": "Type d'application",
    "native": "Support natif",
    "forwarded": "Transfertr",
    "embedded": "Intégré",
    "saved": "Configuration enregistrée!",
    "url": "URL",
    "urlDescription": "Veuillez saisir une URL pour la demande",
    "apiKey": "Clé API",
    "apiKeyDescription": "La clé API est utilisée pour l'authentification",
    "proxyConfig": "Configuration proxy",
    "proxyConfigDescription": "Une configuration proxy distincte pour Trafik peut être stockée ici. Vous pouvez soit utiliser un modèle à l'aide des champs d'entrée, soit une configuration au format YAML peut être créée directement en mode expert. <br/><strong>Danger:</strong> Une fausse configuration peut conduire à une application inaccessible.",
    "expertMode": "Mode expert",
    "proxyPath": "Chemin proxy",
    "proxyPathPlaceholder": "par exemple SOGo",
    "proxyDestination": "Hôte cible",
    "proxyDestinationPlaceholder": "Par exemple, http://localhost:1234/",
    "stripPrefix": "Supprimer le préfixe",
    "embeddedPageEditor": "Editeur",
    "embeddedPageEditorModeDescription": "Ici, vous pouvez choisir entre Sandbox et Native. Sandbox est la variante la plus sûre, native du rendu d'origine. Notez qu'aucune précaution de sécurité ne peut être prise dans le rendu natif. En mode sandbox, le fichier HTML est lu à partir de la mémoire. Pour ce faire, téléchargez le fichier.",
    "sandboxed": "Bac à sable",
    "pathname": "Chemin d’accès",
    "input": {
      "dateTimePicker": {
        "timeSlot": "Heure",
        "placeholder": "DD/MM/YYYY HH:mm"
      }
    }
  },
  "fileOperationSuccessful": "Succès de l'opération sur le fichier",
  "fileOperationStarted": "Opération sur le fichier démarrée",
  "unknownErrorOccurred": "Une erreur inconnue s'est produite",
  "fileSharingTable": {
    "filename": "Nom de fichier",
    "size": "Taille",
    "lastModified": "Modifié récemmen",
    "type": "Type",
    "filesOrFoldersSelected": "{{selected}} de {{total}} fichiers/dossiers sélectionnés",
    "element": "Élément",
    "elements": "Éléments"
  },
  "currentDirectory": "Répertoire actuel",
  "filesharingUpload": {
    "title": "Téléverser des fichiers",
    "dataLimitExceeded": "Limite de données de 50 Mo dépassée",
    "fileSize": "Taille de fichier",
    "upload": "Télécverser",
    "selectFile": "Sélectionnez jusqu'à 5 fichiers en même temps",
    "uploadItems": "Téléverser: {{count}} fichier(s)",
    "dragDropClick": "Déposer les fichiers ici ou cliquez pour sélectionner les fichiers",
    "dropHere": "Lâcher ici",
    "filesToUpload": "Fichiers pour le téléversement",
    "overwriteWarningTitleFile": "AVERTISSEMENT: le fichier existe déjà",
    "overwriteWarningTitleFiles": "AVERTISSEMENT: les fichiers existent déjà",
    "overwriteWarningDescriptionFile": "Le fichier suivant est écrasé:",
    "overwriteWarningDescriptionFiles": "Les fichiers suivants sont écrasés:",
    "oversizedFilesDetected": "Fichiers trop grands découverts",
    "oversizedFileDetected": "Fichier trop grand découvert!",
    "cannotUploadOversized": "Aucun fichier de plus de 50 Mo ne peut être téléversé.",
    "file": "Fichier",
    "files": "Fichiers",
    "creatingDirectoryStructure": "Création de la structure des dossiers",
    "hiddenFiles": "fichiers cachés et système",
    "errors": {
      "directoryCreationFailed": "Échec de la création du répertoire",
      "fileUploadFailed": "Échec du téléchargement du fichier",
      "uploadError": "Erreur lors du téléchargement des fichiers"
    }
  },
  "linuxmuster": {
    "title": "Linuxmuster",
    "sidebar": "Linuxmuster"
  },
  "whiteboard": {
    "title": "TABLEAU BLANC",
    "sidebar": "Tableau blanc",
    "saveAsTlFile": "Enregistrer le tableau blanc sous forme de fichier .tldr",
    "openTLFileFailed": "Impossible d’ouvrir le fichier",
    "openTLFileSuccess": "Le fichier a été chargé avec succès",
    "openTlFile": "Ouvrir",
    "openLocalTlFile": "Ouvrir un fichier .tldr local",
    "file": "Fichier"
  },
  "whiteboard-collaboration": {
    "title": "Whiteboard",
    "sidebar": "Whiteboard collaboratif"
  },
  "table": {
    "noDataAvailable": "Aucune donnée disponible"
  },
  "loadingIndicator": {
    "message": "S'il vous plaît, attendez..."
  },
  "search": {
    "type-to-search": "Cliquer pour rechercher",
    "loading": "Chargement",
    "no-results": "Aucun résultat",
    "usersAdded": "{{ count }} ajouté"
  },
  "fileCategory": {
    "folder": "Dossier",
    "document": "Document",
    "image": "Image",
    "video": "Vidéo",
    "audio": "Audio",
    "acrobat": "Pdf",
    "presentation": "Diaporama",
    "spreadsheet": "Tableur",
    "vector": "Diagramme",
    "compressed": "Archive"
  },
  "fileCreateNewContent": {
    "documentFile": "Créer un nouveau document",
    "spreadsheetFile": "Créer un nouvelle tableur",
    "presentationFile": "Créer une nouveau diaporama",
    "textFile": "Créer un nouveau fichier texte",
    "drawIoFile": "Créer un nouveau fichier draw.io",
    "fileDialogTitle": "Créer un nouveau fichier",
    "directoryDialogTitle": "Créer un nouveau répertoire",
    "createButtonText": "Créer",
    "min_3_chars": "Au moins 3 caractères",
    "max_30_chars": "Maximum de 30 caractères",
    "fileOperationSuccessful": "Fichier créé avec succès",
    "noMessageAvailable": "Aucun message disponible",
    "unknownErrorOccurred": "Une erreur inconnue s'est produite",
    "newFileFromType": {
      "drawIoFile": "Nouveau fichier draw.io",
      "textFile": "Nouveau fichier texte",
      "spreadsheetFile": "Nouvelle tableur",
      "presentationFile": "Nouveau diaporama",
      "documentFile": "Nouveau document"
    }
  },
  "fileRenameContent": {
    "placeholder": "Entrez le nouveau nom",
    "renameYourDirectory": "Nommez votre répertoire",
    "renameYourFile": "Renommez votre fichier autour",
    "to": "à",
    "rename": "Renommer",
    "unknownErrorOccurred": "Une erreur inconnue s'est produite"
  },
  "moveItemDialog": {
    "changeDirectory": "Changer de répertoire",
    "currentDirectory": "Répertoire actuel",
    "folderName": "Nom de répertoire",
    "movingItems": {
      "one": "1 élément va être déplacé",
      "other": "{{count}} éléments seront déplacés"
    },
    "moveTo": "Déplacer après",
    "move": "Déplacer",
    "unknownErrorOccurred": "Une erreur inconnue s'est produite",
    "selectedItem": "Élément sélectionné"
  },
  "deleteDialog": {
    "areYouSure": "Êtes-vous absolument sûr?",
    "actionCannotBeUndone": "Cette action est irréversible. Cela supprimera les fichiers définitivement:",
    "selectedItems": "Éléments sélectionnés:",
    "cancel": "Annuler",
    "continue": "Continuer",
    "unknownErrorOccurredDuringDeletion": "Une erreur inconnue s'est produite pendant la suppression",
    "deleteFiles": "Supprimer les fichiers"
  },
  "timeAgo": {
    "justNow": "à l'instant",
    "minuteAgo": "avant {{count}} minute",
    "hourAgo": "avant {{count}} heures",
    "dayAgo": "avant {{count}} jours",
    "invalidDate": "Date non valide"
  },
  "dialog": {
    "close": "Fermer"
  },
  "tooltip": {
    "upload": "Téléverser",
    "create": {
      "file": "Créer un fichier",
      "folder": "Créer un dossier"
    },
    "rename": "Renommer",
    "move": "Déplacer",
    "delete": "Supprimer",
    "download": "Télécharger",
    "back": "Retour"
  },
  "response": {
    "successfully": "L'action a réussi",
    "error": "Erreur",
    "move_successful": "Déplacement réussi de {{sourcePath}} vers {{destinationPath}}",
    "move_failed": "Echec du déplacement",
    "unexpected_error_occurred": "Des erreurs inattendues se sont produites",
    "upload_failed_with_status": "Le téléversement a échoué avec le statut {{status}}",
    "network_error_occurred_during_the_upload": "Les erreurs de réseau se sont produites pendant le téléversement",
    "file_uploaded_successfully": "Fichier {{fileName}} téléversé avec succès",
    "file_uploaded_failed": "Le fichier {{nom de fichier} n'a pas pu être téléversé {{status}}",
    "directory_created_successfully": "Dossier {{directoryName}} créé avec succès",
    "file_created_successfully": "Fichier {{fileName}} créé avec succès",
    "file_was_deleted_successfully": "Fichier {{fileName}} supprimé avec succès",
    "files_deleted_successfully": "Fichiers supprimés avec succès",
    "all_items_moved_successfully": "Déplacement de tous les fichiers réussi",
    "destination_path_is_undefined": "Le chemin cible n'est pas défini"
  },
  "accountData": {
    "account_info": "Informations sur le compte",
    "name": "Nom",
    "email": "Email",
    "school": "École",
    "role": "Rôle",
    "classes": "Classe",
    "change_password": "Changer le mot de passe",
    "my_information": "Mes informations",
    "mail_alias": "Alias ​​courrier",
    "change_my_data": "Changer les données",
    "school_classes": "Classes"
  },
  "groups": {
    "errors": {
      "CouldNotGetGroupByPath": "Le groupe n'a pas pu être trouvé à partir du chemin",
      "CouldNotGetUsers": "Les utilisateurs n'ont pas pu être trouvés",
      "CouldNotGetCurrentUser": "Impossible de trouver l'utilisateur actuel",
      "CouldNotGetAllGroups": "Échec de la recherche de tous les groupes",
      "CouldNotFetchGroupMembers": "Les membres du groupe n'ont pas pu être trouvés",
      "CouldNotFetchUserById": "Les utilisateurs n'ont pas pu être trouvés sur la base de l'ID",
      "CouldNotSearchGroups": "La recherche de groupes n'était pas possible"
    },
    "classes": "Classe"
  },
  "users": {
    "errors": {
      "notFoundError": "L'utilisateur n'existe pas",
      "updateError": "Les utilisateurs n'ont pas pu être mis à jour"
    }
  },
  "permission": {
    "groups": "Groupes d'utilisateurs",
    "selectGroupsDescription": "Sélectionnez les groupes d'utilisateurs qui devraient avoir accès à l'application."
  },
  "mails": {
    "errors": {
      "NotAbleToGetImapOption": "La lecture de la «configuration IMAP» n'est pas possible",
      "NotAbleToConnectClientError": "La connexion au serveur IMAP n'est pas possible",
      "NotAbleToLockMailboxError": "La boîte aux lettres ne pouvait pas être appelée",
      "NotAbleToFetchMailsError": "Les emails ne pouvaient pas être appelés",
      "NotValidPortTypeError": "Le port doit être spécifié en tant que nombre",
      "MailProviderNotFound": "Fournisseur email non trouvé",
      "MailcowApiGetSyncJobsFailed": "Les tâches de synchronisation ne pouvaient pas être appelés",
      "MailcowApiCreateSyncJobFailed": "Le tâche de synchronisation n'a pas pu être créé",
      "MailcowApiDeleteSyncJobsFailed": "Les tâches de synchronisation n'ont pas pu être supprimés"
    }
  },
  "licensing": {
    "communityLicenseDialog": {
      "title": "Version communautaire",
      "description": "Version communautaire gratuite de {{ applicationName }} Ui. <strong>Cette version ne reçoit aucun support du fabricant.</strong>"
    }
  },
  "appExtendedOptions": {
    "title": "Extensions",
    "onlyOfficeUrl": "Entrez l'URL d'OnlyOffice ici",
    "onlyOfficeUrlTitle": "URL OnlyOffice",
    "onlyOfficeJwtSecretTitle": "JWT OnlyOffice",
    "onlyOfficeJwtSecretDescription": "Entrez ici la clé secrète JWT OnlyOffice",
    "overrideDocumentVendorMSWithOOTitle": "Utilisez l'OpenDocument comme format de document standard",
    "overrideDocumentVendorMSWithOODescription": "Le format OpenDocument (ODT, ODS, ODP) devrait-il être utilisé à la place des formats Microsoft Office (DOCX, PPTX, XLSX)?",
    "mailImapUrlTitle": "URL",
    "mailImapUrlDescription": "Entrez le FQDN (par exemple 'imap.example.com') du serveur IMAP ici.",
    "mailImapPortTitle": "port",
    "mailImapPortDescription": "Entrez ici le numéro de port du serveur IMAP (par ex. 993)",
    "mailImapSecureTitle": "Connexion chiffrée",
    "mailImapSecureDescription": "La connexion via «tls» ou «starttls» doit être établie.",
    "mailImapRejectUnauthorizedTitle": "Rejeter les connexions non certifiées",
    "mailImapRejectUnauthorizedDescription": "Une vérification de certificat doit-il être effectué pour cette connexion?",
    "mailSogoThemeTitle": "Thème",
    "mailSogoThemeDescription": "Sélectionnez le thème pour l'application Mail. La modification du thème redémarre les conteneurs associés.",
    "mailSogoTheme": {
      "light": "Clair",
      "dark": "Sombre"
    },
    "mailSogoThemeDisabled": "Désactivé, car le serveur de messagerie ne fonctionne pas.",
    "mailSogoThemeUpdateCheckerTitle": "Vérification de version du thème",
    "mailSogoThemeUpdateCheckerDescription": "Vérifiez si une nouvelle version du thème actuel est disponible et mettez-la à jour si nécessaire.",
    "updateChecker": {
      "currentVersion": "Version actuelle",
      "latestVersion": "Dernière version",
      "theme": "Thème",
      "updateAvailable": "Une nouvelle version est disponible !",
      "checkAgain": "Vérifier à nouveau",
      "updateNow": "Mettre à jour maintenant",
      "checkVersionSuccess": "Thème vérifié avec succès !",
      "noData": "Aucune information de version disponible."
    }
  },
  "preview": {
    "image": "Aperçu de l'image",
    "failedToLoadImage": "L'image ne pouvait pas être chargée"
  },
  "containerApplication": {
    "dialogTitle": "Installer le plugin {{applicationName}}-Plugin",
    "EDU_MANAGER_INSTALL_TOKEN": {
      "title": "Installer Jeton",
      "description": "Veuillez saisir le jeton d'installation qui a été créé dans le Edulution Manager."
    },
    "EDULUTION_MAIL_HOSTNAME": {
      "title": "Nom d'hôte",
      "description": "Nom d'hôte du serveur de messagerie. Cela peut différer du domaine Edulution."
    }
  },
  "edulution-manager": {
    "sidebar": "Gestionnaire Edulution",
    "title": "Gestionnaire Edulution"
  },
  "dockerOverview": {
    "title": "Aperçu des conteneurs",
    "containerName": "Nom de conteneur",
    "state": "État",
    "state-badge": "Badge",
    "status": "Statut",
    "imageName": "Image",
    "filterPlaceHolderText": "Rechercher le nom du conteneur",
    "port": "Port",
    "created": "Créé à",
    "container-view": "Conteneur",
    "selectPluginForInstallationTitle": "Sélectionnez le plugin à installer",
    "selectPluginForInstallationDescription": "Sélectionnez ici une application pour laquelle un plugin doit être installé."
  },
  "docker": {
    "error": {
      "dockerConnectionError": "La connexion docker a échoué",
      "dockerImageNotFound": "L'image docker n'a pas pu être trouvée",
      "dockerCreationError": "Le conteneur docker n'a pas pu être créé",
      "dockerCommandExecutionError": "La commande docker n'a pas pu être exécutée",
      "dockerContainerDeletionError": "Le conteneur docker n'a pas pu être supprimé",
      "dockerUpdateError": "La mise à jour du conteneur docker a échoué"
    },
    "events": {
      "pullingImage": "Requête de l'image docker ...",
      "checkingImage": "Vérification si l'image est déjà disponible ...",
      "creatingContainer": "Création du conteneur docker ...",
      "containerCreated": "Conteneur créé.",
      "startContainer": "Conteneur démarré.",
      "stopContainer": "Conteneur arrêté.",
      "restartContainer": "Conteneur redémarré.",
      "killContainer": "Forcer l'arrêt du conteneur.",
      "containerCreationSuccessful": "Conteneur créé avec succès.",
      "containerCreationFailed": "Le conteneur n'a pas pu être créé.",
      "containerUpdateSuccessful": "{{containerName}} mis à jour avec succès.",
      "containerAlreadyUpdateToDate": "{{containerName}} est déjà à jour."
    },
    "status": {
      "running": "en cours d'exécution",
      "created": "créé",
      "restarting": "redémarré",
      "paused": "en pause",
      "exited": "arrêté",
      "dead": "mort"
    }
  },
  "veyon": {
    "lockScreen": "Verrouiller l'écran",
    "unlockScreen": "Déverrouiller l'écran",
    "lockInputDevices": "Verrouiller la saisie",
    "unlockInputDevices": "Déverrouiller la saisie",
    "rebootSystem": "Redémarrer le système",
    "powerDown": "Système",
    "errors": {
      "AppNotProperlyConfigured": "Veyon n'est pas correctement configuré, contactez l'administrateur système",
      "VeyonAuthFailed": "L'authentification Veyon a échoué",
      "GetUserFailed": "Les utilisateurs ne pouvaient pas être appelés",
      "VeyonApiNotReachable": "Le serveur Veyon externe n'est pas disponible"
    }
  },
  "Invalid user credentials": "Nom d'utilisateur ou mot de passe incorrect",
  "For more on this error consult the server log at the debug level.": "La connexion au serveur AD a échoué. Veuillez réessayer plus tard.",
  "Failed to fetch": "La connexion au serveur Edulution a échoué. Veuillez réessayer plus tard.",
  "Invalid client or Invalid client credentials": "Configuration du serveur non valide. Veuillez vérifier l'ID client ou le secret du client.",
  "Not Found (404)": "La connexion au serveur Edulution a échoué. Veuillez réessayer plus tard.",
  "NetworkError when attempting to fetch resource.": "Erreurs de réseau lors de l'accès au site Web.",
  "deploymentTarget": {
    "title": "Sélection",
    "description": "Ici, on peut choisir la plateforme à laquelle {{appName }} doit être connecté.",
    "linuxmuster": "Linuxmuster",
    "generic": "Générique"
  },

  "webdavShare": {
    "displayName": "Nom d'affichage",
    "accessGroups": {
      "title": "Groupes d'utilisateurs",
      "description": "Sélectionnez les groupes d'utilisateurs qui doivent avoir accès au partage WebDAV."
    },
    "type": {
      "title": "Schéma du serveur WebDAV",
      "description": "Ici, vous pouvez sélectionner le type de schéma du serveur WebDAV.",
      "linuxmuster": "Linuxmuster",
      "edu-file-proxy": "Proxy de fichiers edulution",
      "generic": "Générique"
    },
    "status": "Statut",
    "offline": "Le serveur est actuellement indisponible.",
    "pathVariables": {
      "title": "Variable de chemin ",
      "description": "Une variable de chemin dynamique peut être sélectionnée ici à partir des attributs utilisateur. "
    },
    "isRootServer": {
      "title": "Chemin racine",
      "description": "Pour les fonctions scolaires Linuxmuster, au moins un partage WebDAV doit être configuré comme chemin racine.",
      "short": "Root",
      "notConfigured": "Aucun chemin racine n'est configuré. Veuillez contacter l'administrateur système."
    },
    "selectPlaceholder": "Sélectionner...",
    "authentication": {
      "title": "Authentification",
      "description": "Vous pouvez sélectionner ici la méthode d'authentification pour le serveur WebDAV.",
      "basic": " Basic (nom d'utilisateur, mot de passe)"
    },
    "selectRootServer": {
      "title": "Sélection du serveur WebDAV",
      "description": "Sélectionnez le serveur WebDAV qui doit servir de chemin racine."
    },
    "sharePath": "Chemin de partage",
    "pathPreview": "Aperçu du chemin"
  }
}<|MERGE_RESOLUTION|>--- conflicted
+++ resolved
@@ -1061,14 +1061,11 @@
       "wrongSafePin": "Le code PIN est erronée.",
       "enterSafePin": "Veuillez saisir le code PIN pour déchiffrer.",
       "safePinDescription": "Un code PIN est nécessaire pour chiffrer les données d'accès. Ce code PIN n'est visible pour personne et n'est pas sauvegardé.",
-<<<<<<< HEAD
       "confirmMultiDeleteAccount": "Êtes-vous sûr de vouloir supprimer ces comptes ? Cette action ne peut pas être annulée.",
       "confirmSingleDeleteAccount": "Êtes-vous sûr de vouloir supprimer ce compte ? Cette action ne peut pas être annulée.",
       "deleteUserAccounts": "Supprimer {{count}} comptes",
-      "deleteUserAccount": "Supprimer le compte"
-=======
+      "deleteUserAccount": "Supprimer le compte",
       "cryptoNotAvailable": "Le cryptage n'est disponible que via HTTPS. Veuillez utiliser une connexion sécurisée."
->>>>>>> acb377bc
     },
     "mails": {
       "title": "Email"
