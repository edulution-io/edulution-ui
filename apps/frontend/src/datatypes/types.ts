--- conflicted
+++ resolved
@@ -16,36 +16,6 @@
   color: string;
 }
 
-<<<<<<< HEAD
-export enum APPS {
-  TICKET_SYSTEM = 'ticketsystem',
-  MAIL = 'mail',
-  CHAT = 'chat',
-  CONFERENCES = 'conferences',
-  SURVEYS = 'surveys',
-  KNOWLEDGE_BASE = 'knowledgebase',
-  FILE_SHARING = 'filesharing',
-  FORUMS = 'forums',
-  ROOM_BOOKING = 'roombooking',
-  LEARNING_MANAGEMENT = 'learningmanagement',
-  SCHOOL_INFORMATION = 'schoolinformation',
-  SCHOOL_MANAGEMENT = 'schoolmanagement',
-  PRINTER = 'printer',
-  NETWORK = 'network',
-  LOCATION_SERVICES = 'locationservices',
-  DESKTOP_DEPLOYMENT = 'desktopdeployment',
-  WLAN = 'wlan',
-  MOBILE_DEVICES = 'mobiledevices',
-  VIRTUALIZATION = 'virtualization',
-  FIREWALL = 'firewall',
-  ANTIMALWARE = 'antimalware',
-  BACKUP = 'backup',
-  AICHAT = 'aichat',
-  LINUXMUSTER = 'linuxmuster',
-}
-
-=======
->>>>>>> f7a7fca2
 export interface FileTypePreviewProps {
   file: DirectoryFile;
 }