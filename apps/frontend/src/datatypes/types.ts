import { DirectoryFile } from '@/datatypes/filesystem';

export enum AppIntegrationType {
  NATIVE = 'native',
  FORWARDED = 'forwarded',
  EMBEDDED = 'embedded',
}

<<<<<<< HEAD
export type ConfigType = {
  name: string;
  linkPath: string;
  icon: string;
  appType: AppType;
=======
export type AppConfig = {
  name: string;
  linkPath: string;
  icon: string;
  appType: AppIntegrationType;
>>>>>>> 1792cdb3
};

export interface MenuItem {
  id: string;
  label: string;
  icon: string;
  action: () => void;
  path?: string;
}

export interface MenuBarEntryProps {
  menuItems: MenuItem[];
  title: string;
  icon: string;
  color: string;
}

export enum APPS {
  TICKET_SYSTEM = 'ticketsystem',
  MAIL = 'mail',
  CHAT = 'chat',
  CONFERENCES = 'conferences',
  KNOWLEDGE_BASE = 'knowledgebase',
  FILE_SHARING = 'filesharing',
  FORUMS = 'forums',
  ROOM_BOOKING = 'roombooking',
  LEARNING_MANAGEMENT = 'learningmanagement',
  SCHOOL_INFORMATION = 'schoolinformation',
  SCHOOL_MANAGEMENT = 'schoolmanagement',
  PRINTER = 'printer',
  NETWORK = 'network',
  LOCATION_SERVICES = 'locationservices',
  DESKTOP_DEPLOYMENT = 'desktopdeployment',
  WLAN = 'wlan',
  MOBILE_DEVICES = 'mobiledevices',
  VIRTUALIZATION = 'virtualization',
  FIREWALL = 'firewall',
  ANTIMALWARE = 'antimalware',
  BACKUP = 'backup',
}

export interface FileTypePreviewProps {
  file: DirectoryFile;
}<|MERGE_RESOLUTION|>--- conflicted
+++ resolved
@@ -6,19 +6,11 @@
   EMBEDDED = 'embedded',
 }
 
-<<<<<<< HEAD
-export type ConfigType = {
-  name: string;
-  linkPath: string;
-  icon: string;
-  appType: AppType;
-=======
 export type AppConfig = {
   name: string;
   linkPath: string;
   icon: string;
   appType: AppIntegrationType;
->>>>>>> 1792cdb3
 };
 
 export interface MenuItem {
