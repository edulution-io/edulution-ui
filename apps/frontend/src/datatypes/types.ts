--- conflicted
+++ resolved
@@ -1,22 +1,4 @@
-<<<<<<< HEAD
-import { AppConfigOptions } from '@/datatypes/appConfigOptions';
-import { DirectoryFile } from '@libs/filesharing/filesystem';
-
-export enum AppIntegrationType {
-  NATIVE = 'native',
-  FORWARDED = 'forwarded',
-  EMBEDDED = 'embedded',
-}
-
-export type AppConfig = {
-  name: string;
-  icon: string;
-  appType: AppIntegrationType;
-  options: AppConfigOptions;
-};
-=======
 import { DirectoryFile } from '@/datatypes/filesystem';
->>>>>>> ef9a2a56
 
 export interface MenuItem {
   id: string;
