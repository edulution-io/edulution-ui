import React, { useEffect } from 'react';
import { CardContent, Card } from '@/components/shared/Card';
import { useTranslation } from 'react-i18next';
<<<<<<< HEAD
import useLmnUserStore from '@/store/lmnUserStore';
import { waitForToken } from '@/api/common';

const Groups = () => {
  const { userData, getUser } = useLmnUserStore((state) => ({
    getUser: state.getUser,
=======
import useLmnUserStore from '@/store/lmnApiStore';
import { waitForToken } from '@/api/common';

const Groups = () => {
  const { userData, getUserData } = useLmnUserStore((state) => ({
    getUserData: state.getUserData,
>>>>>>> 8388604c
    userData: state.userData,
  }));

  useEffect(() => {
    if (!userData) {
      const getUserGroupDataQuery = async () => {
        await waitForToken();
<<<<<<< HEAD
        getUser().catch(console.error);
=======
        getUserData().catch(console.error);
>>>>>>> 8388604c
      };

      getUserGroupDataQuery().catch(console.error);
    }
  }, [userData]);
  const { t } = useTranslation();
  return (
    <Card
      variant="organisation"
      className="h-full"
    >
      <CardContent>
        <div className="flex flex-col gap-1">
          <h4 className="text-md font-bold">{t('groupsPage.classes')}</h4>
          {userData?.schoolclasses.map((group) => (
            <div
              key={group}
              className="flex flex-col"
            >
              <p className="text-nowrap">{group}</p>
            </div>
          ))}
        </div>
      </CardContent>
    </Card>
  );
};

export default Groups;<|MERGE_RESOLUTION|>--- conflicted
+++ resolved
@@ -1,21 +1,12 @@
 import React, { useEffect } from 'react';
 import { CardContent, Card } from '@/components/shared/Card';
 import { useTranslation } from 'react-i18next';
-<<<<<<< HEAD
-import useLmnUserStore from '@/store/lmnUserStore';
-import { waitForToken } from '@/api/common';
-
-const Groups = () => {
-  const { userData, getUser } = useLmnUserStore((state) => ({
-    getUser: state.getUser,
-=======
 import useLmnUserStore from '@/store/lmnApiStore';
 import { waitForToken } from '@/api/common';
 
 const Groups = () => {
   const { userData, getUserData } = useLmnUserStore((state) => ({
     getUserData: state.getUserData,
->>>>>>> 8388604c
     userData: state.userData,
   }));
 
@@ -23,11 +14,7 @@
     if (!userData) {
       const getUserGroupDataQuery = async () => {
         await waitForToken();
-<<<<<<< HEAD
-        getUser().catch(console.error);
-=======
         getUserData().catch(console.error);
->>>>>>> 8388604c
       };
 
       getUserGroupDataQuery().catch(console.error);
