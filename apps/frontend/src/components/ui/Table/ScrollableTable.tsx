--- conflicted
+++ resolved
@@ -48,12 +48,8 @@
   applicationName,
   additionalScrollContainerOffset = 0,
   scrollContainerOffsetElementIds = {},
-<<<<<<< HEAD
+  enableRowSelection,
 }: DataTableProps<TData, TValue>) => {
-=======
-  enableRowSelection,
-}: DataTableProps<TData>) => {
->>>>>>> bceab5f5
   const { t } = useTranslation();
 
   const selectedRowsMessageId = scrollContainerOffsetElementIds.selectedRowsMessageId || SELECTED_ROW_MESSAGE_ID;
