import React, { SetStateAction } from 'react';
import {
  ColumnDef,
  flexRender,
  getCoreRowModel,
  getSortedRowModel,
  OnChangeFn,
  Row,
  RowSelectionState,
  SortingState,
  useReactTable,
} from '@tanstack/react-table';

import { useTranslation } from 'react-i18next';
import LoadingIndicator from '@/components/shared/LoadingIndicator';
import { Table, TableBody, TableCell, TableHead, TableHeader, TableRow } from '@/components/ui/Table';
import useElementHeight from '@/hooks/useElementHeight';
import { HEADER_ID, SELECTED_ROW_MESSAGE_ID, TABLE_HEADER_ID } from '@libs/ui/constants/defaultIds';

interface DataTableProps<TData> {
  columns: ColumnDef<TData, unknown>[];
  data: TData[];
  onRowSelectionChange?: OnChangeFn<RowSelectionState>;
  selectedRows?: RowSelectionState;
  isLoading?: boolean;
  sorting: SortingState;
  getRowId?: (originalRow: TData) => string;
  setSorting: (sorting: SetStateAction<SortingState>) => void;
  applicationName: string;
  additionalScrollContainerOffset?: number;
  scrollContainerOffsetElementIds?: {
    headerId?: string;
    selectedRowsMessageId?: string;
    tableHeaderId?: string;
    others?: string[];
  };
<<<<<<< HEAD
  textColorClass?: string;
  showHeader?: boolean;
  showSelectedCount?: boolean;
  footer?: React.ReactNode;
=======
  enableRowSelection?: boolean | ((row: Row<TData>) => boolean) | undefined;
>>>>>>> bceab5f5
}

const ScrollableTable = <TData,>({
  columns,
  data,
  onRowSelectionChange,
  isLoading,
  sorting,
  setSorting,
  selectedRows,
  getRowId,
  applicationName,
  additionalScrollContainerOffset = 0,
  scrollContainerOffsetElementIds = {},
<<<<<<< HEAD
  textColorClass = 'text-white',
  showHeader = true,
  showSelectedCount = true,
  footer,
=======
  enableRowSelection,
>>>>>>> bceab5f5
}: DataTableProps<TData>) => {
  const { t } = useTranslation();

  const selectedRowsMessageId = scrollContainerOffsetElementIds.selectedRowsMessageId || SELECTED_ROW_MESSAGE_ID;
  const tableHeaderId = scrollContainerOffsetElementIds.tableHeaderId || TABLE_HEADER_ID;

  const allScrollContainerOffsetElementIds = [
    scrollContainerOffsetElementIds.headerId || HEADER_ID,
    selectedRowsMessageId,
    tableHeaderId,
    ...(scrollContainerOffsetElementIds.others || []),
  ].filter(Boolean);

  const pageBarsHeight = useElementHeight(allScrollContainerOffsetElementIds) + additionalScrollContainerOffset;

  const table = useReactTable({
    data,
    columns,
    getCoreRowModel: getCoreRowModel(),
    onSortingChange: setSorting,
    getSortedRowModel: getSortedRowModel(),
    getRowId: getRowId || ((originalRow: TData) => (originalRow as { id: string }).id),
    onRowSelectionChange,
    enableRowSelection,
    state: {
      sorting,
      rowSelection: selectedRows,
    },
  });

  const selectedRowsCount = table.getFilteredSelectedRowModel().rows.length;
  const filteredRowCount = table.getFilteredRowModel().rows.length;

  return (
    <>
      {isLoading && data?.length === 0 ? <LoadingIndicator isOpen={isLoading} /> : null}

      {showSelectedCount &&
        (selectedRowsCount > 0
          ? t(`${applicationName}.${filteredRowCount === 1 ? 'rowSelected' : 'rowsSelected'}`, {
              selected: selectedRowsCount,
              total: filteredRowCount,
            })
          : !footer && <div className={`flex-1 text-sm ${textColorClass}`}>&nbsp;</div>)}
      <div
        className="w-full flex-1 overflow-auto pl-3 pr-3.5 scrollbar-thin"
        style={{ maxHeight: `calc(100vh - ${pageBarsHeight}px)` }}
      >
        <Table>
          {showHeader && (
            <TableHeader
              className={`text-foreground ${textColorClass}`}
              id={tableHeaderId}
            >
              {table.getHeaderGroups().map((headerGroup) => (
                <TableRow key={headerGroup.id}>
                  {headerGroup.headers.map((header) => (
                    <TableHead key={header.id}>
                      {header.isPlaceholder ? null : flexRender(header.column.columnDef.header, header.getContext())}
                    </TableHead>
                  ))}
                </TableRow>
              ))}
            </TableHeader>
          )}
          <TableBody className="container">
            {table.getRowModel().rows.length ? (
              table.getRowModel().rows.map((row) => (
                <TableRow
                  key={row.id}
                  data-state={row.getIsSelected() ? 'selected' : undefined}
                >
                  {row.getVisibleCells().map((cell) => (
                    <TableCell
                      key={`${row.id}-${cell.column.id}`}
                      className={textColorClass}
                    >
                      {flexRender(cell.column.columnDef.cell, cell.getContext())}
                    </TableCell>
                  ))}
                </TableRow>
              ))
            ) : (
              <TableRow>
                <TableCell
                  colSpan={data?.length}
                  className={`h-24 text-center ${textColorClass}`}
                >
                  {t('table.noDataAvailable')}
                </TableCell>
              </TableRow>
            )}
          </TableBody>
        </Table>
      </div>
      {footer && <div className="max-w-[42vh] overflow-hidden text-ellipsis whitespace-nowrap">{footer}</div>}
    </>
  );
};

export default ScrollableTable;<|MERGE_RESOLUTION|>--- conflicted
+++ resolved
@@ -34,14 +34,11 @@
     tableHeaderId?: string;
     others?: string[];
   };
-<<<<<<< HEAD
+  enableRowSelection?: boolean | ((row: Row<TData>) => boolean) | undefined;
   textColorClass?: string;
   showHeader?: boolean;
   showSelectedCount?: boolean;
   footer?: React.ReactNode;
-=======
-  enableRowSelection?: boolean | ((row: Row<TData>) => boolean) | undefined;
->>>>>>> bceab5f5
 }
 
 const ScrollableTable = <TData,>({
@@ -56,14 +53,11 @@
   applicationName,
   additionalScrollContainerOffset = 0,
   scrollContainerOffsetElementIds = {},
-<<<<<<< HEAD
+  enableRowSelection,
   textColorClass = 'text-white',
   showHeader = true,
   showSelectedCount = true,
   footer,
-=======
-  enableRowSelection,
->>>>>>> bceab5f5
 }: DataTableProps<TData>) => {
   const { t } = useTranslation();
 
