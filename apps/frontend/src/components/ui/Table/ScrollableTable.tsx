--- conflicted
+++ resolved
@@ -61,11 +61,8 @@
   additionalScrollContainerOffset = 0,
   scrollContainerOffsetElementIds = {},
   enableRowSelection,
-<<<<<<< HEAD
+  enableMultiRowSelection,
   usedInAppConfig = false,
-=======
-  enableMultiRowSelection,
->>>>>>> 92b9e3c1
 }: DataTableProps<TData, TValue>) => {
   const { t } = useTranslation();
 
@@ -175,7 +172,6 @@
                     </TableHead>
                   ))}
                 </TableRow>
-<<<<<<< HEAD
               ))}
             </TableHeader>
             <TableBody className="container">
@@ -198,7 +194,7 @@
               ) : (
                 <TableRow>
                   <TableCell
-                    colSpan={data?.length}
+                    colSpan={columns?.length}
                     className="h-24 text-center text-white"
                   >
                     {t('table.noDataAvailable')}
@@ -208,21 +204,6 @@
             </TableBody>
           </Table>
         </div>
-=======
-              ))
-            ) : (
-              <TableRow>
-                <TableCell
-                  colSpan={columns?.length}
-                  className="h-24 text-center text-white"
-                >
-                  {t('table.noDataAvailable')}
-                </TableCell>
-              </TableRow>
-            )}
-          </TableBody>
-        </Table>
->>>>>>> 92b9e3c1
       </div>
     </>
   );
