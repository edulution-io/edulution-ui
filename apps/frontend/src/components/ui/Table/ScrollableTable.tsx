--- conflicted
+++ resolved
@@ -52,14 +52,11 @@
   };
   tableIsUsedOnAppConfigPage?: boolean;
   enableRowSelection?: boolean | ((row: Row<TData>) => boolean) | undefined;
-<<<<<<< HEAD
   initialColumnVisibility?: VisibilityState;
-=======
   textColorClassname?: string;
   showHeader?: boolean;
   showSelectedCount?: boolean;
   isDialog?: boolean;
->>>>>>> 16f1a31e
 }
 
 const ScrollableTable = <TData, TValue>({
@@ -77,14 +74,11 @@
   enableRowSelection,
   initialSorting,
   tableIsUsedOnAppConfigPage = false,
-<<<<<<< HEAD
-  initialColumnVisibility = {},
-=======
   textColorClassname = 'text-muted-foreground',
   showHeader = true,
   showSelectedCount = true,
   isDialog = false,
->>>>>>> 16f1a31e
+  initialColumnVisibility = {},
 }: DataTableProps<TData, TValue>) => {
   const { t } = useTranslation();
   const [columnVisibility, setColumnVisibility] = useState<VisibilityState>(initialColumnVisibility);
@@ -175,11 +169,7 @@
       >
         <div className="w-full">
           {!!data.length && (
-<<<<<<< HEAD
             <div className="flex justify-between space-x-1 py-4">
-=======
-            <div className="flex items-center justify-between py-4">
->>>>>>> 16f1a31e
               <Input
                 placeholder={t(filterPlaceHolderText)}
                 value={filterValue}
