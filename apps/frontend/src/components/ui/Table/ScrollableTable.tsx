--- conflicted
+++ resolved
@@ -125,7 +125,6 @@
       )}
 
       <div className="h-full w-full flex-1 overflow-auto scrollbar-thin">
-<<<<<<< HEAD
         {!!data.length && (
           <div className="flex justify-between space-x-1 py-4 pl-1">
             <Input
@@ -134,8 +133,12 @@
               onChange={(event) => table.getColumn(filterKey)?.setFilterValue(event.target.value)}
               className={`max-w-xl text-secondary ${isDialog ? 'bg-muted' : 'bg-accent'}`}
             />
-
-            <SelectColumnsDropdown table={table} />
+            {table.getAllColumns().length > 1 && (
+              <SelectColumnsDropdown
+                table={table}
+                isDialog={isDialog}
+              />
+            )}
           </div>
         )}
         <Table>
@@ -159,24 +162,6 @@
                 </TableRow>
               ))}
             </TableHeader>
-=======
-        <div className="w-full">
-          {!!data.length && (
-            <div className="flex justify-between space-x-1 py-4">
-              <Input
-                placeholder={t(filterPlaceHolderText)}
-                value={filterValue}
-                onChange={(event) => table.getColumn(filterKey)?.setFilterValue(event.target.value)}
-                className={`max-w-xl text-secondary ${isDialog ? 'bg-muted' : 'bg-accent'}`}
-              />
-              {table.getAllColumns().length > 1 && (
-                <SelectColumnsDropdown
-                  table={table}
-                  isDialog={isDialog}
-                />
-              )}
-            </div>
->>>>>>> b0def75e
           )}
           <TableBody className="container">
             {table.getRowModel().rows.length ? (
