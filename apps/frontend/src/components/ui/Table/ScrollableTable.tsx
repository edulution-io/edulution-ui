--- conflicted
+++ resolved
@@ -53,14 +53,10 @@
   };
   tableIsUsedOnAppConfigPage?: boolean;
   enableRowSelection?: boolean | ((row: Row<TData>) => boolean) | undefined;
-<<<<<<< HEAD
   textColorClass?: string;
   showHeader?: boolean;
   showSelectedCount?: boolean;
   footer?: React.ReactNode;
-  enableMultiRowSelection?: boolean;
-=======
->>>>>>> e2709be0
 }
 
 const ScrollableTable = <TData, TValue>({
@@ -77,7 +73,7 @@
   scrollContainerOffsetElementIds = {},
   enableRowSelection,
   tableIsUsedOnAppConfigPage = false,
-  textColorClass = 'text-white',
+  textColorClass = 'text-muted-foreground',
   showHeader = true,
   showSelectedCount = true,
   footer,
@@ -124,28 +120,7 @@
     <>
       {isLoading && data?.length === 0 ? <LoadingIndicator isOpen={isLoading} /> : null}
 
-<<<<<<< HEAD
-      {showSelectedCount &&
-        (selectedRowsCount > 0
-          ? t(`${applicationName}.${filteredRowCount === 1 ? 'rowSelected' : 'rowsSelected'}`, {
-              selected: selectedRowsCount,
-              total: filteredRowCount,
-            })
-          : !footer && (
-              <>
-                {!tableIsUsedOnAppConfigPage && (
-                  <div
-                    id={selectedRowsMessageId}
-                    className={`flex-1 text-sm ${textColorClass}`}
-                  >
-                    &nbsp;
-                  </div>
-                )}
-                <p />
-              </>
-            ))}
-=======
-      {selectedRowsCount > 0 ? (
+      {showSelectedCount ? (
         <div
           id={selectedRowsMessageId}
           className="flex-1 text-sm text-muted-foreground"
@@ -164,7 +139,7 @@
           {!tableIsUsedOnAppConfigPage && (
             <div
               id={selectedRowsMessageId}
-              className="flex-1 text-sm text-muted-foreground"
+              className={`flex-1 text-sm ${textColorClass}`}
             >
               &nbsp;
             </div>
@@ -173,7 +148,6 @@
         </>
       )}
 
->>>>>>> e2709be0
       <div
         className={`w-full flex-1 overflow-auto scrollbar-thin ${!tableIsUsedOnAppConfigPage ? 'pl-3 pr-3.5' : ''}`}
         style={{ maxHeight: `calc(100vh - ${pageBarsHeight}px)` }}
@@ -209,7 +183,6 @@
             </div>
           )}
           <Table>
-<<<<<<< HEAD
             {showHeader && (
               <TableHeader
                 className={`text-foreground ${textColorClass}`}
@@ -226,22 +199,6 @@
                 ))}
               </TableHeader>
             )}
-=======
-            <TableHeader
-              className="text-background scrollbar-thin"
-              id={tableHeaderId}
-            >
-              {table.getHeaderGroups().map((headerGroup) => (
-                <TableRow key={headerGroup.id}>
-                  {headerGroup.headers.map((header) => (
-                    <TableHead key={header.id}>
-                      {header.isPlaceholder ? null : flexRender(header.column.columnDef.header, header.getContext())}
-                    </TableHead>
-                  ))}
-                </TableRow>
-              ))}
-            </TableHeader>
->>>>>>> e2709be0
             <TableBody className="container">
               {table.getRowModel().rows.length ? (
                 table.getRowModel().rows.map((row) => (
@@ -252,11 +209,7 @@
                     {row.getVisibleCells().map((cell) => (
                       <TableCell
                         key={`${row.id}-${cell.column.id}`}
-<<<<<<< HEAD
                         className={textColorClass}
-=======
-                        className="text-background"
->>>>>>> e2709be0
                       >
                         {flexRender(cell.column.columnDef.cell, cell.getContext())}
                       </TableCell>
@@ -267,11 +220,7 @@
                 <TableRow>
                   <TableCell
                     colSpan={columns?.length}
-<<<<<<< HEAD
                     className={`h-24 text-center ${textColorClass}`}
-=======
-                    className="h-24 text-center text-background"
->>>>>>> e2709be0
                   >
                     {t('table.noDataAvailable')}
                   </TableCell>
