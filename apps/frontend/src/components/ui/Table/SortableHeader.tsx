--- conflicted
+++ resolved
@@ -3,11 +3,7 @@
 import { Column, Table } from '@tanstack/react-table';
 import Checkbox from '@/components/ui/Checkbox';
 import cn from '@libs/common/utils/className';
-<<<<<<< HEAD
 import i18n from '@/i18n';
-=======
-import { translateKey } from '@/utils/common';
->>>>>>> 02a51d8a
 
 interface SortableHeaderProps<TData, TValue> {
   table?: Table<TData>;
@@ -29,11 +25,7 @@
       onClick={() => column.toggleSorting(column.getIsSorted() === 'asc')}
     >
       <div className="flex items-center">
-<<<<<<< HEAD
-        {i18n.t(titleTranslationId)}
-=======
-        {translateKey(String(column.columnDef.meta?.translationId || column.id))}
->>>>>>> 02a51d8a
+        {i18n.t(String(column.columnDef.meta?.translationId || column.id))}
         {column.getIsSorted() && <ArrowUpDown className="ml-2 h-4 w-4" />}
       </div>
     </button>
