import React, { forwardRef, useEffect, useRef, useState } from 'react';
import Checkbox from '@/components/ui/Checkbox';
import { Row } from '@tanstack/react-table';
import cn from '@libs/common/utils/className';

interface SelectableTextCellProps<TData> {
  icon?: React.ReactElement;
  row?: Row<TData>;
<<<<<<< HEAD
  text: string;
=======
  text?: string;
>>>>>>> 02a51d8a
  textOnHover?: string;
  onClick?: () => void;
  className?: string;
  isFirstColumn?: boolean;
}

// eslint-disable-next-line @typescript-eslint/no-explicit-any
const SelectableTextCell = forwardRef<HTMLDivElement, SelectableTextCellProps<any>>(
  ({ icon, row, text, textOnHover, onClick, className, isFirstColumn = false }, ref) => {
    const [isHovered, setIsHovered] = useState(false);
    const isChecked = row?.getIsSelected();
    const checkboxRef = useRef<HTMLButtonElement>(null);
    const [checkboxWidth, setCheckboxWidth] = useState(0);

    useEffect(() => {
      if (checkboxRef.current) {
        const width = checkboxRef.current.offsetWidth;
        setCheckboxWidth(width);
      }
    }, []);

    return (
      <div
        ref={ref}
        onClick={onClick}
        onKeyDown={onClick}
        tabIndex={0}
        role="button"
        className={cn(
          `flex items-center justify-start ${isFirstColumn ? 'space-x-2' : ''} py-0`,
          onClick ? 'cursor-pointer' : 'cursor-default',
          className,
        )}
        onMouseEnter={() => setIsHovered(true)}
        onMouseLeave={() => setIsHovered(false)}
      >
        {row ? (
          <Checkbox
            ref={checkboxRef}
            checked={isChecked}
            onClick={(e) => e.stopPropagation()}
            onCheckedChange={(checked) => {
              row.toggleSelected(!!checked);
            }}
            aria-label="Select row"
          />
        ) : (
          <div className="my-5" />
        )}
        {icon ? <div className="mb-3 ml-2 mr-2 mt-3 flex items-center justify-center">{icon}</div> : null}
        <span
          className="text-md truncate font-medium"
          style={{
            marginLeft: isFirstColumn && !row ? `${checkboxWidth + 30}px` : undefined,
          }}
        >
          {isHovered && textOnHover ? textOnHover : text}
        </span>
      </div>
    );
  },
);

SelectableTextCell.displayName = 'SelectableTextCell';

export default SelectableTextCell;<|MERGE_RESOLUTION|>--- conflicted
+++ resolved
@@ -6,11 +6,7 @@
 interface SelectableTextCellProps<TData> {
   icon?: React.ReactElement;
   row?: Row<TData>;
-<<<<<<< HEAD
-  text: string;
-=======
   text?: string;
->>>>>>> 02a51d8a
   textOnHover?: string;
   onClick?: () => void;
   className?: string;
