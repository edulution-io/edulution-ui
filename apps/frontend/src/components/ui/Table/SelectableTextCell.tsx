import React, { forwardRef, useEffect, useRef, useState } from 'react';
import Checkbox from '@/components/ui/Checkbox';
import { Row } from '@tanstack/react-table';
import cn from '@libs/common/utils/className';

interface SelectableTextCellProps<TData> {
  icon?: React.ReactElement;
  row?: Row<TData>;
<<<<<<< HEAD
  text?: string;
=======
  text: string;
  textOnHover?: string;
>>>>>>> 414e333c
  onClick?: () => void;
  className?: string;
  isFirstColumn?: boolean;
}

// eslint-disable-next-line @typescript-eslint/no-explicit-any
const SelectableTextCell = forwardRef<HTMLDivElement, SelectableTextCellProps<any>>(
  ({ icon, row, text, textOnHover, onClick, className, isFirstColumn = false }, ref) => {
    const [isHovered, setIsHovered] = useState(false);
    const isChecked = row?.getIsSelected();
    const checkboxRef = useRef<HTMLButtonElement>(null);
    const [checkboxWidth, setCheckboxWidth] = useState(0);

    useEffect(() => {
      if (checkboxRef.current) {
        const width = checkboxRef.current.offsetWidth;
        setCheckboxWidth(width);
      }
    }, []);

    return (
      <div
        ref={ref}
        onClick={onClick}
        onKeyDown={onClick}
        tabIndex={0}
        role="button"
        className={cn(
          `flex items-center justify-start ${isFirstColumn ? 'space-x-2' : ''} py-0`,
          onClick ? 'cursor-pointer' : 'cursor-default',
          className,
        )}
        onMouseEnter={() => setIsHovered(true)}
        onMouseLeave={() => setIsHovered(false)}
      >
        {row ? (
          <Checkbox
            ref={checkboxRef}
            checked={isChecked}
            onClick={(e) => e.stopPropagation()}
            onCheckedChange={(checked) => {
              row.toggleSelected(!!checked);
            }}
            aria-label="Select row"
          />
        ) : (
          <div className="my-5" />
        )}
        {icon ? <div className="mb-3 ml-2 mr-2 mt-3 flex items-center justify-center">{icon}</div> : null}
        <span
          className="text-md truncate font-medium"
          style={{
            marginLeft: isFirstColumn && !row ? `${checkboxWidth + 30}px` : undefined,
          }}
        >
          {isHovered && textOnHover ? textOnHover : text}
        </span>
      </div>
    );
  },
);

SelectableTextCell.displayName = 'SelectableTextCell';

export default SelectableTextCell;<|MERGE_RESOLUTION|>--- conflicted
+++ resolved
@@ -6,12 +6,8 @@
 interface SelectableTextCellProps<TData> {
   icon?: React.ReactElement;
   row?: Row<TData>;
-<<<<<<< HEAD
   text?: string;
-=======
-  text: string;
   textOnHover?: string;
->>>>>>> 414e333c
   onClick?: () => void;
   className?: string;
   isFirstColumn?: boolean;
