--- conflicted
+++ resolved
@@ -2,11 +2,7 @@
 import clsx from 'clsx';
 import { useTranslation } from 'react-i18next';
 import { useOnClickOutside } from 'usehooks-ts';
-<<<<<<< HEAD
 import cn from '@/lib/utils';
-import useIsMobileView from '@/hooks/useIsMobileView';
-=======
->>>>>>> 10dc29a8
 import styles from './dropdownmenu.module.scss';
 
 export type DropdownOptions = {
@@ -18,17 +14,17 @@
   options: DropdownOptions[];
   selectedVal: string;
   handleChange: (value: string) => void;
-<<<<<<< HEAD
+  openToTop?: boolean;
   classname?: string;
 }
 
-const DropdownMenu: React.FC<DropdownProps> = ({ options, selectedVal, handleChange, classname }) => {
-=======
-  openToTop?: boolean;
-}
-
-const DropdownMenu: React.FC<DropdownProps> = ({ options, selectedVal, handleChange, openToTop = false }) => {
->>>>>>> 10dc29a8
+const DropdownMenu: React.FC<DropdownProps> = ({
+  options,
+  selectedVal,
+  handleChange,
+  openToTop = false,
+  classname,
+}) => {
   const { t } = useTranslation();
   const [query, setQuery] = useState<string>('');
   const [isOpen, setIsOpen] = useState<boolean>(false);
