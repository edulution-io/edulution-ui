import React, { useEffect, useRef, useState } from 'react';
import { NavLink, useLocation } from 'react-router-dom';
import { useWindowSize } from 'usehooks-ts';
import { SIDEBAR_ICON_WIDTH, SIDEBAR_TRANSLATE_AMOUNT } from '@libs/ui/constants';
import { SidebarMenuItemProps } from '@libs/ui/types/sidebar';
import { getRootPathName } from '@libs/common/utils';
import SidebarItemNotification from '@/components/ui/Sidebar/SidebarMenuItems/SidebarItemNotification';

const SidebarItem: React.FC<SidebarMenuItemProps> = ({ menuItem, isDesktop, translate }) => {
  const { title, icon, color, link, notificationCounter } = menuItem;
  const buttonRef = useRef<HTMLDivElement>(null);
  const [isInView, setIsInView] = useState(false);
  const size = useWindowSize();
  const { pathname } = useLocation();

  const rootPathName = getRootPathName(pathname);

  useEffect(() => {
    if (buttonRef.current == null) return;

    const rect = buttonRef.current.getBoundingClientRect();
    setIsInView(rect.bottom < window.innerHeight - SIDEBAR_TRANSLATE_AMOUNT);
  }, [translate, size]);

  return (
    <div
      key={title}
      className="relative"
      ref={buttonRef}
    >
      <NavLink
<<<<<<< HEAD
        to={menuItem.link}
        className={`group relative z-[99] flex cursor-pointer items-center justify-end gap-4 border-b-2 border-ciGrey px-4 py-2 md:block md:px-2 ${rootPathName === menuItem.link && pathname !== '/' ? menuItem.color : ''}`}
=======
        to={link}
        className={`group relative z-[99] flex cursor-pointer items-center justify-end gap-4 px-4 py-2 md:block md:px-2 ${rootPathName === menuItem.link && pathname !== '/' ? menuItem.color : ''}`}
>>>>>>> ee5b6f21
      >
        <p className="md:hidden">{title}</p>
        <>
          <img
            src={icon}
            width={SIDEBAR_ICON_WIDTH}
            className="relative z-0"
            alt={`${title}-icon`}
          />
          <SidebarItemNotification notificationCounter={notificationCounter} />
        </>
        {isInView ? (
          <div
            className={`${color} absolute left-full top-0 flex h-full items-center gap-4 rounded-l-[8px] pl-4 pr-[48px] ${isDesktop ? 'ease-out group-hover:-translate-x-full' : ''}`}
          >
            <p className="whitespace-nowrap font-bold">{title}</p>
            <img
              src={icon}
              width={SIDEBAR_ICON_WIDTH}
              alt={`${title}-icon`}
            />
          </div>
        ) : null}
      </NavLink>
    </div>
  );
};

export default SidebarItem;<|MERGE_RESOLUTION|>--- conflicted
+++ resolved
@@ -29,13 +29,8 @@
       ref={buttonRef}
     >
       <NavLink
-<<<<<<< HEAD
-        to={menuItem.link}
-        className={`group relative z-[99] flex cursor-pointer items-center justify-end gap-4 border-b-2 border-ciGrey px-4 py-2 md:block md:px-2 ${rootPathName === menuItem.link && pathname !== '/' ? menuItem.color : ''}`}
-=======
         to={link}
         className={`group relative z-[99] flex cursor-pointer items-center justify-end gap-4 px-4 py-2 md:block md:px-2 ${rootPathName === menuItem.link && pathname !== '/' ? menuItem.color : ''}`}
->>>>>>> ee5b6f21
       >
         <p className="md:hidden">{title}</p>
         <>
