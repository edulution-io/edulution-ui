--- conflicted
+++ resolved
@@ -5,30 +5,23 @@
 import { findAppConfigByName } from '@/utils/common';
 import { APP_CONFIG_OPTIONS } from '@/pages/Settings/AppConfig/appConfigOptions';
 import useIsMobileView from '@/hooks/useIsMobileView';
+import useLdapGroups from '@/hooks/useLdapGroups';
 import useAppConfigsStore from '@/pages/Settings/AppConfig/appConfigsStore';
-<<<<<<< HEAD
 import useSidebarNotificationStore from '@/store/useSidebarNotificationStore';
-=======
-import useLdapGroups from '@/hooks/useLdapGroups';
->>>>>>> 1d190291
 import DesktopSidebar from './DesktopSidebar';
 import MobileSidebar from './MobileSidebar';
 
 const Sidebar: React.FC = () => {
   const { t } = useTranslation();
   const { appConfigs } = useAppConfigsStore();
+  const { isSuperAdmin } = useLdapGroups();
   const { notifications, getAppData } = useSidebarNotificationStore();
   const isMobileView = useIsMobileView();
-  const { isSuperAdmin } = useLdapGroups();
 
   const sidebarItems = [
-<<<<<<< HEAD
     ...APP_CONFIG_OPTIONS.filter((option) => findAppConfigByName(appConfigs, option.id)).map((item) => {
       const appNotification =
         item.allowNotifications && item.id in notifications ? getAppData(item.id as APPS) : undefined;
-      // if (item.allowNotifications) {
-      //   console.log(`notification.${item.id} := ${JSON.stringify(appNotification, null, 2)}`);
-      // }
 
       return {
         title: t(`${item.id}.sidebar`),
@@ -38,19 +31,6 @@
         notifications: appNotification,
       };
     }),
-    {
-      title: t('settings.sidebar'),
-      link: '/settings',
-      icon: SettingsIcon,
-      color: 'bg-ciGreenToBlue',
-    },
-=======
-    ...APP_CONFIG_OPTIONS.filter((option) => findAppConfigByName(appConfigs, option.id)).map((item) => ({
-      title: t(`${item.id}.sidebar`),
-      link: `/${item.id}`,
-      icon: item.icon,
-      color: 'bg-ciGreenToBlue',
-    })),
     ...(isSuperAdmin
       ? [
           {
@@ -61,7 +41,6 @@
           },
         ]
       : []),
->>>>>>> 1d190291
   ];
 
   const sidebarProps = {
