--- conflicted
+++ resolved
@@ -139,48 +139,35 @@
   }, [handleTouchStart, handleTouchMove, handleTouchEnd]);
 
   return (
-<<<<<<< HEAD
     <div className="relative h-screen w-[var(--sidebar-width)]">
       <div className="fixed right-0 z-[600] h-full bg-black md:bg-none">
         <HomeButton />
-        {isUpButtonVisible ? <UpButton onClick={handleUpButtonClick} /> : null}
+        <div>
+          {isUpButtonVisible ? <UpButton onClick={handleUpButtonClick} /> : null}
 
-=======
-    <div className="fixed right-0 z-[600] h-screen bg-black md:bg-none">
-      <HomeButton />
-      <div>
-        {isUpButtonVisible ? <UpButton onClick={handleUpButtonClick} /> : null}
->>>>>>> 6f11d757
-        <div
-          ref={sidebarRef}
-          style={{ transform: `translateY(-${translate}px)`, overflowY: 'clip' }}
-          onWheel={() => handleWheel}
-          onTouchStart={() => handleTouchStart}
-          onTouchMove={() => handleTouchMove}
-          onTouchEnd={() => handleTouchEnd}
-        >
-          {sidebarItems.map((item) => (
-            <SidebarItem
-              key={item.link}
-              menuItem={item}
-              translate={translate}
-              isDesktop
-<<<<<<< HEAD
-=======
-              isUpButtonVisible={isUpButtonVisible}
-              isDownButtonVisible={isDownButtonVisible}
->>>>>>> 6f11d757
-            />
-          ))}
+          <div
+            ref={sidebarRef}
+            style={{ transform: `translateY(-${translate}px)`, overflowY: 'clip' }}
+            onWheel={() => handleWheel}
+            onTouchStart={() => handleTouchStart}
+            onTouchMove={() => handleTouchMove}
+            onTouchEnd={() => handleTouchEnd}
+          >
+            {sidebarItems.map((item) => (
+              <SidebarItem
+                key={item.link}
+                menuItem={item}
+                translate={translate}
+                isDesktop
+                isUpButtonVisible={isUpButtonVisible}
+                isDownButtonVisible={isDownButtonVisible}
+              />
+            ))}
+          </div>
+          {isDownButtonVisible ? <DownButton onClick={handleDownButtonClick} /> : null}
         </div>
-        {isDownButtonVisible ? <DownButton onClick={handleDownButtonClick} /> : null}
-<<<<<<< HEAD
         <UserMenuButton />
       </div>
-=======
-      </div>
-      <UserMenuButton />
->>>>>>> 6f11d757
     </div>
   );
 };
