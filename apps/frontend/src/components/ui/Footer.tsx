--- conflicted
+++ resolved
@@ -17,20 +17,9 @@
   const { isMobileView } = useMedia();
 
   return (
-<<<<<<< HEAD
     <footer className="bg-background-centered-shadow flex h-[22px] w-full justify-center overflow-hidden whitespace-nowrap text-muted">
-      &copy; {new Date().getFullYear()} edulution.io - {!isMobileView && 'All rights reserved.'} V{APP_VERSION}
-=======
-    <footer
-      id={FOOTER_ID}
-      className="fixed bottom-0 flex w-full justify-center pt-1"
-    >
-      <div className="bg-background-centered-shadow mx-auto w-fit rounded-t-lg  text-center">
-        <p className="overflow-hidden whitespace-nowrap text-muted">
-          &copy; {new Date().getFullYear()} edulution.io. {!isMobileView && 'All rights reserved.'} V{APP_VERSION}
-        </p>
-      </div>
->>>>>>> 98711b64
+      &copy; {new Date().getFullYear()} {window.document.title}. {!isMobileView && 'All rights reserved.'} V
+      {APP_VERSION}
     </footer>
   );
 };
