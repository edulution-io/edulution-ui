/*
 * LICENSE
 *
 * This program is free software: you can redistribute it and/or modify it under the terms of the GNU Affero General Public License as published by
 * the Free Software Foundation, either version 3 of the License, or (at your option) any later version.
 *
 * This program is distributed in the hope that it will be useful, but WITHOUT ANY WARRANTY; without even the implied warranty of
 * MERCHANTABILITY or FITNESS FOR A PARTICULAR PURPOSE. See the GNU Affero General Public License for more details.
 *
 * You should have received a copy of the GNU Affero General Public License along with this program. If not, see <https://www.gnu.org/licenses/>.
 */

import React, { useRef, useState } from 'react';
import { useTranslation } from 'react-i18next';
import { useOnClickOutside } from 'usehooks-ts';
import cn from '@libs/common/utils/className';
import styles from './dropdownselect.module.scss';

export type DropdownOptions = {
  id: string;
  name: string;
};

type DropdownVariant = 'dialog' | 'default';

interface DropdownProps {
  options: DropdownOptions[];
  selectedVal: string;
  handleChange: (value: string) => void;
  openToTop?: boolean;
  classname?: string;
  variant?: DropdownVariant;
}

const DropdownSelect: React.FC<DropdownProps> = ({
  options,
  selectedVal,
  handleChange,
  openToTop = false,
  classname,
  variant = 'default',
}) => {
  const { t } = useTranslation();
  const [query, setQuery] = useState<string>('');
  const [isOpen, setIsOpen] = useState<boolean>(false);

  const dropdownRef = useRef<HTMLDivElement>(null);

  const handleClickOutside = () => {
    setIsOpen(false);
  };

  useOnClickOutside(dropdownRef, handleClickOutside);

  const selectOption = (option: DropdownOptions) => {
    setQuery(() => '');
    handleChange(option.name);
    setIsOpen((prevVal) => !prevVal);
  };

  const getDisplayValue = (): string => {
    if (query) return query;
    if (selectedVal) return selectedVal;

    return '';
  };

  const filter = (opts: DropdownOptions[]): DropdownOptions[] =>
    opts.filter((option) => {
      const optionName = t(option.name);
      return optionName.toLowerCase().indexOf(query.toLowerCase()) > -1;
    });

  return (
    <div
      className={cn(styles.dropdown, classname, {
        [styles.default]: variant === 'default',
        [styles.dialog]: variant === 'dialog',
      })}
      ref={dropdownRef}
    >
      <div>
        <div className={styles['selected-value']}>
          <input
            type="text"
            value={getDisplayValue()}
            name="searchTerm"
            onChange={(e) => {
              setQuery(e.target.value);
              handleChange('');
            }}
            onClickCapture={() => setIsOpen((prevVal) => !prevVal)}
            disabled={options.length === 0}
<<<<<<< HEAD
            className={clsx({
              'bg-background text-foreground': variant === 'default',
              'bg-muted text-secondary': variant === 'dialog',
=======
            className={cn({
              'bg-background text-foreground': variant === 'light',
              'bg-muted text-secondary': variant === 'dark',
>>>>>>> 96d526bf
            })}
          />
        </div>
      </div>
      <div className={cn(styles.arrow, { [styles.open]: isOpen, [styles.up]: openToTop })} />
      <div
        className={cn('scrollbar-thin', styles.options, {
          [styles.open]: isOpen,
          [styles.up]: openToTop,
          'bg-background text-foreground': variant === 'default',
          'bg-muted text-secondary': variant === 'dialog',
        })}
      >
        {filter(options).map((option) => (
          <div
            key={option.id}
            onClickCapture={() => selectOption(option)}
            className={cn(styles.option, {
              [styles.selected]: t(option.name) === selectedVal,
              'hover:bg-gray-200': variant === 'default',
              'bg-muted hover:bg-secondary': variant === 'dialog',
            })}
          >
            {t(option.name)}
          </div>
        ))}
      </div>
    </div>
  );
};

export default DropdownSelect;<|MERGE_RESOLUTION|>--- conflicted
+++ resolved
@@ -91,15 +91,9 @@
             }}
             onClickCapture={() => setIsOpen((prevVal) => !prevVal)}
             disabled={options.length === 0}
-<<<<<<< HEAD
-            className={clsx({
+            className={cn({
               'bg-background text-foreground': variant === 'default',
               'bg-muted text-secondary': variant === 'dialog',
-=======
-            className={cn({
-              'bg-background text-foreground': variant === 'light',
-              'bg-muted text-secondary': variant === 'dark',
->>>>>>> 96d526bf
             })}
           />
         </div>
