--- conflicted
+++ resolved
@@ -51,8 +51,10 @@
 
   const dropdownRef = useRef<HTMLDivElement>(null);
 
+  const translateLabel = (label: string) => (translate ? t(label) : label);
+
   const selectedOption = options.find((o) => o.id === selectedVal) || null;
-  const selectedLabel = selectedOption ? t(selectedOption.name) : '';
+  const selectedLabel = selectedOption ? translateLabel(selectedOption.name) : '';
 
   const openMenu = () => {
     setIsOpen(true);
@@ -70,18 +72,9 @@
   const filteredOptions = (allOptions: DropdownOptions[]): DropdownOptions[] => {
     if (!query) return allOptions;
     const q = query.toLowerCase();
-    return allOptions.filter((option) => t(option.name).toLowerCase().includes(q));
+    return allOptions.filter((option) => translateLabel(option.name).toLowerCase().includes(q));
   };
 
-<<<<<<< HEAD
-  const getSearchValue = (opts: DropdownOptions[]): DropdownOptions[] =>
-    opts.filter((option) => {
-      const optionName = translate ? t(option.name) : option.name;
-      return optionName.toLowerCase().indexOf(query.toLowerCase()) > -1;
-    });
-
-=======
->>>>>>> b1a5cd2a
   return (
     <div
       className={cn(styles.dropdown, classname, {
@@ -142,7 +135,7 @@
         id="dropdown-listbox"
       >
         {filteredOptions(options).map((option) => {
-          const label = t(option.name);
+          const label = translateLabel(option.name);
           const selected = option.id === selectedVal;
           return (
             <div
@@ -173,11 +166,7 @@
             className={styles.option}
             aria-disabled="true"
           >
-<<<<<<< HEAD
-            {translate ? t(option.name) : option.name}
-=======
             {t('search.no-results')}
->>>>>>> b1a5cd2a
           </div>
         )}
       </div>
