--- conflicted
+++ resolved
@@ -129,17 +129,13 @@
 }
 
 .dropdown.dark .selected-value input {
-  background-color: var(--bg-muted);
+  background-color: #2d2d30;
   color: #d1d5db;
   border: 1px solid #555;
 }
 
 .dropdown.dark .options {
-<<<<<<< HEAD
-  background-color: var(--bg-muted, #2d3748);
-=======
   background-color: var(--bg-muted, #2d2d30);
->>>>>>> 094ed243
   color: rgba(255, 255, 255, 0.8);
   border: 1px solid #555;
 }
