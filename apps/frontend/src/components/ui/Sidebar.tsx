--- conflicted
+++ resolved
@@ -12,15 +12,9 @@
 import { SIDEBAR_ICON_WIDTH, SIDEBAR_TRANSLATE_AMOUNT } from '@/constants/style';
 import { useAuth } from 'react-oidc-context';
 import { findAppConfigByName } from '@/utils/common';
-<<<<<<< HEAD
 import cleanAllStores from '@/store/utilis/cleanAllStores';
-import useAppConfigsStore from '@/store/appConfigsStore';
-import useUserStore from '@/store/userStore';
-=======
 import useAppConfigsStore from '@/store/appConfigsStoreOLD';
 import useUserStoreOLD from '@/store/userStoreOLD';
-import cleanAllStores from '@/store/utilis/cleanAllStores';
->>>>>>> e702bd0f
 import { APP_CONFIG_OPTIONS } from '@/pages/Settings/AppConfig/appConfigOptions';
 import SidebarItem from './SidebarItem';
 
@@ -38,11 +32,7 @@
   const size = useWindowSize();
   const auth = useAuth();
   const { appConfig } = useAppConfigsStore();
-<<<<<<< HEAD
-  const { logout } = useUserStore();
-=======
-  const { setIsAuthenticated } = useUserStoreOLD();
->>>>>>> e702bd0f
+  const { logout } = useUserStoreOLD();
 
   const sidebarItems = [
     ...APP_CONFIG_OPTIONS.filter((option) => findAppConfigByName(appConfig, option.id)).map((item) => ({
