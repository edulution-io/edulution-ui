--- conflicted
+++ resolved
@@ -8,15 +8,6 @@
 import { MdArrowDropDown, MdArrowDropUp } from 'react-icons/md';
 
 import { useTranslation } from 'react-i18next';
-<<<<<<< HEAD
-import { useMediaQuery, useOnClickOutside, useWindowSize, useToggle } from 'usehooks-ts';
-import { SETTINGS_APPSELECT_OPTIONS } from '@/constants/settings';
-import { SIDEBAR_ICON_WIDTH, SIDEBAR_TRANSLATE_AMOUNT } from '@/constants/style';
-import { useAuth } from 'react-oidc-context';
-import { findEntryByName } from '@/utils/common';
-import useAppDataStore from '@/store/appDataStore';
-import useUserDataStore from '@/store/userDataStore';
-=======
 import { useMediaQuery, useOnClickOutside, useToggle, useWindowSize } from 'usehooks-ts';
 import { SETTINGS_APPSELECT_OPTIONS } from '@/constants/settings';
 import { SIDEBAR_ICON_WIDTH, SIDEBAR_TRANSLATE_AMOUNT } from '@/constants/style';
@@ -26,7 +17,6 @@
 import useUserStore from '@/store/userStore';
 import cleanStoreData from '@/store/utilis/cleanStoreData';
 import StoreTypes from '@/store/utilis/storeTypes';
->>>>>>> 1792cdb3
 import SidebarItem from './SidebarItem';
 
 const Sidebar = () => {
@@ -42,19 +32,11 @@
   const isDesktop = useMediaQuery('(min-width: 768px)');
   const size = useWindowSize();
   const auth = useAuth();
-<<<<<<< HEAD
-  const { config } = useAppDataStore();
-  const { setIsAuthenticated } = useUserDataStore();
-
-  const sidebarItems = [
-    ...SETTINGS_APPSELECT_OPTIONS.filter((option) => findEntryByName(config, option.id)).map((item) => ({
-=======
   const { appConfig } = useAppConfigsStore();
   const { setIsAuthenticated } = useUserStore();
 
   const sidebarItems = [
     ...SETTINGS_APPSELECT_OPTIONS.filter((option) => findAppConfigByName(appConfig, option.id)).map((item) => ({
->>>>>>> 1792cdb3
       title: t(`${item.id}.sidebar`),
       link: `/${item.id}`,
       icon: item.icon,
@@ -263,10 +245,7 @@
         onClick={() => {
           auth.removeUser().catch(console.error);
           setIsAuthenticated(false);
-<<<<<<< HEAD
-=======
           cleanStoreData(StoreTypes.LMN_USER_STORE);
->>>>>>> 1792cdb3
           sessionStorage.clear();
         }}
         to="/"
