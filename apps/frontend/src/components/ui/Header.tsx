import React from 'react';
import { Link } from 'react-router-dom';
import DesktopLogo from '@/assets/logos/edulution.io_USER INTERFACE.svg';
import MobileLogo from '@/assets/logos/edulution.io_USER INTERFACE-small.svg';
import { useTranslation } from 'react-i18next';
import useIsMobileView from '@/hooks/useIsMobileView';
import useUserStore from '@/store/UserStore/UserStore';
<<<<<<< HEAD
import { DASHBOARD_HEADER_ID } from '@libs/dashboard/constants/pageElementIds';
=======
import { BLANK_LAYOUT_HEADER_ID } from '@libs/common/constants/pageElementIds';
>>>>>>> 98918bb7

interface HeaderProps {
  hideHeadingText?: boolean;
}

const Header: React.FC<HeaderProps> = ({ hideHeadingText = false }: HeaderProps) => {
  const isMobileView = useIsMobileView();
  const { t } = useTranslation();
  const { user } = useUserStore();
  const getHeadingText = () => {
    if (isMobileView || hideHeadingText) return null;
    return (
      <h2
        id={BLANK_LAYOUT_HEADER_ID}
        className="ml-4 items-center text-2xl font-bold text-white"
      >
        {t('heading', {
          givenName: user?.firstName || '-',
          familyName: user?.lastName || '-',
        })}
      </h2>
    );
  };

  return (
    <div
<<<<<<< HEAD
      id={DASHBOARD_HEADER_ID}
      className="mb-3 flex items-center pb-1"
=======
      id={BLANK_LAYOUT_HEADER_ID}
      className="ml-2 flex items-center pb-1 md:mb-3 md:ml-7"
>>>>>>> 98918bb7
    >
      <div className={`rounded-b-[8px] ${isMobileView ? 'mt-3 w-[150px]' : 'mt-0 w-[250px] bg-white'}`}>
        <Link to="/">
          <img
            src={isMobileView ? MobileLogo : DesktopLogo}
            alt="edulution"
            className={isMobileView ? 'm-1' : 'm-4'}
          />
        </Link>
      </div>
      {getHeadingText()}
    </div>
  );
};

export default Header;<|MERGE_RESOLUTION|>--- conflicted
+++ resolved
@@ -5,11 +5,7 @@
 import { useTranslation } from 'react-i18next';
 import useIsMobileView from '@/hooks/useIsMobileView';
 import useUserStore from '@/store/UserStore/UserStore';
-<<<<<<< HEAD
-import { DASHBOARD_HEADER_ID } from '@libs/dashboard/constants/pageElementIds';
-=======
 import { BLANK_LAYOUT_HEADER_ID } from '@libs/common/constants/pageElementIds';
->>>>>>> 98918bb7
 
 interface HeaderProps {
   hideHeadingText?: boolean;
@@ -36,13 +32,8 @@
 
   return (
     <div
-<<<<<<< HEAD
-      id={DASHBOARD_HEADER_ID}
-      className="mb-3 flex items-center pb-1"
-=======
       id={BLANK_LAYOUT_HEADER_ID}
       className="ml-2 flex items-center pb-1 md:mb-3 md:ml-7"
->>>>>>> 98918bb7
     >
       <div className={`rounded-b-[8px] ${isMobileView ? 'mt-3 w-[150px]' : 'mt-0 w-[250px] bg-white'}`}>
         <Link to="/">
