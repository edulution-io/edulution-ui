--- conflicted
+++ resolved
@@ -17,11 +17,7 @@
 import { useTranslation } from 'react-i18next';
 import useMedia from '@/hooks/useMedia';
 import useUserStore from '@/store/UserStore/UserStore';
-<<<<<<< HEAD
-=======
-import { BLANK_LAYOUT_HEADER_ID } from '@libs/common/constants/pageElementIds';
 import PageTitle from '@/components/PageTitle';
->>>>>>> 6d372bdc
 
 interface HeaderProps {
   hideHeadingText?: boolean;
@@ -45,15 +41,8 @@
   };
 
   return (
-<<<<<<< HEAD
     <div className="ml-2 flex items-center pb-1 md:mb-3 md:ml-7">
-=======
-    <div
-      id={BLANK_LAYOUT_HEADER_ID}
-      className="ml-2 flex items-center pb-1 md:mb-3 md:ml-7"
-    >
       <PageTitle translationId="dashboard.pageTitle" />
->>>>>>> 6d372bdc
       <div className={`rounded-b-[8px] ${isMobileView ? 'mt-3 w-[150px]' : 'mt-0 w-[250px] bg-white'}`}>
         <Link to="/">
           <img
