import React from 'react';
import { Link } from 'react-router-dom';
import DesktopLogo from '@/assets/logos/edulution-logo-long-colorfull.svg';
import MobileLogo from '@/assets/logos/edulution-logo-long-colorfull-white.svg';
import { useMediaQuery } from 'usehooks-ts';

type HeaderProps = {
  isMenuBarVisible: boolean;
};

const Header: React.FC<HeaderProps> = ({ isMenuBarVisible }) => {
  const isDesktop = useMediaQuery('(min-width: 768px)');
  return (
    <div className="mb-3 pb-1">
      <div className="flex max-w-[1440px] justify-between align-middle">
<<<<<<< HEAD
        {showLogo ? (
          <div className={`w-[150px] rounded-b-xl ${isDesktop ? 'mt-0 w-[250px] bg-white' : 'mt-3'}`}>
=======
        {!isMenuBarVisible ? (
          <div className={`w-[150px] rounded-b-[8px] ${isDesktop ? 'mt-0 w-[250px] bg-white' : 'mt-3'}`}>
>>>>>>> 0b9798d7
            <Link to="/">
              <img
                src={isDesktop ? DesktopLogo : MobileLogo}
                alt="edulution"
                className={isDesktop ? 'm-4' : 'm-1'}
              />
            </Link>
          </div>
        ) : null}
        {/* Add your navigation links or other content here */}
      </div>
    </div>
  );
};

export default Header;<|MERGE_RESOLUTION|>--- conflicted
+++ resolved
@@ -1,5 +1,5 @@
 import React from 'react';
-import { Link } from 'react-router-dom';
+import { Link, useLocation } from 'react-router-dom';
 import DesktopLogo from '@/assets/logos/edulution-logo-long-colorfull.svg';
 import MobileLogo from '@/assets/logos/edulution-logo-long-colorfull-white.svg';
 import { useMediaQuery } from 'usehooks-ts';
@@ -9,17 +9,14 @@
 };
 
 const Header: React.FC<HeaderProps> = ({ isMenuBarVisible }) => {
+  const { pathname } = useLocation();
+  const showLogo = pathname === '/';
   const isDesktop = useMediaQuery('(min-width: 768px)');
   return (
     <div className="mb-3 pb-1">
       <div className="flex max-w-[1440px] justify-between align-middle">
-<<<<<<< HEAD
-        {showLogo ? (
-          <div className={`w-[150px] rounded-b-xl ${isDesktop ? 'mt-0 w-[250px] bg-white' : 'mt-3'}`}>
-=======
-        {!isMenuBarVisible ? (
+        {!isMenuBarVisible || showLogo ? (
           <div className={`w-[150px] rounded-b-[8px] ${isDesktop ? 'mt-0 w-[250px] bg-white' : 'mt-3'}`}>
->>>>>>> 0b9798d7
             <Link to="/">
               <img
                 src={isDesktop ? DesktopLogo : MobileLogo}
