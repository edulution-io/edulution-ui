import * as React from 'react';

import cn from '@/lib/utils';

const Table = React.forwardRef<HTMLTableElement, React.HTMLAttributes<HTMLTableElement>>(
  ({ className, ...props }, ref) => (
    <div className="overflow-auto">
      <table
        ref={ref}
        className={cn('w-full  text-sm', className)}
        {...props}
      />
    </div>
  ),
);
Table.displayName = 'Table';

const TableHeader = React.forwardRef<HTMLTableSectionElement, React.HTMLAttributes<HTMLTableSectionElement>>(
  ({ className, ...props }, ref) => (
    <thead
      ref={ref}
      className={cn('[&_tr]:border-b', className)}
      {...props}
    />
  ),
);
TableHeader.displayName = 'TableHeader';

const TableBody = React.forwardRef<HTMLTableSectionElement, React.HTMLAttributes<HTMLTableSectionElement>>(
  ({ className, ...props }, ref) => (
    <tbody
      ref={ref}
      className={cn('truncate [&_tr:last-child]:border-0', className)}
      {...props}
    />
  ),
);
TableBody.displayName = 'TableBody';

const TableFooter = React.forwardRef<HTMLTableSectionElement, React.HTMLAttributes<HTMLTableSectionElement>>(
  ({ className, ...props }, ref) => (
    <tfoot
      ref={ref}
      className={cn('border-t bg-muted/50 font-medium [&>tr]:last:border-b-0', className)}
      {...props}
    />
  ),
);
TableFooter.displayName = 'TableFooter';

const TableRow = React.forwardRef<HTMLTableRowElement, React.HTMLAttributes<HTMLTableRowElement>>(
  ({ className, ...props }, ref) => (
    <tr
      ref={ref}
      className={cn(
<<<<<<< HEAD
        ' truncate border-b text-black transition-colors data-[state=selected]:bg-muted hover:bg-muted/50',
        'py-0',
=======
        ' truncate text-black transition-colors data-[state=selected]:bg-muted hover:bg-white/10',
>>>>>>> 0aa7b538
        className,
      )}
      {...props}
    />
  ),
);
TableRow.displayName = 'TableRow';

const TableHead = React.forwardRef<HTMLTableCellElement, React.ThHTMLAttributes<HTMLTableCellElement>>(
  ({ className, ...props }, ref) => (
    <th
      ref={ref}
      className={cn(
        'mr-4 h-8 px-2 text-left align-middle font-medium text-muted-foreground [&:has([role=checkbox])]:pr-0 [&>[role=checkbox]]:translate-y-[2px]', // Added mr-4 for margin right
        className,
      )}
      {...props}
    />
  ),
);
TableHead.displayName = 'TableHead';

const TableCell = React.forwardRef<HTMLTableCellElement, React.TdHTMLAttributes<HTMLTableCellElement>>(
  ({ className, ...props }, ref) => (
    <td
      ref={ref}
      className={cn(
        'mr-4 h-8 truncate px-2 text-left align-middle font-medium text-muted-foreground [&:has([role=checkbox])]:pr-0 [&>[role=checkbox]]:translate-y-[2px]', // Added mr-4 for margin right
        'py-0',
        className,
      )}
      {...props}
    />
  ),
);
TableCell.displayName = 'TableCell';

const TableCaption = React.forwardRef<HTMLTableCaptionElement, React.HTMLAttributes<HTMLTableCaptionElement>>(
  ({ className, ...props }, ref) => (
    <caption
      ref={ref}
      className={cn('mt-4 text-sm text-muted-foreground', className)}
      {...props}
    />
  ),
);
TableCaption.displayName = 'TableCaption';

export { Table, TableHeader, TableBody, TableFooter, TableHead, TableRow, TableCell, TableCaption };<|MERGE_RESOLUTION|>--- conflicted
+++ resolved
@@ -53,12 +53,8 @@
     <tr
       ref={ref}
       className={cn(
-<<<<<<< HEAD
-        ' truncate border-b text-black transition-colors data-[state=selected]:bg-muted hover:bg-muted/50',
+        ' truncate text-black transition-colors data-[state=selected]:bg-muted hover:bg-white/10',
         'py-0',
-=======
-        ' truncate text-black transition-colors data-[state=selected]:bg-muted hover:bg-white/10',
->>>>>>> 0aa7b538
         className,
       )}
       {...props}
