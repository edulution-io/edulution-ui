--- conflicted
+++ resolved
@@ -8,11 +8,7 @@
   <input
     type={type}
     className={cn(
-<<<<<<< HEAD
-      'placeholder:color:ciGrey flex h-9 w-full rounded-md border border-input px-3 py-1 text-p text-black shadow-sm transition-colors file:border-0 file:bg-transparent file:text-sm file:font-medium placeholder:text-muted-foreground focus-visible:outline-none focus-visible:ring-1 focus-visible:ring-ring disabled:cursor-not-allowed disabled:opacity-50',
-=======
       'placeholder:color:ciLightGrey flex h-9 w-full rounded-md px-3 py-1 text-p text-black shadow-sm transition-colors file:border-0 file:bg-transparent file:text-sm file:font-medium placeholder:text-muted-foreground focus-visible:outline-none focus-visible:ring-1 focus-visible:ring-ring disabled:cursor-not-allowed disabled:opacity-50',
->>>>>>> ee5b6f21
       className,
     )}
     ref={ref}
