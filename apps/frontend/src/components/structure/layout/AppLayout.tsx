--- conflicted
+++ resolved
@@ -38,24 +38,18 @@
   const menuBar = useMenuBarConfig();
   const { appConfigs } = useAppConfigsStore();
   const { isEduApiHealthy } = useEduApiStore();
-<<<<<<< HEAD
-  const { isMobileView } = useMedia();
-  const [pageKey, setPageKey] = useState(0);
-=======
   const { isMobileView, isTabletView } = useMedia();
   const isEdulutionApp = usePlatformStore((state) => state.isEdulutionApp);
->>>>>>> da3363d9
+  const [pageKey, setPageKey] = useState(0);
 
   const isAppConfigReady = !appConfigs.find((appConfig) => appConfig.name === APPS.NONE);
   const isAuthenticatedAppReady = isAppConfigReady && isAuthenticated;
 
-<<<<<<< HEAD
+  const showMobileTopBar = (isMobileView || isTabletView || isEdulutionApp) && isAuthenticatedAppReady;
+
   const refreshPage = () => {
     setPageKey((k) => k + 1);
   };
-=======
-  const showMobileTopBar = (isMobileView || isTabletView || isEdulutionApp) && isAuthenticatedAppReady;
->>>>>>> da3363d9
 
   return (
     <div className="flex h-screen flex-row">
