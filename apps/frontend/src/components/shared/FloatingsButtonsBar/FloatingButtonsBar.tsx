/*
 * Copyright (C) [2025] [Netzint GmbH]
 * All rights reserved.
 *
 * This software is dual-licensed under the terms of:
 *
 * 1. The GNU Affero General Public License (AGPL-3.0-or-later), as published by the Free Software Foundation.
 *    You may use, modify and distribute this software under the terms of the AGPL, provided that you comply with its conditions.
 *
 *    A copy of the license can be found at: https://www.gnu.org/licenses/agpl-3.0.html
 *
 * OR
 *
 * 2. A commercial license agreement with Netzint GmbH. Licensees holding a valid commercial license from Netzint GmbH
 *    may use this software in accordance with the terms contained in such written agreement, without the obligations imposed by the AGPL.
 *
 * If you are uncertain which license applies to your use case, please contact us at info@netzint.de for clarification.
 */

<<<<<<< HEAD
import React, { useEffect, useMemo, useRef, useState } from 'react';
=======
import React from 'react';
import useMedia from '@/hooks/useMedia';
import MobileFloatingButtonsBar from '@/components/shared/FloatingsButtonsBar/MobileFloatingButtonsBar';
import DesktopFloatingButtonsBar from '@/components/shared/FloatingsButtonsBar/DesktopFloatingButtonsBar';
import FloatingButtonsBarProps from '@libs/ui/types/FloatingButtons/floatingButtonsProps';
>>>>>>> 77faff49
import { createPortal } from 'react-dom';
import { useTranslation } from 'react-i18next';
import { HiOutlineChevronDoubleDown, HiOutlineChevronDoubleUp } from 'react-icons/hi';
import { IconContext } from 'react-icons';
import { useDebounceCallback, useEventListener, useOnClickOutside } from 'usehooks-ts';

import FloatingButtonsBarProps from '@libs/ui/types/FloatingButtons/floatingButtonsBarProps';
import FloatingButtonConfig from '@libs/ui/types/FloatingButtons/floatingButtonConfig';
import FLOATING_BUTTONS_BAR_ID from '@libs/ui/constants/floatingButtonsBarId';
import {
  DEBOUNCE_MS,
  DEFAULT_BUTTON_WIDTH,
  FLOATING_BUTTON_CLASS_NAME,
  WIDTH_TOLERANCE_PX,
} from '@libs/ui/constants/floatingButtonsConfig';
import calculateButtonLayout from '@libs/ui/utils/calculateButtonLayout';
import cn from '@libs/common/utils/className';
import usePortalRoot from '@/hooks/usePortalRoot';
import FloatingActionButton from '@/components/ui/FloatingActionButton';
import { Button } from '@/components/shared/Button';

const FloatingButtonsBar: React.FC<FloatingButtonsBarProps> = ({ config }) => {
  const { t } = useTranslation();
  const portalRoot = usePortalRoot(FLOATING_BUTTONS_BAR_ID);
  const containerRef = useRef<HTMLDivElement>(null);
  const moreButtonRef = useRef<HTMLDivElement>(null);
  const dropupRef = useRef<HTMLDivElement>(null);
  const [containerWidth, setContainerWidth] = useState(0);
  const [buttonWidth, setButtonWidth] = useState(DEFAULT_BUTTON_WIDTH);
  const [isDropupOpen, setIsDropupOpen] = useState(false);
  const [shouldRenderDropup, setShouldRenderDropup] = useState(false);
  const [isDropupAnimatingOut, setIsDropupAnimatingOut] = useState(false);

  const { buttons, keyPrefix } = config;

  const visibleButtons = useMemo(() => buttons.filter((conf) => conf.isVisible !== false), [buttons]);

  const { hasOverflow, displayedButtons, overflowButtons } = useMemo(
    () => calculateButtonLayout(containerWidth, buttonWidth, visibleButtons),
    [containerWidth, buttonWidth, visibleButtons],
  );

  useEffect(() => {
    setIsDropupOpen(false);
    setShouldRenderDropup(false);
    setIsDropupAnimatingOut(false);
  }, [visibleButtons]);

  useEffect(() => {
    if (isDropupOpen) {
      setShouldRenderDropup(true);
      setIsDropupAnimatingOut(false);
    } else if (shouldRenderDropup) {
      setIsDropupAnimatingOut(true);
      const timer = setTimeout(() => {
        setShouldRenderDropup(false);
        setIsDropupAnimatingOut(false);
      }, 200);
      return () => clearTimeout(timer);
    }
    return undefined;
  }, [isDropupOpen, shouldRenderDropup]);

  useOnClickOutside([dropupRef, moreButtonRef], () => {
    if (isDropupOpen) {
      setIsDropupOpen(false);
    }
  });

  const lastWidthRef = useRef(0);
  const lastButtonWidthRef = useRef(0);

  const measureDimensions = (): { containerWidth: number; buttonWidth: number } | null => {
    if (!containerRef.current || !portalRoot) return null;

    const newContainerWidth = portalRoot.getBoundingClientRect().width;
    const firstButton = containerRef.current.querySelector<HTMLElement>('div.flex-shrink-0');
    const newButtonWidth: number = firstButton?.offsetWidth ?? lastButtonWidthRef.current;

    return { containerWidth: newContainerWidth, buttonWidth: newButtonWidth };
  };

  const updateDimensions = () => {
    const measurements = measureDimensions();
    if (!measurements) return;

    const { containerWidth: newContainerWidth, buttonWidth: newButtonWidth } = measurements;

    const widthChanged = Math.abs(newContainerWidth - lastWidthRef.current) > WIDTH_TOLERANCE_PX;
    const buttonWidthChanged = newButtonWidth !== lastButtonWidthRef.current;

    if (widthChanged || buttonWidthChanged) {
      lastWidthRef.current = newContainerWidth;
      lastButtonWidthRef.current = newButtonWidth;
      setContainerWidth(newContainerWidth);
      if (newButtonWidth > 0) {
        setButtonWidth(newButtonWidth);
      }
    }
  };

  const debouncedUpdate = useDebounceCallback(updateDimensions, DEBOUNCE_MS);

  useEventListener('resize', debouncedUpdate);

  useEffect(() => {
    if (!portalRoot) return undefined;

    const initialTimer = setTimeout(updateDimensions, 0);
    const resizeObserver = new ResizeObserver(debouncedUpdate);
    resizeObserver.observe(portalRoot);

    return () => {
      clearTimeout(initialTimer);
      resizeObserver.disconnect();
    };
  }, [visibleButtons, portalRoot, debouncedUpdate]);

  const iconContextValue = useMemo(() => ({ className: 'h-6 w-6 m-4 md:h-8 md:w-8 md:m-5' }), []);

  const renderButton = (buttonConfig: FloatingButtonConfig, key: string) => (
    <div
      key={key}
      className="flex-shrink-0 duration-200 animate-in fade-in slide-in-from-bottom-2"
    >
      <FloatingActionButton
        variant={buttonConfig.variant ?? 'button'}
        icon={buttonConfig.icon}
        text={buttonConfig.text}
        onClick={buttonConfig.onClick}
        dropdownItems={buttonConfig.dropdownItems}
      />
    </div>
  );

  const toggleDropup = () => setIsDropupOpen((prev) => !prev);

  if (!portalRoot) return null;

<<<<<<< HEAD
  const content = (
    <div
      ref={containerRef}
      className="pointer-events-auto flex min-w-0 flex-grow-0 justify-start transition-all duration-200 ease-in-out"
    >
      {displayedButtons.map((buttonConfig) => renderButton(buttonConfig, `${keyPrefix}${buttonConfig.text}`))}

      {hasOverflow && (
        <div
          ref={moreButtonRef}
          className="relative flex flex-shrink-0 flex-col items-center justify-center pr-1 duration-200 animate-in fade-in slide-in-from-bottom-2 md:pt-1"
        >
          <Button
            type="button"
            variant="btn-hexagon"
            onClick={toggleDropup}
            className="bg-opacity-90 p-1 md:p-4"
            hexagonIconAltText={isDropupOpen ? t('common.close') : t('common.showMore')}
          >
            <IconContext.Provider value={iconContextValue}>
              {isDropupOpen ? <HiOutlineChevronDoubleDown /> : <HiOutlineChevronDoubleUp />}
            </IconContext.Provider>
          </Button>
          <span className={FLOATING_BUTTON_CLASS_NAME}>{isDropupOpen ? t('common.less') : t('common.more')}</span>

          {shouldRenderDropup && (
            <div
              ref={dropupRef}
              className={cn(
                'absolute bottom-full left-1/2 mb-2 flex -translate-x-1/2 transform flex-col gap-2 rounded-xl bg-black bg-opacity-90 p-4 shadow-lg backdrop-blur',
                'z-[9999]',
                isDropupAnimatingOut
                  ? 'duration-200 animate-out fade-out slide-out-to-bottom-0'
                  : 'duration-200 animate-in fade-in slide-in-from-bottom-0',
              )}
            >
              {overflowButtons.map((buttonConfig) =>
                renderButton(buttonConfig, `${keyPrefix}overflow-${buttonConfig.text}`),
              )}
            </div>
          )}
        </div>
      )}
    </div>
  );

  return createPortal(content, portalRoot);
=======
  return createPortal(
    isMobileView ? <MobileFloatingButtonsBar {...props} /> : <DesktopFloatingButtonsBar {...props} />,
    portalRoot,
  );
>>>>>>> 77faff49
};

export default FloatingButtonsBar;<|MERGE_RESOLUTION|>--- conflicted
+++ resolved
@@ -17,15 +17,7 @@
  * If you are uncertain which license applies to your use case, please contact us at info@netzint.de for clarification.
  */
 
-<<<<<<< HEAD
 import React, { useEffect, useMemo, useRef, useState } from 'react';
-=======
-import React from 'react';
-import useMedia from '@/hooks/useMedia';
-import MobileFloatingButtonsBar from '@/components/shared/FloatingsButtonsBar/MobileFloatingButtonsBar';
-import DesktopFloatingButtonsBar from '@/components/shared/FloatingsButtonsBar/DesktopFloatingButtonsBar';
-import FloatingButtonsBarProps from '@libs/ui/types/FloatingButtons/floatingButtonsProps';
->>>>>>> 77faff49
 import { createPortal } from 'react-dom';
 import { useTranslation } from 'react-i18next';
 import { HiOutlineChevronDoubleDown, HiOutlineChevronDoubleUp } from 'react-icons/hi';
@@ -165,7 +157,6 @@
 
   if (!portalRoot) return null;
 
-<<<<<<< HEAD
   const content = (
     <div
       ref={containerRef}
@@ -213,12 +204,6 @@
   );
 
   return createPortal(content, portalRoot);
-=======
-  return createPortal(
-    isMobileView ? <MobileFloatingButtonsBar {...props} /> : <DesktopFloatingButtonsBar {...props} />,
-    portalRoot,
-  );
->>>>>>> 77faff49
 };
 
 export default FloatingButtonsBar;