<<<<<<< HEAD
import React from 'react';
=======
import React, { HTMLInputTypeAttribute } from 'react';
>>>>>>> 55aa4375
import { useTranslation } from 'react-i18next';
import { FieldValues, Path, PathValue, UseFormReturn } from 'react-hook-form';
import { cva, type VariantProps } from 'class-variance-authority';
import cn from '@libs/common/utils/className';
import Input from '@/components/shared/Input';
<<<<<<< HEAD
import Switch from '@/components/ui/Switch';
=======
>>>>>>> 55aa4375
import { FormControl, FormFieldSH, FormItem, FormLabel, FormMessage } from '@/components/ui/Form';

const variants = cva([], {
  variants: {
    variant: {
      default: 'text-foreground',
      light: 'text-white',
      lightGray: 'text-ciLightGrey',
    },
  },
});

type FormFieldProps<T extends FieldValues> = {
  form: UseFormReturn<T>;
  disabled?: boolean;
  name: Path<T> | string;
  isLoading?: boolean;
  labelTranslationId: string;
<<<<<<< HEAD
  type?: React.HTMLInputTypeAttribute;
  defaultValue?: PathValue<T, Path<T>> | string;
  value?: string | number | boolean;
  className?: string;
  onChange?: (e: string | number | boolean | React.ChangeEvent<HTMLInputElement>) => void;
  readOnly?: boolean;
=======
  type?: HTMLInputTypeAttribute;
  defaultValue?: string | number | boolean;
  readonly?: boolean;
  value?: string | number;
  onChange?: (e: React.ChangeEvent<HTMLInputElement>) => void;
  className?: string;
>>>>>>> 55aa4375
} & VariantProps<typeof variants>;

const FormField = <T extends FieldValues>({
  form,
  disabled,
  name,
  isLoading,
  labelTranslationId,
  type,
  defaultValue,
  value,
  onChange,
  className,
<<<<<<< HEAD
  variant = 'lightGray',
  readOnly = false,
=======
>>>>>>> 55aa4375
}: FormFieldProps<T>) => {
  const { t } = useTranslation();

  // eslint-disable-next-line @typescript-eslint/no-explicit-any
  const getInputComponent = (field: any) => {
    switch (type) {
      case 'boolean': {
        return (
          <Switch
            checked={value as boolean}
            onCheckedChange={onChange}
            disabled={readOnly || disabled || isLoading}
          />
        );
      }
      case 'number': {
        return (
          <Input
            {...field}
            type="number"
            defaultValue={defaultValue as string}
            value={value as number}
            onChange={onChange}
            disabled={disabled || isLoading}
            readOnly={readOnly}
            variant={variant}
          />
        );
      }
      // TODO: extend type with dropdown to enable the selection of choices
      case 'text':
      default: {
        return (
          <Input
            {...field}
            type={type}
            defaultValue={defaultValue as string}
            value={value as string}
            onChange={onChange}
            disabled={disabled || isLoading}
            readOnly={readOnly}
            variant={variant}
          />
        );
      }
    }
  };

  return (
    <FormFieldSH
      control={form.control}
      disabled={disabled}
      name={name as Path<T>}
      defaultValue={defaultValue as PathValue<T, Path<T>>}
      render={({ field }) => (
        <FormItem>
          <FormLabel className={cn(variants({ variant }), className)}>
            <p className={className}>{t(labelTranslationId)}</p>
          </FormLabel>
<<<<<<< HEAD
          <FormControl>{getInputComponent(field)}</FormControl>
          <FormMessage className={cn(variants({ variant }), className)} />
=======
          <FormControl>
            <Input
              {...field}
              type={type}
              disabled={disabled || isLoading}
              variant={variant}
              readOnly={readonly}
              value={value}
              defaultValue={defaultValue as string}
              onChange={(e) => {
                field.onChange(e);
                if (onChange) onChange(e);
              }}
              className={className}
            />
          </FormControl>
          <FormMessage className={cn('text-p', variants({ variant }))} />
>>>>>>> 55aa4375
        </FormItem>
      )}
    />
  );
};

export default FormField;<|MERGE_RESOLUTION|>--- conflicted
+++ resolved
@@ -1,17 +1,10 @@
-<<<<<<< HEAD
-import React from 'react';
-=======
 import React, { HTMLInputTypeAttribute } from 'react';
->>>>>>> 55aa4375
 import { useTranslation } from 'react-i18next';
 import { FieldValues, Path, PathValue, UseFormReturn } from 'react-hook-form';
 import { cva, type VariantProps } from 'class-variance-authority';
 import cn from '@libs/common/utils/className';
 import Input from '@/components/shared/Input';
-<<<<<<< HEAD
 import Switch from '@/components/ui/Switch';
-=======
->>>>>>> 55aa4375
 import { FormControl, FormFieldSH, FormItem, FormLabel, FormMessage } from '@/components/ui/Form';
 
 const variants = cva([], {
@@ -30,21 +23,12 @@
   name: Path<T> | string;
   isLoading?: boolean;
   labelTranslationId: string;
-<<<<<<< HEAD
-  type?: React.HTMLInputTypeAttribute;
-  defaultValue?: PathValue<T, Path<T>> | string;
+  type?: HTMLInputTypeAttribute;
+  defaultValue?: PathValue<T, Path<T>> | string | number | boolean;
   value?: string | number | boolean;
   className?: string;
   onChange?: (e: string | number | boolean | React.ChangeEvent<HTMLInputElement>) => void;
   readOnly?: boolean;
-=======
-  type?: HTMLInputTypeAttribute;
-  defaultValue?: string | number | boolean;
-  readonly?: boolean;
-  value?: string | number;
-  onChange?: (e: React.ChangeEvent<HTMLInputElement>) => void;
-  className?: string;
->>>>>>> 55aa4375
 } & VariantProps<typeof variants>;
 
 const FormField = <T extends FieldValues>({
@@ -58,11 +42,8 @@
   value,
   onChange,
   className,
-<<<<<<< HEAD
   variant = 'lightGray',
   readOnly = false,
-=======
->>>>>>> 55aa4375
 }: FormFieldProps<T>) => {
   const { t } = useTranslation();
 
@@ -122,28 +103,8 @@
           <FormLabel className={cn(variants({ variant }), className)}>
             <p className={className}>{t(labelTranslationId)}</p>
           </FormLabel>
-<<<<<<< HEAD
           <FormControl>{getInputComponent(field)}</FormControl>
-          <FormMessage className={cn(variants({ variant }), className)} />
-=======
-          <FormControl>
-            <Input
-              {...field}
-              type={type}
-              disabled={disabled || isLoading}
-              variant={variant}
-              readOnly={readonly}
-              value={value}
-              defaultValue={defaultValue as string}
-              onChange={(e) => {
-                field.onChange(e);
-                if (onChange) onChange(e);
-              }}
-              className={className}
-            />
-          </FormControl>
-          <FormMessage className={cn('text-p', variants({ variant }))} />
->>>>>>> 55aa4375
+          <FormMessage className={cn('text-p', variants({ variant }), className)} />
         </FormItem>
       )}
     />
