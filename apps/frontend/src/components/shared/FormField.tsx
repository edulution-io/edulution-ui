<<<<<<< HEAD
import { FormControl, FormFieldSH, FormItem, FormLabel, FormMessage } from '@/components/ui/Form';
import Input from '@/components/shared/Input';
import React from 'react';
import { FieldValues, Path, PathValue, RegisterOptions, UseFormReturn } from 'react-hook-form';
=======
import React, { HTMLInputTypeAttribute } from 'react';
>>>>>>> 8209f5ef
import { useTranslation } from 'react-i18next';
import { FieldValues, Path, PathValue, UseFormReturn } from 'react-hook-form';
import { cva, type VariantProps } from 'class-variance-authority';
import cn from '@libs/common/utils/className';
import Input from '@/components/shared/Input';
import { FormControl, FormFieldSH, FormItem, FormLabel, FormMessage } from '@/components/ui/Form';

const variants = cva([], {
  variants: {
    variant: {
      default: 'text-foreground',
      light: 'text-white',
      lightGray: 'text-ciLightGrey',
    },
  },
});

type FormFieldProps<T extends FieldValues> = {
  form: UseFormReturn<T>;
  disabled?: boolean;
  name: Path<T> | string;
  isLoading?: boolean;
<<<<<<< HEAD
  labelTranslationId?: string;
  type?: 'password';
  defaultValue?: PathValue<T, Path<T>> | string;
=======
  labelTranslationId: string;
  type?: HTMLInputTypeAttribute;
  defaultValue?: string | number | boolean;
>>>>>>> 8209f5ef
  readonly?: boolean;
  value?: string | number;
  onChange?: (e: React.ChangeEvent<HTMLInputElement>) => void;
<<<<<<< HEAD
  placeholder?: string;
  rules?: Omit<RegisterOptions<T, Path<T>>, 'disabled' | 'valueAsNumber' | 'valueAsDate' | 'setValueAs'>;
=======
  className?: string;
>>>>>>> 8209f5ef
} & VariantProps<typeof variants>;

const FormField = <T extends FieldValues>({
  form,
  disabled,
  name,
  isLoading,
  labelTranslationId,
  type,
  variant,
  defaultValue,
  readonly = false,
  value,
  onChange,
<<<<<<< HEAD
  placeholder,
  rules,
=======
  className,
>>>>>>> 8209f5ef
}: FormFieldProps<T>) => {
  const { t } = useTranslation();

  return (
    <FormFieldSH
      control={form.control}
      disabled={disabled}
      name={name as Path<T>}
      defaultValue={defaultValue as PathValue<T, Path<T>>}
      rules={rules}
      render={({ field }) => (
        <FormItem>
          {labelTranslationId && (
            <FormLabel className={cn(variants({ variant }))}>
              <p className="font-bold">{t(labelTranslationId)}</p>
            </FormLabel>
          )}
          <FormControl>
            <Input
              {...field}
              type={type}
              disabled={disabled || isLoading}
              variant={variant}
              placeholder={placeholder}
              readOnly={readonly}
              value={value}
              defaultValue={defaultValue}
              onChange={(e) => {
                field.onChange(e);
                if (onChange) onChange(e);
              }}
              className={className}
            />
          </FormControl>
          <FormMessage className={cn('text-p', variants({ variant }))} />
        </FormItem>
      )}
    />
  );
};

export default FormField;<|MERGE_RESOLUTION|>--- conflicted
+++ resolved
@@ -1,13 +1,6 @@
-<<<<<<< HEAD
-import { FormControl, FormFieldSH, FormItem, FormLabel, FormMessage } from '@/components/ui/Form';
-import Input from '@/components/shared/Input';
-import React from 'react';
 import { FieldValues, Path, PathValue, RegisterOptions, UseFormReturn } from 'react-hook-form';
-=======
 import React, { HTMLInputTypeAttribute } from 'react';
->>>>>>> 8209f5ef
 import { useTranslation } from 'react-i18next';
-import { FieldValues, Path, PathValue, UseFormReturn } from 'react-hook-form';
 import { cva, type VariantProps } from 'class-variance-authority';
 import cn from '@libs/common/utils/className';
 import Input from '@/components/shared/Input';
@@ -28,24 +21,15 @@
   disabled?: boolean;
   name: Path<T> | string;
   isLoading?: boolean;
-<<<<<<< HEAD
   labelTranslationId?: string;
-  type?: 'password';
-  defaultValue?: PathValue<T, Path<T>> | string;
-=======
-  labelTranslationId: string;
   type?: HTMLInputTypeAttribute;
   defaultValue?: string | number | boolean;
->>>>>>> 8209f5ef
   readonly?: boolean;
   value?: string | number;
   onChange?: (e: React.ChangeEvent<HTMLInputElement>) => void;
-<<<<<<< HEAD
   placeholder?: string;
   rules?: Omit<RegisterOptions<T, Path<T>>, 'disabled' | 'valueAsNumber' | 'valueAsDate' | 'setValueAs'>;
-=======
   className?: string;
->>>>>>> 8209f5ef
 } & VariantProps<typeof variants>;
 
 const FormField = <T extends FieldValues>({
@@ -60,12 +44,9 @@
   readonly = false,
   value,
   onChange,
-<<<<<<< HEAD
   placeholder,
   rules,
-=======
   className,
->>>>>>> 8209f5ef
 }: FormFieldProps<T>) => {
   const { t } = useTranslation();
 
@@ -92,7 +73,7 @@
               placeholder={placeholder}
               readOnly={readonly}
               value={value}
-              defaultValue={defaultValue}
+              defaultValue={defaultValue as string}
               onChange={(e) => {
                 field.onChange(e);
                 if (onChange) onChange(e);
