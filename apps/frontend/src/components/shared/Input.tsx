import React, { useState } from 'react';
import { Input as SHInput } from '@/components/ui/Input';
import { cva, type VariantProps } from 'class-variance-authority';
import { EyeDarkIcon, EyeDarkSlashIcon } from '@/assets/icons';
import cn from '@/lib/utils';

const originInputVariants = cva(['rounded'], {
  variants: {
    variant: {
      light:
        'placeholder:color:ciLightGrey border border-input placeholder:text-p placeholder:text-p focus:border-gray-600 focus:bg-white focus:placeholder-ciGrey focus:outline-none',
      default:
        'placeholder:color:ciLightGrey placeholder:text-p border border-input placeholder:text-p focus:border-gray-600 focus:bg-white focus:placeholder-ciGrey focus:outline-none',
      login:
        'block w-full border-2 border-gray-300 bg-white px-3 py-2 shadow-md placeholder:text-p focus:border-gray-600 focus:bg-white focus:placeholder-ciGrey focus:outline-none',
      lightGray: 'bg-ciDarkGrey text-ciLightGrey placeholder:text-p focus:outline-none',
    },
  },
});

type InputProps = React.InputHTMLAttributes<HTMLInputElement> &
  VariantProps<typeof originInputVariants> & {
    shouldTrim?: boolean;
  };

const Input = React.forwardRef<HTMLInputElement, InputProps>(
  ({ className, type, variant, shouldTrim = false, onChange, ...props }, ref) => {
    const [showPassword, setShowPassword] = useState(false);

<<<<<<< HEAD
  return (
    <div className="relative">
      <SHInput
        {...props}
        type={showPassword ? 'text' : type}
        className={cn(originInputVariants({ variant, className }))}
        ref={ref}
      />
      {type === 'password' ? (
        <div className="absolute inset-y-0 right-0 flex items-center pr-3 text-sm leading-5">
          {showPassword ? (
            <button
              type="button"
              onClickCapture={() => setShowPassword((prevValue) => !prevValue)}
            >
              <img
                src={EyeDarkIcon}
                alt="eye"
                width="25px"
              />
            </button>
          ) : (
=======
    const handleChange = (event: React.ChangeEvent<HTMLInputElement>) => {
      const { value } = event.target;

      const newValue = shouldTrim ? value.trim() : value;

      if (onChange) {
        onChange({
          ...event,
          target: {
            ...event.target,
            value: newValue,
          },
        });
      }
    };

    return (
      <div className="relative">
        <SHInput
          type={showPassword ? 'text' : type}
          className={cn(originInputVariants({ variant, className }))}
          ref={ref}
          onChange={handleChange}
          {...props}
        />
        {type === 'password' ? (
          <div className="absolute inset-y-0 right-0 flex items-center pr-3 text-sm leading-5">
>>>>>>> 964ff7c0
            <button
              type="button"
              onClickCapture={() => setShowPassword((prevValue) => !prevValue)}
            >
              <img
                src={showPassword ? EyeDarkIcon : EyeDarkSlashIcon}
                alt="eye"
                width="25px"
              />
            </button>
          </div>
        ) : null}
      </div>
    );
  },
);

Input.displayName = 'Input';

export default Input;<|MERGE_RESOLUTION|>--- conflicted
+++ resolved
@@ -2,6 +2,7 @@
 import { Input as SHInput } from '@/components/ui/Input';
 import { cva, type VariantProps } from 'class-variance-authority';
 import { EyeDarkIcon, EyeDarkSlashIcon } from '@/assets/icons';
+
 import cn from '@/lib/utils';
 
 const originInputVariants = cva(['rounded'], {
@@ -27,30 +28,6 @@
   ({ className, type, variant, shouldTrim = false, onChange, ...props }, ref) => {
     const [showPassword, setShowPassword] = useState(false);
 
-<<<<<<< HEAD
-  return (
-    <div className="relative">
-      <SHInput
-        {...props}
-        type={showPassword ? 'text' : type}
-        className={cn(originInputVariants({ variant, className }))}
-        ref={ref}
-      />
-      {type === 'password' ? (
-        <div className="absolute inset-y-0 right-0 flex items-center pr-3 text-sm leading-5">
-          {showPassword ? (
-            <button
-              type="button"
-              onClickCapture={() => setShowPassword((prevValue) => !prevValue)}
-            >
-              <img
-                src={EyeDarkIcon}
-                alt="eye"
-                width="25px"
-              />
-            </button>
-          ) : (
-=======
     const handleChange = (event: React.ChangeEvent<HTMLInputElement>) => {
       const { value } = event.target;
 
@@ -70,15 +47,14 @@
     return (
       <div className="relative">
         <SHInput
+          {...props}
           type={showPassword ? 'text' : type}
           className={cn(originInputVariants({ variant, className }))}
           ref={ref}
           onChange={handleChange}
-          {...props}
         />
         {type === 'password' ? (
           <div className="absolute inset-y-0 right-0 flex items-center pr-3 text-sm leading-5">
->>>>>>> 964ff7c0
             <button
               type="button"
               onClickCapture={() => setShowPassword((prevValue) => !prevValue)}
