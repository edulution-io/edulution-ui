--- conflicted
+++ resolved
@@ -1,13 +1,7 @@
 import React from 'react';
-<<<<<<< HEAD
-import { Dialog, DialogContent, DialogDescription, DialogHeader } from '@/components/ui/Dialog';
-import CircleLoader from "@/components/ui/CircleLoader";
-
-=======
 import { Dialog, DialogContent, DialogDescription, DialogHeader } from '@/components/ui/dialog';
 import CircleLoader from '@/components/ui/circleLoader';
 import { useTranslation } from 'react-i18next';
->>>>>>> 5a75632a
 
 interface LoadingIndicatorProps {
   isOpen: boolean;
