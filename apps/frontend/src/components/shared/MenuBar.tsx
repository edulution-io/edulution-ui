--- conflicted
+++ resolved
@@ -1,10 +1,4 @@
-<<<<<<< HEAD
-import React, { useEffect } from 'react';
-import { useLocation } from 'react-router-dom';
-=======
-import React, { useState } from 'react';
->>>>>>> 0b9798d7
-
+import React, { useState, useEffect } from 'react';
 import useMenuBarConfig from '@/hooks/useMenuBarConfig';
 import { MenubarMenu, MenubarSeparator, MenubarTrigger, VerticalMenubar } from '@/components/ui/MenubarSH';
 
@@ -16,15 +10,16 @@
 import { useMediaQuery } from 'usehooks-ts';
 
 const MenuBar: React.FC = () => {
-<<<<<<< HEAD
   const [isCollapsed, setIsCollapsed] = useSidebarManagerStore((state) => [
     state.isMenuBarOpen,
     state.setIsMenuBarOpen,
   ]);
 
   const toggleMenuBar = useSidebarManagerStore((state) => state.toggleMenuBarOpen);
-  const location = useLocation();
-  const menuBarEntries = useMenuBarConfig(location.pathname);
+  const menuBarEntries = useMenuBarConfig();
+  const { pathname } = useLocation();
+
+  const [isSelected, setIsSelected] = useState(getFromPathName(pathname, 2));
   const isMobile = useMediaQuery('(max-width: 768px)');
 
   useEffect(() => {
@@ -33,7 +28,7 @@
 
   const renderMenuBarContent = () => (
     <div className="max-w-[300px]">
-      <div className="flex flex-col items-center justify-center py-6">
+      <div className="bg flex flex-col items-center justify-center py-6">
         <img
           src={menuBarEntries.icon}
           alt=""
@@ -49,8 +44,13 @@
               className={cn(
                 'flex w-full cursor-pointer items-center gap-5 px-10 py-1 transition-colors',
                 menuBarEntries.color,
+                isSelected === item.id ? menuBarEntries.color.split(':')[1] : '',
               )}
-              onClick={item.action}
+              onClick={() => {
+                item.action();
+                setIsCollapsed(true);
+                setIsSelected(item.id);
+              }}
             >
               <img
                 src={item.icon}
@@ -65,12 +65,6 @@
       </MenubarMenu>
     </div>
   );
-=======
-  const menuBarEntries = useMenuBarConfig();
-  const { pathname } = useLocation();
-
-  const [isSelected, setIsSelected] = useState(getFromPathName(pathname, 2));
->>>>>>> 0b9798d7
 
   return (
     <div>
@@ -119,39 +113,8 @@
             {renderMenuBarContent()}
           </VerticalMenubar>
         </div>
-<<<<<<< HEAD
       )}
     </div>
-=======
-        <MenubarSeparator />
-        <MenubarMenu>
-          {menuBarEntries.menuItems.map((item) => (
-            <React.Fragment key={item.label}>
-              <MenubarTrigger
-                className={cn(
-                  'flex w-full cursor-pointer items-center gap-5 px-10 py-1 transition-colors',
-                  menuBarEntries.color,
-                  isSelected === item.id ? menuBarEntries.color.split(':')[1] : '',
-                )}
-                onClick={() => {
-                  item.action();
-                  setIsSelected(item.id);
-                }}
-              >
-                <img
-                  src={item.icon}
-                  alt=""
-                  className="h-12 w-12 object-contain "
-                />
-                <p>{item.label}</p>
-              </MenubarTrigger>
-              <MenubarSeparator />
-            </React.Fragment>
-          ))}
-        </MenubarMenu>
-      </div>
-    </VerticalMenubar>
->>>>>>> 0b9798d7
   );
 };
 
