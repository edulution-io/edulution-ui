import * as React from 'react';
import { ButtonSH as SHButton } from '@/components/ui/ButtonSH';
import { cva, type VariantProps } from 'class-variance-authority';
import { HexagonIcon } from '@/assets/layout';
import cn from '@/lib/utils';

const originButtonVariants = cva(['p-4 hover:opacity-90 rounded-[8px]'], {
  variants: {
    variant: {
      'btn-collaboration': 'bg-ciDarkBlue',
      'btn-organisation': 'bg-ciLightBlue',
      'btn-infrastructure': 'bg-ciLightGreen',
      'btn-security': 'bg-ciGreenToBlue',
      'btn-outline': 'border border-input shadow-sm hover:bg-accent hover:text-accent-foreground',
<<<<<<< HEAD
      'btn-attention': 'bg-ciRed',
      'btn-ok': 'bg-ciGreen',
=======
      'btn-hexagon': 'bg-cover bg-center flex items-center justify-center',
>>>>>>> 0b9798d7
    },
    size: {
      lg: 'h-10 rounded-md px-8',
      sm: 'h-8 rounded-md px-3 text-xs',
    },
  },
});

type ButtonProps = React.ButtonHTMLAttributes<HTMLButtonElement> &
  VariantProps<typeof originButtonVariants> & {
    asChild?: boolean;
  };

const defaultProps: Partial<ButtonProps> = {
  asChild: false,
};

const Button = React.forwardRef<HTMLButtonElement, ButtonProps>(({ className, variant, children, ...props }, ref) => {
  Button.displayName = 'Button';

  return (
    <SHButton
      className={cn(originButtonVariants({ variant, className }))}
      ref={ref}
      {...props}
    >
      {variant === 'btn-hexagon' ? (
        <div className="relative flex items-center justify-center ">
          <img
            className="absolute"
            src={HexagonIcon}
            alt=""
          />
          <div className="">{children}</div>
        </div>
      ) : (
        children
      )}
    </SHButton>
  );
});

Button.defaultProps = defaultProps;

export { Button, originButtonVariants };<|MERGE_RESOLUTION|>--- conflicted
+++ resolved
@@ -12,12 +12,9 @@
       'btn-infrastructure': 'bg-ciLightGreen',
       'btn-security': 'bg-ciGreenToBlue',
       'btn-outline': 'border border-input shadow-sm hover:bg-accent hover:text-accent-foreground',
-<<<<<<< HEAD
+      'btn-hexagon': 'bg-cover bg-center flex items-center justify-center',
       'btn-attention': 'bg-ciRed',
       'btn-ok': 'bg-ciGreen',
-=======
-      'btn-hexagon': 'bg-cover bg-center flex items-center justify-center',
->>>>>>> 0b9798d7
     },
     size: {
       lg: 'h-10 rounded-md px-8',
