--- conflicted
+++ resolved
@@ -20,17 +20,12 @@
   };
 
   return (
-<<<<<<< HEAD
-    <AvatarSH>
-      <AvatarFallback className="bg-muted text-foreground">{getAvatarFallbackText()}</AvatarFallback>
-=======
     <AvatarSH className={className}>
       <AvatarImage
         src={imageSrc}
         alt={user?.firstName}
       />
-      <AvatarFallback className="bg-ciGrey text-black">{getAvatarFallbackText()}</AvatarFallback>
->>>>>>> aecfb287
+      <AvatarFallback className="bg-muted text-foreground">{getAvatarFallbackText()}</AvatarFallback>
     </AvatarSH>
   );
 };
