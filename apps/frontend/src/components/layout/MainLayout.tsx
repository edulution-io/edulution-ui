import React, { PropsWithChildren } from 'react';
import { Outlet, useLocation } from 'react-router-dom';
import backgroundImage from '@/assets/background.jpg';
import Header from '@/components/ui/Header';
import Footer from '@/components/ui/Footer';
import Sidebar from '@/components/ui/Sidebar';
import MenuBar from '@/components/shared/MenuBar';

const MainLayout: React.FC<PropsWithChildren> = () => {
  const { pathname } = useLocation();
  const isMainPage = pathname === '/';
<<<<<<< HEAD
  const isLogoShown = !isMainPage;
=======
  const isMenuBarVisible = !isMainPage;
>>>>>>> 126fa161
  return (
    <div
      className="flex bg-cover bg-center opacity-90"
      style={{ backgroundImage: `url(${backgroundImage})` }}
    >
      {!isMainPage ? <MenuBar /> : null}
      <div className="flex min-h-[100vh] w-full flex-col px-5 lg:px-20">
        <Header isLogoShown={isLogoShown} />
        <main className="flex-1">
          <Outlet />
        </main>
        <Footer />
      </div>
      <Sidebar />
    </div>
  );
};
export default MainLayout;<|MERGE_RESOLUTION|>--- conflicted
+++ resolved
@@ -9,11 +9,7 @@
 const MainLayout: React.FC<PropsWithChildren> = () => {
   const { pathname } = useLocation();
   const isMainPage = pathname === '/';
-<<<<<<< HEAD
-  const isLogoShown = !isMainPage;
-=======
-  const isMenuBarVisible = !isMainPage;
->>>>>>> 126fa161
+
   return (
     <div
       className="flex bg-cover bg-center opacity-90"
@@ -21,7 +17,7 @@
     >
       {!isMainPage ? <MenuBar /> : null}
       <div className="flex min-h-[100vh] w-full flex-col px-5 lg:px-20">
-        <Header isLogoShown={isLogoShown} />
+        <Header isLogoShown={isMainPage} />
         <main className="flex-1">
           <Outlet />
         </main>
