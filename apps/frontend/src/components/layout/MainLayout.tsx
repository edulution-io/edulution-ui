import React, { PropsWithChildren } from 'react';
import { Outlet, useLocation } from 'react-router-dom';
import Header from '@/components/ui/Header';
import Footer from '@/components/ui/Footer';
import { Sidebar } from '@/components';
import MenuBar from '@/components/shared/MenuBar';
import useMenuBarConfig from '@/hooks/useMenuBarConfig';

const MainLayout: React.FC<PropsWithChildren> = () => {
  const { pathname } = useLocation();
  const menuBar = useMenuBarConfig();
  const isMainPage = pathname === '/';

  return (
    <div className="flex">
      {!menuBar.disabled && !isMainPage && <MenuBar />}
<<<<<<< HEAD
      <div className={`flex h-[100vh] w-full flex-col ${menuBar.disabled ? 'pl-2' : ''}`}>
        {isMainPage && <Header />}
        <main className="my-4 mt-4 flex-1 overflow-hidden pr-2 md:w-[calc(100%-var(--sidebar-width))]">
=======
      <div className={`flex h-[100vh] w-full flex-col ${!menuBar.disabled && 'pl-2'}`}>
        {isMainPage && <Header />}
        <main className="flex-1 overflow-hidden p-4 md:w-[calc(100%-var(--sidebar-width))] md:pl-4">
>>>>>>> 30fd4dcd
          <Outlet />
        </main>
      </div>
      <Sidebar />
      <Footer />
    </div>
  );
};
export default MainLayout;<|MERGE_RESOLUTION|>--- conflicted
+++ resolved
@@ -14,15 +14,9 @@
   return (
     <div className="flex">
       {!menuBar.disabled && !isMainPage && <MenuBar />}
-<<<<<<< HEAD
-      <div className={`flex h-[100vh] w-full flex-col ${menuBar.disabled ? 'pl-2' : ''}`}>
-        {isMainPage && <Header />}
-        <main className="my-4 mt-4 flex-1 overflow-hidden pr-2 md:w-[calc(100%-var(--sidebar-width))]">
-=======
       <div className={`flex h-[100vh] w-full flex-col ${!menuBar.disabled && 'pl-2'}`}>
         {isMainPage && <Header />}
         <main className="flex-1 overflow-hidden p-4 md:w-[calc(100%-var(--sidebar-width))] md:pl-4">
->>>>>>> 30fd4dcd
           <Outlet />
         </main>
       </div>
