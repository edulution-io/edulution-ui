import React, { PropsWithChildren } from 'react';
import { Outlet, useLocation } from 'react-router-dom';
import backgroundImage from '@/assets/background.jpg';
import Header from '@/components/ui/Header';
import Footer from '@/components/ui/Footer';
import Sidebar from '../ui/Sidebar';
import MenuBar from '../shared/MenuBar';

const MainLayout: React.FC<PropsWithChildren> = () => {
  const { pathname } = useLocation();
  const isMainPage = pathname === '/';
<<<<<<< HEAD
  const isLogoShown = isMainPage && isDesktop;
=======
  const isMenuBarVisible = !isMainPage;
>>>>>>> ef6f03e1
  return (
    <div
      className="flex bg-cover bg-center opacity-90"
      style={{ backgroundImage: `url(${backgroundImage})` }}
    >
      {!isMainPage ? <MenuBar /> : null}
      <div className="flex min-h-[100vh] w-full flex-col px-5 lg:px-20">
        <Header isLogoShown={isLogoShown} />
        <main className="flex-1">
          <Outlet />
        </main>
        <Footer />
      </div>
      <Sidebar />
    </div>
  );
};
export default MainLayout;<|MERGE_RESOLUTION|>--- conflicted
+++ resolved
@@ -3,17 +3,13 @@
 import backgroundImage from '@/assets/background.jpg';
 import Header from '@/components/ui/Header';
 import Footer from '@/components/ui/Footer';
-import Sidebar from '../ui/Sidebar';
-import MenuBar from '../shared/MenuBar';
+import Sidebar from '@/components/ui/Sidebar';
+import MenuBar from '@/components/shared/MenuBar';
 
 const MainLayout: React.FC<PropsWithChildren> = () => {
   const { pathname } = useLocation();
   const isMainPage = pathname === '/';
-<<<<<<< HEAD
-  const isLogoShown = isMainPage && isDesktop;
-=======
-  const isMenuBarVisible = !isMainPage;
->>>>>>> ef6f03e1
+  const isLogoShown = !isMainPage;
   return (
     <div
       className="flex bg-cover bg-center opacity-90"
