--- conflicted
+++ resolved
@@ -14,17 +14,11 @@
   return (
     <div className="flex">
       {!menuBar.disabled && !isMainPage && <MenuBar />}
-<<<<<<< HEAD
       <div
-        className={`flex h-[100vh] w-full flex-col overflow-hidden pr-2 md:w-[calc(100%-var(--sidebar-width))] ${!menuBar.disabled ? 'pl-2' : ''}`}
+        className={`flex h-[100vh] w-full flex-col overflow-hidden pr-2 md:w-[calc(100%-var(--sidebar-width))] ${menuBar.disabled ? 'pl-2' : ''}`}
       >
-        {!menuBar.disabled && isMainPage && <Header />}
+        {isMainPage && <Header />}
         <main className="ml-4 mt-4 flex-1">
-=======
-      <div className={`flex h-[100vh] w-full flex-col ${menuBar.disabled ? 'pl-2 pr-4 lg:px-20' : ''}`}>
-        {isMainPage && <Header />}
-        <main className={`flex-1 ${menuBar.disabled && !isMobileView ? 'md:ml-[0px] lg:ml-[-70px]' : 'ml-4'}`}>
->>>>>>> d76cc6cd
           <Outlet />
         </main>
       </div>
