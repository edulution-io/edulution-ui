--- conflicted
+++ resolved
@@ -12,11 +12,7 @@
   const { t } = useTranslation();
   return (
     <div
-<<<<<<< HEAD
-      className="mr-2 flex text-background md:min-h-[100px]"
-=======
       className="mr-2 flex min-h-[6.25rem] text-background xl:max-h-[6.25rem]"
->>>>>>> 094ed243
       id={NATIVE_APP_HEADER_ID}
     >
       <img
