--- conflicted
+++ resolved
@@ -14,13 +14,9 @@
   return (
     <div className="flex">
       <div className="flex min-h-[100vh] w-full flex-col px-5 lg:pr-20">
-<<<<<<< HEAD
         <CommunityLicenseBanner />
 
-        {!isMainPage ? <Header hideHeadingText /> : null}
-=======
         {hideHeadingText ? null : <Header hideHeadingText />}
->>>>>>> 5d6b970c
         <main className="flex-1">
           <Outlet />
         </main>
