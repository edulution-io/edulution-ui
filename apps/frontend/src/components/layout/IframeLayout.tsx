--- conflicted
+++ resolved
@@ -1,15 +1,10 @@
 import React, { useEffect, useRef } from 'react';
 import { useLocation } from 'react-router-dom';
-<<<<<<< HEAD
-
 import useAppConfigsStore from '@/store/appConfigsStore';
-=======
-import useAppConfigsStoreOLD from '@/store/appConfigsStoreOLD';
->>>>>>> 7b52ab86
 import Sidebar from '@/components/ui/Sidebar';
 import { findAppConfigByName, getFromPathName } from '@/utils/common';
-import useUserStore from '@/store/userStoreOLD';
 import { toast } from 'sonner';
+import useUserStore from '@/store/UserStore/UserStore';
 
 interface IframeLayoutProps {
   scriptOnStartUp?: string;
@@ -19,10 +14,7 @@
 const IframeLayout: React.FC<IframeLayoutProps> = ({ scriptOnStartUp, scriptOnStop }) => {
   const { pathname } = useLocation();
   const rootPathName = getFromPathName(pathname, 1);
-<<<<<<< HEAD
   const { appConfigs } = useAppConfigsStore();
-=======
-  const { appConfig } = useAppConfigsStoreOLD();
   const iframeRef = useRef<HTMLIFrameElement>(null);
   const { isAuthenticated, isPreparingLogout } = useUserStore();
 
@@ -62,7 +54,6 @@
       injectScript(iframeRef.current, scriptOnStop);
     }
   }, [isPreparingLogout, scriptOnStop]);
->>>>>>> 7b52ab86
 
   return (
     <div className="flex">
