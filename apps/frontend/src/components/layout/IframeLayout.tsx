--- conflicted
+++ resolved
@@ -1,14 +1,9 @@
 import React, { useEffect, useRef } from 'react';
 import { useLocation } from 'react-router-dom';
-<<<<<<< HEAD
-import useAppConfigsStore from '@/store/appConfigsStore';
-=======
-
 import useAppConfigsStoreOLD from '@/store/appConfigsStoreOLD';
->>>>>>> e702bd0f
 import Sidebar from '@/components/ui/Sidebar';
 import { findAppConfigByName, getFromPathName } from '@/utils/common';
-import useUserStore from '@/store/userStore';
+import useUserStore from '@/store/userStoreOLD';
 
 interface IframeLayoutProps {
   scriptOnStartUp?: string;
@@ -18,8 +13,7 @@
 const IframeLayout: React.FC<IframeLayoutProps> = ({ scriptOnStartUp, scriptOnStop }) => {
   const { pathname } = useLocation();
   const rootPathName = getFromPathName(pathname, 1);
-<<<<<<< HEAD
-  const { appConfig } = useAppConfigsStore();
+  const { appConfig } = useAppConfigsStoreOLD();
   const iframeRef = useRef<HTMLIFrameElement>(null);
   const { isAuthenticated, isPreparingLogout } = useUserStore();
 
@@ -52,9 +46,6 @@
       injectScript(iframeRef.current, scriptOnStop);
     }
   }, [isPreparingLogout, scriptOnStop]);
-=======
-  const { appConfig } = useAppConfigsStoreOLD();
->>>>>>> e702bd0f
 
   return (
     <div className="flex">
