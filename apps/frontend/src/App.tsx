import React, { useEffect } from 'react';
import Router from '@/routes/Router';
import i18n from '@/i18n';
import useLanguage from '@/store/useLanguage';
import { AuthProvider, AuthProviderProps } from 'react-oidc-context';
<<<<<<< HEAD
import eduApi from '@/api/eduApi';
import useUserStore from './store/userStore';

const queryClient = new QueryClient();
=======
import useUserStore from '@/store/userStore';
import eduApi from '@/api/eduApi';
import BBBFrame from '@/pages/ConferencePage/BBBFrame';
>>>>>>> d040c0dc

const App = () => {
  const { lang } = useLanguage();
  const { token } = useUserStore();

  eduApi.defaults.headers.Authorization = `Bearer ${token}`;

  useEffect(() => {
    i18n.changeLanguage(lang).catch((e) => console.error('Change Language Error', e));
  }, [lang]);

  const oidcConfig: AuthProviderProps = {
    authority: `${window.location.origin}/auth/realms/${import.meta.env.VITE_AUTH_REALM}`,
    client_id: import.meta.env.VITE_AUTH_CLIENT_ID as string,
    client_secret: import.meta.env.VITE_AUTH_CLIENT_SECRET as string,
    redirect_uri: `${window.location.origin}`,
    loadUserInfo: true,
    automaticSilentRenew: true,
  };

  return (
    <AuthProvider {...oidcConfig}>
      <BBBFrame />
      <Router />
    </AuthProvider>
  );
};

export default App;<|MERGE_RESOLUTION|>--- conflicted
+++ resolved
@@ -3,16 +3,9 @@
 import i18n from '@/i18n';
 import useLanguage from '@/store/useLanguage';
 import { AuthProvider, AuthProviderProps } from 'react-oidc-context';
-<<<<<<< HEAD
-import eduApi from '@/api/eduApi';
-import useUserStore from './store/userStore';
-
-const queryClient = new QueryClient();
-=======
 import useUserStore from '@/store/userStore';
 import eduApi from '@/api/eduApi';
 import BBBFrame from '@/pages/ConferencePage/BBBFrame';
->>>>>>> d040c0dc
 
 const App = () => {
   const { lang } = useLanguage();
