--- conflicted
+++ resolved
@@ -42,10 +42,7 @@
           setTokenIsExpiring(true);
           toast.error(t('auth.errors.SessionExpiring'));
         }
-<<<<<<< HEAD
-=======
 
->>>>>>> 74f35853
         if (auth.user?.expired) {
           void handleLogout();
           toast.error(t('auth.errors.TokenExpired'));
