import React from 'react';
import { createBrowserRouter, createRoutesFromElements, Navigate, Route } from 'react-router-dom';
import MainLayout from '@/components/layout/MainLayout';
import BlankLayout from '@/components/layout/BlankLayout';
import FramePlaceholder from '@/components/framing/FramePlaceholder';
import HomePage from '@/pages/Home/HomePage';
import ForwardingPage from '@/pages/ForwardingPage/ForwardingPage';

import FileSharing from '@/pages/FileSharing/FileSharing';
import ConferencePage from '@/pages/ConferencePage/ConferencePage';
import RoomBookingPage from '@/pages/RoomBookingPage/RoomBookingPage';
import LoginPage from '@/pages/LoginPage/LoginPage';

import AppConfigPage from '@/pages/Settings/AppConfig/AppConfigPage';
<<<<<<< HEAD
import UserSettings from '@/pages/UserSettings/UserSettings';
=======
import { AppConfigDto, AppIntegrationType, APPS } from '@libs/appconfig/types';
>>>>>>> f7a7fca2

const pageSwitch = (page: string) => {
  switch (page as APPS) {
    case APPS.CONFERENCES:
      return <ConferencePage />;
    case APPS.FILE_SHARING:
      return <FileSharing />;
    case APPS.ROOM_BOOKING:
      return <RoomBookingPage />;
    case APPS.MAIL:
      return <FramePlaceholder />;
    case APPS.LINUXMUSTER:
      return <FramePlaceholder />;
    case APPS.WHITEBOARD:
      return <FramePlaceholder />;
    default:
      return (
        <Navigate
          replace
          to="/"
        />
      );
  }
};

const createRouter = (isAuthenticated: boolean, appConfig: AppConfigDto[]) =>
  createBrowserRouter(
    createRoutesFromElements(
      !isAuthenticated ? (
        <Route element={<BlankLayout />}>
          <Route
            path="/"
            element={<LoginPage />}
          />
          <Route
            path="*"
            element={
              <Navigate
                replace
                to="/"
              />
            }
          />
        </Route>
      ) : (
        <>
          <Route element={<MainLayout />}>
            <Route
              path="/"
              element={<HomePage />}
            />
            <Route
              path="user"
              element={<UserSettings />}
            />

            <Route
              path="settings"
              element={<AppConfigPage />}
            >
              {appConfig.map((item) => (
                <Route
                  key={item.name}
                  path={item.name}
                  element={<AppConfigPage />}
                />
              ))}
            </Route>
            {appConfig.map((item) =>
              item.appType === AppIntegrationType.NATIVE ? (
                <Route
                  key={item.name}
                  path={item.name}
                  element={pageSwitch(item.name)}
                />
              ) : null,
            )}
          </Route>

          <Route element={<BlankLayout />}>
            <Route
              path="*"
              element={
                <Navigate
                  replace
                  to="/"
                />
              }
            />
            {appConfig.map((item) =>
              item.appType === AppIntegrationType.FORWARDED ? (
                <Route
                  key={item.name}
                  path={item.name}
                  element={<ForwardingPage />}
                />
              ) : null,
            )}
          </Route>

          <Route>
            {appConfig.map((item) =>
              item.appType === AppIntegrationType.EMBEDDED ? (
                <Route
                  key={item.name}
                  path={item.name}
                  element={<FramePlaceholder />}
                />
              ) : null,
            )}
          </Route>
        </>
      ),
    ),
  );

export default createRouter;<|MERGE_RESOLUTION|>--- conflicted
+++ resolved
@@ -12,11 +12,9 @@
 import LoginPage from '@/pages/LoginPage/LoginPage';
 
 import AppConfigPage from '@/pages/Settings/AppConfig/AppConfigPage';
-<<<<<<< HEAD
 import UserSettings from '@/pages/UserSettings/UserSettings';
-=======
 import { AppConfigDto, AppIntegrationType, APPS } from '@libs/appconfig/types';
->>>>>>> f7a7fca2
+
 
 const pageSwitch = (page: string) => {
   switch (page as APPS) {
