--- conflicted
+++ resolved
@@ -5,13 +5,6 @@
 import FramePlaceholder from '@/components/framing/FramePlaceholder';
 import HomePage from '@/pages/Home/HomePage';
 import ForwardingPage from '@/pages/ForwardingPage/ForwardingPage';
-<<<<<<< HEAD
-
-import FileSharing from '@/pages/FileSharing/FileSharingPage';
-import ConferencePage from '@/pages/ConferencePage/ConferencePage';
-import SurveysPage from '@/pages/Surveys/SurveysPage';
-=======
->>>>>>> 73a721bd
 import LoginPage from '@/pages/LoginPage/LoginPage';
 
 import AppConfigPage from '@/pages/Settings/AppConfig/AppConfigPage';
@@ -22,36 +15,8 @@
 import NativeAppPage from '@/pages/NativeAppPage/NativeAppPage';
 import useLdapGroups from '@/hooks/useLdapGroups';
 
-<<<<<<< HEAD
-const pageSwitch = (page: string) => {
-  switch (page as APPS) {
-    case APPS.CONFERENCES:
-      return <ConferencePage />;
-    case APPS.FILE_SHARING:
-      return <FileSharing />;
-    case APPS.SURVEYS:
-      return <SurveysPage />;
-    case APPS.MAIL:
-      return <FramePlaceholder />;
-    case APPS.LINUXMUSTER:
-      return <FramePlaceholder />;
-    case APPS.WHITEBOARD:
-      return <FramePlaceholder />;
-    case APPS.DESKTOP_DEPLOYMENT:
-      return <DesktopDeploymentPage />;
-    default:
-      return (
-        <Navigate
-          replace
-          to="/"
-        />
-      );
-  }
-};
-=======
 const createRouter = (isAuthenticated: boolean, appConfig: AppConfigDto[]) => {
   const { isSuperAdmin } = useLdapGroups();
->>>>>>> 73a721bd
 
   return createBrowserRouter(
     createRoutesFromElements(
