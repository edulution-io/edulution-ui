import React from 'react';
import { createBrowserRouter, createRoutesFromElements, Navigate, Outlet, Route } from 'react-router-dom';
import MainLayout from '@/components/layout/MainLayout';
import BlankLayout from '@/components/layout/BlankLayout';
import FramePlaceholder from '@/components/framing/FramePlaceholder';
import HomePage from '@/pages/Home/HomePage';
import ForwardingPage from '@/pages/ForwardingPage/ForwardingPage';
import LoginPage from '@/pages/LoginPage/LoginPage';

import AppConfigPage from '@/pages/Settings/AppConfig/AppConfigPage';
import { AppConfigDto, AppIntegrationType, APPS } from '@libs/appconfig/types';
import { SECURITY_PATH, USER_SETTINGS_PATH } from '@libs/userSettings/constants/user-settings-endpoints';
import UserSettingsDefaultPage from '@/pages/UserSettings/UserSettingsDefaultPage';
import UserSettingsSecurityPage from '@/pages/UserSettings/Security/UserSettingsSecurityPage';
<<<<<<< HEAD
import NativeAppPage from '@/pages/NativeAppPage/NativeAppPage';
=======
import DesktopDeploymentPage from '@/pages/DesktopDeployment/DesktopDeploymentPage';
import useLdapGroups from '@/hooks/useLdapGroups';

const pageSwitch = (page: string) => {
  switch (page as APPS) {
    case APPS.CONFERENCES:
      return <ConferencePage />;
    case APPS.FILE_SHARING:
      return <FileSharing />;
    case APPS.MAIL:
      return <FramePlaceholder />;
    case APPS.LINUXMUSTER:
      return <FramePlaceholder />;
    case APPS.WHITEBOARD:
      return <FramePlaceholder />;
    case APPS.DESKTOP_DEPLOYMENT:
      return <DesktopDeploymentPage />;
    default:
      return (
        <Navigate
          replace
          to="/"
        />
      );
  }
};
>>>>>>> e0f723e8

const createRouter = (isAuthenticated: boolean, appConfig: AppConfigDto[]) => {
  const { isSuperAdmin } = useLdapGroups();

  return createBrowserRouter(
    createRoutesFromElements(
      <>
        <Route element={<BlankLayout />}>
          <Route
            path="/login"
            element={<LoginPage />}
          />
          <Route
            path="*"
            element={
              isAuthenticated ? (
                <Navigate
                  replace
                  to="/"
                />
              ) : (
                <Navigate
                  replace
                  to="/login"
                  state={{ from: window.location.pathname }}
                />
              )
            }
          />
        </Route>
        {isAuthenticated ? (
          <>
            <Route element={<MainLayout />}>
              <Route
                path="/"
                element={<HomePage />}
              />
              <Route
<<<<<<< HEAD
                path={USER_SETTINGS_PATH}
                element={<Outlet />}
              >
                <Route
                  path=""
                  element={<UserSettingsDefaultPage />}
                />
=======
                path={SECURITY_PATH}
                element={<UserSettingsSecurityPage />}
              />
            </Route>
            {isSuperAdmin ? (
              <Route
                path="settings"
                element={<AppConfigPage />}
              >
                {appConfig.map((item) => (
                  <Route
                    key={item.name}
                    path={item.name}
                    element={<AppConfigPage />}
                  />
                ))}
              </Route>
            ) : null}
            {appConfig.map((item) =>
              item.appType === AppIntegrationType.NATIVE ? (
>>>>>>> e0f723e8
                <Route
                  path={SECURITY_PATH}
                  element={<UserSettingsSecurityPage />}
                />
              </Route>
              <Route
                path="settings"
                element={<AppConfigPage />}
              >
                {appConfig.map((item) => (
                  <Route
                    key={item.name}
                    path={item.name}
                    element={<AppConfigPage />}
                  />
                ))}
              </Route>
              {appConfig.map((item) =>
                item.appType === AppIntegrationType.NATIVE ? (
                  <Route
                    key={item.name}
                    path={item.name}
                    element={<NativeAppPage page={item.name as APPS} />}
                  />
                ) : null,
              )}
            </Route>

            <Route element={<BlankLayout />}>
              {appConfig.map((item) =>
                item.appType === AppIntegrationType.FORWARDED ? (
                  <Route
                    key={item.name}
                    path={item.name}
                    element={<ForwardingPage />}
                  />
                ) : null,
              )}
            </Route>

            <Route>
              {appConfig.map((item) =>
                item.appType === AppIntegrationType.EMBEDDED ? (
                  <Route
                    key={item.name}
                    path={item.name}
                    element={<FramePlaceholder />}
                  />
                ) : null,
              )}
            </Route>
          </>
        ) : null}
      </>,
    ),
  );
};

export default createRouter;<|MERGE_RESOLUTION|>--- conflicted
+++ resolved
@@ -12,36 +12,8 @@
 import { SECURITY_PATH, USER_SETTINGS_PATH } from '@libs/userSettings/constants/user-settings-endpoints';
 import UserSettingsDefaultPage from '@/pages/UserSettings/UserSettingsDefaultPage';
 import UserSettingsSecurityPage from '@/pages/UserSettings/Security/UserSettingsSecurityPage';
-<<<<<<< HEAD
 import NativeAppPage from '@/pages/NativeAppPage/NativeAppPage';
-=======
-import DesktopDeploymentPage from '@/pages/DesktopDeployment/DesktopDeploymentPage';
 import useLdapGroups from '@/hooks/useLdapGroups';
-
-const pageSwitch = (page: string) => {
-  switch (page as APPS) {
-    case APPS.CONFERENCES:
-      return <ConferencePage />;
-    case APPS.FILE_SHARING:
-      return <FileSharing />;
-    case APPS.MAIL:
-      return <FramePlaceholder />;
-    case APPS.LINUXMUSTER:
-      return <FramePlaceholder />;
-    case APPS.WHITEBOARD:
-      return <FramePlaceholder />;
-    case APPS.DESKTOP_DEPLOYMENT:
-      return <DesktopDeploymentPage />;
-    default:
-      return (
-        <Navigate
-          replace
-          to="/"
-        />
-      );
-  }
-};
->>>>>>> e0f723e8
 
 const createRouter = (isAuthenticated: boolean, appConfig: AppConfigDto[]) => {
   const { isSuperAdmin } = useLdapGroups();
@@ -80,7 +52,6 @@
                 element={<HomePage />}
               />
               <Route
-<<<<<<< HEAD
                 path={USER_SETTINGS_PATH}
                 element={<Outlet />}
               >
@@ -88,45 +59,25 @@
                   path=""
                   element={<UserSettingsDefaultPage />}
                 />
-=======
-                path={SECURITY_PATH}
-                element={<UserSettingsSecurityPage />}
-              />
-            </Route>
-            {isSuperAdmin ? (
-              <Route
-                path="settings"
-                element={<AppConfigPage />}
-              >
-                {appConfig.map((item) => (
-                  <Route
-                    key={item.name}
-                    path={item.name}
-                    element={<AppConfigPage />}
-                  />
-                ))}
-              </Route>
-            ) : null}
-            {appConfig.map((item) =>
-              item.appType === AppIntegrationType.NATIVE ? (
->>>>>>> e0f723e8
                 <Route
                   path={SECURITY_PATH}
                   element={<UserSettingsSecurityPage />}
                 />
               </Route>
-              <Route
-                path="settings"
-                element={<AppConfigPage />}
-              >
-                {appConfig.map((item) => (
-                  <Route
-                    key={item.name}
-                    path={item.name}
-                    element={<AppConfigPage />}
-                  />
-                ))}
-              </Route>
+              {isSuperAdmin ? (
+                <Route
+                  path="settings"
+                  element={<AppConfigPage />}
+                >
+                  {appConfig.map((item) => (
+                    <Route
+                      key={item.name}
+                      path={item.name}
+                      element={<AppConfigPage />}
+                    />
+                  ))}
+                </Route>
+              ) : null}
               {appConfig.map((item) =>
                 item.appType === AppIntegrationType.NATIVE ? (
                   <Route
