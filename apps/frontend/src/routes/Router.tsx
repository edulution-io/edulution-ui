--- conflicted
+++ resolved
@@ -18,11 +18,8 @@
 import useUserStore from '@/store/userStore';
 import useUserQuery from '@/api/useUserQuery';
 import AppConfigPage from '@/pages/Settings/AppConfig/AppConfigPage';
-<<<<<<< HEAD
 import SchoolManagementPage from '@/pages/SchoolmanagementPage/SchoolManagementPage';
-=======
 import UserSettings from '@/pages/UserSettings/UserSettings';
->>>>>>> f0542c99
 
 const pageSwitch = (page: string) => {
   switch (page as APPS) {
@@ -73,13 +70,13 @@
             />
 
             <Route
-<<<<<<< HEAD
+              path="user"
+              element={<UserSettings />}
+            />
+
+            <Route
               path="/schoolmanagement"
               element={<SchoolManagementPage />}
-=======
-              path="user"
-              element={<UserSettings />}
->>>>>>> f0542c99
             />
 
             <Route
@@ -160,7 +157,7 @@
   }, [auth.isAuthenticated, auth.user?.profile]);
 
   useEffect(() => {
-    if (auth.isAuthenticated && token) {
+    if (auth.isAuthenticated) {
       const fetchData = async () => {
         try {
           await getAppConfigs(true);
@@ -172,7 +169,7 @@
       // eslint-disable-next-line no-void
       void fetchData();
     }
-  }, [auth.isAuthenticated, token]);
+  }, [isAuthenticated]);
 
   useEffect(() => {
     if (auth.isAuthenticated) {
