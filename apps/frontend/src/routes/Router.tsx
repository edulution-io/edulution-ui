--- conflicted
+++ resolved
@@ -1,8 +1,4 @@
-<<<<<<< HEAD
 import React, { useEffect } from 'react';
-=======
-import React from 'react';
->>>>>>> 0b9798d7
 import { createBrowserRouter, createRoutesFromElements, Navigate, Route, RouterProvider } from 'react-router-dom';
 import { HomePage } from '@/pages/Home';
 
@@ -14,21 +10,9 @@
 import FileSharing from '@/pages/FileSharing/FileSharing';
 import { ConferencePage } from '@/pages/ConferencePage';
 import { RoomBookingPage } from '@/pages/RoomBookingPage';
-<<<<<<< HEAD
+import { SettingsPage } from '@/pages/Settings';
 import LoginPage from '@/pages/LoginPage/LoginPage';
 import { useAuth, AuthContextProps } from 'react-oidc-context';
-
-const router = (auth: AuthContextProps) =>
-  createBrowserRouter(
-    createRoutesFromElements(
-      !auth.isAuthenticated ? (
-        <Route element={<BlankLayout />}>
-          <Route
-            path="/"
-            element={<LoginPage />}
-          />
-=======
-import { SettingsPage } from '@/pages/Settings';
 
 import { APPS, AppType, ConfigType } from '@/datatypes/types';
 import { useLocalStorage } from 'usehooks-ts';
@@ -54,41 +38,15 @@
   }
 };
 
-const router = (config: ConfigType) =>
+const router = (auth: AuthContextProps, config: ConfigType) =>
   createBrowserRouter(
     createRoutesFromElements(
-      <>
-        <Route element={<MainLayout />}>
+      !auth.isAuthenticated ? (
+        <Route element={<BlankLayout />}>
           <Route
             path="/"
-            element={<HomePage />}
+            element={<LoginPage />}
           />
-
-          <Route
-            path="settings"
-            element={<SettingsPage />}
-          >
-            {Object.keys(config).map((key) => (
-              <Route
-                key={key}
-                path={key}
-                element={<SettingsPage />}
-              />
-            ))}
-          </Route>
-          {Object.keys(config).map((key) =>
-            config[key].appType === AppType.NATIVE ? (
-              <Route
-                key={key}
-                path={key}
-                element={pageSwitch(key)}
-              />
-            ) : null,
-          )}
-        </Route>
-
-        <Route element={<BlankLayout />}>
->>>>>>> 0b9798d7
           <Route
             path="*"
             element={
@@ -98,7 +56,6 @@
               />
             }
           />
-<<<<<<< HEAD
         </Route>
       ) : (
         <>
@@ -107,18 +64,28 @@
               path="/"
               element={<HomePage />}
             />
+
             <Route
-              path="/conferences"
-              element={<ConferencePage />}
-            />
-            <Route
-              path="/file-sharing"
-              element={<FileSharing />}
-            />
-            <Route
-              path="/room-booking"
-              element={<RoomBookingPage />}
-            />
+              path="settings"
+              element={<SettingsPage />}
+            >
+              {Object.keys(config).map((key) => (
+                <Route
+                  key={key}
+                  path={key}
+                  element={<SettingsPage />}
+                />
+              ))}
+            </Route>
+            {Object.keys(config).map((key) =>
+              config[key].appType === AppType.NATIVE ? (
+                <Route
+                  key={key}
+                  path={key}
+                  element={pageSwitch(key)}
+                />
+              ) : null,
+            )}
           </Route>
 
           <Route element={<BlankLayout />}>
@@ -131,6 +98,27 @@
                 />
               }
             />
+            {Object.keys(config).map((key) =>
+              config[key].appType === AppType.FORWARDED ? (
+                <Route
+                  key={key}
+                  path={key}
+                  element={<ForwardingPage />}
+                />
+              ) : null,
+            )}
+          </Route>
+
+          <Route element={<IframeLayout />}>
+            {Object.keys(config).map((key) =>
+              config[key].appType === AppType.EMBEDDED ? (
+                <Route
+                  key={key}
+                  path={key}
+                  element={null}
+                />
+              ) : null,
+            )}
           </Route>
         </>
       ),
@@ -139,6 +127,7 @@
 
 const AppRouter = () => {
   const auth = useAuth();
+  const [config] = useLocalStorage<ConfigType>('edu-config', {});
 
   // useEffect(() => {
   //   const handleUserInteraction = () => {
@@ -171,39 +160,6 @@
     }
   }, [auth.events, auth.isAuthenticated]);
 
-  return <RouterProvider router={router(auth)} />;
+  return <RouterProvider router={router(auth, config)} />;
 };
-=======
-          {Object.keys(config).map((key) =>
-            config[key].appType === AppType.FORWARDED ? (
-              <Route
-                key={key}
-                path={key}
-                element={<ForwardingPage />}
-              />
-            ) : null,
-          )}
-        </Route>
-
-        <Route element={<IframeLayout />}>
-          {Object.keys(config).map((key) =>
-            config[key].appType === AppType.EMBEDDED ? (
-              <Route
-                key={key}
-                path={key}
-                element={null}
-              />
-            ) : null,
-          )}
-        </Route>
-      </>,
-    ),
-  );
-const AppRouter = () => {
-  const [config] = useLocalStorage<ConfigType>('edu-config', {});
-
-  return <RouterProvider router={router(config)} />;
-};
-
->>>>>>> 0b9798d7
 export default AppRouter;