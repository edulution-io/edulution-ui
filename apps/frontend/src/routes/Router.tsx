import React, { useEffect } from 'react';
import { createBrowserRouter, createRoutesFromElements, Navigate, Route, RouterProvider } from 'react-router-dom';
import { HomePage } from '@/pages/Home';

import MainLayout from '@/components/layout/MainLayout';
import BlankLayout from '@/components/layout/BlankLayout';
import IframeLayout from '@/components/layout/IframeLayout';
import ForwardingPage from '@/pages/ForwardingPage/ForwardingPage';

import FileSharing from '@/pages/FileSharing/FileSharing';
import { ConferencePage } from '@/pages/ConferencePage';
import SurveysPage from '@/pages/Surveys/SurveysPage';
import { RoomBookingPage } from '@/pages/RoomBookingPage';
import LoginPage from '@/pages/LoginPage/LoginPage';
import { useAuth } from 'react-oidc-context';

import { AppConfig, AppIntegrationType, APPS } from '@/datatypes/types';
import useAppConfigsStore from '@/store/appConfigsStore';
import useUserQuery from '@/api/useUserQuery';
import AppConfigPage from '@/pages/Settings/AppConfig/AppConfigPage';
import useUserStore from '@/store/UserStore/UserStore';
import MailPage from '@/pages/Mail/MailPage';

const pageSwitch = (page: string) => {
  switch (page as APPS) {
    case APPS.CONFERENCES:
      return <ConferencePage />;
    case APPS.FILE_SHARING:
      return <FileSharing />;
    case APPS.SURVEYS:
      return <SurveysPage />;
    case APPS.ROOM_BOOKING:
      return <RoomBookingPage />;
<<<<<<< HEAD
=======
    }
    case APPS.MAIL: {
      return <MailPage />;
    }
>>>>>>> 21c96d62
    default: {
      return (
        <Navigate
          replace
          to="/"
        />
      );
    }
  }
};

const router = (isAuthenticated: boolean, appConfig: AppConfig[]) =>
  createBrowserRouter(
    createRoutesFromElements(
      !isAuthenticated ? (
        <Route element={<BlankLayout />}>
          <Route
            path="/"
            element={<LoginPage />}
          />
          <Route
            path="*"
            element={
              <Navigate
                replace
                to="/"
              />
            }
          />
        </Route>
      ) : (
        <>
          <Route element={<MainLayout />}>
            <Route
              path="/"
              element={<HomePage />}
            />

            <Route
              path="settings"
              element={<AppConfigPage />}
            >
              {appConfig.map((item) => (
                <Route
                  key={item.name}
                  path={item.name}
                  element={<AppConfigPage />}
                />
              ))}
            </Route>
            {appConfig.map((item) =>
              item.appType === AppIntegrationType.NATIVE ? (
                <Route
                  key={item.name}
                  path={item.name}
                  element={pageSwitch(item.name)}
                />
              ) : null,
            )}
          </Route>

          <Route element={<BlankLayout />}>
            <Route
              path="*"
              element={
                <Navigate
                  replace
                  to="/"
                />
              }
            />
            {appConfig.map((item) =>
              item.appType === AppIntegrationType.FORWARDED ? (
                <Route
                  key={item.name}
                  path={item.name}
                  element={<ForwardingPage />}
                />
              ) : null,
            )}
          </Route>

          <Route element={<IframeLayout />}>
            {appConfig.map((item) =>
              item.appType === AppIntegrationType.EMBEDDED ? (
                <Route
                  key={item.name}
                  path={item.name}
                  element={null}
                />
              ) : null,
            )}
          </Route>
        </>
      ),
    ),
  );

const AppRouter = () => {
  const auth = useAuth();
  const { appConfigs, getAppConfigs } = useAppConfigsStore();
  const { user: registeredUser } = useUserQuery();
  const { isAuthenticated, setIsLoggedInInEduApi, isLoggedInInEduApi } = useUserStore();

  useEffect(() => {
    if (auth.user && auth.isAuthenticated && !isLoggedInInEduApi) {
      const { profile } = auth.user;

      // Send here the user password for Webdav to the API
      registeredUser(profile)
        .then(() => setIsLoggedInInEduApi(true))
        .catch((e) => console.error(e));
    }
  }, [auth.isAuthenticated, auth.user?.profile]);

  useEffect(() => {
    if (auth.isAuthenticated) {
      const fetchData = async () => {
        try {
          await getAppConfigs();
        } catch (e) {
          console.error('Error fetching data:', e);
        }
      };

      fetchData().catch(() => null);
    }
  }, [auth.isAuthenticated]);

  useEffect(() => {
    if (auth.isAuthenticated) {
      auth.events.addAccessTokenExpiring(() => {
        if (auth.user?.expired) {
          console.info('Session expired');
          auth.removeUser().catch((e) => console.error('Error fetching data:', e));
          setIsLoggedInInEduApi(false);
          sessionStorage.clear();
        }
      });
    }
  }, [auth.events, auth.isAuthenticated]);

  return <RouterProvider router={router(isAuthenticated, appConfigs)} />;
};
export default AppRouter;<|MERGE_RESOLUTION|>--- conflicted
+++ resolved
@@ -31,13 +31,8 @@
       return <SurveysPage />;
     case APPS.ROOM_BOOKING:
       return <RoomBookingPage />;
-<<<<<<< HEAD
-=======
-    }
-    case APPS.MAIL: {
+    case APPS.MAIL:
       return <MailPage />;
-    }
->>>>>>> 21c96d62
     default: {
       return (
         <Navigate
