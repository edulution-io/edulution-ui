import React, { useEffect } from 'react';
import { createBrowserRouter, createRoutesFromElements, Navigate, Route, RouterProvider } from 'react-router-dom';
import { useAuth } from 'react-oidc-context';
import { useLocalStorage } from 'usehooks-ts';

import MainLayout from '@/components/layout/MainLayout';
import BlankLayout from '@/components/layout/BlankLayout';
import IframeLayout from '@/components/layout/IframeLayout';

import { HomePage } from '@/pages/Home';
import ForwardingPage from '@/pages/ForwardingPage/ForwardingPage';

import PollEditor from '@/pages/Survey/Poll/PollEditor';
import { SurveyCreatorWidget } from '@/pages/Survey/Forms/SurveyCreatorWidget';

import FileSharing from '@/pages/FileSharing/FileSharing';
import { ConferencePage } from '@/pages/ConferencePage';
import { RoomBookingPage } from '@/pages/RoomBookingPage';
import { SettingsPage } from '@/pages/Settings';
import LoginPage from '@/pages/LoginPage/LoginPage';
<<<<<<< HEAD
import SurveyPage from '@/pages/Survey/SurveyPage';
import PollMockup from '@/pages/Survey/Poll/PollMockup';
import { APPS, AppIntegrationType, AppConfig } from '@/datatypes/types';
import useAppConfigsStore from '@/store/appConfigsStore';
import useAppConfigQuery from '@/api/useAppConfigQuery';
import useUserStore from '@/store/userStore';
=======
import { useAuth } from 'react-oidc-context';

import { AppConfig, AppIntegrationType, APPS } from '@/datatypes/types';
import useAppConfigsStore from '@/store/appConfigsStore';
import useAppConfigQuery from '@/api/useAppConfigQuery';
import useUserStore from '@/store/userStore';
import useUserQuery from '@/api/useUserQuery';
>>>>>>> 176431ba

const pageSwitch = (page: string) => {
  switch (page as APPS) {
    case APPS.CONFERENCES:
      return <ConferencePage />;
    case APPS.FILE_SHARING: {
      return <FileSharing />;
    }
    case APPS.ROOM_BOOKING: {
      return <RoomBookingPage />;
    }
    default: {
      return (
        <Navigate
          replace
          to="/"
        />
      );
    }
  }
};

const router = (isAuthenticated: boolean, appConfig: AppConfig[]) =>
  createBrowserRouter(
    createRoutesFromElements(
      !isAuthenticated ? (
        <Route element={<BlankLayout />}>
          <Route
            path="/"
            element={<LoginPage />}
          />
          <Route
            path="*"
            element={
              <Navigate
                replace
                to="/"
              />
            }
          />
        </Route>
      ) : (
        <>
          <Route element={<MainLayout />}>
            <Route
              path="/"
              element={<HomePage />}
            />
            <Route
              path="settings"
              element={<SettingsPage />}
            >
              {appConfig.map((item) => (
<<<<<<< HEAD
                <Route
                  key={item.name}
                  path={item.name}
                  element={<SettingsPage />}
                />
              ))}
            </Route>
            <Route
              path="survey"
              element={<SurveyPage />}
            >
              {Object.keys(config).map((key) => (
                <Route
                  key={key}
                  path={key}
                  element={<SurveyPage />}
                />
              ))}
            </Route>

            <Route
              path="survey/forms/create"
              element={<SurveyCreatorWidget />}
            >
              {Object.keys(config).map((key) => (
                <Route
                  key={key}
                  path={key}
                  element={<SurveyCreatorWidget />}
                />
              ))}
            </Route>
            <Route
              path="survey/poll"
              element={<PollMockup />}
            >
              {Object.keys(config).map((key) => (
                <Route
                  key={key}
                  path={key}
                  element={<PollMockup />}
                />
              ))}
            </Route>
            <Route
              path="survey/poll/create"
              element={<PollEditor />}
            >
              {Object.keys(config).map((key) => (
                <Route
                  key={key}
                  path={key}
                  element={<PollEditor />}
                />
              ))}
            </Route>
            {appConfig.map((item) =>
              item.appType === AppIntegrationType.NATIVE ? (
                <Route
=======
                <Route
                  key={item.name}
                  path={item.name}
                  element={<SettingsPage />}
                />
              ))}
            </Route>
            {appConfig.map((item) =>
              item.appType === AppIntegrationType.NATIVE ? (
                <Route
>>>>>>> 176431ba
                  key={item.name}
                  path={item.name}
                  element={pageSwitch(item.name)}
                />
              ) : null,
            )}
          </Route>

          <Route element={<BlankLayout />}>
            <Route
              path="*"
              element={
                <Navigate
                  replace
                  to="/"
                />
              }
            />
            {appConfig.map((item) =>
              item.appType === AppIntegrationType.FORWARDED ? (
                <Route
                  key={item.name}
                  path={item.name}
                  element={<ForwardingPage />}
                />
              ) : null,
            )}
          </Route>

          <Route element={<IframeLayout />}>
            {appConfig.map((item) =>
              item.appType === AppIntegrationType.EMBEDDED ? (
                <Route
                  key={item.name}
                  path={item.name}
                  element={null}
                />
              ) : null,
            )}
          </Route>
        </>
      ),
    ),
  );

const AppRouter = () => {
  const auth = useAuth();
  const { appConfig, setAppConfig } = useAppConfigsStore();
  const { getAppConfigs } = useAppConfigQuery();
  const { isAuthenticated } = useUserStore();
<<<<<<< HEAD

  useEffect(() => {
    if (auth.isAuthenticated) {
      const fetchData = async () => {
        try {
          const configData = await getAppConfigs();
          if (configData) {
            setAppConfig(configData);
          }
        } catch (e) {
          console.error('Error fetching data:', e);
        }
      };

=======
  const { loginUser } = useUserQuery();
  const { setIsLoggedInInEduApi, isLoggedInInEduApi } = useUserStore();

  useEffect(() => {
    if (auth.user && auth.isAuthenticated && !isLoggedInInEduApi) {
      const { profile } = auth.user;

      // Send here the user password for Webdav to the API
      loginUser(profile)
        .then(() => setIsLoggedInInEduApi(true))
        .catch((e) => console.error(e));
    }
  }, [auth.isAuthenticated, auth.user?.profile]);

  useEffect(() => {
    if (auth.isAuthenticated) {
      const fetchData = async () => {
        try {
          const configData = await getAppConfigs();
          if (configData) {
            setAppConfig(configData);
          }
        } catch (e) {
          console.error('Error fetching data:', e);
        }
      };

>>>>>>> 176431ba
      fetchData().catch(() => null);
    }
  }, [auth.isAuthenticated]);

  useEffect(() => {
    if (auth.isAuthenticated) {
      auth.events.addAccessTokenExpiring(() => {
        if (auth.user?.expired) {
          console.log('Session expired');
          auth.removeUser().catch((e) => console.error('Error fetching data:', e));
<<<<<<< HEAD
=======
          setIsLoggedInInEduApi(false);
>>>>>>> 176431ba
          sessionStorage.clear();
        }
      });
    }
  }, [auth.events, auth.isAuthenticated]);

  return <RouterProvider router={router(isAuthenticated, appConfig)} />;
};
export default AppRouter;<|MERGE_RESOLUTION|>--- conflicted
+++ resolved
@@ -18,23 +18,16 @@
 import { RoomBookingPage } from '@/pages/RoomBookingPage';
 import { SettingsPage } from '@/pages/Settings';
 import LoginPage from '@/pages/LoginPage/LoginPage';
-<<<<<<< HEAD
-import SurveyPage from '@/pages/Survey/SurveyPage';
-import PollMockup from '@/pages/Survey/Poll/PollMockup';
-import { APPS, AppIntegrationType, AppConfig } from '@/datatypes/types';
-import useAppConfigsStore from '@/store/appConfigsStore';
-import useAppConfigQuery from '@/api/useAppConfigQuery';
-import useUserStore from '@/store/userStore';
-=======
-import { useAuth } from 'react-oidc-context';
 
 import { AppConfig, AppIntegrationType, APPS } from '@/datatypes/types';
 import useAppConfigsStore from '@/store/appConfigsStore';
 import useAppConfigQuery from '@/api/useAppConfigQuery';
 import useUserStore from '@/store/userStore';
 import useUserQuery from '@/api/useUserQuery';
->>>>>>> 176431ba
-
+
+import SurveyPage from '@/pages/Survey/SurveyPage';
+import PollMockup from '@/pages/Survey/Poll/PollMockup';
+        
 const pageSwitch = (page: string) => {
   switch (page as APPS) {
     case APPS.CONFERENCES:
@@ -87,7 +80,6 @@
               element={<SettingsPage />}
             >
               {appConfig.map((item) => (
-<<<<<<< HEAD
                 <Route
                   key={item.name}
                   path={item.name}
@@ -147,18 +139,6 @@
             {appConfig.map((item) =>
               item.appType === AppIntegrationType.NATIVE ? (
                 <Route
-=======
-                <Route
-                  key={item.name}
-                  path={item.name}
-                  element={<SettingsPage />}
-                />
-              ))}
-            </Route>
-            {appConfig.map((item) =>
-              item.appType === AppIntegrationType.NATIVE ? (
-                <Route
->>>>>>> 176431ba
                   key={item.name}
                   path={item.name}
                   element={pageSwitch(item.name)}
@@ -209,7 +189,19 @@
   const { appConfig, setAppConfig } = useAppConfigsStore();
   const { getAppConfigs } = useAppConfigQuery();
   const { isAuthenticated } = useUserStore();
-<<<<<<< HEAD
+  const { loginUser } = useUserQuery();
+  const { setIsLoggedInInEduApi, isLoggedInInEduApi } = useUserStore();
+
+  useEffect(() => {
+    if (auth.user && auth.isAuthenticated && !isLoggedInInEduApi) {
+      const { profile } = auth.user;
+
+      // Send here the user password for Webdav to the API
+      loginUser(profile)
+        .then(() => setIsLoggedInInEduApi(true))
+        .catch((e) => console.error(e));
+    }
+  }, [auth.isAuthenticated, auth.user?.profile]);
 
   useEffect(() => {
     if (auth.isAuthenticated) {
@@ -224,35 +216,6 @@
         }
       };
 
-=======
-  const { loginUser } = useUserQuery();
-  const { setIsLoggedInInEduApi, isLoggedInInEduApi } = useUserStore();
-
-  useEffect(() => {
-    if (auth.user && auth.isAuthenticated && !isLoggedInInEduApi) {
-      const { profile } = auth.user;
-
-      // Send here the user password for Webdav to the API
-      loginUser(profile)
-        .then(() => setIsLoggedInInEduApi(true))
-        .catch((e) => console.error(e));
-    }
-  }, [auth.isAuthenticated, auth.user?.profile]);
-
-  useEffect(() => {
-    if (auth.isAuthenticated) {
-      const fetchData = async () => {
-        try {
-          const configData = await getAppConfigs();
-          if (configData) {
-            setAppConfig(configData);
-          }
-        } catch (e) {
-          console.error('Error fetching data:', e);
-        }
-      };
-
->>>>>>> 176431ba
       fetchData().catch(() => null);
     }
   }, [auth.isAuthenticated]);
@@ -263,10 +226,7 @@
         if (auth.user?.expired) {
           console.log('Session expired');
           auth.removeUser().catch((e) => console.error('Error fetching data:', e));
-<<<<<<< HEAD
-=======
           setIsLoggedInInEduApi(false);
->>>>>>> 176431ba
           sessionStorage.clear();
         }
       });
