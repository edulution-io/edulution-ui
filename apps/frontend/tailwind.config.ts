import plugin from 'tailwindcss/plugin';
import tailwindcssAnimate from 'tailwindcss-animate';
import tailwindScrollbar from 'tailwind-scrollbar';

const TAILWIND_CONFIG = {
  darkMode: ['class'],
  content: ['./apps/frontend/**/*.{js,ts,jsx,tsx,html}', '!./apps/backend/**', '!./libs/**'],
  safelist: [{ pattern: /^ql-indent-[1-8]$/ }],
  prefix: '',
  theme: {
    container: {
      center: true,
      padding: '2rem',
      screens: {
        '2xl': '1400px',
      },
      text: 'var(--background)',
    },
    extend: {
      fontSize: {
        h1: '2rem',
        h2: '1.625rem',
        h3: '1.25rem',
        h4: '1rem',
        p: '0.938rem',
        span: '0.875rem',
      },
      colors: {
        background: 'var(--background)',
        foreground: 'var(--foreground)',
        ciLightBlue: 'var(--ci-dark-blue)',
        ciLightGreen: 'var(--ci-light-green)',
        ciRed: '#dc2626',
        ciLightRed: '#F87171',
        ciYellow: '#FFD700',
        ciLightYellow: '#ffd00c',
        ciGreen: '#37ee05',
        ciLightGrey: '#D1D5DB',
        ciGrey: '#848493',
        ciDarkGrey: '#2D2D30',
        ciDarkGreyDisabled: '#1a1a1b',
        border: 'var(--border)',
        input: 'var(--input)',
        ring: 'var(--ring)',
        'accent-light': 'var(--accent-light)',
        'muted-light': 'var(--muted-light)',
        'muted-dialog': 'var(--muted-dialog)',
        primary: {
          DEFAULT: 'var(--primary)',
          foreground: 'var(--primary-foreground)',
        },
        secondary: {
          DEFAULT: 'var(--secondary)',
          foreground: 'var(--secondary-foreground)',
        },
        destructive: {
          DEFAULT: 'var(--destructive)',
          foreground: 'var(--destructive-foreground)',
        },
        muted: {
          DEFAULT: 'var(--muted)',
          foreground: 'var(--muted-foreground)',
          background: 'var(--muted-background)',
        },
        accent: {
          DEFAULT: 'var(--accent)',
          foreground: 'var(--accent-foreground)',
        },
        popover: {
          DEFAULT: 'var(--popover)',
          foreground: 'var(--popover-foreground)',
        },
        card: {
          DEFAULT: 'var(--card)',
          foreground: 'var(--card-foreground)',
        },
        overlay: {
          DEFAULT: 'var(--overlay)',
          foreground: 'var(--overlay-foreground)',
          transparent: 'var(--overlay-transparent)',
        },
      },
      backgroundImage: {
        ciGreenToBlue: 'linear-gradient(45deg, var(--ci-light-green), var(--ci-dark-blue))',
      },

      borderRadius: {
        lg: 'var(--radius)',
        md: 'calc(var(--radius) - 2px)',
        sm: 'calc(var(--radius) - 4px)',
      },
      keyframes: {
        'accordion-down': {
          from: { height: '0' },
          to: { height: 'var(--radix-accordion-content-height)' },
        },
        'accordion-up': {
          from: { height: 'var(--radix-accordion-content-height)' },
          to: { height: '0' },
        },
        fadeInBottom: {
          '0%': {
            opacity: '0',
            transform: 'translateY(4rem)',
          },
          '100%': {
            opacity: '1',
            transform: 'translateY(0)',
          },
        },
        'caret-blink': {
          '0%,70%,100%': { opacity: '1' },
          '20%,50%': { opacity: '0' },
        },
      },
      animation: {
        'accordion-down': 'accordion-down 0.2s ease-out',
        'accordion-up': 'accordion-up 0.2s ease-out',
        fadeInBottom: 'fadeInBottom 0.5s ease-out forwards',
        'caret-blink': 'caret-blink 1.25s ease-out infinite',
      },
      flex: {
        '2': '2 1 0%',
      },
    },
  },
  plugins: [
<<<<<<< HEAD
    require('tailwindcss-animate'),
    require('tailwind-scrollbar')({ nocompatible: true }),
    plugin(function ({ addVariant }) {
      addVariant('light', '.light &');
    }),
=======
    tailwindcssAnimate,
    tailwindScrollbar({ nocompatible: true }),
>>>>>>> d4f6624d
    plugin(function ({ addBase, theme }) {
      addBase({
        h1: { fontSize: theme('fontSize.h1'), fontWeight: '700' },
        h2: { fontSize: theme('fontSize.h2'), letterSpacing: '0.020em', fontWeight: '700' },
        h3: { fontSize: theme('fontSize.h3'), letterSpacing: '0.040em', fontWeight: '700' },
        h4: { fontSize: theme('fontSize.h4'), letterSpacing: '0.040em', fontWeight: '700' },
        p: { fontSize: theme('fontSize.p'), letterSpacing: '0.020em' },
        span: { fontSize: theme('fontSize.span'), letterSpacing: '0.020em' },
        '*': {
          'scrollbar-width': 'thin',
          'scrollbar-color': 'var(--scrollbar-thumb) var(--scrollbar-track)',
        },
      });
    }),
    plugin(function ({ addUtilities }) {
      const utils = {};
      for (let i = 1; i <= 8; i++) {
        utils[`.ql-indent-${i}`] = { 'margin-left': `${i * 2}rem` };
      }
      utils['.icon-light-mode'] = { filter: 'brightness(0) saturate(100%) invert(15%)' };
      addUtilities(utils);
    }),
  ],
};

export default TAILWIND_CONFIG;<|MERGE_RESOLUTION|>--- conflicted
+++ resolved
@@ -125,16 +125,11 @@
     },
   },
   plugins: [
-<<<<<<< HEAD
-    require('tailwindcss-animate'),
-    require('tailwind-scrollbar')({ nocompatible: true }),
+    tailwindcssAnimate,
+    tailwindScrollbar({ nocompatible: true }),
     plugin(function ({ addVariant }) {
       addVariant('light', '.light &');
     }),
-=======
-    tailwindcssAnimate,
-    tailwindScrollbar({ nocompatible: true }),
->>>>>>> d4f6624d
     plugin(function ({ addBase, theme }) {
       addBase({
         h1: { fontSize: theme('fontSize.h1'), fontWeight: '700' },
