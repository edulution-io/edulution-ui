{
  "editor.defaultFormatter": "esbenp.prettier-vscode",
  "editor.formatOnSave": true,
<<<<<<< HEAD
  "[svg]": {
    "editor.defaultFormatter": "jock.svg"
=======
  "files.associations": {
    "*.scss": "tailwindcss"
>>>>>>> aaf0ca10
  }
}<|MERGE_RESOLUTION|>--- conflicted
+++ resolved
@@ -1,12 +1,10 @@
 {
   "editor.defaultFormatter": "esbenp.prettier-vscode",
   "editor.formatOnSave": true,
-<<<<<<< HEAD
   "[svg]": {
     "editor.defaultFormatter": "jock.svg"
-=======
+  },
   "files.associations": {
     "*.scss": "tailwindcss"
->>>>>>> aaf0ca10
   }
 }