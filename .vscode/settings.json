--- conflicted
+++ resolved
@@ -7,14 +7,5 @@
   "files.associations": {
     "*.scss": "tailwindcss"
   },
-<<<<<<< HEAD
-
-  "eslint.workingDirectories": [{ "directory": "../" }],
-  "CodeGPT.apiKey": "Ollama",
-  "CodeGPT.Autocomplete.provider": "Ollama - codellama:code",
-  "CodeGPT.Autocomplete.enabled": true,
-  "CodeGPT.Autocomplete.maxTokens": 1024
-=======
   "CodeGPT.apiKey": "Ollama"
->>>>>>> 08dc3775
 }