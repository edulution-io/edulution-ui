/** @type {import('tailwindcss').Config} */
import plugin from 'tailwindcss/plugin';

module.exports = {
  darkMode: ['class'],
  content: ['./pages/**/*.{ts,tsx}', './components/**/*.{ts,tsx}', './app/**/*.{ts,tsx}', './src/**/*.{ts,tsx}'],
  prefix: '',
  theme: {
    container: {
      center: true,
      padding: '2rem',
      screens: {
        '2xl': '1400px',
      },
      text: 'text-white',
    },
    extend: {
      fontSize: { h1: '37pt', h2: '30pt', h3: '20pt', h4: '17pt', p: '12pt' },
      colors: {
<<<<<<< HEAD
=======
        ciDarkBlue: '#0081C6',
        ciLightBlue: '#66B2DF',
        ciLightGreen: '#88D840',
        ciLightGrey: '#848493',
>>>>>>> c963f0d4
        border: 'hsl(var(--border))',
        input: 'hsl(var(--input))',
        ring: 'hsl(var(--ring))',
        background: 'hsl(var(--background))',
        foreground: 'hsl(var(--foreground))',
        primary: {
          DEFAULT: 'hsl(var(--primary))',
          foreground: 'hsl(var(--primary-foreground))',
        },
        secondary: {
          DEFAULT: 'hsl(var(--secondary))',
          foreground: 'hsl(var(--secondary-foreground))',
        },
        destructive: {
          DEFAULT: 'hsl(var(--destructive))',
          foreground: 'hsl(var(--destructive-foreground))',
        },
        muted: {
          DEFAULT: 'hsl(var(--muted))',
          foreground: 'hsl(var(--muted-foreground))',
        },
        accent: {
          DEFAULT: 'hsl(var(--accent))',
          foreground: 'hsl(var(--accent-foreground))',
        },
        popover: {
          DEFAULT: 'hsl(var(--popover))',
          foreground: 'hsl(var(--popover-foreground))',
        },
        card: {
          DEFAULT: 'hsl(var(--card))',
          foreground: 'hsl(var(--card-foreground))',
        },
      },
      backgroundImage: {
        ciGreenToBlue: 'linear-gradient(45deg, #88D840, #0081C6)',
      },
      borderRadius: {
        lg: 'var(--radius)',
        md: 'calc(var(--radius) - 2px)',
        sm: 'calc(var(--radius) - 4px)',
      },
      keyframes: {
        'accordion-down': {
          from: { height: '0' },
          to: { height: 'var(--radix-accordion-content-height)' },
        },
        'accordion-up': {
          from: { height: 'var(--radix-accordion-content-height)' },
          to: { height: '0' },
        },
      },
      animation: {
        'accordion-down': 'accordion-down 0.2s ease-out',
        'accordion-up': 'accordion-up 0.2s ease-out',
      },
      flex: {
        '2': '2 1 0%',
      },
    },
  },
<<<<<<< HEAD
  plugins: [require('tailwindcss-animate')],
=======
  plugins: [
    require('tailwindcss-animate'),
    plugin(function ({ addBase, theme }) {
      addBase({
        h1: { fontSize: theme('fontSize.h1'), fontWeight: '700' },
        h2: { fontSize: theme('fontSize.h2'), letterSpacing: '0.020em', fontWeight: '700' },
        h3: { fontSize: theme('fontSize.h3'), letterSpacing: '0.040em', fontWeight: '700' },
        h4: { fontSize: theme('fontSize.h4'), letterSpacing: '0.040em', fontWeight: '700' },
        p: { fontSize: theme('fontSize.p'), letterSpacing: '0.020em' },
      });
    }),
  ],
>>>>>>> c963f0d4
};<|MERGE_RESOLUTION|>--- conflicted
+++ resolved
@@ -17,13 +17,10 @@
     extend: {
       fontSize: { h1: '37pt', h2: '30pt', h3: '20pt', h4: '17pt', p: '12pt' },
       colors: {
-<<<<<<< HEAD
-=======
         ciDarkBlue: '#0081C6',
         ciLightBlue: '#66B2DF',
         ciLightGreen: '#88D840',
         ciLightGrey: '#848493',
->>>>>>> c963f0d4
         border: 'hsl(var(--border))',
         input: 'hsl(var(--input))',
         ring: 'hsl(var(--ring))',
@@ -85,9 +82,6 @@
       },
     },
   },
-<<<<<<< HEAD
-  plugins: [require('tailwindcss-animate')],
-=======
   plugins: [
     require('tailwindcss-animate'),
     plugin(function ({ addBase, theme }) {
@@ -100,5 +94,4 @@
       });
     }),
   ],
->>>>>>> c963f0d4
 };