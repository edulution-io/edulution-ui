{
  "name": "edulution-ui",
  "private": true,
  "version": "1.1.92",
  "scripts": {
    "test": "nx run-many --target=test --projects=api",
    "test:api": "nx run api:test --detectOpenHandles",
    "test:frontend": "nx run frontend:test",
    "test-with-ui": "vitest --ui",
    "coverage": "vitest run --coverage",
    "dev": "nx run frontend:serve:development --host",
    "api": "nx serve api",
    "demo": "nx run frontend:serve:demo",
    "serveFrontendAndApi": "nx run-many --target=serve --projects=frontend,api",
    "build": "nx build frontend --emptyOutDir",
    "build:api": "nx build api",
    "build:all": "nx run-many --target=build --projects=frontend,api",
    "build:docker:ui": "npm run build && docker build -t ghcr.io/edulution-io/edulution-ui:preview -f apps/frontend/Dockerfile .",
    "build:docker:api": "npm run build:api && docker build -t ghcr.io/edulution-io/edulution-api:preview -f apps/api/Dockerfile .",
    "push:docker:ui": "docker push ghcr.io/edulution-io/edulution-ui:preview",
    "push:docker:api": "docker push ghcr.io/edulution-io/edulution-api:preview",
    "lint": "nx run-many --target=lint --projects=frontend,api,libs",
    "lint:fix": "nx run-many --target=lint --projects=frontend,api,libs --fix",
    "preview": "nx preview frontend",
    "prepare": "husky install",
    "precommit": "npm run test && npm run build:all",
    "check-circular-deps": "./scripts/checkCircDeps.sh",
    "format": "pretty-quick --staged",
    "check-translations": "tsx ./scripts/checkTranslations.ts",
    "check-error-message-translations": "tsx scripts/checkErrorMessages.ts",
    "addLicenseHeader": "tsx ./scripts/addLicenseHeader.ts"
  },
  "dependencies": {
    "@emotion/react": "^11.11.3",
    "@emotion/styled": "^11.11.0",
    "@hookform/resolvers": "^3.3.4",
    "@nestjs/axios": "^3.0.2",
    "@nestjs/bullmq": "^11.0.2",
    "@nestjs/cache-manager": "^2.2.2",
    "@nestjs/common": "^10.0.2",
    "@nestjs/core": "^10.0.2",
    "@nestjs/event-emitter": "^2.1.1",
    "@nestjs/jwt": "^10.2.0",
    "@nestjs/mapped-types": "^2.0.5",
    "@nestjs/mongoose": "^10.0.6",
    "@nestjs/platform-express": "^10.4.12",
    "@nestjs/schedule": "^4.1.0",
    "@nestjs/serve-static": "^4.0.2",
    "@nestjs/swagger": "^7.3.1",
    "@onlyoffice/document-editor-react": "^1.4.1",
    "@radix-ui/react-accordion": "^1.2.0",
    "@radix-ui/react-alert-dialog": "^1.0.5",
    "@radix-ui/react-avatar": "^1.1.0",
    "@radix-ui/react-checkbox": "^1.0.4",
    "@radix-ui/react-dialog": "^1.0.5",
    "@radix-ui/react-dropdown-menu": "^2.0.6",
    "@radix-ui/react-icons": "^1.3.0",
    "@radix-ui/react-label": "^2.0.2",
    "@radix-ui/react-menubar": "^1.0.4",
    "@radix-ui/react-popover": "^1.0.7",
    "@radix-ui/react-progress": "^1.0.3",
    "@radix-ui/react-radio-group": "^1.1.3",
    "@radix-ui/react-scroll-area": "^1.0.5",
    "@radix-ui/react-select": "^2.0.0",
    "@radix-ui/react-separator": "^1.0.3",
    "@radix-ui/react-slot": "^1.0.2",
    "@radix-ui/react-switch": "^1.1.0",
    "@radix-ui/react-tabs": "^1.1.3",
    "@radix-ui/react-tooltip": "^1.0.7",
    "@react-pdf/renderer": "^3.3.8",
    "@tanstack/react-table": "^8.11.8",
    "@testing-library/jest-dom": "^6.4.6",
    "@types/express": "^4.17.21",
    "@types/guacamole-common-js": "^1.5.2",
    "@types/imapflow": "^1.0.19",
    "@types/jsonwebtoken": "^9.0.6",
    "@types/mailparser": "^3.4.4",
    "autoprefixer": "^10.4.17",
    "axios": "^1.7.4",
    "bull": "^4.16.5",
    "bullmq": "^5.43.0",
    "cache-manager": "^5.7.3",
    "cache-manager-redis-yet": "^5.1.3",
    "class-transformer": "^0.5.1",
    "class-validator": "^0.14.1",
    "class-variance-authority": "^0.7.0",
    "clsx": "^2.1.0",
    "cmdk": "^0.2.0",
    "cookie": "^1.0.2",
    "crypto-js": "^4.2.0",
    "date-fns": "^3.6.0",
    "dayjs": "^1.11.12",
    "dockerode": "^4.0.3",
    "docx": "^8.5.0",
    "exceljs": "^4.4.0",
    "fast-xml-parser": "^4.4.1",
    "framer-motion": "^11.0.3",
    "fs-extra": "^11.2.0",
    "guacamole-common-js": "^1.5.0",
    "he": "^1.2.0",
    "helmet": "^7.1.0",
    "i18next": "^23.8.2",
    "i18next-browser-languagedetector": "^8.0.0",
    "imapflow": "^1.0.164",
    "input-otp": "^1.2.4",
<<<<<<< HEAD
    "ioredis": "^5.6.0",
=======
    "js-beautify": "^1.15.4",
>>>>>>> cc3c0e93
    "jszip": "^3.10.1",
    "lucide-react": "^0.323.0",
    "mime-types": "^3.0.1",
    "mongoose": "^8.9.5",
    "multer": "^1.4.5-lts.1",
    "next-themes": "^0.2.1",
    "oidc-client-ts": "^3.1.0",
    "otpauth": "^9.3.3",
    "pptxgenjs": "^3.12.0",
    "qrcode.react": "^3.1.0",
    "react": "^18.2.0",
    "react-cookie": "^8.0.1",
    "react-day-picker": "^8.10.1",
    "react-device-detect": "^2.2.3",
    "react-dom": "^18.2.0",
    "react-dropzone": "^14.2.3",
    "react-file-icon": "^1.4.0",
    "react-helmet-async": "^2.0.5",
    "react-hook-form": "^7.51.1",
    "react-i18next": "^14.0.3",
    "react-icons": "^5.0.1",
    "react-oidc-context": "^3.2.0",
    "react-player": "^2.15.0",
    "react-quill": "^2.0.0",
    "react-quill-new": "^3.3.3",
    "react-resizable-panels": "^2.1.6",
    "react-rnd": "^10.4.13",
    "react-router-dom": "^6.28.2",
    "redis": "^4.6.15",
    "reflect-metadata": "^0.1.14",
    "rxjs": "^7.8.0",
    "sass": "^1.70.0",
    "shadcn": "^2.3.0",
    "sonner": "^1.4.3",
    "survey-analytics": "^1.11.9",
    "survey-core": "^1.11.9",
    "survey-creator-core": "^1.11.9",
    "survey-creator-react": "^1.11.9",
    "survey-react-ui": "^1.11.9",
    "tabulator-tables": "^6.2.1",
    "tailwind-merge": "^2.2.1",
    "tailwindcss": "^3.4.1",
    "tailwindcss-animate": "^1.0.7",
    "tldraw": "^3.11.1",
    "tslib": "^2.6.2",
    "tsx": "^4.7.2",
    "typeorm": "^0.3.20",
    "universal-cookie": "^8.0.1",
    "usehooks-ts": "^2.14.0",
    "uuid": "^9.0.1",
    "uuid4": "^2.0.3",
    "vaul": "^0.9.0",
    "webdav": "^5.3.2",
    "xml2js": "^0.6.2",
    "xmlbuilder2": "^3.1.1",
    "yaml": "^2.5.1",
    "zod": "^3.22.4",
    "zukeeper": "^1.0.2",
    "zustand": "^4.5.0"
  },
  "devDependencies": {
    "@eslint/js": "^9.0.0",
    "@nestjs/schematics": "^10.0.1",
    "@nestjs/testing": "^10.0.2",
    "@nx/eslint": "18.3.5",
    "@nx/eslint-plugin": "18.3.5",
    "@nx/jest": "18.3.5",
    "@nx/js": "18.3.5",
    "@nx/nest": "18.3.5",
    "@nx/node": "18.3.5",
    "@nx/react": "18.3.5",
    "@nx/vite": "18.3.5",
    "@nx/web": "18.3.5",
    "@nx/webpack": "18.3.5",
    "@nx/workspace": "18.3.5",
    "@svgr/webpack": "^8.1.0",
    "@swc-node/register": "~1.8.0",
    "@swc/core": "~1.3.85",
    "@swc/helpers": "~0.5.2",
    "@testing-library/react": "^15.0.2",
    "@testing-library/react-hooks": "^5.0.0",
    "@testing-library/user-event": "^14.5.2",
    "@types/crypto-js": "^4.2.2",
    "@types/dockerode": "^3.3.34",
    "@types/fs-extra": "^11.0.4",
    "@types/he": "^1.2.3",
    "@types/jest": "^29.5.12",
    "@types/js-beautify": "^1.14.3",
    "@types/lodash.debounce": "^4.0.9",
    "@types/mime-types": "^2.1.4",
    "@types/multer": "^1.4.11",
    "@types/node": "^20.11.16",
    "@types/react": "^18.2.43",
    "@types/react-dom": "^18.2.17",
    "@types/react-file-icon": "^1.0.4",
    "@types/uuid": "^9.0.8",
    "@types/uuid4": "^2.0.3",
    "@types/xml2js": "^0.4.14",
    "@typescript-eslint/eslint-plugin": "^7.14.1",
    "@typescript-eslint/parser": "^7.14.1",
    "@vitejs/plugin-react": "^4.2.0",
    "@vitejs/plugin-react-swc": "^3.5.0",
    "autoprefixer": "^10.4.17",
    "eslint": "^8.57.0",
    "eslint-config-airbnb": "^19.0.4",
    "eslint-config-airbnb-typescript": "^18.0.0",
    "eslint-config-prettier": "^9.1.0",
    "eslint-import-resolver-typescript": "^3.6.1",
    "eslint-plugin-import": "^2.29.1",
    "eslint-plugin-jsx-a11y": "^6.8.0",
    "eslint-plugin-prettier": "^5.1.3",
    "eslint-plugin-react": "^7.33.2",
    "husky": "^8.0.0",
    "jest": "^29.7.0",
    "jest-environment-node": "^29.7.0",
    "jest-transform-stub": "^2.0.0",
    "jsdom": "^25.0.0",
    "madge": "^7.0.0",
    "nx": "18.3.5",
    "postcss": "^8.4.35",
    "prettier": "^3.2.5",
    "prettier-plugin-tailwindcss": "^0.5.11",
    "pretty-quick": "^4.0.0",
    "react-file-icon": "^1.4.0",
    "tailwind-scrollbar": "^3.1.0",
    "tailwindcss": "^3.4.1",
    "ts-jest": "^29.1.2",
    "ts-node": "10.9.1",
    "tsconfig-paths-webpack-plugin": "^4.1.0",
    "typescript": "^5.5.2",
    "typescript-eslint": "^7.14.1",
    "vite": "^5.0.8",
    "vite-tsconfig-paths": "^4.3.1",
    "vitest": "^1.6.1",
    "webpack-cli": "^5.1.4"
  }
}<|MERGE_RESOLUTION|>--- conflicted
+++ resolved
@@ -103,11 +103,8 @@
     "i18next-browser-languagedetector": "^8.0.0",
     "imapflow": "^1.0.164",
     "input-otp": "^1.2.4",
-<<<<<<< HEAD
+    "js-beautify": "^1.15.4",
     "ioredis": "^5.6.0",
-=======
-    "js-beautify": "^1.15.4",
->>>>>>> cc3c0e93
     "jszip": "^3.10.1",
     "lucide-react": "^0.323.0",
     "mime-types": "^3.0.1",
