--- conflicted
+++ resolved
@@ -67,11 +67,8 @@
     "imapflow": "^1.0.159",
     "jszip": "^3.10.1",
     "lucide-react": "^0.323.0",
-<<<<<<< HEAD
+    "mongoose": "^8.3.1",
     "mailparser": "^3.7.0",
-=======
-    "mongoose": "^8.3.1",
->>>>>>> 9d88d186
     "next-themes": "^0.2.1",
     "oidc-client-ts": "^3.0.1",
     "path": "^0.12.7",
@@ -132,12 +129,9 @@
     "@testing-library/react-hooks": "^5.0.0",
     "@testing-library/user-event": "^14.5.2",
     "@types/crypto-js": "^4.2.2",
-<<<<<<< HEAD
     "@types/imapflow": "^1.0.18",
     "@types/mailparser": "^3.4.4",
-=======
     "@types/jest": "^29.5.12",
->>>>>>> 9d88d186
     "@types/node": "^20.11.16",
     "@types/react": "^18.2.43",
     "@types/react-dom": "^18.2.17",
