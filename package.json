{
  "name": "edulution-ui",
  "private": true,
  "version": "0.1.24",
  "scripts": {
    "test": "nx run-many --target=test --projects=frontend,api",
    "test:api": "nx run api:test",
    "test-with-ui": "vitest --ui",
    "coverage": "vitest run --coverage",
    "dev": "nx serve frontend",
    "api": "nx serve api",
    "serveFrontendAndApi": "nx run-many --target=serve --projects=frontend,api",
    "build": "nx build frontend --emptyOutDir",
    "build:api": "nx build api",
    "build:all": "nx run-many --target=build --projects=frontend,api",
    "build:docker:ui": "npm run build && docker build -t ghcr.io/edulution-io/edulution-ui:preview -f apps/frontend/Dockerfile .",
    "build:docker:api": "npm run build:api && docker build -t ghcr.io/edulution-io/edulution-api:preview -f apps/api/Dockerfile .",
    "push:docker:ui": "docker push ghcr.io/edulution-io/edulution-ui:preview",
    "push:docker:api": "docker push ghcr.io/edulution-io/edulution-api:preview",
    "lint": "nx run-many --target=lint --projects=frontend,api,libs",
    "lint:fix": "nx run-many --target=lint --projects=frontend,api,libs --fix",
    "preview": "nx preview frontend",
    "prepare": "husky install",
    "check-circular-deps": "./scripts/checkCircDeps.sh",
    "format": "pretty-quick --staged",
    "check-translations": "tsx ./scripts/checkTranslations.ts",
    "check-error-message-translations": "tsx scripts/checkErrorMessages.ts"
  },
  "dependencies": {
    "@emotion/react": "^11.11.3",
    "@emotion/styled": "^11.11.0",
    "@excalidraw/excalidraw": "^0.17.6",
    "@hookform/resolvers": "^3.3.4",
    "@nestjs/axios": "^3.0.2",
    "@nestjs/cache-manager": "^2.2.2",
    "@nestjs/common": "^10.0.2",
    "@nestjs/core": "^10.0.2",
    "@nestjs/jwt": "^10.2.0",
    "@nestjs/mapped-types": "^2.0.5",
    "@nestjs/mongoose": "^10.0.6",
    "@nestjs/platform-express": "^10.0.2",
    "@nestjs/swagger": "^7.3.1",
    "@onlyoffice/document-editor-react": "^1.4.1",
    "@radix-ui/react-accordion": "^1.2.0",
    "@radix-ui/react-alert-dialog": "^1.0.5",
    "@radix-ui/react-avatar": "^1.1.0",
    "@radix-ui/react-checkbox": "^1.0.4",
    "@radix-ui/react-dialog": "^1.0.5",
    "@radix-ui/react-dropdown-menu": "^2.0.6",
    "@radix-ui/react-icons": "^1.3.0",
    "@radix-ui/react-label": "^2.0.2",
    "@radix-ui/react-menubar": "^1.0.4",
    "@radix-ui/react-progress": "^1.0.3",
    "@radix-ui/react-radio-group": "^1.1.3",
    "@radix-ui/react-scroll-area": "^1.0.5",
    "@radix-ui/react-select": "^2.0.0",
    "@radix-ui/react-separator": "^1.0.3",
    "@radix-ui/react-slot": "^1.0.2",
    "@radix-ui/react-tooltip": "^1.0.7",
    "@react-pdf/renderer": "^3.3.8",
    "@tanstack/react-table": "^8.11.8",
    "@testing-library/jest-dom": "^6.4.6",
    "@types/express": "^4.17.21",
    "@types/guacamole-common-js": "^1.5.2",
    "autoprefixer": "^10.4.17",
    "axios": "^1.6.7",
    "cache-manager": "^5.5.2",
    "class-variance-authority": "^0.7.0",
    "clsx": "^2.1.0",
    "cmdk": "^1.0.0",
    "crypto-js": "^4.2.0",
    "docx": "^8.5.0",
    "exceljs": "^4.4.0",
    "fast-xml-parser": "^4.4.0",
    "framer-motion": "^11.0.3",
<<<<<<< HEAD
    "he": "^1.2.0",
=======
    "guacamole-common-js": "^1.5.0",
>>>>>>> cdebc4ce
    "helmet": "^7.1.0",
    "i18next": "^23.8.2",
    "jszip": "^3.10.1",
    "lucide-react": "^0.323.0",
    "mongoose": "^8.3.1",
    "multer": "^1.4.5-lts.1",
    "next-themes": "^0.2.1",
    "oidc-client-ts": "^3.0.1",
    "path": "^0.12.7",
    "pptxgenjs": "^3.12.0",
    "qrcode.react": "^3.1.0",
    "react": "^18.2.0",
    "react-device-detect": "^2.2.3",
    "react-dom": "^18.2.0",
    "react-dropzone": "^14.2.3",
    "react-file-icon": "^1.4.0",
    "react-hook-form": "^7.51.1",
    "react-i18next": "^14.0.3",
    "react-icons": "^5.0.1",
    "react-oidc-context": "^3.1.0",
    "react-player": "^2.15.0",
    "react-resizable-panels": "^2.0.12",
    "react-router-dom": "^6.22.0",
    "reflect-metadata": "^0.1.14",
    "rxjs": "^7.8.0",
    "sass": "^1.70.0",
    "sonner": "^1.4.3",
    "tailwind-merge": "^2.2.1",
    "tailwindcss": "^3.4.1",
    "tailwindcss-animate": "^1.0.7",
    "tslib": "^2.6.2",
    "tsx": "^4.7.2",
    "typeorm": "^0.3.20",
    "usehooks-ts": "^2.14.0",
    "uuid": "^9.0.1",
    "uuid4": "^2.0.3",
    "vaul": "^0.9.0",
    "webdav": "^5.3.2",
    "xml2js": "^0.6.2",
    "xmlbuilder2": "^3.1.1",
    "zod": "^3.22.4",
    "zukeeper": "^1.0.2",
    "zustand": "^4.5.0"
  },
  "devDependencies": {
    "@eslint/js": "^9.0.0",
    "@nestjs/schematics": "^10.0.1",
    "@nestjs/testing": "^10.0.2",
    "@nx-plugins/vitest": "^0.0.20",
    "@nx/eslint": "18.3.4",
    "@nx/eslint-plugin": "18.3.4",
    "@nx/jest": "18.3.4",
    "@nx/js": "18.3.4",
    "@nx/nest": "18.3.4",
    "@nx/node": "18.3.4",
    "@nx/react": "18.3.4",
    "@nx/vite": "18.3.4",
    "@nx/web": "18.3.4",
    "@nx/webpack": "18.3.4",
    "@nx/workspace": "18.3.4",
    "@swc-node/register": "~1.8.0",
    "@swc/core": "~1.3.85",
    "@swc/helpers": "~0.5.2",
    "@testing-library/react": "^15.0.2",
    "@testing-library/react-hooks": "^5.0.0",
    "@testing-library/user-event": "^14.5.2",
    "@types/crypto-js": "^4.2.2",
    "@types/he": "^1.2.3",
    "@types/jest": "^29.5.12",
    "@types/multer": "^1.4.11",
    "@types/node": "^20.11.16",
    "@types/react": "^18.2.43",
    "@types/react-dom": "^18.2.17",
    "@types/react-file-icon": "^1.0.4",
    "@types/uuid": "^9.0.8",
    "@types/uuid4": "^2.0.3",
    "@types/xml2js": "^0.4.14",
    "@typescript-eslint/eslint-plugin": "^7.14.1",
    "@typescript-eslint/parser": "^7.14.1",
    "@vitejs/plugin-react": "^4.2.0",
    "@vitejs/plugin-react-swc": "^3.5.0",
    "@vitest/coverage-v8": "^1.0.4",
    "@vitest/ui": "1.6.0",
    "autoprefixer": "^10.4.17",
    "eslint": "^8.57.0",
    "eslint-config-airbnb": "^19.0.4",
    "eslint-config-airbnb-typescript": "^18.0.0",
    "eslint-config-prettier": "^9.1.0",
    "eslint-import-resolver-typescript": "^3.6.1",
    "eslint-plugin-import": "^2.29.1",
    "eslint-plugin-jsx-a11y": "^6.8.0",
    "eslint-plugin-n": "^16.6.2",
    "eslint-plugin-prettier": "^5.1.3",
    "eslint-plugin-promise": "^6.1.1",
    "eslint-plugin-react": "^7.33.2",
    "eslint-plugin-react-hooks": "^4.6.0",
    "eslint-plugin-react-refresh": "^0.4.5",
    "husky": "^8.0.0",
    "jest": "^29.7.0",
    "jest-environment-node": "^29.7.0",
    "jsdom": "~22.1.0",
    "madge": "^7.0.0",
    "nx": "18.3.4",
    "postcss": "^8.4.35",
    "prettier": "^3.2.5",
    "prettier-plugin-tailwindcss": "^0.5.11",
    "pretty-quick": "^4.0.0",
    "react-file-icon": "^1.4.0",
    "shadcn-ui": "^0.8.0",
    "tailwind-scrollbar": "^3.1.0",
    "tailwindcss": "^3.4.1",
    "ts-jest": "^29.1.2",
    "ts-node": "10.9.1",
    "tsconfig-paths-webpack-plugin": "^4.1.0",
    "typescript": "^5.5.2",
    "typescript-eslint": "^7.14.1",
    "vite": "^5.0.8",
    "vite-tsconfig-paths": "^4.3.1",
    "vitest": "^1.5.0",
    "webpack-cli": "^5.1.4"
  }
}<|MERGE_RESOLUTION|>--- conflicted
+++ resolved
@@ -73,11 +73,8 @@
     "exceljs": "^4.4.0",
     "fast-xml-parser": "^4.4.0",
     "framer-motion": "^11.0.3",
-<<<<<<< HEAD
     "he": "^1.2.0",
-=======
     "guacamole-common-js": "^1.5.0",
->>>>>>> cdebc4ce
     "helmet": "^7.1.0",
     "i18next": "^23.8.2",
     "jszip": "^3.10.1",
