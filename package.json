--- conflicted
+++ resolved
@@ -80,10 +80,7 @@
     "exceljs": "^4.4.0",
     "fast-xml-parser": "^4.4.1",
     "framer-motion": "^11.0.3",
-<<<<<<< HEAD
     "fs-extra": "^11.2.0",
-=======
->>>>>>> 575b6eb2
     "guacamole-common-js": "^1.5.0",
     "he": "^1.2.0",
     "helmet": "^7.1.0",
