--- conflicted
+++ resolved
@@ -4,13 +4,9 @@
     "outDir": "../dist/out-tsc",
     "declaration": true,
     "types": ["node"],
-<<<<<<< HEAD
-    "esModuleInterop": true
-=======
     "esModuleInterop": true,
     "composite": true,
     "emitDeclarationOnly": true
->>>>>>> e9256ee8
   },
   "include": ["src/**/*.ts"],
   "exclude": ["src/**/*.spec.ts", "src/**/*.test.ts"]
