--- conflicted
+++ resolved
@@ -1,20 +1,3 @@
-<<<<<<< HEAD
-const BULLETIN_BOARD_ALLOWED_MIME_TYPES = [
-  'image/jpeg',
-  'image/png',
-  'image/svg+xml',
-  'image/gif',
-  'image/webp',
-  'audio/mpeg',
-  'audio/wav',
-  'video/mp4',
-  'application/pdf',
-  'application/msword',
-  'application/vnd.openxmlformats-officedocument.wordprocessingml.document',
-  'text/plain',
-];
-=======
-const BULLETIN_BOARD_ALLOWED_MIME_TYPES = ['image/jpeg', 'image/png', 'image/svg+xml', 'image/gif', 'application/pdf'];
->>>>>>> 848076ad
+const BULLETIN_BOARD_ALLOWED_MIME_TYPES = ['image/jpeg', 'image/png', 'image/svg+xml', 'image/gif', 'image/webp', 'application/pdf'];
 
 export default BULLETIN_BOARD_ALLOWED_MIME_TYPES;