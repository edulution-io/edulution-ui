<<<<<<< HEAD
const FILE_PREVIEW_ROUTE = 'file-preview';
export default FILE_PREVIEW_ROUTE;
=======
/*
 * LICENSE
 *
 * This program is free software: you can redistribute it and/or modify it under the terms of the GNU Affero General Public License as published by
 * the Free Software Foundation, either version 3 of the License, or (at your option) any later version.
 *
 * This program is distributed in the hope that it will be useful, but WITHOUT ANY WARRANTY; without even the implied warranty of
 * MERCHANTABILITY or FITNESS FOR A PARTICULAR PURPOSE. See the GNU Affero General Public License for more details.
 *
 * You should have received a copy of the GNU Affero General Public License along with this program. If not, see <https://www.gnu.org/licenses/>.
 */

const ONLY_OFFICE_ROUTE = 'only-office';
export default ONLY_OFFICE_ROUTE;
>>>>>>> 0054ef29
<|MERGE_RESOLUTION|>--- conflicted
+++ resolved
@@ -1,7 +1,3 @@
-<<<<<<< HEAD
-const FILE_PREVIEW_ROUTE = 'file-preview';
-export default FILE_PREVIEW_ROUTE;
-=======
 /*
  * LICENSE
  *
@@ -14,6 +10,5 @@
  * You should have received a copy of the GNU Affero General Public License along with this program. If not, see <https://www.gnu.org/licenses/>.
  */
 
-const ONLY_OFFICE_ROUTE = 'only-office';
-export default ONLY_OFFICE_ROUTE;
->>>>>>> 0054ef29
+const FILE_PREVIEW_ROUTE = 'file-preview';
+export default FILE_PREVIEW_ROUTE;