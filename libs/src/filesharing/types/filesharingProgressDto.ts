--- conflicted
+++ resolved
@@ -16,14 +16,13 @@
   @IsNumber()
   processID: number;
 
-<<<<<<< HEAD
+  @IsString()
   title: string;
 
+  @IsString()
   description: string;
 
-=======
   @IsNumber()
->>>>>>> 81633595
   processed: number;
 
   @IsNumber()
@@ -42,31 +41,6 @@
   @IsArray()
   @IsString({ each: true })
   failedPaths?: string[];
-<<<<<<< HEAD
-
-  constructor(
-    processID: number,
-    title: string,
-    description: string,
-    processed: number,
-    total: number,
-    studentName: string,
-    percent: number,
-    currentFile: string,
-    failedPaths?: string[],
-  ) {
-    this.processID = processID;
-    this.title = title;
-    this.description = description;
-    this.processed = processed;
-    this.total = total;
-    this.studentName = studentName;
-    this.percent = percent;
-    this.currentFile = currentFile;
-    this.failedPaths = failedPaths;
-  }
-=======
->>>>>>> 81633595
 }
 
 export default FilesharingProgressDto;