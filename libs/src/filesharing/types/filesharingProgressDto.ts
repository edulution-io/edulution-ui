--- conflicted
+++ resolved
@@ -44,12 +44,8 @@
   currentFilePath?: string;
 
   @IsString()
-<<<<<<< HEAD
-  username: string;
-=======
   @IsOptional()
   studentName?: string;
->>>>>>> 049144a5
 
   @IsOptional()
   @IsArray()
