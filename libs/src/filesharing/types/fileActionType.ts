--- conflicted
+++ resolved
@@ -17,11 +17,7 @@
   DELETE_FILE_FOLDER = 'deleteFileFolder',
   UPLOAD_FILE = 'uploadFile',
   RENAME_FILE_FOLDER = 'renameFileFolder',
-<<<<<<< HEAD
-  COPY_FILE_FOLDER = 'copyFileFolder',
-=======
   COPY_FILE_OR_FOLDER = 'copyFileOrFolder',
->>>>>>> c7b2a103
 }
 
 export default FileActionType;