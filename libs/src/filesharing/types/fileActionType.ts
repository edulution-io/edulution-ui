/*
 * LICENSE
 *
 * This program is free software: you can redistribute it and/or modify it under the terms of the GNU Affero General Public License as published by
 * the Free Software Foundation, either version 3 of the License, or (at your option) any later version.
 *
 * This program is distributed in the hope that it will be useful, but WITHOUT ANY WARRANTY; without even the implied warranty of
 * MERCHANTABILITY or FITNESS FOR A PARTICULAR PURPOSE. See the GNU Affero General Public License for more details.
 *
 * You should have received a copy of the GNU Affero General Public License along with this program. If not, see <https://www.gnu.org/licenses/>.
 */

enum FileActionType {
  MOVE_FILE_OR_FOLDER = 'moveFileOrFolder',
  CREATE_FOLDER = 'createFolder',
  CREATE_FILE = 'createFile',
  DELETE_FILE_OR_FOLDER = 'deleteFileOrFolder',
  RENAME_FILE_OR_FOLDER = 'renameFileOrFolder',
  COPY_FILE_OR_FOLDER = 'copyFileOrFolder',
  SHARE_FILE_OR_FOLDER = 'shareFileOrFolder',
<<<<<<< HEAD
  SAVE_EXTERNAL_FILE = 'saveExternalFile',
  FILE_SELECTOR = 'fileSelector',
=======
  SAVE_FILE = 'saveFile',
>>>>>>> 8cdb36c9
}

export default FileActionType;<|MERGE_RESOLUTION|>--- conflicted
+++ resolved
@@ -18,12 +18,8 @@
   RENAME_FILE_OR_FOLDER = 'renameFileOrFolder',
   COPY_FILE_OR_FOLDER = 'copyFileOrFolder',
   SHARE_FILE_OR_FOLDER = 'shareFileOrFolder',
-<<<<<<< HEAD
-  SAVE_EXTERNAL_FILE = 'saveExternalFile',
+  SAVE_FILE = 'saveFile',
   FILE_SELECTOR = 'fileSelector',
-=======
-  SAVE_FILE = 'saveFile',
->>>>>>> 8cdb36c9
 }
 
 export default FileActionType;