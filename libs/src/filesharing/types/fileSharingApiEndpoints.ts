--- conflicted
+++ resolved
@@ -19,13 +19,10 @@
   DUPLICATE = 'duplicate',
   COLLECT = 'collect',
   COPY = 'copy',
-<<<<<<< HEAD
   FILE_SHARE = 'file-share',
   PUBLIC_FILE_SHARE = 'public-share',
   PUBLIC_FILE_SHARE_DOWNLOAD = 'public-share/download',
-=======
   UPLOAD = 'upload',
->>>>>>> 00992436
 }
 
 export default FileSharingApiEndpoints;