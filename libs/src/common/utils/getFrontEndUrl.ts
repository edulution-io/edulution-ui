--- conflicted
+++ resolved
@@ -1,8 +1,4 @@
-<<<<<<< HEAD
-const isDevelopment = process.env['NODE_ENV'] === 'development';
-=======
 const isDevelopment = VITE_ENV === 'development';
->>>>>>> 86027594
 
 const getFrontEndUrl = (): string => {
   if (isDevelopment) {
