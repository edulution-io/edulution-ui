--- conflicted
+++ resolved
@@ -10,10 +10,6 @@
  * You should have received a copy of the GNU Affero General Public License along with this program. If not, see <https://www.gnu.org/licenses/>.
  */
 
-<<<<<<< HEAD
-const ASSETS_FILES_PATH = './data/public/assets';
-=======
 const ASSETS_FILES_PATH = './data/public/assets/';
->>>>>>> cce7361b
 
 export default ASSETS_FILES_PATH;