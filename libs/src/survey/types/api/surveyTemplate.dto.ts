/*
 * LICENSE
 *
 * This program is free software: you can redistribute it and/or modify it under the terms of the GNU Affero General Public License as published by
 * the Free Software Foundation, either version 3 of the License, or (at your option) any later version.
 *
 * This program is distributed in the hope that it will be useful, but WITHOUT ANY WARRANTY; without even the implied warranty of
 * MERCHANTABILITY or FITNESS FOR A PARTICULAR PURPOSE. See the GNU Affero General Public License for more details.
 *
 * You should have received a copy of the GNU Affero General Public License along with this program. If not, see <https://www.gnu.org/licenses/>.
 */

import SurveyFormula from '@libs/survey/types/SurveyFormula';
import SurveyDto from './survey.dto';

<<<<<<< HEAD
interface SurveyTemplateDto {
  template: Partial<SurveyDto> & { formula: SurveyFormula };
  backendLimiters?: { questionName: string; choices: ChoiceDto[] }[];
  fileName?: string;
  title?: string;
  description?: string;
  disabled?: boolean;
  createdAt?: Date;
  updatedAt?: Date;
}
=======
export type TemplateDto = Partial<SurveyDto> & { formula: SurveyFormula };
>>>>>>> d1b3724f

export interface SurveyTemplateDto {
  template: TemplateDto;
  fileName?: string;
}<|MERGE_RESOLUTION|>--- conflicted
+++ resolved
@@ -13,20 +13,7 @@
 import SurveyFormula from '@libs/survey/types/SurveyFormula';
 import SurveyDto from './survey.dto';
 
-<<<<<<< HEAD
-interface SurveyTemplateDto {
-  template: Partial<SurveyDto> & { formula: SurveyFormula };
-  backendLimiters?: { questionName: string; choices: ChoiceDto[] }[];
-  fileName?: string;
-  title?: string;
-  description?: string;
-  disabled?: boolean;
-  createdAt?: Date;
-  updatedAt?: Date;
-}
-=======
 export type TemplateDto = Partial<SurveyDto> & { formula: SurveyFormula };
->>>>>>> d1b3724f
 
 export interface SurveyTemplateDto {
   template: TemplateDto;
