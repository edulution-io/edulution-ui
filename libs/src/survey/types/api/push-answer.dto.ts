--- conflicted
+++ resolved
@@ -1,5 +1,3 @@
-<<<<<<< HEAD
-=======
 /*
  * LICENSE
  *
@@ -12,9 +10,6 @@
  * You should have received a copy of the GNU Affero General Public License along with this program. If not, see <https://www.gnu.org/licenses/>.
  */
 
-import mongoose from 'mongoose';
-
->>>>>>> 8f3f59a2
 interface PushAnswerDto {
   surveyId: string;
 
