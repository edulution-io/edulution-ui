/*
 * LICENSE
 *
 * This program is free software: you can redistribute it and/or modify it under the terms of the GNU Affero General Public License as published by
 * the Free Software Foundation, either version 3 of the License, or (at your option) any later version.
 *
 * This program is distributed in the hope that it will be useful, but WITHOUT ANY WARRANTY; without even the implied warranty of
 * MERCHANTABILITY or FITNESS FOR A PARTICULAR PURPOSE. See the GNU Affero General Public License for more details.
 *
 * You should have received a copy of the GNU Affero General Public License along with this program. If not, see <https://www.gnu.org/licenses/>.
 */

type Choice = string | { value: string; imageLink: string };

interface SurveyElement {
  type: string;
  name: string;
  // eslint-disable-next-line @typescript-eslint/no-explicit-any
  value: any;
  title?: string;
  description?: string;
  choicesOrder?: string;
<<<<<<< HEAD
  choices?: string[] | null;
=======
  choices?: Choice[] | null;
>>>>>>> 6a391388
  choicesByUrl?: {
    url: string;
    valueName?: string;
    titleName?: string;
    imageLink?: string;
  } | null;
  hideIfChoicesEmpty?: boolean;
<<<<<<< HEAD
  showOtherItem?: boolean | null;
=======
  imageLink?: string;
  showOtherItem: boolean | null;
>>>>>>> 6a391388
  showNoneItem?: boolean;
}

export default SurveyElement;<|MERGE_RESOLUTION|>--- conflicted
+++ resolved
@@ -20,11 +20,7 @@
   title?: string;
   description?: string;
   choicesOrder?: string;
-<<<<<<< HEAD
-  choices?: string[] | null;
-=======
   choices?: Choice[] | null;
->>>>>>> 6a391388
   choicesByUrl?: {
     url: string;
     valueName?: string;
@@ -32,12 +28,8 @@
     imageLink?: string;
   } | null;
   hideIfChoicesEmpty?: boolean;
-<<<<<<< HEAD
+  imageLink?: string;
   showOtherItem?: boolean | null;
-=======
-  imageLink?: string;
-  showOtherItem: boolean | null;
->>>>>>> 6a391388
   showNoneItem?: boolean;
 }
 
