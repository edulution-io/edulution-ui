/*
 * LICENSE
 *
 * This program is free software: you can redistribute it and/or modify it under the terms of the GNU Affero General Public License as published by
 * the Free Software Foundation, either version 3 of the License, or (at your option) any later version.
 *
 * This program is distributed in the hope that it will be useful, but WITHOUT ANY WARRANTY; without even the implied warranty of
 * MERCHANTABILITY or FITNESS FOR A PARTICULAR PURPOSE. See the GNU Affero General Public License for more details.
 *
 * You should have received a copy of the GNU Affero General Public License along with this program. If not, see <https://www.gnu.org/licenses/>.
 */

type Choice = string | { value: string; imageLink: string };

interface SurveyElement {
  type: string;
  name: string;
  title?: string;
  description?: string;
  choicesOrder?: string;
<<<<<<< HEAD
  choices?: Choice[];
  choicesByUrl?: {
    url: string;
  };
  imageLink?: string;
  showOtherItem?: boolean;
=======
  choices: string[] | null;
  choicesByUrl: {
    url: string;
    valueName?: string;
    titleName?: string;
  } | null;
  hideIfChoicesEmpty?: boolean;
  showOtherItem: boolean | null;
>>>>>>> 8c7c169b
  showNoneItem?: boolean;
}

export default SurveyElement;<|MERGE_RESOLUTION|>--- conflicted
+++ resolved
@@ -18,23 +18,16 @@
   title?: string;
   description?: string;
   choicesOrder?: string;
-<<<<<<< HEAD
-  choices?: Choice[];
+  choices?: Choice[] | null;
   choicesByUrl?: {
-    url: string;
-  };
-  imageLink?: string;
-  showOtherItem?: boolean;
-=======
-  choices: string[] | null;
-  choicesByUrl: {
     url: string;
     valueName?: string;
     titleName?: string;
+    imageLink?: string;
   } | null;
   hideIfChoicesEmpty?: boolean;
+  imageLink?: string;
   showOtherItem: boolean | null;
->>>>>>> 8c7c169b
   showNoneItem?: boolean;
 }
 
