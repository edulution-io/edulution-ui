--- conflicted
+++ resolved
@@ -20,11 +20,7 @@
 const surveysDefaultValues: Partial<SurveyDto> & { formula: SurveyFormula } = {
   formula: {
     title: i18next.t('survey.newTitle').toString(),
-<<<<<<< HEAD
     logo: `${EDU_API_URL}/${PUBLIC_SURVEYS}/${DEFAULT_FILES}`,
-=======
-    logo: `${EDU_API_URL}/${PUBLIC_SURVEYS}/${DEFAULT_FILES}/${surveysDefaultLogoFilename}`,
->>>>>>> f7ae7884
   },
   isAnonymous: false,
   canSubmitMultipleAnswers: false,
