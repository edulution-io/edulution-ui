<<<<<<< HEAD
import SurveysPageView from '@libs/survey/types/api/page-view';
=======
/*
 * LICENSE
 *
 * This program is free software: you can redistribute it and/or modify it under the terms of the GNU Affero General Public License as published by
 * the Free Software Foundation, either version 3 of the License, or (at your option) any later version.
 *
 * This program is distributed in the hope that it will be useful, but WITHOUT ANY WARRANTY; without even the implied warranty of
 * MERCHANTABILITY or FITNESS FOR A PARTICULAR PURPOSE. See the GNU Affero General Public License for more details.
 *
 * You should have received a copy of the GNU Affero General Public License along with this program. If not, see <https://www.gnu.org/licenses/>.
 */

export const SURVEYS = 'surveys';
const SURVEYS_ENDPOINT = `${SURVEYS}/`;
>>>>>>> 8f3f59a2

export const SURVEYS = 'surveys';
export const PUBLIC_SURVEYS = `public-surveys`;

export const OPEN_SURVEYS_PAGE = `${SURVEYS}/${SurveysPageView.OPEN}`;
export const ANSWERED_SURVEYS_PAGE = `${SURVEYS}/${SurveysPageView.ANSWERED}`;
export const CREATED_SURVEYS_PAGE = `${SURVEYS}/${SurveysPageView.CREATED}`;
export const CREATOR_SURVEYS_PAGE = `${SURVEYS}/${SurveysPageView.CREATOR}`;
export const EDIT_SURVEY_PAGE = `${SURVEYS}/${SurveysPageView.EDITOR}`;
export const PARTICIPATE_SURVEY_PAGE = `${SURVEYS}/${SurveysPageView.PARTICIPATION}`;

export const FIND_ONE = 'id';
export const ANSWER = 'answers';
export const RESULT = 'results';
export const RESTFUL_CHOICES = 'choices';
export const CAN_PARTICIPATE = 'can-participate';
export const HAS_ANSWERS = 'has-answers';

export const SURVEY_FIND_ONE_ENDPOINT = `${SURVEYS}/${FIND_ONE}`;
export const SURVEY_ANSWER_ENDPOINT = `${SURVEYS}/${ANSWER}`;
export const SURVEY_RESULT_ENDPOINT = `${SURVEYS}/${RESULT}`;
export const SURVEY_CAN_PARTICIPATE_ENDPOINT = `${SURVEYS}/${CAN_PARTICIPATE}`;
export const SURVEY_HAS_ANSWERS_ENDPOINT = `${SURVEYS}/${HAS_ANSWERS}`;<|MERGE_RESOLUTION|>--- conflicted
+++ resolved
@@ -1,6 +1,3 @@
-<<<<<<< HEAD
-import SurveysPageView from '@libs/survey/types/api/page-view';
-=======
 /*
  * LICENSE
  *
@@ -13,9 +10,7 @@
  * You should have received a copy of the GNU Affero General Public License along with this program. If not, see <https://www.gnu.org/licenses/>.
  */
 
-export const SURVEYS = 'surveys';
-const SURVEYS_ENDPOINT = `${SURVEYS}/`;
->>>>>>> 8f3f59a2
+import SurveysPageView from '@libs/survey/types/api/page-view';
 
 export const SURVEYS = 'surveys';
 export const PUBLIC_SURVEYS = `public-surveys`;
