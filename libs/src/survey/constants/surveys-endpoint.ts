--- conflicted
+++ resolved
@@ -26,12 +26,8 @@
 export const ANSWER = 'answers';
 export const RESULT = 'results';
 export const IMAGES = 'images';
-<<<<<<< HEAD
+export const TEMPLATES = 'templates';
 export const CHOICES = 'choices';
-=======
-export const TEMPLATES = 'templates';
-export const RESTFUL_CHOICES = 'choices';
->>>>>>> 3d0caa1c
 export const CAN_PARTICIPATE = 'can-participate';
 export const HAS_ANSWERS = 'has-answers';
 
