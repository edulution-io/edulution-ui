import { t } from 'i18next';
import SurveyFormula from '@libs/survey/types/TSurveyFormula';
import isSurveyFormula from '@libs/survey/utils/isSurveyFormula';
import SurveyErrorMessages from '@libs/survey/constants/survey-error-messages';
import { toast } from 'sonner';

const convertJSONToSurveyFormula = (formula: JSON): SurveyFormula => {
  try {
    const typedFormula = formula as unknown as SurveyFormula;
    const isValidFormula = isSurveyFormula(typedFormula);
    if (isValidFormula) {
      return typedFormula;
    }
  } catch (error) {
    toast.error(t(SurveyErrorMessages.SurveyFormulaStructuralError));
  }

<<<<<<< HEAD
  return { title: '' };
=======
  return { title: t('survey.newTitle').toString() };
>>>>>>> 98918bb7
};

export default convertJSONToSurveyFormula;<|MERGE_RESOLUTION|>--- conflicted
+++ resolved
@@ -15,11 +15,7 @@
     toast.error(t(SurveyErrorMessages.SurveyFormulaStructuralError));
   }
 
-<<<<<<< HEAD
-  return { title: '' };
-=======
   return { title: t('survey.newTitle').toString() };
->>>>>>> 98918bb7
 };
 
 export default convertJSONToSurveyFormula;