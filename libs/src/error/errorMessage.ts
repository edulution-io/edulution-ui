--- conflicted
+++ resolved
@@ -5,15 +5,12 @@
 import GroupsErrorMessage from '@libs/user/types/groups/groupsErrorMessage';
 import FileSharingErrorMessage from '@libs/filesharing/fileSharingErrorMessage';
 
-<<<<<<< HEAD
-type ErrorMessage = ConferencesErrorMessage | GroupsErrorMessage | AuthErrorMessages | VdiErrorMessages | AppConfigErrorMessages ;
-=======
 type ErrorMessage =
   | ConferencesErrorMessage
   | GroupsErrorMessage
   | AuthErrorMessages
   | VdiErrorMessages
+  | AppConfigErrorMessages
   | FileSharingErrorMessage;
->>>>>>> 69ecb7f5
 
 export default ErrorMessage;