--- conflicted
+++ resolved
@@ -12,11 +12,7 @@
 import SurveyAnswerErrorMessages from '@libs/survey/constants/survey-answer-error-messages';
 
 type ErrorMessage =
-<<<<<<< HEAD
-  | AuthErrorMessages
-=======
   | CommonErrorMessages
->>>>>>> e17250ef
   | UserErrorMessages
   | ConferencesErrorMessage
   | GroupsErrorMessage
