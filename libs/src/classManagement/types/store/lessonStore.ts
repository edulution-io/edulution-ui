--- conflicted
+++ resolved
@@ -25,14 +25,9 @@
   openDialogType: UserGroups | null;
   userGroupToEdit: LmnApiSession | LmnApiProject | LmnApiSchoolClass | null;
   member: UserLmnInfo[];
-<<<<<<< HEAD
-  currentGroupType: string | undefined;
-  currentGroupName: string | undefined;
-  collectionType: LmnApiCollectOperationsType;
-=======
   groupTypeFromStore: string | undefined;
   groupNameFromStore: string | undefined;
->>>>>>> e2709be0
+  collectionType: LmnApiCollectOperationsType;
 }
 
 interface LessonActions {
@@ -53,14 +48,9 @@
   setOpenDialogType: (type: UserGroups | null) => void;
   setUserGroupToEdit: (group: LmnApiSession | LmnApiProject | LmnApiSchoolClass | null) => void;
   setMember: (member: UserLmnInfo[]) => void;
-<<<<<<< HEAD
-  setCurrentGroupType: (groupType?: string) => void;
-  setCurrentGroupName: (groupName?: string) => void;
-  setCollectionType: (collectionType: LmnApiCollectOperationsType) => void;
-=======
   setGroupTypeInStore: (groupType?: string) => void;
   setGroupNameInStore: (groupName?: string) => void;
->>>>>>> e2709be0
+  setCollectionType: (collectionType: LmnApiCollectOperationsType) => void;
 }
 
 type LessonStore = LessonState & LessonActions;
