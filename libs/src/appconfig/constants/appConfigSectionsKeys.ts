const AppConfigSectionsKeys = {
  general: 'general',
  onlyOffice: 'onlyOffice',
  imapMailFeed: 'imapMailFeed',
  bulletinBoard: 'bulletinBoard',
  veyon: 'veyon',
<<<<<<< HEAD
=======
  docker: 'docker',
>>>>>>> 32822086
} as const;

export default AppConfigSectionsKeys;<|MERGE_RESOLUTION|>--- conflicted
+++ resolved
@@ -4,10 +4,7 @@
   imapMailFeed: 'imapMailFeed',
   bulletinBoard: 'bulletinBoard',
   veyon: 'veyon',
-<<<<<<< HEAD
-=======
   docker: 'docker',
->>>>>>> 32822086
 } as const;
 
 export default AppConfigSectionsKeys;